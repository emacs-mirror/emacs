--- conflicted
+++ resolved
@@ -116,7 +116,6 @@
 _`.req.fun.trans.arbitrary`: If the address is managed by a pool, an
 arbitrary pointer value that the pool can associate with a group of
 contiguous addresses at any time.
-<<<<<<< HEAD
 
 _`.req.fun.trans.white`: If the address is managed by an automatic
 pool, the set of traces for which the address is white. This is
@@ -125,16 +124,6 @@
 
 .. _design.mps.critical-path: critical-path
 
-=======
-
-_`.req.fun.trans.white`: If the address is managed by an automatic
-pool, the set of traces for which the address is white. This is
-required so that the second-stage fix protocol can reject non-white
-addresses quickly. See `design.mps.critical-path`_.
-
-.. _design.mps.critical-path: critical-path
-
->>>>>>> 1aa6ae8e
 _`.req.attr.trans.time`: The translation shall take no more than @@@@
 [something not very large -- drj 1999-06-23]
 
