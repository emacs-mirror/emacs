--- conflicted
+++ resolved
@@ -4379,12 +4379,8 @@
 
   if (argc > 0) {
     /* Non-interactive file execution */
-<<<<<<< HEAD
-    if (setjmp(*error_handler) != 0) {
-=======
     if(setjmp(*error_handler) != 0) {
       fflush(stdout);
->>>>>>> 6e72fe4d
       fprintf(stderr, "%s\n", error_message);
       fflush(stderr);
       exit_code = EXIT_FAILURE;
