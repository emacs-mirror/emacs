--- conflicted
+++ resolved
@@ -47,14 +47,7 @@
     CHECKL(AddrIsArenaGrain(TractBase(tract), TractArena(tract)));
   }
   if (TractHasSeg(tract)) {
-<<<<<<< HEAD
-    CHECKL(TraceSetCheck(TractWhite(tract)));
     CHECKU(Seg, TractSeg(tract));
-  } else {
-    CHECKL(TractWhite(tract) == TraceSetEMPTY);
-=======
-    CHECKU(Seg, (Seg)TractP(tract));
->>>>>>> 72001fd9
   }
   return TRUE;
 }
@@ -69,13 +62,7 @@
 
   tract->pool.pool = pool;
   tract->base = base;
-<<<<<<< HEAD
   tract->seg = NULL;
-  tract->white = TraceSetEMPTY;
-=======
-  tract->p = NULL;
-  tract->hasSeg = FALSE;
->>>>>>> 72001fd9
 
   AVERT(Tract, tract);
 
