/* poolamc.c: AUTOMATIC MOSTLY-COPYING MEMORY POOL CLASS
 *
 * $Id$
 * Copyright (c) 2001-2014 Ravenbrook Limited.  See end of file for license.
 * Portions copyright (C) 2002 Global Graphics Software.
 *
 * .sources: <design/poolamc/>.
 */

#include "mpscamc.h"
#include "chain.h"
#include "bt.h"
#include "mpm.h"
#include "nailboard.h"

SRCID(poolamc, "$Id$");

/* AMC typedef */
typedef struct AMCStruct *AMC;

/* amcGen typedef */
typedef struct amcGenStruct *amcGen;

/* Function returning TRUE if block in nailboarded segment is pinned. */
typedef Bool (*amcPinnedMethod)(AMC amc, Nailboard board, Addr base, Addr limit);


/* forward declarations */

static Bool amcSegHasNailboard(Seg seg);
static Nailboard amcSegNailboard(Seg seg);
static Bool AMCCheck(AMC amc);
static Res AMCFix(Pool pool, ScanState ss, Seg seg, Ref *refIO);
static Res AMCHeaderFix(Pool pool, ScanState ss, Seg seg, Ref *refIO);
extern PoolClass AMCZPoolClassGet(void);
extern BufferClass amcBufClassGet(void);
extern SegClass amcSegClassGet(void);


/* amcGenStruct -- pool AMC generation descriptor */

#define amcGenSig       ((Sig)0x519A3C9E)  /* SIGnature AMC GEn */

typedef struct amcGenStruct {
  PoolGenStruct pgen;
  RingStruct amcRing;           /* link in list of gens in pool */
  Buffer forward;               /* forwarding buffer */
  Sig sig;                      /* <code/misc.h#sig> */
} amcGenStruct;

#define amcGenAMC(amcgen) PoolAMC((amcgen)->pgen.pool)
#define amcGenPool(amcgen) ((amcgen)->pgen.pool)

#define amcGenNr(amcgen) ((amcgen)->pgen.nr)


#define RAMP_RELATION(X)                        \
  X(RampOUTSIDE,        "outside ramp")         \
  X(RampBEGIN,          "begin ramp")           \
  X(RampRAMPING,        "ramping")              \
  X(RampFINISH,         "finish ramp")          \
  X(RampCOLLECTING,     "collecting ramp")

#define RAMP_ENUM(e, s) e,
enum {
    RAMP_RELATION(RAMP_ENUM)
    RampLIMIT
};
#undef RAMP_ENUM


/* amcSegStruct -- AMC-specific fields appended to GCSegStruct
 *
 * .seq.old: The "old" flag is FALSE if the segment has never been
 * collected, and so its size is accounted against the pool
 * generation's newSize; it is TRUE if the segment has been collected
 * at least once, and so its size is accounted against the pool
 * generation's oldSize.
 *
 * .seg.deferred: The "deferred" flag is TRUE if its size accounting
 * in the pool generation has been deferred. This is set if the
 * segment was created in ramping mode (and so we don't want it to
 * contribute to the pool generation's newSize and so provoke a
 * collection via TracePoll), and by hash array allocations (where we
 * don't want the allocation to provoke a collection that makes the
 * location dependency stale immediately).
 */

typedef struct amcSegStruct *amcSeg;

#define amcSegSig      ((Sig)0x519A3C59) /* SIGnature AMC SeG */

typedef struct amcSegStruct {
  GCSegStruct gcSegStruct;  /* superclass fields must come first */
  amcGen gen;               /* generation this segment belongs to */
  Nailboard board;          /* nailboard for this segment or NULL if none */
  BOOLFIELD(old);           /* .seg.old */
  BOOLFIELD(deferred);      /* .seg.deferred */
  Sig sig;                  /* <code/misc.h#sig> */
} amcSegStruct;

#define Seg2amcSeg(seg)             ((amcSeg)(seg))
#define amcSeg2Seg(amcseg)          ((Seg)(amcseg))


ATTRIBUTE_UNUSED
static Bool amcSegCheck(amcSeg amcseg)
{
  CHECKS(amcSeg, amcseg);
  CHECKD(GCSeg, &amcseg->gcSegStruct);
  CHECKU(amcGen, amcseg->gen);
  if (amcseg->board) {
    CHECKD(Nailboard, amcseg->board);
    CHECKL(SegNailed(amcSeg2Seg(amcseg)) != TraceSetEMPTY);
  }
  /* CHECKL(BoolCheck(amcseg->old)); <design/type/#bool.bitfield.check> */
  /* CHECKL(BoolCheck(amcseg->deferred)); <design/type/#bool.bitfield.check> */
  return TRUE;
}


/* AMCSegInit -- initialise an AMC segment */

ARG_DEFINE_KEY(amc_seg_gen, Pointer);
#define amcKeySegGen (&_mps_key_amc_seg_gen)

static Res AMCSegInit(Seg seg, Pool pool, Addr base, Size size,
                      Bool reservoirPermit, ArgList args)
{
  amcGen amcgen;
  SegClass super;
  amcSeg amcseg;
  Res res;
  ArgStruct arg;
  
  ArgRequire(&arg, args, amcKeySegGen);
  amcgen = arg.val.p;

  AVERT(Seg, seg);
  amcseg = Seg2amcSeg(seg);
  /* no useful checks for base and size */
  AVERT(Bool, reservoirPermit);

  /* Initialize the superclass fields first via next-method call */
  super = SEG_SUPERCLASS(amcSegClass);
  res = super->init(seg, pool, base, size, reservoirPermit, args);
  if(res != ResOK)
    return res;

  amcseg->gen = amcgen;
  amcseg->board = NULL;
  amcseg->old = FALSE;
  amcseg->deferred = FALSE;
  amcseg->sig = amcSegSig;
  AVERT(amcSeg, amcseg);

  return ResOK;
}


/* AMCSegSketch -- summarise the segment state for a human reader
 *
 * Write a short human-readable text representation of the segment 
 * state into storage indicated by pbSketch+cbSketch.
 *
 * A typical sketch is "bGW_", meaning the seg has a nailboard, has 
 * some Grey and some White objects, and has no buffer attached.
 */

static void AMCSegSketch(Seg seg, char *pbSketch, size_t cbSketch)
{
  amcSeg amcseg;
  Buffer buffer;

  AVER(pbSketch);
  AVER(cbSketch >= 5);
  AVERT(Seg, seg);
  amcseg = Seg2amcSeg(seg);
  AVERT(amcSeg, amcseg);

  if(SegNailed(seg) == TraceSetEMPTY) {
    pbSketch[0] = 'm';  /* mobile */
  } else if (amcSegHasNailboard(seg)) {
    pbSketch[0] = 'b';  /* boarded */
  } else {
    pbSketch[0] = 's';  /* stuck */
  }

  if(SegGrey(seg) == TraceSetEMPTY) {
    pbSketch[1] = '_';
  } else {
    pbSketch[1] = 'G';  /* Grey */
  }

  if(SegWhite(seg) == TraceSetEMPTY) {
    pbSketch[2] = '_';
  } else {
    pbSketch[2] = 'W';  /* White */
  }

  buffer = SegBuffer(seg);
  if(buffer == NULL) {
    pbSketch[3] = '_';
  } else {
    Bool mut = BufferIsMutator(buffer);
    Bool flipped = ((buffer->mode & BufferModeFLIPPED) != 0);
    Bool trapped = BufferIsTrapped(buffer);
    Bool limitzeroed = (buffer->ap_s.limit == 0);

    pbSketch[3] = 'X';  /* I don't know what's going on! */

    if((flipped == trapped) && (trapped == limitzeroed)) {
      if(mut) {
        if(flipped) {
          pbSketch[3] = 's';  /* stalo */
        } else {
          pbSketch[3] = 'n';  /* neo */
        }
      } else {
        if(!flipped) {
          pbSketch[3] = 'f';  /* forwarding */
        }
      }
    } else {
      /* I don't know what's going on! */
    }
  }
  
  pbSketch[4] = '\0';
  AVER(4 < cbSketch);
}


/* AMCSegDescribe -- describe the contents of a segment
 *
 * See <design/poolamc/#seg-describe>.
 */
static Res AMCSegDescribe(Seg seg, mps_lib_FILE *stream, Count depth)
{
  Res res;
  Pool pool;
  amcSeg amcseg;
  SegClass super;
  Addr i, p, base, limit, init;
  Align step;
  Size row;
  char abzSketch[5];

  if(!TESTT(Seg, seg))
    return ResFAIL;
  if(stream == NULL)
    return ResFAIL;
  amcseg = Seg2amcSeg(seg);
  if(!TESTT(amcSeg, amcseg))
    return ResFAIL;

  /* Describe the superclass fields first via next-method call */
  super = SEG_SUPERCLASS(amcSegClass);
  res = super->describe(seg, stream, depth);
  if(res != ResOK)
    return res;

  pool = SegPool(seg);
  step = PoolAlignment(pool);
  row = step * 64;

  base = SegBase(seg);
  p = AddrAdd(base, pool->format->headerSize);
  limit = SegLimit(seg);

  res = WriteF(stream, depth,
               "AMC seg $P [$A,$A){\n",
               (WriteFP)seg, (WriteFA)base, (WriteFA)limit,
               NULL);
  if(res != ResOK)
    return res;

  if(amcSegHasNailboard(seg)) {
    res = WriteF(stream, depth + 2, "Boarded\n", NULL);
  } else if(SegNailed(seg) == TraceSetEMPTY) {
    res = WriteF(stream, depth + 2, "Mobile\n", NULL);
  } else {
    res = WriteF(stream, depth + 2, "Stuck\n", NULL);
  }
  if(res != ResOK)
    return res;

  res = WriteF(stream, depth + 2,
               "Map:  *===:object  @+++:nails  bbbb:buffer\n", NULL);
  if(res != ResOK)
    return res;

  if(SegBuffer(seg) != NULL)
    init = BufferGetInit(SegBuffer(seg));
  else
    init = limit;
  
  for(i = base; i < limit; i = AddrAdd(i, row)) {
    Addr j;
    char c;

    res = WriteF(stream, depth + 2, "$A  ", i, NULL);
    if(res != ResOK)
      return res;

    /* @@@@ This misses a header-sized pad at the end. */
    for(j = i; j < AddrAdd(i, row); j = AddrAdd(j, step)) {
      if(j >= limit)
        c = ' ';  /* if seg is not a whole number of print rows */
      else if(j >= init)
        c = 'b';
      else {
        Bool nailed = amcSegHasNailboard(seg)
          && NailboardGet(amcSegNailboard(seg), j);
        if(j == p) {
          c = (nailed ? '@' : '*');
          p = (pool->format->skip)(p);
        } else {
          c = (nailed ? '+' : '=');
        }
      }
      res = WriteF(stream, 0, "$C", c, NULL);
      if(res != ResOK)
        return res;
    }

    res = WriteF(stream, 0, "\n", NULL);
    if(res != ResOK)
      return res;
  }

  AMCSegSketch(seg, abzSketch, NELEMS(abzSketch));
  res = WriteF(stream, depth + 2, "Sketch: $S\n", (WriteFS)abzSketch, NULL);
  if(res != ResOK)
    return res;

  res = WriteF(stream, depth, "} AMC Seg $P\n", (WriteFP)seg, NULL);
  if(res != ResOK)
    return res;

  return ResOK;
}


/* amcSegClass -- Class definition for AMC segments */

DEFINE_SEG_CLASS(amcSegClass, class)
{
  INHERIT_CLASS(class, GCSegClass);
  SegClassMixInNoSplitMerge(class);  /* no support for this (yet) */
  class->name = "AMCSEG";
  class->size = sizeof(amcSegStruct);
  class->init = AMCSegInit;
  class->describe = AMCSegDescribe;
  AVERT(SegClass, class);
}



/* amcSegHasNailboard -- test whether the segment has a nailboard
 *
 * See <design/poolamc/#fix.nail.distinguish>.
 */
static Bool amcSegHasNailboard(Seg seg)
{
  amcSeg amcseg = Seg2amcSeg(seg);
  return amcseg->board != NULL;
}


/* amcSegNailboard -- get the nailboard for this segment */

static Nailboard amcSegNailboard(Seg seg)
{
  amcSeg amcseg = Seg2amcSeg(seg);
  AVER(amcSegHasNailboard(seg));
  return amcseg->board;
}


/* amcSegGen -- get the generation structure for this segment */

static amcGen amcSegGen(Seg seg)
{
  amcSeg amcseg = Seg2amcSeg(seg);
  return amcseg->gen;
}


/* AMCStruct -- pool AMC descriptor
 *
 * See <design/poolamc/#struct>.
 */

#define AMCSig          ((Sig)0x519A3C99) /* SIGnature AMC */

typedef struct PageRetStruct {
  Count pCond;     /* pages Condemned */
  Count pRet;      /* pages Retained (in place) */
  /* Small */
  Count pCS;       /* pages Condemned in Small segments */
  Count pRS;       /* pages Retained in Small segments */
  /* Medium */
  Count sCM;       /* segments Condemned: Medium */
                   /* ...= upper bound of how many extra pages it */
                   /*    would have cost, had we chosen to LSP-pad */
                   /*    all these segments. */
  Count pCM;       /* pages Condemned in Medium segments */
  Count sRM;       /* segments Retained: Medium */
  Count pRM;       /* pages Retained in Medium segments: */
  Count pRM1;      /*   ...because obj 1 was preserved in place */
                   /*   ...because a rest obj was pip, causing: */
  Count pRMrr;     /*     ...retained rest pages (page where rest obj is) */
  Count pRMr1;     /*     ...retained obj 1 pages (purely NMR pad) */
  /* Large */
  Count sCL;       /* segments Condemned: Large */
                   /* ...= upper bound of how many extra pages it */
                   /*    has cost to LSP-pad all these segments. */
  Count pCL;       /* pages Condemned in Large segments */
  Count sRL;       /* segments Retained: Large */
  Count pRL;       /* pages Retained in Large segments */
  Count pRLr;      /*   ...because a rest obj (actually LSP) was pip */

  /* The interesting things about this report are:
   *   - How many pages are actually being retained? (pRet)
   *   - Percentage? (pRet/pCond)
   *   - Is the major contribution from Small, Medium, or Large segs?
   *
   * Generally, pages retained because obj 1 needed to be preserved in 
   * place are ok (because no alternative placement could have retained 
   * fewer pages), but pages retained by a rest obj are unfortunate 
   * (better placement, putting the small rest objs in their own seg, 
   * would have retained fewer pages).  In particular:
   *
   * The LSP threshold is a payoff between the wasted space from 
   * LSP-padding, versus the risk of increased page-retention (due to 
   * rest objs) from not LSP-padding.
   *
   * For Medium segs, where we do not do LSP-padding:
   *   - LSP would have required at most sCM extra pages;
   *   - the extra retention incurred by not LSP-padding is pRMr1.
   * A high pRMr1 => lots of Medium segs getting retained by the rest 
   * objs tacked on after obj 1.  Consider lowering LSP-threshold.
   *
   * For Large segs we do LSP padding.  This has a cost; upper bound is 
   * sCL extra pages.  But the benefit should be greatly reduced ambig 
   * refs to rest objs.  With LSP, the only rest obj is the LSP pad 
   * itself.  We expect that ambig refs to this are rare, so currently 
   * we do not implement .large.lsp-no-retain.  But we do record the 
   * occurrence of pages retained by a ref to an LSP pad: pPLr.  A high 
   * pRLr => perhaps .large.lsp-no-retain should be implemented?
   *
   * If the mutator is causing a lot of page retention, then sRM/pRM
   * and sRL/pRL should give some picture of the number of retained 
   * objects and their average size.
   */
} PageRetStruct;

/* static => init'd to zero */
static struct PageRetStruct pageretstruct_Zero;

typedef struct AMCStruct { /* <design/poolamc/#struct> */
  PoolStruct poolStruct;   /* generic pool structure */
  RankSet rankSet;         /* rankSet for entire pool */
  RingStruct genRing;      /* ring of generations */
  Bool gensBooted;         /* used during boot (init) */
  size_t gens;             /* number of generations */
  amcGen *gen;             /* (pointer to) array of generations */
  amcGen nursery;          /* the default mutator generation */
  amcGen rampGen;          /* the ramp generation */
  amcGen afterRampGen;     /* the generation after rampGen */
  unsigned rampCount;      /* <design/poolamc/#ramp.count> */
  int rampMode;            /* <design/poolamc/#ramp.mode> */
  amcPinnedMethod pinned;  /* function determining if block is pinned */
  Size extendBy;           /* segment size to extend pool by */
  Size largeSize;          /* min size of "large" segments */

  /* page retention in an in-progress trace */
  STATISTIC_DECL(PageRetStruct pageretstruct[TraceLIMIT]);

  Sig sig;                 /* <design/pool/#outer-structure.sig> */
} AMCStruct;

#define PoolAMC(pool) PARENT(AMCStruct, poolStruct, (pool))
#define AMCPool(amc) (&(amc)->poolStruct)


/* amcGenCheck -- check consistency of a generation structure */

ATTRIBUTE_UNUSED
static Bool amcGenCheck(amcGen gen)
{
  AMC amc;

  CHECKS(amcGen, gen);
  CHECKD(PoolGen, &gen->pgen);
  amc = amcGenAMC(gen);
  CHECKU(AMC, amc);
  CHECKD(Buffer, gen->forward);
  CHECKD_NOSIG(Ring, &gen->amcRing);

  return TRUE;
}


/* amcBufStruct -- AMC Buffer subclass
 *
 * This subclass of SegBuf records a link to a generation.
 */

#define amcBufSig ((Sig)0x519A3CBF) /* SIGnature AMC BuFfer  */

typedef struct amcBufStruct *amcBuf;

typedef struct amcBufStruct {
  SegBufStruct segbufStruct;    /* superclass fields must come first */
  amcGen gen;                   /* The AMC generation */
  Bool forHashArrays;           /* allocates hash table arrays, see AMCBufferFill */
  Sig sig;                      /* <design/sig/> */
} amcBufStruct;


/* Buffer2amcBuf -- convert generic Buffer to an amcBuf */

#define Buffer2amcBuf(buffer) \
  PARENT(amcBufStruct, segbufStruct, \
         PARENT(SegBufStruct, bufferStruct, buffer))

/* amcBuf2Buffer -- convert amcBuf to generic Buffer */

#define amcBuf2Buffer(amcbuf) (&(amcbuf)->segbufStruct.bufferStruct)



/* amcBufCheck -- check consistency of an amcBuf */

ATTRIBUTE_UNUSED
static Bool amcBufCheck(amcBuf amcbuf)
{
  CHECKS(amcBuf, amcbuf);
  CHECKD(SegBuf, &amcbuf->segbufStruct);
  if(amcbuf->gen != NULL)
    CHECKD(amcGen, amcbuf->gen);
  CHECKL(BoolCheck(amcbuf->forHashArrays));
  /* hash array buffers only created by mutator */
  CHECKL(BufferIsMutator(amcBuf2Buffer(amcbuf)) || !amcbuf->forHashArrays);
  return TRUE;
}


/* amcBufGen -- Return the AMC generation of an amcBuf */

static amcGen amcBufGen(Buffer buffer)
{
  return Buffer2amcBuf(buffer)->gen;
}


/* amcBufSetGen -- Set the AMC generation of an amcBuf */

static void amcBufSetGen(Buffer buffer, amcGen gen)
{
  amcBuf amcbuf;

  if(gen != NULL)
    AVERT(amcGen, gen);
  amcbuf = Buffer2amcBuf(buffer);
  amcbuf->gen = gen;
}


ARG_DEFINE_KEY(ap_hash_arrays, Bool);

#define amcKeyAPHashArrays (&_mps_key_ap_hash_arrays)

/* AMCBufInit -- Initialize an amcBuf */

static Res AMCBufInit(Buffer buffer, Pool pool, ArgList args)
{
  AMC amc;
  amcBuf amcbuf;
  BufferClass superclass;
  Res res;
  Bool forHashArrays = FALSE;
  ArgStruct arg;

  AVERT(Buffer, buffer);
  AVERT(Pool, pool);
  amc = PoolAMC(pool);
  AVERT(AMC, amc);

  if (ArgPick(&arg, args, amcKeyAPHashArrays))
    forHashArrays = arg.val.b;

  /* call next method */
  superclass = BUFFER_SUPERCLASS(amcBufClass);
  res = (*superclass->init)(buffer, pool, args);
  if(res != ResOK)
    return res;

  amcbuf = Buffer2amcBuf(buffer);
  if(BufferIsMutator(buffer)) {
    /* Set up the buffer to be allocating in the nursery. */
    amcbuf->gen = amc->nursery;
  } else {
    /* No gen yet -- see <design/poolamc/#gen.forward>. */
    amcbuf->gen = NULL;
  }
  amcbuf->forHashArrays = forHashArrays;
  amcbuf->sig = amcBufSig;
  AVERT(amcBuf, amcbuf);

  BufferSetRankSet(buffer, amc->rankSet);

  return ResOK;
}


/* AMCBufFinish -- Finish an amcBuf */

static void AMCBufFinish(Buffer buffer)
{
  BufferClass super;
  amcBuf amcbuf;

  AVERT(Buffer, buffer);
  amcbuf = Buffer2amcBuf(buffer);
  AVERT(amcBuf, amcbuf);

  amcbuf->sig = SigInvalid;

  /* Finish the superclass fields last. */
  super = BUFFER_SUPERCLASS(amcBufClass);
  super->finish(buffer);
}


/* amcBufClass -- The class definition */

DEFINE_BUFFER_CLASS(amcBufClass, class)
{
  INHERIT_CLASS(class, SegBufClass);
  class->name = "AMCBUF";
  class->size = sizeof(amcBufStruct);
  class->init = AMCBufInit;
  class->finish = AMCBufFinish;
  AVERT(BufferClass, class);
}


/* amcGenCreate -- create a generation */

static Res amcGenCreate(amcGen *genReturn, AMC amc, GenDesc gen)
{
  Arena arena;
  Buffer buffer;
  Pool pool;
  amcGen amcgen;
  Res res;
  void *p;

  pool = AMCPool(amc);
  arena = pool->arena;

  res = ControlAlloc(&p, arena, sizeof(amcGenStruct), FALSE);
  if(res != ResOK)
    goto failControlAlloc;
  amcgen = (amcGen)p;

  res = BufferCreate(&buffer, EnsureamcBufClass(), pool, FALSE, argsNone);
  if(res != ResOK)
    goto failBufferCreate;

  res = PoolGenInit(&amcgen->pgen, gen, pool);
  if(res != ResOK)
    goto failGenInit;
  RingInit(&amcgen->amcRing);
  amcgen->forward = buffer;
  amcgen->sig = amcGenSig;

  AVERT(amcGen, amcgen);

  RingAppend(&amc->genRing, &amcgen->amcRing);
  EVENT2(AMCGenCreate, amc, amcgen);
  *genReturn = amcgen;
  return ResOK;

failGenInit:
  BufferDestroy(buffer);
failBufferCreate:
  ControlFree(arena, p, sizeof(amcGenStruct));
failControlAlloc:
  return res;
}


/* amcGenDestroy -- destroy a generation */

static void amcGenDestroy(amcGen gen)
{
  Arena arena;

  AVERT(amcGen, gen);

  EVENT1(AMCGenDestroy, gen);
  arena = PoolArena(amcGenPool(gen));
  gen->sig = SigInvalid;
  RingRemove(&gen->amcRing);
  RingFinish(&gen->amcRing);
  PoolGenFinish(&gen->pgen);
  BufferDestroy(gen->forward);
  ControlFree(arena, gen, sizeof(amcGenStruct));
}


/* amcGenDescribe -- describe an AMC generation */

static Res amcGenDescribe(amcGen gen, mps_lib_FILE *stream, Count depth)
{
  Res res;

  if(!TESTT(amcGen, gen))
    return ResFAIL;
  if (stream == NULL)
    return ResFAIL;

  res = WriteF(stream, depth,
               "amcGen $P {\n", (WriteFP)gen,
               "  buffer $P\n", gen->forward, NULL);
  if (res != ResOK)
    return res;

  res = PoolGenDescribe(&gen->pgen, stream, depth + 2);
  if (res != ResOK)
    return res;

  res = WriteF(stream, depth, "} amcGen $P\n", (WriteFP)gen, NULL);
  return res;
}


/* amcSegCreateNailboard -- create nailboard for segment */

static Res amcSegCreateNailboard(Seg seg, Pool pool)
{
  amcSeg amcseg;
  Nailboard board;
  Arena arena;
  Res res;

  amcseg = Seg2amcSeg(seg);
  AVER(!amcSegHasNailboard(seg));
  arena = PoolArena(pool);

  res = NailboardCreate(&board, arena, pool->alignment, 
                        SegBase(seg), SegLimit(seg));
  if (res != ResOK)
    return res;
  amcseg->board = board;
  return ResOK;
}


/* amcPinnedInterior -- block is pinned by any nail */

static Bool amcPinnedInterior(AMC amc, Nailboard board, Addr base, Addr limit)
{
  Size headerSize = AMCPool(amc)->format->headerSize;
  return !NailboardIsResRange(board, AddrSub(base, headerSize),
                              AddrSub(limit, headerSize));
}


/* amcPinnedBase -- block is pinned only if base is nailed */

static Bool amcPinnedBase(AMC amc, Nailboard board, Addr base, Addr limit)
{
  UNUSED(amc);
  UNUSED(limit);
  return NailboardGet(board, base);
}


/* amcVarargs -- decode obsolete varargs */

static void AMCVarargs(ArgStruct args[MPS_ARGS_MAX], va_list varargs)
{
  args[0].key = MPS_KEY_FORMAT;
  args[0].val.format = va_arg(varargs, Format);
  args[1].key = MPS_KEY_CHAIN;
  args[1].val.chain = va_arg(varargs, Chain);
  args[2].key = MPS_KEY_ARGS_END;
  AVERT(ArgList, args);
}


/* amcInitComm -- initialize AMC/Z pool
 *
 * See <design/poolamc/#init>.
 * Shared by AMCInit and AMCZinit.
 */
static Res amcInitComm(Pool pool, RankSet rankSet, ArgList args)
{
  AMC amc;
  Res res;
  Arena arena;
  TraceId ti;
  Trace trace;
  Index i;
  size_t genArraySize;
  size_t genCount;
  Bool interior = AMC_INTERIOR_DEFAULT;
  Chain chain;
  Size extendBy = AMC_EXTEND_BY_DEFAULT;
  Size largeSize = AMC_LARGE_SIZE_DEFAULT;
  ArgStruct arg;
  
  /* Suppress a warning about this structure not being used when there
     are no statistics.  Note that simply making the declaration conditional
     does not work, because we carefully reference expressions inside
     STATISTICS to prevent such warnings on parameters and local variables.
     It's just that clang 4.0 on Mac OS X does some sort of extra check
     that produces a special warnings about static variables. */
#if !defined(STATISTICS)
  UNUSED(pageretstruct_Zero);
#endif

  AVER(pool != NULL);

  amc = PoolAMC(pool);
  arena = PoolArena(pool);

  ArgRequire(&arg, args, MPS_KEY_FORMAT);
  pool->format = arg.val.format;
  if (ArgPick(&arg, args, MPS_KEY_CHAIN))
    chain = arg.val.chain;
  else
    chain = ArenaGlobals(arena)->defaultChain;
  if (ArgPick(&arg, args, MPS_KEY_INTERIOR))
    interior = arg.val.b;
  if (ArgPick(&arg, args, MPS_KEY_EXTEND_BY))
    extendBy = arg.val.size;
  if (ArgPick(&arg, args, MPS_KEY_LARGE_SIZE))
    largeSize = arg.val.size;
  
  AVERT(Format, pool->format);
  AVERT(Chain, chain);
  AVER(extendBy > 0);
  AVER(largeSize > 0);
  pool->alignment = pool->format->alignment;
  amc->rankSet = rankSet;

  RingInit(&amc->genRing);
  /* amc gets checked before the generations get created, but they */
  /* do get created later in this function. */
  amc->gen = NULL;
  amc->nursery = NULL;
  amc->rampGen = NULL;
  amc->afterRampGen = NULL;
  amc->gensBooted = FALSE;

  amc->rampCount = 0;
  amc->rampMode = RampOUTSIDE;

  TRACE_SET_ITER(ti, trace, TraceSetUNIV, arena)
    STATISTIC(amc->pageretstruct[ti] = pageretstruct_Zero);
  TRACE_SET_ITER_END(ti, trace, TraceSetUNIV, arena);

  if(pool->format->headerSize == 0) {
    pool->fix = AMCFix;
  } else {
    pool->fix = AMCHeaderFix;
  }

  if (interior) {
    amc->pinned = amcPinnedInterior;
  } else {
    amc->pinned = amcPinnedBase;
  }
  /* .extend-by.aligned: extendBy is aligned to the arena alignment. */
  amc->extendBy = SizeAlignUp(extendBy, ArenaAlign(arena));
  amc->largeSize = largeSize;

  amc->sig = AMCSig;
  AVERT(AMC, amc);

  /* Init generations. */
  genCount = ChainGens(chain);
  {
    void *p;

    /* One gen for each one in the chain plus dynamic gen. */
    genArraySize = sizeof(amcGen) * (genCount + 1);
    res = ControlAlloc(&p, arena, genArraySize, FALSE);
    if(res != ResOK)
      goto failGensAlloc;
    amc->gen = p;
    for (i = 0; i <= genCount; ++i) {
      res = amcGenCreate(&amc->gen[i], amc, ChainGen(chain, i));
      if (res != ResOK)
        goto failGenAlloc;
    }
    /* Set up forwarding buffers. */
    for(i = 0; i < genCount; ++i) {
      amcBufSetGen(amc->gen[i]->forward, amc->gen[i+1]);
    }
    /* Dynamic gen forwards to itself. */
    amcBufSetGen(amc->gen[genCount]->forward, amc->gen[genCount]);
  }
  amc->nursery = amc->gen[0];
  amc->rampGen = amc->gen[genCount-1]; /* last ephemeral gen */
  amc->afterRampGen = amc->gen[genCount];
  amc->gensBooted = TRUE;

  AVERT(AMC, amc);
  EVENT2(AMCInit, pool, amc);
  if(rankSet == RankSetEMPTY)
    EVENT2(PoolInitAMCZ, pool, pool->format);
  else
    EVENT2(PoolInitAMC, pool, pool->format);
  return ResOK;

failGenAlloc:
  while(i > 0) {
    --i;
    amcGenDestroy(amc->gen[i]);
  }
  ControlFree(arena, amc->gen, genArraySize);
failGensAlloc:
  return res;
}

static Res AMCInit(Pool pool, ArgList args)
{
  return amcInitComm(pool, RankSetSingle(RankEXACT), args);
}

static Res AMCZInit(Pool pool, ArgList args)
{
  return amcInitComm(pool, RankSetEMPTY, args);
}


/* AMCFinish -- finish AMC pool
 *
 * See <design/poolamc/#finish>.
 */
static void AMCFinish(Pool pool)
{
  AMC amc;
  Ring ring;
  Ring node, nextNode;

  AVERT(Pool, pool);
  amc = PoolAMC(pool);
  AVERT(AMC, amc);

  EVENT1(AMCFinish, amc);

  /* @@@@ Make sure that segments aren't buffered by forwarding */
  /* buffers.  This is a hack which allows the pool to be destroyed */
  /* while it is collecting.  Note that there aren't any mutator */
  /* buffers by this time. */
  RING_FOR(node, &amc->genRing, nextNode) {
    amcGen gen = RING_ELT(amcGen, amcRing, node);
    BufferDetach(gen->forward, pool);
  }

  ring = PoolSegRing(pool);
  RING_FOR(node, ring, nextNode) {
    Seg seg = SegOfPoolRing(node);
    amcGen gen = amcSegGen(seg);
    amcSeg amcseg = Seg2amcSeg(seg);
    AVERT(amcSeg, amcseg);
    PoolGenFree(&gen->pgen, seg,
                0,
                amcseg->old ? SegSize(seg) : 0,
                amcseg->old ? 0 : SegSize(seg),
                amcseg->deferred);
  }

  /* Disassociate forwarding buffers from gens before they are */
  /* destroyed. */
  ring = &amc->genRing;
  RING_FOR(node, ring, nextNode) {
    amcGen gen = RING_ELT(amcGen, amcRing, node);
    amcBufSetGen(gen->forward, NULL);
  }
  RING_FOR(node, ring, nextNode) {
    amcGen gen = RING_ELT(amcGen, amcRing, node);
    amcGenDestroy(gen);
  }

  amc->sig = SigInvalid;
}


/* AMCBufferFill -- refill an allocation buffer
 *
 * See <design/poolamc/#fill>.
 */
static Res AMCBufferFill(Addr *baseReturn, Addr *limitReturn,
                         Pool pool, Buffer buffer, Size size,
                         Bool withReservoirPermit)
{
  Seg seg;
  AMC amc;
  Res res;
  Addr base, limit;
  Arena arena;
  Size grainsSize;
  amcGen gen;
  PoolGen pgen;
  amcBuf amcbuf;

  AVERT(Pool, pool);
  amc = PoolAMC(pool);
  AVERT(AMC, amc);
  AVER(baseReturn != NULL);
  AVER(limitReturn != NULL);
  AVERT(Buffer, buffer);
  AVER(BufferIsReset(buffer));
  AVER(size > 0);
  AVER(SizeIsAligned(size, PoolAlignment(pool)));
  AVERT(Bool, withReservoirPermit);

  arena = PoolArena(pool);
  gen = amcBufGen(buffer);
  AVERT(amcGen, gen);
  amcbuf = Buffer2amcBuf(buffer);
  AVERT(amcBuf, amcbuf);
  pgen = &gen->pgen;

  /* Create and attach segment.  The location of this segment is */
  /* expressed via the pool generation. We rely on the arena to */
  /* organize locations appropriately.  */
<<<<<<< HEAD
  if (size < amc->extendBy) {
    alignedSize = amc->extendBy; /* .extend-by.aligned */
  } else {
    alignedSize = SizeAlignUp(size, ArenaAlign(arena));
  }
=======
  grainsSize = SizeArenaGrains(size, arena);
>>>>>>> 8b012960
  MPS_ARGS_BEGIN(args) {
    MPS_ARGS_ADD_FIELD(args, amcKeySegGen, p, gen);
    res = PoolGenAlloc(&seg, pgen, amcSegClassGet(), grainsSize,
                       withReservoirPermit, args);
  } MPS_ARGS_END(args);
  if(res != ResOK)
    return res;
  AVER(grainsSize == SegSize(seg));

  /* <design/seg/#field.rankSet.start> */
  if(BufferRankSet(buffer) == RankSetEMPTY)
    SegSetRankAndSummary(seg, BufferRankSet(buffer), RefSetEMPTY);
  else
    SegSetRankAndSummary(seg, BufferRankSet(buffer), RefSetUNIV);

  /* If ramping, or if the buffer is intended for allocating hash
   * table arrays, defer the size accounting. */
  if ((amc->rampMode == RampRAMPING
       && buffer == amc->rampGen->forward
       && gen == amc->rampGen)
      || amcbuf->forHashArrays) 
  {
    Seg2amcSeg(seg)->deferred = TRUE;
  }

  base = SegBase(seg);
<<<<<<< HEAD
  if(alignedSize < amc->largeSize) {
=======
  if(grainsSize < AMCLargeSegPAGES * ArenaGrainSize(arena)) {
>>>>>>> 8b012960
    /* Small or Medium segment: give the buffer the entire seg. */
    limit = AddrAdd(base, grainsSize);
    AVER(limit == SegLimit(seg));
  } else {
    /* Large segment: ONLY give the buffer the size requested, and */
    /* pad the remainder of the segment: see job001811. */
    Size padSize;

    limit = AddrAdd(base, size);
    AVER(limit <= SegLimit(seg));
    
    padSize = grainsSize - size;
    AVER(SizeIsAligned(padSize, PoolAlignment(pool)));
    AVER(AddrAdd(limit, padSize) == SegLimit(seg));
    if(padSize > 0) {
      ShieldExpose(arena, seg);
      (*pool->format->pad)(limit, padSize);
      ShieldCover(arena, seg);
    }
  }

  PoolGenAccountForFill(pgen, SegSize(seg), Seg2amcSeg(seg)->deferred);
  *baseReturn = base;
  *limitReturn = limit;
  return ResOK;
}


/* amcBufferEmpty -- detach a buffer from a segment
 *
 * See <design/poolamc/#flush>.
 */
static void AMCBufferEmpty(Pool pool, Buffer buffer,
                           Addr init, Addr limit)
{
  AMC amc;
  Size size;
  Arena arena;
  Seg seg;

  AVERT(Pool, pool);
  amc = PoolAMC(pool);
  AVERT(AMC, amc);
  AVERT(Buffer, buffer);
  AVER(BufferIsReady(buffer));
  seg = BufferSeg(buffer);
  AVERT(Seg, seg);
  AVER(init <= limit);

  arena = BufferArena(buffer);
<<<<<<< HEAD
  if(SegSize(seg) < amc->largeSize) {
=======
  if(SegSize(seg) < AMCLargeSegPAGES * ArenaGrainSize(arena)) {
>>>>>>> 8b012960
    /* Small or Medium segment: buffer had the entire seg. */
    AVER(limit == SegLimit(seg));
  } else {
    /* Large segment: buffer had only the size requested; job001811. */
    AVER(limit <= SegLimit(seg));
  }

  /* <design/poolamc/#flush.pad> */
  size = AddrOffset(init, limit);
  if(size > 0) {
    ShieldExpose(arena, seg);
    (*pool->format->pad)(init, size);
    ShieldCover(arena, seg);
  }

  /* The unused part of the buffer is not reused by AMC, so we pass 0
   * for the unused argument. This call therefore has no effect on the
   * accounting, but we call it anyway for consistency. */
  PoolGenAccountForEmpty(&amcSegGen(seg)->pgen, 0, Seg2amcSeg(seg)->deferred);
}


/* AMCRampBegin -- note an entry into a ramp pattern */

static void AMCRampBegin(Pool pool, Buffer buf, Bool collectAll)
{
  AMC amc;

  AVERT(Pool, pool);
  amc = PoolAMC(pool);
  AVERT(AMC, amc);
  AVERT(Buffer, buf);
  AVERT(Bool, collectAll);
  UNUSED(collectAll); /* obsolete */

  AVER(amc->rampCount < UINT_MAX);
  ++amc->rampCount;
  if(amc->rampCount == 1) {
    if(amc->rampMode != RampFINISH)
      amc->rampMode = RampBEGIN;
  }
}


/* AMCRampEnd -- note an exit from a ramp pattern */

static void AMCRampEnd(Pool pool, Buffer buf)
{
  AMC amc;

  AVERT(Pool, pool);
  amc = PoolAMC(pool);
  AVERT(AMC, amc);
  AVERT(Buffer, buf);

  AVER(amc->rampCount > 0);
  --amc->rampCount;
  if(amc->rampCount == 0) {
    PoolGen pgen = &amc->rampGen->pgen;
    Ring node, nextNode;

    switch(amc->rampMode) {
      case RampRAMPING:
        /* We were ramping, so clean up. */
        amc->rampMode = RampFINISH;
        break;
      case RampBEGIN:
        /* short-circuit for short ramps */
        amc->rampMode = RampOUTSIDE;
        break;
      case RampCOLLECTING:
        /* we have finished a circuit of the state machine */
        amc->rampMode = RampOUTSIDE;
        break;
      case RampFINISH:
        /* stay in FINISH because we need to pass through COLLECTING */
        break;
      default:
        /* can't get here if already OUTSIDE */
        NOTREACHED;
    }

    /* Now all the segments in the ramp generation contribute to the
     * pool generation's sizes. */
    RING_FOR(node, PoolSegRing(pool), nextNode) {
      Seg seg = SegOfPoolRing(node);
      amcSeg amcseg = Seg2amcSeg(seg);
      if(amcSegGen(seg) == amc->rampGen
         && amcseg->deferred
         && SegWhite(seg) == TraceSetEMPTY)
      {
        PoolGenUndefer(pgen,
                       amcseg->old ? SegSize(seg) : 0,
                       amcseg->old ? 0 : SegSize(seg));
        amcseg->deferred = FALSE;
      }
    }
  }
}


/* AMCWhiten -- condemn the segment for the trace
 *
 * If the segment has a mutator buffer on it, we nail the buffer,
 * because we can't scan or reclaim uncommitted buffers.
 */
static Res AMCWhiten(Pool pool, Trace trace, Seg seg)
{
  Size condemned = 0;
  amcGen gen;
  AMC amc;
  Buffer buffer;
  amcSeg amcseg;
  Res res;

  AVERT(Pool, pool);
  AVERT(Trace, trace);
  AVERT(Seg, seg);
  amcseg = Seg2amcSeg(seg);

  buffer = SegBuffer(seg);
  if(buffer != NULL) {
    AVERT(Buffer, buffer);

    if(!BufferIsMutator(buffer)) {      /* forwarding buffer */
      AVER(BufferIsReady(buffer));
      BufferDetach(buffer, pool);
    } else {                            /* mutator buffer */
      if(BufferScanLimit(buffer) == SegBase(seg)) {
        /* There's nothing but the buffer, don't condemn. */
        return ResOK;
      }
      /* [The following else-if section is just a comment added in */
      /*  1998-10-08.  It has never worked.  RHSK 2007-01-16] */
      /* else if (BufferScanLimit(buffer) == BufferLimit(buffer)) { */
        /* The buffer is full, so it won't be used by the mutator. */
        /* @@@@ We should detach it, but can't for technical */
        /* reasons. */
        /* BufferDetach(buffer, pool); */
      /* } */
      else {
        /* There is an active buffer, make sure it's nailed. */
        if(!amcSegHasNailboard(seg)) {
          if(SegNailed(seg) == TraceSetEMPTY) {
            res = amcSegCreateNailboard(seg, pool);
            if(res != ResOK) {
              /* Can't create nailboard, don't condemn. */
              return ResOK;
            }
            if(BufferScanLimit(buffer) != BufferLimit(buffer)) {
              NailboardSetRange(amcSegNailboard(seg),
                                BufferScanLimit(buffer),
                                BufferLimit(buffer));
            }
            ++trace->nailCount;
            SegSetNailed(seg, TraceSetSingle(trace));
          } else {
            /* Segment is nailed already, cannot create a nailboard */
            /* (see .nail.new), just give up condemning. */
            return ResOK;
          }
        } else {
          /* We have a nailboard, the buffer must be nailed already. */
          AVER(BufferScanLimit(buffer) == BufferLimit(buffer)
               || NailboardIsSetRange(amcSegNailboard(seg), 
                                      BufferScanLimit(buffer),
                                      BufferLimit(buffer)));
          /* Nail it for this trace as well. */
          SegSetNailed(seg, TraceSetAdd(SegNailed(seg), trace));
        }
        /* We didn't condemn the buffer, subtract it from the count. */
        /* @@@@ We could subtract all the nailed grains. */
        /* Relies on unsigned arithmetic wrapping round */
        /* on under- and overflow (which it does). */
        condemned -= AddrOffset(BufferScanLimit(buffer), BufferLimit(buffer));
      }
    }
  }

  SegSetWhite(seg, TraceSetAdd(SegWhite(seg), trace));
  condemned += SegSize(seg);
  trace->condemned += condemned;

  amc = PoolAMC(pool);
  AVERT(AMC, amc);

  STATISTIC_STAT( {
    Count pages;
<<<<<<< HEAD
    Size size = SegSize(seg);
    AVER(SizeIsAligned(size, ArenaAlign(pool->arena)));
    pages = size / ArenaAlign(pool->arena);
=======
    AVER(SizeIsArenaGrains(SegSize(seg), pool->arena));
    pages = SegSize(seg) / ArenaGrainSize(pool->arena);
>>>>>>> 8b012960
    AVER(pages != 0);
    amc->pageretstruct[trace->ti].pCond += pages;
    if(pages == 1) {
      amc->pageretstruct[trace->ti].pCS += pages;
    } else if(size < amc->largeSize) {
      amc->pageretstruct[trace->ti].sCM += 1;
      amc->pageretstruct[trace->ti].pCM += pages;
    } else {
      amc->pageretstruct[trace->ti].sCL += 1;
      amc->pageretstruct[trace->ti].pCL += pages;
    }
  } );

  gen = amcSegGen(seg);
  AVERT(amcGen, gen);
  if (!amcseg->old) {
    PoolGenAccountForAge(&gen->pgen, SegSize(seg), amcseg->deferred);
    amcseg->old = TRUE;
  }

  /* Ensure we are forwarding into the right generation. */

  /* see <design/poolamc/#gen.ramp> */
  /* This switching needs to be more complex for multiple traces. */
  AVER(TraceSetIsSingle(PoolArena(pool)->busyTraces));
  if(amc->rampMode == RampBEGIN && gen == amc->rampGen) {
    BufferDetach(gen->forward, pool);
    amcBufSetGen(gen->forward, gen);
    amc->rampMode = RampRAMPING;
  } else if(amc->rampMode == RampFINISH && gen == amc->rampGen) {
    BufferDetach(gen->forward, pool);
    amcBufSetGen(gen->forward, amc->afterRampGen);
    amc->rampMode = RampCOLLECTING;
  }

  return ResOK;
}


/* amcScanNailedRange -- make one scanning pass over a range of
 * addresses in a nailed segment.
 */
static Res amcScanNailedRange(Bool *totalReturn, Bool *moreReturn,
                              Size *bytesScanned, ScanState ss,
                              AMC amc, Nailboard board,
                              Addr base, Addr limit)
{
  Format format;
  Size headerSize;
  Addr p, clientLimit;
  Pool pool = AMCPool(amc);
  format = pool->format;
  headerSize = format->headerSize;
  p = AddrAdd(base, headerSize);
  clientLimit = AddrAdd(limit, headerSize);
  while (p < clientLimit) {
    Addr q;
    q = (*format->skip)(p);
    if ((*amc->pinned)(amc, board, p, q)) {
      Res res;
      res = (*format->scan)(&ss->ss_s, p, q);
      if(res != ResOK) {
        *totalReturn = FALSE;
        *moreReturn = TRUE;
        return res;
      }
      *bytesScanned += AddrOffset(p, q);
    } else {
      *totalReturn = FALSE;
    }
    AVER(p < q);
    p = q;
  }
  AVER(p == clientLimit);
  return ResOK;
}


/* amcScanNailedOnce -- make one scanning pass over a nailed segment
 *
 * *totalReturn is set to TRUE iff all objects in segment scanned.
 * *moreReturn is set to FALSE only if there are no more objects
 * on the segment that need scanning (which is normally the case).
 * It is set to TRUE if scanning had to be abandoned early on, and
 * also if during emergency fixing any new marks got added to the
 * nailboard.
 */
static Res amcScanNailedOnce(Bool *totalReturn, Bool *moreReturn,
                             ScanState ss, Seg seg, AMC amc)
{
  Addr p, limit;
  Size bytesScanned = 0;
  Nailboard board;
  Res res;

  EVENT3(AMCScanBegin, amc, seg, ss); /* TODO: consider using own event */

  *totalReturn = TRUE;
  board = amcSegNailboard(seg);
  NailboardClearNewNails(board);

  p = SegBase(seg);
  while(SegBuffer(seg) != NULL) {
    limit = BufferScanLimit(SegBuffer(seg));
    if(p >= limit) {
      AVER(p == limit);
      goto returnGood;
    }
    res = amcScanNailedRange(totalReturn, moreReturn, &bytesScanned, 
                             ss, amc, board, p, limit);
    if (res != ResOK)
      return res;
    p = limit;
  }

  limit = SegLimit(seg);
  /* @@@@ Shouldn't p be set to BufferLimit here?! */
  res = amcScanNailedRange(totalReturn, moreReturn, &bytesScanned,
                           ss, amc, board, p, limit);
  if (res != ResOK)
    return res;

returnGood:
  EVENT3(AMCScanEnd, amc, seg, ss); /* TODO: consider using own event */

  AVER(bytesScanned <= SegSize(seg));
  ss->scannedSize += bytesScanned;
  *moreReturn = NailboardNewNails(board);
  return ResOK;
}


/* amcScanNailed -- scan a nailed segment */

static Res amcScanNailed(Bool *totalReturn, ScanState ss, Pool pool,
                         Seg seg, AMC amc)
{
  Bool total, moreScanning;
  size_t loops = 0;

  do {
    Res res;
    res = amcScanNailedOnce(&total, &moreScanning, ss, seg, amc);
    if(res != ResOK) {
      *totalReturn = FALSE;
      return res;
    }
    loops += 1;
  } while(moreScanning);

  if(loops > 1) {
    RefSet refset;

    AVER(ArenaEmergency(PoolArena(pool)));

    /* Looped: fixed refs (from 1st pass) were seen by MPS_FIX1
     * (in later passes), so the "ss.unfixedSummary" is _not_
     * purely unfixed.  In this one case, unfixedSummary is not 
     * accurate, and cannot be used to verify the SegSummary (see 
     * impl/trace/#verify.segsummary).  Use ScanStateSetSummary to 
     * store ScanStateSummary in ss.fixedSummary and reset 
     * ss.unfixedSummary.  See job001548.
     */
  
    refset = ScanStateSummary(ss);

    /* A rare event, which might prompt a rare defect to appear. */
    EVENT6(amcScanNailed, loops, SegSummary(seg), ScanStateWhite(ss), 
           ScanStateUnfixedSummary(ss), ss->fixedSummary, refset);
  
    ScanStateSetSummary(ss, refset);
  }
  
  *totalReturn = total;
  return ResOK;
}


/* AMCScan -- scan a single seg, turning it black
 *
 * See <design/poolamc/#seg-scan>.
 */
static Res AMCScan(Bool *totalReturn, ScanState ss, Pool pool, Seg seg)
{
  Addr base, limit;
  Format format;
  AMC amc;
  Res res;

  AVER(totalReturn != NULL);
  AVERT(ScanState, ss);
  AVERT(Seg, seg);
  AVERT(Pool, pool);
  amc = PoolAMC(pool);
  AVERT(AMC, amc);


  format = pool->format;

  if(amcSegHasNailboard(seg)) {
    return amcScanNailed(totalReturn, ss, pool, seg, amc);
  }

  EVENT3(AMCScanBegin, amc, seg, ss);

  base = AddrAdd(SegBase(seg), format->headerSize);
  /* <design/poolamc/#seg-scan.loop> */
  while(SegBuffer(seg) != NULL) {
    limit = AddrAdd(BufferScanLimit(SegBuffer(seg)),
                    format->headerSize);
    if(base >= limit) {
      /* @@@@ Are we sure we don't need scan the rest of the */
      /* segment? */
      AVER(base == limit);
      *totalReturn = TRUE;
      return ResOK;
    }
    res = (*format->scan)(&ss->ss_s, base, limit);
    if(res != ResOK) {
      *totalReturn = FALSE;
      return res;
    }
    ss->scannedSize += AddrOffset(base, limit);
    base = limit;
  }

  /* <design/poolamc/#seg-scan.finish> @@@@ base? */
  limit = AddrAdd(SegLimit(seg), format->headerSize);
  AVER(SegBase(seg) <= base);
  AVER(base <= AddrAdd(SegLimit(seg), format->headerSize));
  if(base < limit) {
    res = (*format->scan)(&ss->ss_s, base, limit);
    if(res != ResOK) {
      *totalReturn = FALSE;
      return res;
    }
  }

  ss->scannedSize += AddrOffset(base, limit);
  EVENT3(AMCScanEnd, amc, seg, ss);

  *totalReturn = TRUE;
  return ResOK;
}


/* amcFixInPlace -- fix an reference without moving the object
 *
 * Usually this function is used for ambiguous references, but during
 * emergency tracing may be used for references of any rank.
 *
 * If the segment has a nailboard then we use that to record the fix.
 * Otherwise we simply grey and nail the entire segment.
 */
static void amcFixInPlace(Pool pool, Seg seg, ScanState ss, Ref *refIO)
{
  Addr ref;

  UNUSED(pool);

  ref = (Addr)*refIO;
  /* An ambiguous reference can point before the header. */
  AVER(SegBase(seg) <= ref);
  /* .ref-limit: A reference passed to Fix can't be beyond the */
  /* segment, because then TraceFix would not have picked this */
  /* segment. */
  AVER(ref < SegLimit(seg));

  EVENT0(AMCFixInPlace);
  if(amcSegHasNailboard(seg)) {
    Bool wasMarked = NailboardSet(amcSegNailboard(seg), ref);
    /* If there are no new marks (i.e., no new traces for which we */
    /* are marking, and no new mark bits set) then we can return */
    /* immediately, without changing colour. */
    if(TraceSetSub(ss->traces, SegNailed(seg)) && wasMarked)
      return;
  } else if(TraceSetSub(ss->traces, SegNailed(seg))) {
    return;
  }
  SegSetNailed(seg, TraceSetUnion(SegNailed(seg), ss->traces));
  /* AMCZ segments don't contain references and so don't need to */
  /* become grey */
  if(SegRankSet(seg) != RankSetEMPTY)
    SegSetGrey(seg, TraceSetUnion(SegGrey(seg), ss->traces));
}


/* AMCFixEmergency -- fix a reference, without allocating
 *
 * See <design/poolamc/#emergency.fix>.
 */
static Res AMCFixEmergency(Pool pool, ScanState ss, Seg seg,
                           Ref *refIO)
{
  Arena arena;
  AMC amc;
  Addr newRef;

  AVERT(Pool, pool);
  AVERT(ScanState, ss);
  AVERT(Seg, seg);
  AVER(refIO != NULL);

  arena = PoolArena(pool);
  AVERT(Arena, arena);
  amc = PoolAMC(pool);
  AVERT(AMC, amc);

  ss->wasMarked = TRUE;

  if(ss->rank == RankAMBIG)
    goto fixInPlace;

  ShieldExpose(arena, seg);
  newRef = (*pool->format->isMoved)(*refIO);
  ShieldCover(arena, seg);
  if(newRef != (Addr)0) {
    /* Object has been forwarded already, so snap-out pointer. */
    /* TODO: Implement weak pointer semantics in emergency fixing.  This
       would be a good idea since we really want to reclaim as much as
       possible in an emergency. */
    *refIO = newRef;
    return ResOK;
  }

fixInPlace: /* see <design/poolamc/>.Nailboard.emergency */
  amcFixInPlace(pool, seg, ss, refIO);
  return ResOK;
}


/* AMCFix -- fix a reference to the pool
 *
 * See <design/poolamc/#fix>.
 */
static Res AMCFix(Pool pool, ScanState ss, Seg seg, Ref *refIO)
{
  Arena arena;
  AMC amc;
  Res res;
  Format format;       /* cache of pool->format */
  Ref ref;             /* reference to be fixed */
  Ref newRef;          /* new location, if moved */
  Size length;         /* length of object to be relocated */
  Buffer buffer;       /* buffer to allocate new copy into */
  amcGen gen;          /* generation of old copy of object */
  TraceSet grey;       /* greyness of object being relocated */
  Seg toSeg;           /* segment to which object is being relocated */

  /* <design/trace/#fix.noaver> */
  AVERT_CRITICAL(Pool, pool);
  AVERT_CRITICAL(ScanState, ss);
  AVERT_CRITICAL(Seg, seg);
  AVER_CRITICAL(refIO != NULL);
  EVENT0(AMCFix);

  /* For the moment, assume that the object was already marked. */
  /* (See <design/fix/#protocol.was-marked>.) */
  ss->wasMarked = TRUE;

  /* If the reference is ambiguous, set up the datastructures for */
  /* managing a nailed segment.  This involves marking the segment */
  /* as nailed, and setting up a per-word mark table */
  if(ss->rank == RankAMBIG) {
    /* .nail.new: Check to see whether we need a Nailboard for */
    /* this seg.  We use "SegNailed(seg) == TraceSetEMPTY" */
    /* rather than "!amcSegHasNailboard(seg)" because this avoids */
    /* setting up a new nailboard when the segment was nailed, but */
    /* had no nailboard.  This must be avoided because otherwise */
    /* assumptions in AMCFixEmergency will be wrong (essentially */
    /* we will lose some pointer fixes because we introduced a */
    /* nailboard). */
    if(SegNailed(seg) == TraceSetEMPTY) {
      res = amcSegCreateNailboard(seg, pool);
      if(res != ResOK)
        return res;
      ++ss->nailCount;
      SegSetNailed(seg, TraceSetUnion(SegNailed(seg), ss->traces));
    }
    amcFixInPlace(pool, seg, ss, refIO);
    return ResOK;
  }

  amc = PoolAMC(pool);
  AVERT_CRITICAL(AMC, amc);
  format = pool->format;
  ref = *refIO;
  AVER_CRITICAL(SegBase(seg) <= ref);
  AVER_CRITICAL(ref < SegLimit(seg));
  arena = pool->arena;

  /* .exposed.seg: Statements tagged ".exposed.seg" below require */
  /* that "seg" (that is: the 'from' seg) has been ShieldExposed. */
  ShieldExpose(arena, seg);
  newRef = (*format->isMoved)(ref);  /* .exposed.seg */

  if(newRef == (Addr)0) {
    Addr clientQ;
    clientQ = (*format->skip)(ref);

    /* If object is nailed already then we mustn't copy it: */
    if (SegNailed(seg) != TraceSetEMPTY
        && !(amcSegHasNailboard(seg)
             && !(*amc->pinned)(amc, amcSegNailboard(seg), ref, clientQ)))
    {
      /* Segment only needs greying if there are new traces for */
      /* which we are nailing. */
      if(!TraceSetSub(ss->traces, SegNailed(seg))) {
        if(SegRankSet(seg) != RankSetEMPTY) /* not for AMCZ */
          SegSetGrey(seg, TraceSetUnion(SegGrey(seg), ss->traces));
        SegSetNailed(seg, TraceSetUnion(SegNailed(seg), ss->traces));
      }
      res = ResOK;
      goto returnRes;
    } else if(ss->rank == RankWEAK) {
      /* Object is not preserved (neither moved, nor nailed) */
      /* hence, reference should be splatted. */
      goto updateReference;
    }
    /* Object is not preserved yet (neither moved, nor nailed) */
    /* so should be preserved by forwarding. */
    EVENT1(AMCFixForward, newRef);
    /* <design/fix/#protocol.was-marked> */
    ss->wasMarked = FALSE;

    /* Get the forwarding buffer from the object's generation. */
    gen = amcSegGen(seg);
    buffer = gen->forward;
    AVER_CRITICAL(buffer != NULL);

    length = AddrOffset(ref, clientQ);  /* .exposed.seg */
    STATISTIC_STAT(++ss->forwardedCount);
    ss->forwardedSize += length;
    do {
      res = BUFFER_RESERVE(&newRef, buffer, length, FALSE);
      if(res != ResOK)
        goto returnRes;

      toSeg = BufferSeg(buffer);
      ShieldExpose(arena, toSeg);

      /* Since we're moving an object from one segment to another, */
      /* union the greyness and the summaries together. */
      grey = SegGrey(seg);
      if(SegRankSet(seg) != RankSetEMPTY) { /* not for AMCZ */
        grey = TraceSetUnion(grey, ss->traces);
        SegSetSummary(toSeg, RefSetUnion(SegSummary(toSeg), SegSummary(seg)));
      } else {
        AVER(SegRankSet(toSeg) == RankSetEMPTY);
      }
      SegSetGrey(toSeg, TraceSetUnion(SegGrey(toSeg), grey));

      /* <design/trace/#fix.copy> */
      (void)AddrCopy(newRef, ref, length);  /* .exposed.seg */

      ShieldCover(arena, toSeg);
    } while(!BUFFER_COMMIT(buffer, newRef, length));
    ss->copiedSize += length;

    (*format->move)(ref, newRef);  /* .exposed.seg */
  } else {
    /* reference to broken heart (which should be snapped out -- */
    /* consider adding to (non-existant) snap-out cache here) */
    STATISTIC_STAT(++ss->snapCount);
  }

  /* .fix.update: update the reference to whatever the above code */
  /* decided it should be */
updateReference:
  *refIO = newRef;
  res = ResOK;

returnRes:
  ShieldCover(arena, seg);  /* .exposed.seg */
  return res;
}


/* AMCHeaderFix -- fix a reference to the pool, with headers
 *
 * See <design/poolamc/#header.fix>.
 */
static Res AMCHeaderFix(Pool pool, ScanState ss, Seg seg, Ref *refIO)
{
  Arena arena;
  AMC amc;
  Res res;
  Format format;       /* cache of pool->format */
  Size headerSize;     /* cache of pool->format->headerSize */
  Ref ref;             /* reference to be fixed */
  Ref newRef;          /* new location, if moved */
  Addr newBase;        /* base address of new copy */
  Size length;         /* length of object to be relocated */
  Buffer buffer;       /* buffer to allocate new copy into */
  amcGen gen;          /* generation of old copy of object */
  TraceSet grey;       /* greyness of object being relocated */
  Seg toSeg;           /* segment to which object is being relocated */

  /* <design/trace/#fix.noaver> */
  AVERT_CRITICAL(Pool, pool);
  AVERT_CRITICAL(ScanState, ss);
  AVERT_CRITICAL(Seg, seg);
  AVER_CRITICAL(refIO != NULL);
  EVENT0(AMCFix);

  /* For the moment, assume that the object was already marked. */
  /* (See <design/fix/#protocol.was-marked>.) */
  ss->wasMarked = TRUE;

  /* If the reference is ambiguous, set up the datastructures for */
  /* managing a nailed segment.  This involves marking the segment */
  /* as nailed, and setting up a per-word mark table */
  if(ss->rank == RankAMBIG) {
    /* .nail.new: Check to see whether we need a Nailboard for */
    /* this seg.  We use "SegNailed(seg) == TraceSetEMPTY" */
    /* rather than "!amcSegHasNailboard(seg)" because this avoids */
    /* setting up a new nailboard when the segment was nailed, but */
    /* had no nailboard.  This must be avoided because otherwise */
    /* assumptions in AMCFixEmergency will be wrong (essentially */
    /* we will lose some pointer fixes because we introduced a */
    /* nailboard). */
    if(SegNailed(seg) == TraceSetEMPTY) {
      res = amcSegCreateNailboard(seg, pool);
      if(res != ResOK)
        return res;
      ++ss->nailCount;
      SegSetNailed(seg, TraceSetUnion(SegNailed(seg), ss->traces));
    }
    amcFixInPlace(pool, seg, ss, refIO);
    return ResOK;
  }

  amc = PoolAMC(pool);
  AVERT_CRITICAL(AMC, amc);
  format = pool->format;
  headerSize = format->headerSize;
  ref = *refIO;
  AVER_CRITICAL(AddrAdd(SegBase(seg), headerSize) <= ref);
  AVER_CRITICAL(ref < SegLimit(seg)); /* see .ref-limit */
  arena = pool->arena;

  /* .exposed.seg: Statements tagged ".exposed.seg" below require */
  /* that "seg" (that is: the 'from' seg) has been ShieldExposed. */
  ShieldExpose(arena, seg);
  newRef = (*format->isMoved)(ref);  /* .exposed.seg */

  if(newRef == (Addr)0) {
    Addr clientQ;
    clientQ = (*format->skip)(ref);

    /* If object is nailed already then we mustn't copy it: */
    if (SegNailed(seg) != TraceSetEMPTY
        && !(amcSegHasNailboard(seg)
             && !(*amc->pinned)(amc, amcSegNailboard(seg), ref, clientQ)))
    {
      /* Segment only needs greying if there are new traces for */
      /* which we are nailing. */
      if(!TraceSetSub(ss->traces, SegNailed(seg))) {
        if(SegRankSet(seg) != RankSetEMPTY) /* not for AMCZ */
          SegSetGrey(seg, TraceSetUnion(SegGrey(seg), ss->traces));
        SegSetNailed(seg, TraceSetUnion(SegNailed(seg), ss->traces));
      }
      res = ResOK;
      goto returnRes;
    } else if(ss->rank == RankWEAK) {
      /* Object is not preserved (neither moved, nor nailed) */
      /* hence, reference should be splatted. */
      goto updateReference;
    }
    /* Object is not preserved yet (neither moved, nor nailed) */
    /* so should be preserved by forwarding. */
    EVENT1(AMCFixForward, newRef);
    /* <design/fix/#protocol.was-marked> */
    ss->wasMarked = FALSE;

    /* Get the forwarding buffer from the object's generation. */
    gen = amcSegGen(seg);
    buffer = gen->forward;
    AVER_CRITICAL(buffer != NULL);

    length = AddrOffset(ref, clientQ);  /* .exposed.seg */
    STATISTIC_STAT(++ss->forwardedCount);
    ss->forwardedSize += length;
    do {
      res = BUFFER_RESERVE(&newBase, buffer, length, FALSE);
      if (res != ResOK)
        goto returnRes;
      newRef = AddrAdd(newBase, headerSize);

      toSeg = BufferSeg(buffer);
      ShieldExpose(arena, toSeg);

      /* Since we're moving an object from one segment to another, */
      /* union the greyness and the summaries together. */
      grey = SegGrey(seg);
      if(SegRankSet(seg) != RankSetEMPTY) { /* not for AMCZ */
        grey = TraceSetUnion(grey, ss->traces);
        SegSetSummary(toSeg, RefSetUnion(SegSummary(toSeg), SegSummary(seg)));
      } else {
        AVER(SegRankSet(toSeg) == RankSetEMPTY);
      }
      SegSetGrey(toSeg, TraceSetUnion(SegGrey(toSeg), grey));

      /* <design/trace/#fix.copy> */
      (void)AddrCopy(newBase, AddrSub(ref, headerSize), length);  /* .exposed.seg */

      ShieldCover(arena, toSeg);
    } while (!BUFFER_COMMIT(buffer, newBase, length));
    ss->copiedSize += length;

    (*format->move)(ref, newRef);  /* .exposed.seg */
  } else {
    /* reference to broken heart (which should be snapped out -- */
    /* consider adding to (non-existent) snap-out cache here) */
    STATISTIC_STAT(++ss->snapCount);
  }

  /* .fix.update: update the reference to whatever the above code */
  /* decided it should be */
updateReference:
  *refIO = newRef;
  res = ResOK;

returnRes:
  ShieldCover(arena, seg);  /* .exposed.seg */
  return res;
}


/* amcReclaimNailed -- reclaim what you can from a nailed segment */

static void amcReclaimNailed(Pool pool, Trace trace, Seg seg)
{
  Addr p, limit;
  Arena arena;
  Format format;
  Size bytesReclaimed = (Size)0;
  Count preservedInPlaceCount = (Count)0;
  Size preservedInPlaceSize = (Size)0;
  AMC amc;
  Size headerSize;
  Addr p1;  /* first obj in seg */
  Bool obj1pip = FALSE;  /* first obj was preserved in place */

  /* All arguments AVERed by AMCReclaim */

  amc = PoolAMC(pool);
  AVERT(AMC, amc);
  format = pool->format;

  arena = PoolArena(pool);
  AVERT(Arena, arena);

  /* see <design/poolamc/#nailboard.limitations> for improvements */
  headerSize = format->headerSize;
  ShieldExpose(arena, seg);
  p = SegBase(seg);
  if(SegBuffer(seg) != NULL) {
    limit = BufferScanLimit(SegBuffer(seg));
  } else {
    limit = SegLimit(seg);
  }
  p1 = p;
  while(p < limit) {
    Addr clientP, q, clientQ;
    Size length;
    Bool preserve;
    clientP = AddrAdd(p, headerSize);
    clientQ = (*format->skip)(clientP);
    q = AddrSub(clientQ, headerSize);
    length = AddrOffset(p, q);
    if(amcSegHasNailboard(seg)) {
      preserve = (*amc->pinned)(amc, amcSegNailboard(seg), clientP, clientQ);
    } else {
      /* There's no nailboard, so preserve everything that hasn't been
       * forwarded. In this case, preservedInPlace* become somewhat
       * overstated. */
      preserve = !(*format->isMoved)(clientP);
    }
    if(preserve) {
      ++preservedInPlaceCount;
      preservedInPlaceSize += length;
      if(p == p1)
        obj1pip = TRUE;
    } else {
      /* Replace forwarding pointer / unreachable object with pad. */
      (*format->pad)(p, length);
      bytesReclaimed += length;
    }
    
    AVER(p < q);
    p = q;
  }
  AVER(p == limit);
  ShieldCover(arena, seg);

  SegSetNailed(seg, TraceSetDel(SegNailed(seg), trace));
  SegSetWhite(seg, TraceSetDel(SegWhite(seg), trace));
  if(SegNailed(seg) == TraceSetEMPTY && amcSegHasNailboard(seg)) {
    NailboardDestroy(amcSegNailboard(seg), arena);
    Seg2amcSeg(seg)->board = NULL;
  }

  AVER(bytesReclaimed <= SegSize(seg));
  trace->reclaimSize += bytesReclaimed;
  trace->preservedInPlaceCount += preservedInPlaceCount;
  trace->preservedInPlaceSize += preservedInPlaceSize;

  /* Free the seg if we can; fixes .nailboard.limitations.middle. */
  if(preservedInPlaceCount == 0
     && (SegBuffer(seg) == NULL)
     && (SegNailed(seg) == TraceSetEMPTY)) {

    amcGen gen = amcSegGen(seg);

    /* We may not free a buffered seg. */
    AVER(SegBuffer(seg) == NULL);

    PoolGenFree(&gen->pgen, seg, 0, SegSize(seg), 0, Seg2amcSeg(seg)->deferred);
  } else {
    /* Seg retained */
    STATISTIC_STAT( {
      Count pages;
<<<<<<< HEAD
      Size size = SegSize(seg);
      AVER(SizeIsAligned(size, ArenaAlign(pool->arena)));
      pages = size / ArenaAlign(pool->arena);
=======
      AVER(SizeIsArenaGrains(SegSize(seg), pool->arena));
      pages = SegSize(seg) / ArenaGrainSize(pool->arena);
>>>>>>> 8b012960
      AVER(pages != 0);
      amc->pageretstruct[trace->ti].pRet += pages;
      if(pages == 1) {
        amc->pageretstruct[trace->ti].pRS += pages;
      } else if(size < amc->largeSize) {
        amc->pageretstruct[trace->ti].sRM += 1;
        amc->pageretstruct[trace->ti].pRM += pages;
        if(obj1pip) {
          amc->pageretstruct[trace->ti].pRM1 += pages;
        } else {
          /* Seg retained by a rest obj.  Cost: one rest page, */
          /* plus pages-1 pages of pure padding. */
          amc->pageretstruct[trace->ti].pRMrr += 1;
          amc->pageretstruct[trace->ti].pRMr1 += pages - 1;
        }
      } else {
        amc->pageretstruct[trace->ti].sRL += 1;
        amc->pageretstruct[trace->ti].pRL += pages;
        if(!obj1pip) {
          /* Seg retained by a rest obj */
          amc->pageretstruct[trace->ti].pRLr += pages;
        }
      }
    } );

  }
}


/* AMCReclaim -- recycle a segment if it is still white
 *
 * See <design/poolamc/#reclaim>.
 */
static void AMCReclaim(Pool pool, Trace trace, Seg seg)
{
  AMC amc;
  amcGen gen;

  AVERT_CRITICAL(Pool, pool);
  amc = PoolAMC(pool);
  AVERT_CRITICAL(AMC, amc);
  AVERT_CRITICAL(Trace, trace);
  AVERT_CRITICAL(Seg, seg);

  gen = amcSegGen(seg);
  AVERT_CRITICAL(amcGen, gen);

  EVENT3(AMCReclaim, gen, trace, seg);

  /* This switching needs to be more complex for multiple traces. */
  AVER_CRITICAL(TraceSetIsSingle(PoolArena(pool)->busyTraces));
  if(amc->rampMode == RampCOLLECTING) {
    if(amc->rampCount > 0) {
      /* Entered ramp mode before previous one was cleaned up */
      amc->rampMode = RampBEGIN;
    } else {
      amc->rampMode = RampOUTSIDE;
    }
  }

  if(SegNailed(seg) != TraceSetEMPTY) {
    amcReclaimNailed(pool, trace, seg);
    return;
  }

  /* We may not free a buffered seg.  (But all buffered + condemned */
  /* segs should have been nailed anyway). */
  AVER(SegBuffer(seg) == NULL);

  trace->reclaimSize += SegSize(seg);

  PoolGenFree(&gen->pgen, seg, 0, SegSize(seg), 0, Seg2amcSeg(seg)->deferred);
}


/* AMCTraceEnd -- emit end-of-trace event */

static void AMCTraceEnd(Pool pool, Trace trace)
{
  AMC amc;
  TraceId ti;
  
  AVERT(Pool, pool);
  AVERT(Trace, trace);

  amc = PoolAMC(pool);
  AVERT(AMC, amc);
  ti = trace->ti;
  AVERT(TraceId, ti);

  STATISTIC_STAT ({
    Count pRetMin = 100;
    PageRetStruct *pr = &amc->pageretstruct[ti];
    if(pr->pRet >= pRetMin) {
      EVENT21(AMCTraceEnd, ArenaEpoch(pool->arena), (EventFU)trace->why,
<<<<<<< HEAD
              ArenaAlign(pool->arena), amc->largeSize, pRetMin, pr->pCond,
=======
              ArenaGrainSize(pool->arena), AMCLargeSegPAGES, pRetMin, pr->pCond,
>>>>>>> 8b012960
              pr->pRet, pr->pCS, pr->pRS, pr->sCM, pr->pCM, pr->sRM, pr->pRM,
              pr->pRM1, pr->pRMrr, pr->pRMr1, pr->sCL, pr->pCL, pr->sRL,
              pr->pRL, pr->pRLr);
    }
    *pr = pageretstruct_Zero;
  });
}


/* AMCWalk -- Apply function to (black) objects in segment */

static void AMCWalk(Pool pool, Seg seg, FormattedObjectsStepMethod f,
                    void *p, size_t s)
{
  Addr object, nextObject, limit;
  AMC amc;
  Format format;

  AVERT(Pool, pool);
  AVERT(Seg, seg);
  AVER(FUNCHECK(f));
  /* p and s are arbitrary closures so can't be checked */

  /* Avoid applying the function to grey or white objects. */
  /* White objects might not be alive, and grey objects */
  /* may have pointers to old-space. */

  /* NB, segments containing a mix of colours (i.e., nailed segs) */
  /* are not handled properly:  No objects are walked.  See */
  /* job001682. */
  if(SegWhite(seg) == TraceSetEMPTY && SegGrey(seg) == TraceSetEMPTY
     && SegNailed(seg) == TraceSetEMPTY)
  {
    amc = PoolAMC(pool);
    AVERT(AMC, amc);
    format = pool->format;

    /* If the segment is buffered, only walk as far as the end */
    /* of the initialized objects.  cf. AMCScan */
    if(SegBuffer(seg) != NULL)
      limit = BufferScanLimit(SegBuffer(seg));
    else
      limit = SegLimit(seg);
    limit = AddrAdd(limit, format->headerSize);

    object = AddrAdd(SegBase(seg), format->headerSize);
    while(object < limit) {
      /* Check not a broken heart. */
      AVER((*format->isMoved)(object) == NULL);
      (*f)(object, pool->format, pool, p, s);
      nextObject = (*pool->format->skip)(object);
      AVER(nextObject > object);
      object = nextObject;
    }
    AVER(object == limit);
  }
}


/* amcWalkAll -- Apply a function to all (black) objects in a pool */

static void amcWalkAll(Pool pool, FormattedObjectsStepMethod f,
                       void *p, size_t s)
{
  Arena arena;
  Ring ring, next, node;

  AVER(IsSubclassPoly(pool->class, AMCZPoolClassGet()));

  arena = PoolArena(pool);
  ring = PoolSegRing(pool);
  node = RingNext(ring);
  RING_FOR(node, ring, next) {
    Seg seg = SegOfPoolRing(node);

    ShieldExpose(arena, seg);
    AMCWalk(pool, seg, f, p, s);
    ShieldCover(arena, seg);
  }
}


/* amcAddrObjectSearch -- skip over objects (belonging to pool)
 * starting at objBase until we reach one of the following cases:
 * 1. addr is found (and not moved): set *pReturn to the client
 * pointer to the object containing addr and return ResOK;
 * 2. addr is found, but it moved: return ResFAIL;
 * 3. we reach searchLimit: return ResFAIL.
 */
static Res amcAddrObjectSearch(Addr *pReturn, Pool pool, Addr objBase,
                               Addr searchLimit, Addr addr)
{
  Format format;
  Size hdrSize;

  AVER(pReturn != NULL);
  AVERT(Pool, pool);
  AVER(objBase <= searchLimit);

  format = pool->format;
  hdrSize = format->headerSize;
  while (objBase < searchLimit) {
    Addr objRef = AddrAdd(objBase, hdrSize);
    Addr objLimit = AddrSub((*format->skip)(objRef), hdrSize);
    AVER(objBase < objLimit);
    if (addr < objLimit) {
      AVER(objBase <= addr);
      AVER(addr < objLimit); /* the point */
      if (!(*format->isMoved)(objRef)) {
        *pReturn = objRef;
        return ResOK;
      }
      break;
    }
    objBase = objLimit;
  }
  return ResFAIL;
}


/* AMCAddrObject -- find client pointer to object containing addr.
 * addr is known to belong to seg, which belongs to pool.
 * See job003589.
 */
static Res AMCAddrObject(Addr *pReturn, Pool pool, Seg seg, Addr addr)
{
  Res res;
  Arena arena;
  Addr base, limit;    /* range of objects on segment */

  AVER(pReturn != NULL);
  AVERT(Pool, pool);
  AVERT(Seg, seg);
  AVER(SegPool(seg) == pool);
  AVER(SegBase(seg) <= addr);
  AVER(addr < SegLimit(seg));

  arena = PoolArena(pool);
  base = SegBase(seg);
  if (SegBuffer(seg) != NULL) {
    /* We use BufferGetInit here (and not BufferScanLimit) because we
     * want to be able to find objects that have been allocated and
     * committed since the last flip. These objects lie between the
     * addresses returned by BufferScanLimit (which returns the value
     * of init at the last flip) and BufferGetInit.
     *
     * Strictly speaking we only need a limit that is at least the
     * maximum of the objects on the segments. This is because addr
     * *must* point inside a live object and we stop skipping once we
     * have found it. The init pointer serves this purpose.
     */
    limit = BufferGetInit(SegBuffer(seg));
  } else {
    limit = SegLimit(seg);
  }

  ShieldExpose(arena, seg);
  res = amcAddrObjectSearch(pReturn, pool, base, limit, addr);
  ShieldCover(arena, seg);
  return res;
}


/* AMCTotalSize -- total memory allocated from the arena */

static Size AMCTotalSize(Pool pool)
{
  AMC amc;
  Size size = 0;
  Ring node, nextNode;

  AVERT(Pool, pool);
  amc = PoolAMC(pool);
  AVERT(AMC, amc);

  RING_FOR(node, &amc->genRing, nextNode) {
    amcGen gen = RING_ELT(amcGen, amcRing, node);
    AVERT(amcGen, gen);
    size += gen->pgen.totalSize;
  }

  return size;
}


/* AMCFreeSize -- free memory (unused by client program) */

static Size AMCFreeSize(Pool pool)
{
  AMC amc;
  Size size = 0;
  Ring node, nextNode;

  AVERT(Pool, pool);
  amc = PoolAMC(pool);
  AVERT(AMC, amc);

  RING_FOR(node, &amc->genRing, nextNode) {
    amcGen gen = RING_ELT(amcGen, amcRing, node);
    AVERT(amcGen, gen);
    size += gen->pgen.freeSize;
  }

  return size;
}


/* AMCDescribe -- describe the contents of the AMC pool
 *
 * See <design/poolamc/#describe>.
 */
static Res AMCDescribe(Pool pool, mps_lib_FILE *stream, Count depth)
{
  Res res;
  AMC amc;
  Ring node, nextNode;
  const char *rampmode;

  if(!TESTT(Pool, pool))
    return ResFAIL;
  amc = PoolAMC(pool);
  if(!TESTT(AMC, amc))
    return ResFAIL;
  if(stream == NULL)
    return ResFAIL;

  res = WriteF(stream, depth,
               (amc->rankSet == RankSetEMPTY) ? "AMCZ" : "AMC",
               " $P {\n", (WriteFP)amc, "  pool $P ($U)\n",
               (WriteFP)AMCPool(amc), (WriteFU)AMCPool(amc)->serial,
               NULL);
  if(res != ResOK)
    return res;

  switch(amc->rampMode) {
#define RAMP_DESCRIBE(e, s)     \
    case e:                     \
      rampmode = s;             \
      break;
    RAMP_RELATION(RAMP_DESCRIBE)
#undef RAMP_DESCRIBE
    default:
      rampmode = "unknown ramp mode";
      break;
  }
  res = WriteF(stream, depth + 2,
               rampmode, " ($U)\n", (WriteFU)amc->rampCount,
               NULL);
  if(res != ResOK)
    return res;

  RING_FOR(node, &amc->genRing, nextNode) {
    amcGen gen = RING_ELT(amcGen, amcRing, node);
    res = amcGenDescribe(gen, stream, depth + 2);
    if(res != ResOK)
      return res;
  }

  if(0) {
    /* SegDescribes */
    RING_FOR(node, &AMCPool(amc)->segRing, nextNode) {
      Seg seg = RING_ELT(Seg, poolRing, node);
      res = AMCSegDescribe(seg, stream, depth + 2);
      if(res != ResOK)
        return res;
    }
  }

  res = WriteF(stream, depth, "} AMC $P\n", (WriteFP)amc, NULL);
  if(res != ResOK)
    return res;

  return ResOK;
}


/* AMCZPoolClass -- the class definition */

DEFINE_POOL_CLASS(AMCZPoolClass, this)
{
  INHERIT_CLASS(this, AbstractSegBufPoolClass);
  PoolClassMixInFormat(this);
  PoolClassMixInCollect(this);
  this->name = "AMCZ";
  this->size = sizeof(AMCStruct);
  this->offset = offsetof(AMCStruct, poolStruct);
  this->attr |= AttrMOVINGGC;
  this->varargs = AMCVarargs;
  this->init = AMCZInit;
  this->finish = AMCFinish;
  this->bufferFill = AMCBufferFill;
  this->bufferEmpty = AMCBufferEmpty;
  this->whiten = AMCWhiten;
  this->fix = AMCFix;
  this->fixEmergency = AMCFixEmergency;
  this->reclaim = AMCReclaim;
  this->traceEnd = AMCTraceEnd;
  this->rampBegin = AMCRampBegin;
  this->rampEnd = AMCRampEnd;
  this->addrObject = AMCAddrObject;
  this->walk = AMCWalk;
  this->bufferClass = amcBufClassGet;
  this->totalSize = AMCTotalSize;
  this->freeSize = AMCFreeSize;  
  this->describe = AMCDescribe;
  AVERT(PoolClass, this);
}


/* AMCPoolClass -- the class definition */

DEFINE_POOL_CLASS(AMCPoolClass, this)
{
  INHERIT_CLASS(this, AMCZPoolClass);
  PoolClassMixInScan(this);
  this->name = "AMC";
  this->init = AMCInit;
  this->scan = AMCScan;
  AVERT(PoolClass, this);
}


/* mps_class_amc -- return the pool class descriptor to the client */

mps_class_t mps_class_amc(void)
{
  return (mps_class_t)AMCPoolClassGet();
}

/* mps_class_amcz -- return the pool class descriptor to the client */

mps_class_t mps_class_amcz(void)
{
  return (mps_class_t)AMCZPoolClassGet();
}


/* mps_amc_apply -- apply function to all objects in pool
 *
 * The iterator that is passed by the client is stored in a closure
 * structure which is passed to a local iterator in order to ensure
 * that any type conversion necessary between Addr and mps_addr_t
 * happen. They are almost certainly the same on all platforms, but 
 * this is the correct way to do it.
*/

typedef struct mps_amc_apply_closure_s {
  mps_amc_apply_stepper_t f;
  void *p;
  size_t s;
} mps_amc_apply_closure_s;

static void mps_amc_apply_iter(Addr addr, Format format, Pool pool,
                               void *p, size_t s)
{
  mps_amc_apply_closure_s *closure = p;
  /* Can't check addr */
  AVERT(Format, format);
  AVERT(Pool, pool);
  /* We could check that s is the sizeof *p, but it would be slow */
  UNUSED(format);
  UNUSED(pool);
  UNUSED(s);
  (*closure->f)(addr, closure->p, closure->s);
}

void mps_amc_apply(mps_pool_t mps_pool,
                   mps_amc_apply_stepper_t f,
                   void *p, size_t s)
{
  Pool pool = (Pool)mps_pool;
  mps_amc_apply_closure_s closure_s;
  Arena arena;

  AVER(TESTT(Pool, pool));
  arena = PoolArena(pool);
  ArenaEnter(arena);
  AVERT(Pool, pool);

  closure_s.f = f;
  closure_s.p = p;
  closure_s.s = s;
  amcWalkAll(pool, mps_amc_apply_iter, &closure_s, sizeof(closure_s));

  ArenaLeave(arena);
}


/* AMCCheck -- check consistency of the AMC pool
 *
 * See <design/poolamc/#check>.
 */

ATTRIBUTE_UNUSED
static Bool AMCCheck(AMC amc)
{
  CHECKS(AMC, amc);
  CHECKD(Pool, AMCPool(amc));
  CHECKL(IsSubclassPoly(AMCPool(amc)->class, AMCZPoolClassGet()));
  CHECKL(RankSetCheck(amc->rankSet));
  CHECKD_NOSIG(Ring, &amc->genRing);
  CHECKL(BoolCheck(amc->gensBooted));
  if(amc->gensBooted) {
    CHECKD(amcGen, amc->nursery);
    CHECKL(amc->gen != NULL);
    CHECKD(amcGen, amc->rampGen);
    CHECKD(amcGen, amc->afterRampGen);
  }

  CHECKL(amc->rampMode >= RampOUTSIDE);
  CHECKL(amc->rampMode <= RampCOLLECTING);

  /* if OUTSIDE, count must be zero. */
  CHECKL((amc->rampCount == 0) || (amc->rampMode != RampOUTSIDE));
  /* if BEGIN or RAMPING, count must not be zero. */
  CHECKL((amc->rampCount != 0) || ((amc->rampMode != RampBEGIN) &&
                                   (amc->rampMode != RampRAMPING)));
  /* pageretstruct[ti] is statistics only, currently unchecked */

  return TRUE;
}


/* C. COPYRIGHT AND LICENSE
 *
 * Copyright (C) 2001-2014 Ravenbrook Limited <http://www.ravenbrook.com/>.
 * All rights reserved.  This is an open source license.  Contact
 * Ravenbrook for commercial licensing options.
 * 
 * Redistribution and use in source and binary forms, with or without
 * modification, are permitted provided that the following conditions are
 * met:
 * 
 * 1. Redistributions of source code must retain the above copyright
 * notice, this list of conditions and the following disclaimer.
 * 
 * 2. Redistributions in binary form must reproduce the above copyright
 * notice, this list of conditions and the following disclaimer in the
 * documentation and/or other materials provided with the distribution.
 * 
 * 3. Redistributions in any form must be accompanied by information on how
 * to obtain complete source code for this software and any accompanying
 * software that uses this software.  The source code must either be
 * included in the distribution or be available for no more than the cost
 * of distribution plus a nominal fee, and must be freely redistributable
 * under reasonable conditions.  For an executable file, complete source
 * code means the source code for all modules it contains. It does not
 * include source code for modules or files that typically accompany the
 * major components of the operating system on which the executable file
 * runs.
 * 
 * THIS SOFTWARE IS PROVIDED BY THE COPYRIGHT HOLDERS AND CONTRIBUTORS "AS
 * IS" AND ANY EXPRESS OR IMPLIED WARRANTIES, INCLUDING, BUT NOT LIMITED
 * TO, THE IMPLIED WARRANTIES OF MERCHANTABILITY, FITNESS FOR A PARTICULAR
 * PURPOSE, OR NON-INFRINGEMENT, ARE DISCLAIMED. IN NO EVENT SHALL THE
 * COPYRIGHT HOLDERS AND CONTRIBUTORS BE LIABLE FOR ANY DIRECT, INDIRECT,
 * INCIDENTAL, SPECIAL, EXEMPLARY, OR CONSEQUENTIAL DAMAGES (INCLUDING, BUT
 * NOT LIMITED TO, PROCUREMENT OF SUBSTITUTE GOODS OR SERVICES; LOSS OF
 * USE, DATA, OR PROFITS; OR BUSINESS INTERRUPTION) HOWEVER CAUSED AND ON
 * ANY THEORY OF LIABILITY, WHETHER IN CONTRACT, STRICT LIABILITY, OR TORT
 * (INCLUDING NEGLIGENCE OR OTHERWISE) ARISING IN ANY WAY OUT OF THE USE OF
 * THIS SOFTWARE, EVEN IF ADVISED OF THE POSSIBILITY OF SUCH DAMAGE.
 */<|MERGE_RESOLUTION|>--- conflicted
+++ resolved
@@ -878,7 +878,7 @@
     amc->pinned = amcPinnedBase;
   }
   /* .extend-by.aligned: extendBy is aligned to the arena alignment. */
-  amc->extendBy = SizeAlignUp(extendBy, ArenaAlign(arena));
+  amc->extendBy = SizeArenaGrains(extendBy, arena);
   amc->largeSize = largeSize;
 
   amc->sig = AMCSig;
@@ -1034,15 +1034,11 @@
   /* Create and attach segment.  The location of this segment is */
   /* expressed via the pool generation. We rely on the arena to */
   /* organize locations appropriately.  */
-<<<<<<< HEAD
   if (size < amc->extendBy) {
-    alignedSize = amc->extendBy; /* .extend-by.aligned */
+    grainsSize = amc->extendBy; /* .extend-by.aligned */
   } else {
-    alignedSize = SizeAlignUp(size, ArenaAlign(arena));
-  }
-=======
-  grainsSize = SizeArenaGrains(size, arena);
->>>>>>> 8b012960
+    grainsSize = SizeArenaGrains(size, arena);
+  }
   MPS_ARGS_BEGIN(args) {
     MPS_ARGS_ADD_FIELD(args, amcKeySegGen, p, gen);
     res = PoolGenAlloc(&seg, pgen, amcSegClassGet(), grainsSize,
@@ -1069,11 +1065,7 @@
   }
 
   base = SegBase(seg);
-<<<<<<< HEAD
-  if(alignedSize < amc->largeSize) {
-=======
-  if(grainsSize < AMCLargeSegPAGES * ArenaGrainSize(arena)) {
->>>>>>> 8b012960
+  if(grainsSize < amc->largeSize) {
     /* Small or Medium segment: give the buffer the entire seg. */
     limit = AddrAdd(base, grainsSize);
     AVER(limit == SegLimit(seg));
@@ -1124,11 +1116,7 @@
   AVER(init <= limit);
 
   arena = BufferArena(buffer);
-<<<<<<< HEAD
   if(SegSize(seg) < amc->largeSize) {
-=======
-  if(SegSize(seg) < AMCLargeSegPAGES * ArenaGrainSize(arena)) {
->>>>>>> 8b012960
     /* Small or Medium segment: buffer had the entire seg. */
     AVER(limit == SegLimit(seg));
   } else {
@@ -1317,14 +1305,9 @@
 
   STATISTIC_STAT( {
     Count pages;
-<<<<<<< HEAD
     Size size = SegSize(seg);
-    AVER(SizeIsAligned(size, ArenaAlign(pool->arena)));
-    pages = size / ArenaAlign(pool->arena);
-=======
-    AVER(SizeIsArenaGrains(SegSize(seg), pool->arena));
-    pages = SegSize(seg) / ArenaGrainSize(pool->arena);
->>>>>>> 8b012960
+    AVER(SizeIsArenaGrains(size, pool->arena));
+    pages = size / ArenaGrainSize(pool->arena);
     AVER(pages != 0);
     amc->pageretstruct[trace->ti].pCond += pages;
     if(pages == 1) {
@@ -2048,14 +2031,9 @@
     /* Seg retained */
     STATISTIC_STAT( {
       Count pages;
-<<<<<<< HEAD
       Size size = SegSize(seg);
-      AVER(SizeIsAligned(size, ArenaAlign(pool->arena)));
-      pages = size / ArenaAlign(pool->arena);
-=======
-      AVER(SizeIsArenaGrains(SegSize(seg), pool->arena));
-      pages = SegSize(seg) / ArenaGrainSize(pool->arena);
->>>>>>> 8b012960
+      AVER(SizeIsArenaGrains(size, pool->arena));
+      pages = size / ArenaGrainSize(pool->arena);
       AVER(pages != 0);
       amc->pageretstruct[trace->ti].pRet += pages;
       if(pages == 1) {
@@ -2151,11 +2129,8 @@
     PageRetStruct *pr = &amc->pageretstruct[ti];
     if(pr->pRet >= pRetMin) {
       EVENT21(AMCTraceEnd, ArenaEpoch(pool->arena), (EventFU)trace->why,
-<<<<<<< HEAD
-              ArenaAlign(pool->arena), amc->largeSize, pRetMin, pr->pCond,
-=======
-              ArenaGrainSize(pool->arena), AMCLargeSegPAGES, pRetMin, pr->pCond,
->>>>>>> 8b012960
+              ArenaGrainSize(pool->arena), amc->largeSize, pRetMin, pr->pCond,
+
               pr->pRet, pr->pCS, pr->pRS, pr->sCM, pr->pCM, pr->sRM, pr->pRM,
               pr->pRM1, pr->pRMrr, pr->pRMr1, pr->sCL, pr->pCL, pr->sRL,
               pr->pRL, pr->pRLr);
