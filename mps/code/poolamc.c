/* poolamc.c: AUTOMATIC MOSTLY-COPYING MEMORY POOL CLASS
 *
 * $Id$
 * Copyright (c) 2001-2016 Ravenbrook Limited.  See end of file for license.
 * Portions copyright (C) 2002 Global Graphics Software.
 *
 * .sources: <design/poolamc/>.
 */

#include "mpscamc.h"
#include "locus.h"
#include "bt.h"
#include "mpm.h"
#include "nailboard.h"

SRCID(poolamc, "$Id$");

/* AMC typedef */
typedef struct AMCStruct *AMC;

/* amcGen typedef */
typedef struct amcGenStruct *amcGen;

/* Function returning TRUE if block in nailboarded segment is pinned. */
typedef Bool (*amcPinnedFunction)(AMC amc, Nailboard board, Addr base, Addr limit);


/* forward declarations */

static Bool amcSegHasNailboard(Seg seg);
static Nailboard amcSegNailboard(Seg seg);
static Bool AMCCheck(AMC amc);
static Res AMCFix(Pool pool, ScanState ss, Seg seg, Ref *refIO);
extern PoolClass AMCZPoolClassGet(void);
extern BufferClass amcBufClassGet(void);
extern SegClass amcSegClassGet(void);


/* amcGenStruct -- pool AMC generation descriptor */

#define amcGenSig       ((Sig)0x519A3C9E)  /* SIGnature AMC GEn */

typedef struct amcGenStruct {
  PoolGenStruct pgen;
  RingStruct amcRing;           /* link in list of gens in pool */
  Buffer forward;               /* forwarding buffer */
  Sig sig;                      /* <code/misc.h#sig> */
} amcGenStruct;

#define amcGenAMC(amcgen) PoolAMC((amcgen)->pgen.pool)
#define amcGenPool(amcgen) ((amcgen)->pgen.pool)

#define amcGenNr(amcgen) ((amcgen)->pgen.nr)


#define RAMP_RELATION(X)                        \
  X(RampOUTSIDE,        "outside ramp")         \
  X(RampBEGIN,          "begin ramp")           \
  X(RampRAMPING,        "ramping")              \
  X(RampFINISH,         "finish ramp")          \
  X(RampCOLLECTING,     "collecting ramp")

#define RAMP_ENUM(e, s) e,
enum {
    RAMP_RELATION(RAMP_ENUM)
    RampLIMIT
};
#undef RAMP_ENUM


/* amcSegStruct -- AMC-specific fields appended to GCSegStruct
 *
 * .seg.old: The "old" flag is FALSE if the segment has never been
 * collected, and so its size is accounted against the pool
 * generation's newSize; it is TRUE if the segment has been collected
 * at least once, and so its size is accounted against the pool
 * generation's oldSize.
 *
 * .seg.deferred: The "deferred" flag is TRUE if its size accounting
 * in the pool generation has been deferred. This is set if the
 * segment was created in ramping mode (and so we don't want it to
 * contribute to the pool generation's newSize and so provoke a
 * collection via TracePoll), and by hash array allocations (where we
 * don't want the allocation to provoke a collection that makes the
 * location dependency stale immediately).
 */

typedef struct amcSegStruct *amcSeg;

#define amcSegSig      ((Sig)0x519A3C59) /* SIGnature AMC SeG */

typedef struct amcSegStruct {
  GCSegStruct gcSegStruct;  /* superclass fields must come first */
  amcGen gen;               /* generation this segment belongs to */
  Nailboard board;          /* nailboard for this segment or NULL if none */
  BOOLFIELD(old);           /* .seg.old */
  BOOLFIELD(deferred);      /* .seg.deferred */
  Sig sig;                  /* <code/misc.h#sig> */
} amcSegStruct;

#define Seg2amcSeg(seg)             ((amcSeg)(seg))
#define amcSeg2Seg(amcseg)          ((Seg)(amcseg))


ATTRIBUTE_UNUSED
static Bool amcSegCheck(amcSeg amcseg)
{
  CHECKS(amcSeg, amcseg);
  CHECKD(GCSeg, &amcseg->gcSegStruct);
  CHECKU(amcGen, amcseg->gen);
  if (amcseg->board) {
    CHECKD(Nailboard, amcseg->board);
    CHECKL(SegNailed(amcSeg2Seg(amcseg)) != TraceSetEMPTY);
  }
  /* CHECKL(BoolCheck(amcseg->old)); <design/type/#bool.bitfield.check> */
  /* CHECKL(BoolCheck(amcseg->deferred)); <design/type/#bool.bitfield.check> */
  return TRUE;
}


/* AMCSegInit -- initialise an AMC segment */

ARG_DEFINE_KEY(amc_seg_gen, Pointer);
#define amcKeySegGen (&_mps_key_amc_seg_gen)

static Res AMCSegInit(Seg seg, Pool pool, Addr base, Size size, ArgList args)
{
  amcGen amcgen;
  SegClass super;
  amcSeg amcseg;
  Res res;
  ArgStruct arg;
  
  ArgRequire(&arg, args, amcKeySegGen);
  amcgen = arg.val.p;

  AVERT(Seg, seg);
  amcseg = Seg2amcSeg(seg);
  /* no useful checks for base and size */

  /* Initialize the superclass fields first via next-method call */
  super = SEG_SUPERCLASS(amcSegClass);
  res = super->init(seg, pool, base, size, args);
  if(res != ResOK)
    return res;

  amcseg->gen = amcgen;
  amcseg->board = NULL;
  amcseg->old = FALSE;
  amcseg->deferred = FALSE;
  amcseg->sig = amcSegSig;
  AVERT(amcSeg, amcseg);

  return ResOK;
}


/* AMCSegSketch -- summarise the segment state for a human reader
 *
 * Write a short human-readable text representation of the segment 
 * state into storage indicated by pbSketch+cbSketch.
 *
 * A typical sketch is "bGW_", meaning the seg has a nailboard, has 
 * some Grey and some White objects, and has no buffer attached.
 */

static void AMCSegSketch(Seg seg, char *pbSketch, size_t cbSketch)
{
  amcSeg amcseg;
  Buffer buffer;

  AVER(pbSketch);
  AVER(cbSketch >= 5);
  AVERT(Seg, seg);
  amcseg = Seg2amcSeg(seg);
  AVERT(amcSeg, amcseg);

  if(SegNailed(seg) == TraceSetEMPTY) {
    pbSketch[0] = 'm';  /* mobile */
  } else if (amcSegHasNailboard(seg)) {
    pbSketch[0] = 'b';  /* boarded */
  } else {
    pbSketch[0] = 's';  /* stuck */
  }

  if(SegGrey(seg) == TraceSetEMPTY) {
    pbSketch[1] = '_';
  } else {
    pbSketch[1] = 'G';  /* Grey */
  }

  if(SegWhite(seg) == TraceSetEMPTY) {
    pbSketch[2] = '_';
  } else {
    pbSketch[2] = 'W';  /* White */
  }

  buffer = SegBuffer(seg);
  if(buffer == NULL) {
    pbSketch[3] = '_';
  } else {
    Bool mut = BufferIsMutator(buffer);
    Bool flipped = ((buffer->mode & BufferModeFLIPPED) != 0);
    Bool trapped = BufferIsTrapped(buffer);
    Bool limitzeroed = (buffer->ap_s.limit == 0);

    pbSketch[3] = 'X';  /* I don't know what's going on! */

    if((flipped == trapped) && (trapped == limitzeroed)) {
      if(mut) {
        if(flipped) {
          pbSketch[3] = 's';  /* stalo */
        } else {
          pbSketch[3] = 'n';  /* neo */
        }
      } else {
        if(!flipped) {
          pbSketch[3] = 'f';  /* forwarding */
        }
      }
    } else {
      /* I don't know what's going on! */
    }
  }
  
  pbSketch[4] = '\0';
  AVER(4 < cbSketch);
}


/* AMCSegDescribe -- describe the contents of a segment
 *
 * See <design/poolamc/#seg-describe>.
 */
static Res AMCSegDescribe(Seg seg, mps_lib_FILE *stream, Count depth)
{
  Res res;
  Pool pool;
  amcSeg amcseg;
  SegClass super;
  Addr i, p, base, limit, init;
  Align step;
  Size row;
  char abzSketch[5];

  if(!TESTT(Seg, seg))
    return ResFAIL;
  if(stream == NULL)
    return ResFAIL;
  amcseg = Seg2amcSeg(seg);
  if(!TESTT(amcSeg, amcseg))
    return ResFAIL;

  /* Describe the superclass fields first via next-method call */
  super = SEG_SUPERCLASS(amcSegClass);
  res = super->describe(seg, stream, depth);
  if(res != ResOK)
    return res;

  pool = SegPool(seg);
  step = PoolAlignment(pool);
  row = step * 64;

  base = SegBase(seg);
  p = AddrAdd(base, pool->format->headerSize);
  limit = SegLimit(seg);

  res = WriteF(stream, depth,
               "AMC seg $P [$A,$A){\n",
               (WriteFP)seg, (WriteFA)base, (WriteFA)limit,
               NULL);
  if(res != ResOK)
    return res;

  if(amcSegHasNailboard(seg)) {
    res = WriteF(stream, depth + 2, "Boarded\n", NULL);
  } else if(SegNailed(seg) == TraceSetEMPTY) {
    res = WriteF(stream, depth + 2, "Mobile\n", NULL);
  } else {
    res = WriteF(stream, depth + 2, "Stuck\n", NULL);
  }
  if(res != ResOK)
    return res;

  res = WriteF(stream, depth + 2,
               "Map:  *===:object  @+++:nails  bbbb:buffer\n", NULL);
  if(res != ResOK)
    return res;

  if(SegBuffer(seg) != NULL)
    init = BufferGetInit(SegBuffer(seg));
  else
    init = limit;
  
  for(i = base; i < limit; i = AddrAdd(i, row)) {
    Addr j;
    char c;

    res = WriteF(stream, depth + 2, "$A  ", (WriteFA)i, NULL);
    if(res != ResOK)
      return res;

    /* @@@@ This misses a header-sized pad at the end. */
    for(j = i; j < AddrAdd(i, row); j = AddrAdd(j, step)) {
      if(j >= limit)
        c = ' ';  /* if seg is not a whole number of print rows */
      else if(j >= init)
        c = 'b';
      else {
        Bool nailed = amcSegHasNailboard(seg)
          && NailboardGet(amcSegNailboard(seg), j);
        if(j == p) {
          c = (nailed ? '@' : '*');
          p = (pool->format->skip)(p);
        } else {
          c = (nailed ? '+' : '=');
        }
      }
      res = WriteF(stream, 0, "$C", (WriteFC)c, NULL);
      if(res != ResOK)
        return res;
    }

    res = WriteF(stream, 0, "\n", NULL);
    if(res != ResOK)
      return res;
  }

  AMCSegSketch(seg, abzSketch, NELEMS(abzSketch));
  res = WriteF(stream, depth + 2, "Sketch: $S\n", (WriteFS)abzSketch, NULL);
  if(res != ResOK)
    return res;

  res = WriteF(stream, depth, "} AMC Seg $P\n", (WriteFP)seg, NULL);
  if(res != ResOK)
    return res;

  return ResOK;
}


/* amcSegClass -- Class definition for AMC segments */

DEFINE_SEG_CLASS(amcSegClass, class)
{
  INHERIT_CLASS(class, GCSegClass);
  SegClassMixInNoSplitMerge(class);  /* no support for this (yet) */
  class->name = "AMCSEG";
  class->size = sizeof(amcSegStruct);
  class->init = AMCSegInit;
  class->describe = AMCSegDescribe;
  AVERT(SegClass, class);
}



/* amcSegHasNailboard -- test whether the segment has a nailboard
 *
 * See <design/poolamc/#fix.nail.distinguish>.
 */
static Bool amcSegHasNailboard(Seg seg)
{
  amcSeg amcseg = Seg2amcSeg(seg);
  return amcseg->board != NULL;
}


/* amcSegNailboard -- get the nailboard for this segment */

static Nailboard amcSegNailboard(Seg seg)
{
  amcSeg amcseg = Seg2amcSeg(seg);
  AVER(amcSegHasNailboard(seg));
  return amcseg->board;
}


/* amcSegGen -- get the generation structure for this segment */

static amcGen amcSegGen(Seg seg)
{
  amcSeg amcseg = Seg2amcSeg(seg);
  return amcseg->gen;
}


/* AMCStruct -- pool AMC descriptor
 *
 * See <design/poolamc/#struct>.
 */

#define AMCSig          ((Sig)0x519A3C99) /* SIGnature AMC */

typedef struct AMCStruct { /* <design/poolamc/#struct> */
  PoolStruct poolStruct;   /* generic pool structure */
  RankSet rankSet;         /* rankSet for entire pool */
  RingStruct genRing;      /* ring of generations */
  Bool gensBooted;         /* used during boot (init) */
  size_t gens;             /* number of generations */
  amcGen *gen;             /* (pointer to) array of generations */
  amcGen nursery;          /* the default mutator generation */
  amcGen rampGen;          /* the ramp generation */
  amcGen afterRampGen;     /* the generation after rampGen */
  unsigned rampCount;      /* <design/poolamc/#ramp.count> */
  int rampMode;            /* <design/poolamc/#ramp.mode> */
  amcPinnedFunction pinned; /* function determining if block is pinned */
  Size extendBy;           /* segment size to extend pool by */
  Size largeSize;          /* min size of "large" segments */
  Sig sig;                 /* <design/pool/#outer-structure.sig> */
} AMCStruct;

#define PoolAMC(pool) PARENT(AMCStruct, poolStruct, (pool))
#define AMCPool(amc) (&(amc)->poolStruct)


/* amcGenCheck -- check consistency of a generation structure */

ATTRIBUTE_UNUSED
static Bool amcGenCheck(amcGen gen)
{
  AMC amc;

  CHECKS(amcGen, gen);
  CHECKD(PoolGen, &gen->pgen);
  amc = amcGenAMC(gen);
  CHECKU(AMC, amc);
  CHECKD(Buffer, gen->forward);
  CHECKD_NOSIG(Ring, &gen->amcRing);

  return TRUE;
}


/* amcBufStruct -- AMC Buffer subclass
 *
 * This subclass of SegBuf records a link to a generation.
 */

#define amcBufSig ((Sig)0x519A3CBF) /* SIGnature AMC BuFfer  */

typedef struct amcBufStruct *amcBuf;

typedef struct amcBufStruct {
  SegBufStruct segbufStruct;    /* superclass fields must come first */
  amcGen gen;                   /* The AMC generation */
  Bool forHashArrays;           /* allocates hash table arrays, see AMCBufferFill */
  Sig sig;                      /* <design/sig/> */
} amcBufStruct;


/* Buffer2amcBuf -- convert generic Buffer to an amcBuf */

#define Buffer2amcBuf(buffer) \
  PARENT(amcBufStruct, segbufStruct, \
         PARENT(SegBufStruct, bufferStruct, buffer))

/* amcBuf2Buffer -- convert amcBuf to generic Buffer */

#define amcBuf2Buffer(amcbuf) (&(amcbuf)->segbufStruct.bufferStruct)



/* amcBufCheck -- check consistency of an amcBuf */

ATTRIBUTE_UNUSED
static Bool amcBufCheck(amcBuf amcbuf)
{
  CHECKS(amcBuf, amcbuf);
  CHECKD(SegBuf, &amcbuf->segbufStruct);
  if(amcbuf->gen != NULL)
    CHECKD(amcGen, amcbuf->gen);
  CHECKL(BoolCheck(amcbuf->forHashArrays));
  /* hash array buffers only created by mutator */
  CHECKL(BufferIsMutator(amcBuf2Buffer(amcbuf)) || !amcbuf->forHashArrays);
  return TRUE;
}


/* amcBufGen -- Return the AMC generation of an amcBuf */

static amcGen amcBufGen(Buffer buffer)
{
  return Buffer2amcBuf(buffer)->gen;
}


/* amcBufSetGen -- Set the AMC generation of an amcBuf */

static void amcBufSetGen(Buffer buffer, amcGen gen)
{
  amcBuf amcbuf;

  if(gen != NULL)
    AVERT(amcGen, gen);
  amcbuf = Buffer2amcBuf(buffer);
  amcbuf->gen = gen;
}


ARG_DEFINE_KEY(ap_hash_arrays, Bool);

#define amcKeyAPHashArrays (&_mps_key_ap_hash_arrays)

/* AMCBufInit -- Initialize an amcBuf */

static Res AMCBufInit(Buffer buffer, Pool pool, ArgList args)
{
  AMC amc;
  amcBuf amcbuf;
  BufferClass superclass;
  Res res;
  Bool forHashArrays = FALSE;
  ArgStruct arg;

  AVERT(Buffer, buffer);
  AVERT(Pool, pool);
  amc = PoolAMC(pool);
  AVERT(AMC, amc);

  if (ArgPick(&arg, args, amcKeyAPHashArrays))
    forHashArrays = arg.val.b;

  /* call next method */
  superclass = BUFFER_SUPERCLASS(amcBufClass);
  res = (*superclass->init)(buffer, pool, args);
  if(res != ResOK)
    return res;

  amcbuf = Buffer2amcBuf(buffer);
  if(BufferIsMutator(buffer)) {
    /* Set up the buffer to be allocating in the nursery. */
    amcbuf->gen = amc->nursery;
  } else {
    /* No gen yet -- see <design/poolamc/#gen.forward>. */
    amcbuf->gen = NULL;
  }
  amcbuf->forHashArrays = forHashArrays;
  amcbuf->sig = amcBufSig;
  AVERT(amcBuf, amcbuf);

  BufferSetRankSet(buffer, amc->rankSet);

  return ResOK;
}


/* AMCBufFinish -- Finish an amcBuf */

static void AMCBufFinish(Buffer buffer)
{
  BufferClass super;
  amcBuf amcbuf;

  AVERT(Buffer, buffer);
  amcbuf = Buffer2amcBuf(buffer);
  AVERT(amcBuf, amcbuf);

  amcbuf->sig = SigInvalid;

  /* Finish the superclass fields last. */
  super = BUFFER_SUPERCLASS(amcBufClass);
  super->finish(buffer);
}


/* amcBufClass -- The class definition */

DEFINE_BUFFER_CLASS(amcBufClass, class)
{
  INHERIT_CLASS(class, SegBufClass);
  class->name = "AMCBUF";
  class->size = sizeof(amcBufStruct);
  class->init = AMCBufInit;
  class->finish = AMCBufFinish;
  AVERT(BufferClass, class);
}


/* amcGenCreate -- create a generation */

static Res amcGenCreate(amcGen *genReturn, AMC amc, GenDesc gen)
{
  Arena arena;
  Buffer buffer;
  Pool pool;
  amcGen amcgen;
  Res res;
  void *p;

  pool = AMCPool(amc);
  arena = pool->arena;

  res = ControlAlloc(&p, arena, sizeof(amcGenStruct));
  if(res != ResOK)
    goto failControlAlloc;
  amcgen = (amcGen)p;

  res = BufferCreate(&buffer, EnsureamcBufClass(), pool, FALSE, argsNone);
  if(res != ResOK)
    goto failBufferCreate;

  res = PoolGenInit(&amcgen->pgen, gen, pool);
  if(res != ResOK)
    goto failGenInit;
  RingInit(&amcgen->amcRing);
  amcgen->forward = buffer;
  amcgen->sig = amcGenSig;

  AVERT(amcGen, amcgen);

  RingAppend(&amc->genRing, &amcgen->amcRing);
  EVENT2(AMCGenCreate, amc, amcgen);
  *genReturn = amcgen;
  return ResOK;

failGenInit:
  BufferDestroy(buffer);
failBufferCreate:
  ControlFree(arena, p, sizeof(amcGenStruct));
failControlAlloc:
  return res;
}


/* amcGenDestroy -- destroy a generation */

static void amcGenDestroy(amcGen gen)
{
  Arena arena;

  AVERT(amcGen, gen);

  EVENT1(AMCGenDestroy, gen);
  arena = PoolArena(amcGenPool(gen));
  gen->sig = SigInvalid;
  RingRemove(&gen->amcRing);
  RingFinish(&gen->amcRing);
  PoolGenFinish(&gen->pgen);
  BufferDestroy(gen->forward);
  ControlFree(arena, gen, sizeof(amcGenStruct));
}


/* amcGenDescribe -- describe an AMC generation */

static Res amcGenDescribe(amcGen gen, mps_lib_FILE *stream, Count depth)
{
  Res res;

  if(!TESTT(amcGen, gen))
    return ResFAIL;
  if (stream == NULL)
    return ResFAIL;

  res = WriteF(stream, depth,
               "amcGen $P {\n", (WriteFP)gen,
               "  buffer $P\n", (WriteFP)gen->forward, NULL);
  if (res != ResOK)
    return res;

  res = PoolGenDescribe(&gen->pgen, stream, depth + 2);
  if (res != ResOK)
    return res;

  res = WriteF(stream, depth, "} amcGen $P\n", (WriteFP)gen, NULL);
  return res;
}


/* amcSegCreateNailboard -- create nailboard for segment */

static Res amcSegCreateNailboard(Seg seg, Pool pool)
{
  amcSeg amcseg;
  Nailboard board;
  Arena arena;
  Res res;

  amcseg = Seg2amcSeg(seg);
  AVER(!amcSegHasNailboard(seg));
  arena = PoolArena(pool);

  res = NailboardCreate(&board, arena, pool->alignment, 
                        SegBase(seg), SegLimit(seg));
  if (res != ResOK)
    return res;
  amcseg->board = board;
  return ResOK;
}


/* amcPinnedInterior -- block is pinned by any nail */

static Bool amcPinnedInterior(AMC amc, Nailboard board, Addr base, Addr limit)
{
  Size headerSize = AMCPool(amc)->format->headerSize;
  return !NailboardIsResRange(board, AddrSub(base, headerSize),
                              AddrSub(limit, headerSize));
}


/* amcPinnedBase -- block is pinned only if base is nailed */

static Bool amcPinnedBase(AMC amc, Nailboard board, Addr base, Addr limit)
{
  UNUSED(amc);
  UNUSED(limit);
  return NailboardGet(board, base);
}


/* amcVarargs -- decode obsolete varargs */

static void AMCVarargs(ArgStruct args[MPS_ARGS_MAX], va_list varargs)
{
  args[0].key = MPS_KEY_FORMAT;
  args[0].val.format = va_arg(varargs, Format);
  args[1].key = MPS_KEY_CHAIN;
  args[1].val.chain = va_arg(varargs, Chain);
  args[2].key = MPS_KEY_ARGS_END;
  AVERT(ArgList, args);
}


/* amcInitComm -- initialize AMC/Z pool
 *
 * See <design/poolamc/#init>.
 * Shared by AMCInit and AMCZinit.
 */
static Res amcInitComm(Pool pool, RankSet rankSet, ArgList args)
{
  AMC amc;
  Res res;
  Arena arena;
  Index i;
  size_t genArraySize;
  size_t genCount;
  Bool interior = AMC_INTERIOR_DEFAULT;
  Chain chain;
  Size extendBy = AMC_EXTEND_BY_DEFAULT;
  Size largeSize = AMC_LARGE_SIZE_DEFAULT;
  ArgStruct arg;
  
  AVER(pool != NULL);

  amc = PoolAMC(pool);
  arena = PoolArena(pool);

  ArgRequire(&arg, args, MPS_KEY_FORMAT);
  pool->format = arg.val.format;
  if (ArgPick(&arg, args, MPS_KEY_CHAIN))
    chain = arg.val.chain;
  else
    chain = ArenaGlobals(arena)->defaultChain;
  if (ArgPick(&arg, args, MPS_KEY_INTERIOR))
    interior = arg.val.b;
  if (ArgPick(&arg, args, MPS_KEY_EXTEND_BY))
    extendBy = arg.val.size;
  if (ArgPick(&arg, args, MPS_KEY_LARGE_SIZE))
    largeSize = arg.val.size;
  
  AVERT(Format, pool->format);
  AVER(FormatArena(pool->format) == arena);
  AVERT(Chain, chain);
  AVER(chain->arena == arena);
  AVER(extendBy > 0);
  AVER(largeSize > 0);
  /* TODO: it would be nice to be able to manage large objects that
   * are smaller than the extendBy, but currently this results in
   * unacceptable fragmentation due to the padding objects. This
   * assertion catches this bad case. */
  AVER(largeSize >= extendBy);
  pool->alignment = pool->format->alignment;
  pool->fix = AMCFix;
  amc->rankSet = rankSet;

  RingInit(&amc->genRing);
  /* amc gets checked before the generations get created, but they */
  /* do get created later in this function. */
  amc->gen = NULL;
  amc->nursery = NULL;
  amc->rampGen = NULL;
  amc->afterRampGen = NULL;
  amc->gensBooted = FALSE;

  amc->rampCount = 0;
  amc->rampMode = RampOUTSIDE;

  if (interior) {
    amc->pinned = amcPinnedInterior;
  } else {
    amc->pinned = amcPinnedBase;
  }
  /* .extend-by.aligned: extendBy is aligned to the arena alignment. */
  amc->extendBy = SizeArenaGrains(extendBy, arena);
  amc->largeSize = largeSize;

  amc->sig = AMCSig;
  AVERT(AMC, amc);

  /* Init generations. */
  genCount = ChainGens(chain);
  {
    void *p;

    /* One gen for each one in the chain plus dynamic gen. */
    genArraySize = sizeof(amcGen) * (genCount + 1);
    res = ControlAlloc(&p, arena, genArraySize);
    if(res != ResOK)
      goto failGensAlloc;
    amc->gen = p;
    for (i = 0; i <= genCount; ++i) {
      res = amcGenCreate(&amc->gen[i], amc, ChainGen(chain, i));
      if (res != ResOK)
        goto failGenAlloc;
    }
    /* Set up forwarding buffers. */
    for(i = 0; i < genCount; ++i) {
      amcBufSetGen(amc->gen[i]->forward, amc->gen[i+1]);
    }
    /* Dynamic gen forwards to itself. */
    amcBufSetGen(amc->gen[genCount]->forward, amc->gen[genCount]);
  }
  amc->nursery = amc->gen[0];
  amc->rampGen = amc->gen[genCount-1]; /* last ephemeral gen */
  amc->afterRampGen = amc->gen[genCount];
  amc->gensBooted = TRUE;

  AVERT(AMC, amc);
  EVENT2(AMCInit, pool, amc);
  if(rankSet == RankSetEMPTY)
    EVENT2(PoolInitAMCZ, pool, pool->format);
  else
    EVENT2(PoolInitAMC, pool, pool->format);
  return ResOK;

failGenAlloc:
  while(i > 0) {
    --i;
    amcGenDestroy(amc->gen[i]);
  }
  ControlFree(arena, amc->gen, genArraySize);
failGensAlloc:
  return res;
}

static Res AMCInit(Pool pool, ArgList args)
{
  return amcInitComm(pool, RankSetSingle(RankEXACT), args);
}

static Res AMCZInit(Pool pool, ArgList args)
{
  return amcInitComm(pool, RankSetEMPTY, args);
}


/* AMCFinish -- finish AMC pool
 *
 * See <design/poolamc/#finish>.
 */
static void AMCFinish(Pool pool)
{
  AMC amc;
  Ring ring;
  Ring node, nextNode;

  AVERT(Pool, pool);
  amc = PoolAMC(pool);
  AVERT(AMC, amc);

  EVENT1(AMCFinish, amc);

  /* @@@@ Make sure that segments aren't buffered by forwarding */
  /* buffers.  This is a hack which allows the pool to be destroyed */
  /* while it is collecting.  Note that there aren't any mutator */
  /* buffers by this time. */
  RING_FOR(node, &amc->genRing, nextNode) {
    amcGen gen = RING_ELT(amcGen, amcRing, node);
    BufferDetach(gen->forward, pool);
  }

  ring = PoolSegRing(pool);
  RING_FOR(node, ring, nextNode) {
    Seg seg = SegOfPoolRing(node);
    amcGen gen = amcSegGen(seg);
    amcSeg amcseg = Seg2amcSeg(seg);
    AVERT(amcSeg, amcseg);
    PoolGenFree(&gen->pgen, seg,
                0,
                amcseg->old ? SegSize(seg) : 0,
                amcseg->old ? 0 : SegSize(seg),
                amcseg->deferred);
  }

  /* Disassociate forwarding buffers from gens before they are */
  /* destroyed. */
  ring = &amc->genRing;
  RING_FOR(node, ring, nextNode) {
    amcGen gen = RING_ELT(amcGen, amcRing, node);
    amcBufSetGen(gen->forward, NULL);
  }
  RING_FOR(node, ring, nextNode) {
    amcGen gen = RING_ELT(amcGen, amcRing, node);
    amcGenDestroy(gen);
  }

  amc->sig = SigInvalid;
}


/* AMCBufferFill -- refill an allocation buffer
 *
 * See <design/poolamc/#fill>.
 */
static Res AMCBufferFill(Addr *baseReturn, Addr *limitReturn,
                         Pool pool, Buffer buffer, Size size)
{
  Seg seg;
  AMC amc;
  Res res;
  Addr base, limit;
  Arena arena;
  Size grainsSize;
  amcGen gen;
  PoolGen pgen;
  amcBuf amcbuf;

  AVERT(Pool, pool);
  amc = PoolAMC(pool);
  AVERT(AMC, amc);
  AVER(baseReturn != NULL);
  AVER(limitReturn != NULL);
  AVERT(Buffer, buffer);
  AVER(BufferIsReset(buffer));
  AVER(size > 0);
  AVER(SizeIsAligned(size, PoolAlignment(pool)));

  arena = PoolArena(pool);
  gen = amcBufGen(buffer);
  AVERT(amcGen, gen);
  amcbuf = Buffer2amcBuf(buffer);
  AVERT(amcBuf, amcbuf);
  pgen = &gen->pgen;

  /* Create and attach segment.  The location of this segment is */
  /* expressed via the pool generation. We rely on the arena to */
  /* organize locations appropriately.  */
  if (size < amc->extendBy) {
    grainsSize = amc->extendBy; /* .extend-by.aligned */
  } else {
    grainsSize = SizeArenaGrains(size, arena);
  }
  MPS_ARGS_BEGIN(args) {
    MPS_ARGS_ADD_FIELD(args, amcKeySegGen, p, gen);
    res = PoolGenAlloc(&seg, pgen, amcSegClassGet(), grainsSize, args);
  } MPS_ARGS_END(args);
  if(res != ResOK)
    return res;
  AVER(grainsSize == SegSize(seg));

  /* <design/seg/#field.rankSet.start> */
  if(BufferRankSet(buffer) == RankSetEMPTY)
    SegSetRankAndSummary(seg, BufferRankSet(buffer), RefSetEMPTY);
  else
    SegSetRankAndSummary(seg, BufferRankSet(buffer), RefSetUNIV);

  /* If ramping, or if the buffer is intended for allocating hash
   * table arrays, defer the size accounting. */
  if ((amc->rampMode == RampRAMPING
       && buffer == amc->rampGen->forward
       && gen == amc->rampGen)
      || amcbuf->forHashArrays) 
  {
    Seg2amcSeg(seg)->deferred = TRUE;
  }

  base = SegBase(seg);
  if (size < amc->largeSize) {
    /* Small or Medium segment: give the buffer the entire seg. */
    limit = AddrAdd(base, grainsSize);
    AVER(limit == SegLimit(seg));
  } else {
    /* Large segment: ONLY give the buffer the size requested, and */
    /* pad the remainder of the segment: see job001811. */
    Size padSize;

    limit = AddrAdd(base, size);
    AVER(limit <= SegLimit(seg));
    
    padSize = grainsSize - size;
    AVER(SizeIsAligned(padSize, PoolAlignment(pool)));
    AVER(AddrAdd(limit, padSize) == SegLimit(seg));
    if(padSize > 0) {
      ShieldExpose(arena, seg);
      (*pool->format->pad)(limit, padSize);
      ShieldCover(arena, seg);
    }
  }

  PoolGenAccountForFill(pgen, SegSize(seg), Seg2amcSeg(seg)->deferred);
  *baseReturn = base;
  *limitReturn = limit;
  return ResOK;
}


/* amcBufferEmpty -- detach a buffer from a segment
 *
 * See <design/poolamc/#flush>.
 */
static void AMCBufferEmpty(Pool pool, Buffer buffer,
                           Addr init, Addr limit)
{
  AMC amc;
  Size size;
  Arena arena;
  Seg seg;

  AVERT(Pool, pool);
  amc = PoolAMC(pool);
  AVERT(AMC, amc);
  AVERT(Buffer, buffer);
  AVER(BufferIsReady(buffer));
  seg = BufferSeg(buffer);
  AVERT(Seg, seg);
  AVER(init <= limit);

  arena = BufferArena(buffer);
  if(SegSize(seg) < amc->largeSize) {
    /* Small or Medium segment: buffer had the entire seg. */
    AVER(limit == SegLimit(seg));
  } else {
    /* Large segment: buffer had only the size requested; job001811. */
    AVER(limit <= SegLimit(seg));
  }

  /* <design/poolamc/#flush.pad> */
  size = AddrOffset(init, limit);
  if(size > 0) {
    ShieldExpose(arena, seg);
    (*pool->format->pad)(init, size);
    ShieldCover(arena, seg);
  }

  /* The unused part of the buffer is not reused by AMC, so we pass 0
   * for the unused argument. This call therefore has no effect on the
   * accounting, but we call it anyway for consistency. */
  PoolGenAccountForEmpty(&amcSegGen(seg)->pgen, 0, Seg2amcSeg(seg)->deferred);
}


/* AMCRampBegin -- note an entry into a ramp pattern */

static void AMCRampBegin(Pool pool, Buffer buf, Bool collectAll)
{
  AMC amc;

  AVERT(Pool, pool);
  amc = PoolAMC(pool);
  AVERT(AMC, amc);
  AVERT(Buffer, buf);
  AVERT(Bool, collectAll);
  UNUSED(collectAll); /* obsolete */

  AVER(amc->rampCount < UINT_MAX);
  ++amc->rampCount;
  if(amc->rampCount == 1) {
    if(amc->rampMode != RampFINISH)
      amc->rampMode = RampBEGIN;
  }
}


/* AMCRampEnd -- note an exit from a ramp pattern */

static void AMCRampEnd(Pool pool, Buffer buf)
{
  AMC amc;

  AVERT(Pool, pool);
  amc = PoolAMC(pool);
  AVERT(AMC, amc);
  AVERT(Buffer, buf);

  AVER(amc->rampCount > 0);
  --amc->rampCount;
  if(amc->rampCount == 0) {
    PoolGen pgen = &amc->rampGen->pgen;
    Ring node, nextNode;

    switch(amc->rampMode) {
      case RampRAMPING:
        /* We were ramping, so clean up. */
        amc->rampMode = RampFINISH;
        break;
      case RampBEGIN:
        /* short-circuit for short ramps */
        amc->rampMode = RampOUTSIDE;
        break;
      case RampCOLLECTING:
        /* we have finished a circuit of the state machine */
        amc->rampMode = RampOUTSIDE;
        break;
      case RampFINISH:
        /* stay in FINISH because we need to pass through COLLECTING */
        break;
      default:
        /* can't get here if already OUTSIDE */
        NOTREACHED;
    }

    /* Now all the segments in the ramp generation contribute to the
     * pool generation's sizes. */
    RING_FOR(node, PoolSegRing(pool), nextNode) {
      Seg seg = SegOfPoolRing(node);
      amcSeg amcseg = Seg2amcSeg(seg);
      if(amcSegGen(seg) == amc->rampGen
         && amcseg->deferred
         && SegWhite(seg) == TraceSetEMPTY)
      {
        PoolGenUndefer(pgen,
                       amcseg->old ? SegSize(seg) : 0,
                       amcseg->old ? 0 : SegSize(seg));
        amcseg->deferred = FALSE;
      }
    }
  }
}


/* AMCWhiten -- condemn the segment for the trace
 *
 * If the segment has a mutator buffer on it, we nail the buffer,
 * because we can't scan or reclaim uncommitted buffers.
 */
static Res AMCWhiten(Pool pool, Trace trace, Seg seg)
{
  Size condemned = 0;
  amcGen gen;
  AMC amc;
  Buffer buffer;
  amcSeg amcseg;
  Res res;

  AVERT(Pool, pool);
  AVERT(Trace, trace);
  AVERT(Seg, seg);
  amcseg = Seg2amcSeg(seg);

  buffer = SegBuffer(seg);
  if(buffer != NULL) {
    AVERT(Buffer, buffer);

    if(!BufferIsMutator(buffer)) {      /* forwarding buffer */
      AVER(BufferIsReady(buffer));
      BufferDetach(buffer, pool);
    } else {                            /* mutator buffer */
      if(BufferScanLimit(buffer) == SegBase(seg)) {
        /* There's nothing but the buffer, don't condemn. */
        return ResOK;
      }
      /* [The following else-if section is just a comment added in */
      /*  1998-10-08.  It has never worked.  RHSK 2007-01-16] */
      /* else if (BufferScanLimit(buffer) == BufferLimit(buffer)) { */
        /* The buffer is full, so it won't be used by the mutator. */
        /* @@@@ We should detach it, but can't for technical */
        /* reasons. */
        /* BufferDetach(buffer, pool); */
      /* } */
      else {
        /* There is an active buffer, make sure it's nailed. */
        if(!amcSegHasNailboard(seg)) {
          if(SegNailed(seg) == TraceSetEMPTY) {
            res = amcSegCreateNailboard(seg, pool);
            if(res != ResOK) {
              /* Can't create nailboard, don't condemn. */
              return ResOK;
            }
            if(BufferScanLimit(buffer) != BufferLimit(buffer)) {
              NailboardSetRange(amcSegNailboard(seg),
                                BufferScanLimit(buffer),
                                BufferLimit(buffer));
            }
            ++trace->nailCount;
            SegSetNailed(seg, TraceSetSingle(trace));
          } else {
            /* Segment is nailed already, cannot create a nailboard */
            /* (see .nail.new), just give up condemning. */
            return ResOK;
          }
        } else {
          /* We have a nailboard, the buffer must be nailed already. */
          AVER(BufferScanLimit(buffer) == BufferLimit(buffer)
               || NailboardIsSetRange(amcSegNailboard(seg), 
                                      BufferScanLimit(buffer),
                                      BufferLimit(buffer)));
          /* Nail it for this trace as well. */
          SegSetNailed(seg, TraceSetAdd(SegNailed(seg), trace));
        }
        /* We didn't condemn the buffer, subtract it from the count. */
        /* @@@@ We could subtract all the nailed grains. */
        /* Relies on unsigned arithmetic wrapping round */
        /* on under- and overflow (which it does). */
        condemned -= AddrOffset(BufferScanLimit(buffer), BufferLimit(buffer));
      }
    }
  }

  SegSetWhite(seg, TraceSetAdd(SegWhite(seg), trace));
  condemned += SegSize(seg);
  trace->condemned += condemned;

  amc = PoolAMC(pool);
  AVERT(AMC, amc);

  gen = amcSegGen(seg);
  AVERT(amcGen, gen);
  if (!amcseg->old) {
    PoolGenAccountForAge(&gen->pgen, SegSize(seg), amcseg->deferred);
    amcseg->old = TRUE;
  }

  /* Ensure we are forwarding into the right generation. */

  /* see <design/poolamc/#gen.ramp> */
  /* This switching needs to be more complex for multiple traces. */
  AVER(TraceSetIsSingle(PoolArena(pool)->busyTraces));
  if(amc->rampMode == RampBEGIN && gen == amc->rampGen) {
    BufferDetach(gen->forward, pool);
    amcBufSetGen(gen->forward, gen);
    amc->rampMode = RampRAMPING;
  } else if(amc->rampMode == RampFINISH && gen == amc->rampGen) {
    BufferDetach(gen->forward, pool);
    amcBufSetGen(gen->forward, amc->afterRampGen);
    amc->rampMode = RampCOLLECTING;
  }

  return ResOK;
}


/* amcScanNailedRange -- make one scanning pass over a range of
 * addresses in a nailed segment.
 *
 * *totalReturn is set to FALSE if not all the objects between base and
 * limit have been scanned.  It is not touched otherwise.
 */
static Res amcScanNailedRange(Bool *totalReturn, Bool *moreReturn,
                              ScanState ss,
                              AMC amc, Nailboard board,
                              Addr base, Addr limit)
{
  Format format;
  Size headerSize;
  Addr p, clientLimit;
  Pool pool = AMCPool(amc);
  format = pool->format;
  headerSize = format->headerSize;
  p = AddrAdd(base, headerSize);
  clientLimit = AddrAdd(limit, headerSize);
  while (p < clientLimit) {
    Addr q;
    q = (*format->skip)(p);
    if ((*amc->pinned)(amc, board, p, q)) {
      Res res = FormatScan(format, ss, p, q);
      if(res != ResOK) {
        *totalReturn = FALSE;
        *moreReturn = TRUE;
        return res;
      }
    } else {
      *totalReturn = FALSE;
    }
    AVER(p < q);
    p = q;
  }
  AVER(p == clientLimit);
  return ResOK;
}


/* amcScanNailedOnce -- make one scanning pass over a nailed segment
 *
 * *totalReturn is set to TRUE iff all objects in segment scanned.
 * *moreReturn is set to FALSE only if there are no more objects
 * on the segment that need scanning (which is normally the case).
 * It is set to TRUE if scanning had to be abandoned early on, and
 * also if during emergency fixing any new marks got added to the
 * nailboard.
 */
static Res amcScanNailedOnce(Bool *totalReturn, Bool *moreReturn,
                             ScanState ss, Seg seg, AMC amc)
{
  Addr p, limit;
  Nailboard board;
  Res res;

  EVENT3(AMCScanBegin, amc, seg, ss); /* TODO: consider using own event */

  *totalReturn = TRUE;
  board = amcSegNailboard(seg);
  NailboardClearNewNails(board);

  p = SegBase(seg);
  while(SegBuffer(seg) != NULL) {
    limit = BufferScanLimit(SegBuffer(seg));
    if(p >= limit) {
      AVER(p == limit);
      goto returnGood;
    }
    res = amcScanNailedRange(totalReturn, moreReturn,
                             ss, amc, board, p, limit);
    if (res != ResOK)
      return res;
    p = limit;
  }

  limit = SegLimit(seg);
  /* @@@@ Shouldn't p be set to BufferLimit here?! */
  res = amcScanNailedRange(totalReturn, moreReturn,
                           ss, amc, board, p, limit);
  if (res != ResOK)
    return res;

returnGood:
  EVENT3(AMCScanEnd, amc, seg, ss); /* TODO: consider using own event */

  *moreReturn = NailboardNewNails(board);
  return ResOK;
}


/* amcScanNailed -- scan a nailed segment */

static Res amcScanNailed(Bool *totalReturn, ScanState ss, Pool pool,
                         Seg seg, AMC amc)
{
  Bool total, moreScanning;
  size_t loops = 0;

  do {
    Res res;
    res = amcScanNailedOnce(&total, &moreScanning, ss, seg, amc);
    if(res != ResOK) {
      *totalReturn = FALSE;
      return res;
    }
    loops += 1;
  } while(moreScanning);

  if(loops > 1) {
    RefSet refset;

    AVER(ArenaEmergency(PoolArena(pool)));

    /* Looped: fixed refs (from 1st pass) were seen by MPS_FIX1
     * (in later passes), so the "ss.unfixedSummary" is _not_
     * purely unfixed.  In this one case, unfixedSummary is not 
     * accurate, and cannot be used to verify the SegSummary (see 
     * impl/trace/#verify.segsummary).  Use ScanStateSetSummary to 
     * store ScanStateSummary in ss.fixedSummary and reset 
     * ss.unfixedSummary.  See job001548.
     */
  
    refset = ScanStateSummary(ss);

    /* A rare event, which might prompt a rare defect to appear. */
    EVENT6(amcScanNailed, loops, SegSummary(seg), ScanStateWhite(ss), 
           ScanStateUnfixedSummary(ss), ss->fixedSummary, refset);
  
    ScanStateSetSummary(ss, refset);
  }
  
  *totalReturn = total;
  return ResOK;
}


/* AMCScan -- scan a single seg, turning it black
 *
 * See <design/poolamc/#seg-scan>.
 */
static Res AMCScan(Bool *totalReturn, ScanState ss, Pool pool, Seg seg)
{
  Addr base, limit;
  Format format;
  AMC amc;
  Res res;

  AVER(totalReturn != NULL);
  AVERT(ScanState, ss);
  AVERT(Seg, seg);
  AVERT(Pool, pool);
  amc = PoolAMC(pool);
  AVERT(AMC, amc);


  format = pool->format;

  if(amcSegHasNailboard(seg)) {
    return amcScanNailed(totalReturn, ss, pool, seg, amc);
  }

  EVENT3(AMCScanBegin, amc, seg, ss);

  base = AddrAdd(SegBase(seg), format->headerSize);
  /* <design/poolamc/#seg-scan.loop> */
  while(SegBuffer(seg) != NULL) {
    limit = AddrAdd(BufferScanLimit(SegBuffer(seg)),
                    format->headerSize);
    if(base >= limit) {
      /* @@@@ Are we sure we don't need scan the rest of the */
      /* segment? */
      AVER(base == limit);
      *totalReturn = TRUE;
      return ResOK;
    }
    res = FormatScan(format, ss, base, limit);
    if(res != ResOK) {
      *totalReturn = FALSE;
      return res;
    }
    base = limit;
  }

  /* <design/poolamc/#seg-scan.finish> @@@@ base? */
  limit = AddrAdd(SegLimit(seg), format->headerSize);
  AVER(SegBase(seg) <= base);
  AVER(base <= AddrAdd(SegLimit(seg), format->headerSize));
  if(base < limit) {
    res = FormatScan(format, ss, base, limit);
    if(res != ResOK) {
      *totalReturn = FALSE;
      return res;
    }
  }

  EVENT3(AMCScanEnd, amc, seg, ss);

  *totalReturn = TRUE;
  return ResOK;
}


/* amcFixInPlace -- fix an reference without moving the object
 *
 * Usually this function is used for ambiguous references, but during
 * emergency tracing may be used for references of any rank.
 *
 * If the segment has a nailboard then we use that to record the fix.
 * Otherwise we simply grey and nail the entire segment.
 */
static void amcFixInPlace(Pool pool, Seg seg, ScanState ss, Ref *refIO)
{
  Addr ref;

  UNUSED(pool);

  ref = (Addr)*refIO;
  /* An ambiguous reference can point before the header. */
  AVER(SegBase(seg) <= ref);
  /* .ref-limit: A reference passed to Fix can't be beyond the */
  /* segment, because then TraceFix would not have picked this */
  /* segment. */
  AVER(ref < SegLimit(seg));

  EVENT0(AMCFixInPlace);
  if(amcSegHasNailboard(seg)) {
    Bool wasMarked = NailboardSet(amcSegNailboard(seg), ref);
    /* If there are no new marks (i.e., no new traces for which we */
    /* are marking, and no new mark bits set) then we can return */
    /* immediately, without changing colour. */
    if(TraceSetSub(ss->traces, SegNailed(seg)) && wasMarked)
      return;
  } else if(TraceSetSub(ss->traces, SegNailed(seg))) {
    return;
  }
  SegSetNailed(seg, TraceSetUnion(SegNailed(seg), ss->traces));
  /* AMCZ segments don't contain references and so don't need to */
  /* become grey */
  if(SegRankSet(seg) != RankSetEMPTY)
    SegSetGrey(seg, TraceSetUnion(SegGrey(seg), ss->traces));
}


/* AMCFixEmergency -- fix a reference, without allocating
 *
 * See <design/poolamc/#emergency.fix>.
 */
static Res AMCFixEmergency(Pool pool, ScanState ss, Seg seg,
                           Ref *refIO)
{
  Arena arena;
  AMC amc;
  Addr newRef;

  AVERT(Pool, pool);
  AVERT(ScanState, ss);
  AVERT(Seg, seg);
  AVER(refIO != NULL);

  arena = PoolArena(pool);
  AVERT(Arena, arena);
  amc = PoolAMC(pool);
  AVERT(AMC, amc);

  ss->wasMarked = TRUE;

  if(ss->rank == RankAMBIG)
    goto fixInPlace;

  ShieldExpose(arena, seg);
  newRef = (*pool->format->isMoved)(*refIO);
  ShieldCover(arena, seg);
  if(newRef != (Addr)0) {
    /* Object has been forwarded already, so snap-out pointer. */
    /* TODO: Implement weak pointer semantics in emergency fixing.  This
       would be a good idea since we really want to reclaim as much as
       possible in an emergency. */
    *refIO = newRef;
    return ResOK;
  }

fixInPlace: /* see <design/poolamc/>.Nailboard.emergency */
  amcFixInPlace(pool, seg, ss, refIO);
  return ResOK;
}


/* AMCFix -- fix a reference to the pool
 *
 * See <design/poolamc/#fix>.
 */
static Res AMCFix(Pool pool, ScanState ss, Seg seg, Ref *refIO)
{
  Arena arena;
  AMC amc;
  Res res;
  Format format;       /* cache of pool->format */
  Size headerSize;     /* cache of pool->format->headerSize */
  Ref ref;             /* reference to be fixed */
  Addr base;           /* base address of reference */
  Ref newRef;          /* new location, if moved */
  Addr newBase;        /* base address of new copy */
  Size length;         /* length of object to be relocated */
  Buffer buffer;       /* buffer to allocate new copy into */
  amcGen gen;          /* generation of old copy of object */
  TraceSet grey;       /* greyness of object being relocated */
  Seg toSeg;           /* segment to which object is being relocated */

  /* <design/trace/#fix.noaver> */
  AVERT_CRITICAL(Pool, pool);
  AVERT_CRITICAL(ScanState, ss);
  AVERT_CRITICAL(Seg, seg);
  AVER_CRITICAL(refIO != NULL);
  EVENT0(AMCFix);

  /* For the moment, assume that the object was already marked. */
  /* (See <design/fix/#protocol.was-marked>.) */
  ss->wasMarked = TRUE;

  /* If the reference is ambiguous, set up the datastructures for */
  /* managing a nailed segment.  This involves marking the segment */
  /* as nailed, and setting up a per-word mark table */
  if(ss->rank == RankAMBIG) {
    /* .nail.new: Check to see whether we need a Nailboard for */
    /* this seg.  We use "SegNailed(seg) == TraceSetEMPTY" */
    /* rather than "!amcSegHasNailboard(seg)" because this avoids */
    /* setting up a new nailboard when the segment was nailed, but */
    /* had no nailboard.  This must be avoided because otherwise */
    /* assumptions in AMCFixEmergency will be wrong (essentially */
    /* we will lose some pointer fixes because we introduced a */
    /* nailboard). */
    if(SegNailed(seg) == TraceSetEMPTY) {
      res = amcSegCreateNailboard(seg, pool);
      if(res != ResOK)
        return res;
      ++ss->nailCount;
      SegSetNailed(seg, TraceSetUnion(SegNailed(seg), ss->traces));
    }
    amcFixInPlace(pool, seg, ss, refIO);
    return ResOK;
  }

  amc = PoolAMC(pool);
  AVERT_CRITICAL(AMC, amc);
  format = pool->format;
  headerSize = format->headerSize;
  ref = *refIO;
  AVER_CRITICAL(AddrAdd(SegBase(seg), headerSize) <= ref);
  base = AddrSub(ref, headerSize);
  AVER_CRITICAL(AddrIsAligned(base, PoolAlignment(pool)));  
  AVER_CRITICAL(ref < SegLimit(seg)); /* see .ref-limit */
  arena = pool->arena;

  /* .exposed.seg: Statements tagged ".exposed.seg" below require */
  /* that "seg" (that is: the 'from' seg) has been ShieldExposed. */
  ShieldExpose(arena, seg);
  newRef = (*format->isMoved)(ref);  /* .exposed.seg */

  if(newRef == (Addr)0) {
    Addr clientQ;
    clientQ = (*format->skip)(ref);

    /* If object is nailed already then we mustn't copy it: */
    if (SegNailed(seg) != TraceSetEMPTY
        && !(amcSegHasNailboard(seg)
             && !(*amc->pinned)(amc, amcSegNailboard(seg), ref, clientQ)))
    {
      /* Segment only needs greying if there are new traces for */
      /* which we are nailing. */
      if(!TraceSetSub(ss->traces, SegNailed(seg))) {
        if(SegRankSet(seg) != RankSetEMPTY) /* not for AMCZ */
          SegSetGrey(seg, TraceSetUnion(SegGrey(seg), ss->traces));
        SegSetNailed(seg, TraceSetUnion(SegNailed(seg), ss->traces));
      }
      res = ResOK;
      goto returnRes;
    } else if(ss->rank == RankWEAK) {
      /* Object is not preserved (neither moved, nor nailed) */
      /* hence, reference should be splatted. */
      goto updateReference;
    }
    /* Object is not preserved yet (neither moved, nor nailed) */
    /* so should be preserved by forwarding. */

    /* <design/fix/#protocol.was-marked> */
    ss->wasMarked = FALSE;

    /* Get the forwarding buffer from the object's generation. */
    gen = amcSegGen(seg);
    buffer = gen->forward;
    AVER_CRITICAL(buffer != NULL);

    length = AddrOffset(ref, clientQ);  /* .exposed.seg */
    STATISTIC_STAT(++ss->forwardedCount);
    ss->forwardedSize += length;
    do {
      res = BUFFER_RESERVE(&newBase, buffer, length);
      if (res != ResOK)
        goto returnRes;
      newRef = AddrAdd(newBase, headerSize);

      toSeg = BufferSeg(buffer);
      ShieldExpose(arena, toSeg);

      /* Since we're moving an object from one segment to another, */
      /* union the greyness and the summaries together. */
      grey = SegGrey(seg);
      if(SegRankSet(seg) != RankSetEMPTY) { /* not for AMCZ */
        grey = TraceSetUnion(grey, ss->traces);
        SegSetSummary(toSeg, RefSetUnion(SegSummary(toSeg), SegSummary(seg)));
      } else {
        AVER(SegRankSet(toSeg) == RankSetEMPTY);
      }
      SegSetGrey(toSeg, TraceSetUnion(SegGrey(toSeg), grey));

      /* <design/trace/#fix.copy> */
      (void)AddrCopy(newBase, base, length);  /* .exposed.seg */

      ShieldCover(arena, toSeg);
    } while (!BUFFER_COMMIT(buffer, newBase, length));
    ss->copiedSize += length;

    (*format->move)(ref, newRef);  /* .exposed.seg */

    EVENT1(AMCFixForward, newRef);
  } else {
    /* reference to broken heart (which should be snapped out -- */
    /* consider adding to (non-existent) snap-out cache here) */
    STATISTIC_STAT(++ss->snapCount);
  }

  /* .fix.update: update the reference to whatever the above code */
  /* decided it should be */
updateReference:
  *refIO = newRef;
  res = ResOK;

returnRes:
  ShieldCover(arena, seg);  /* .exposed.seg */
  return res;
}


/* amcReclaimNailed -- reclaim what you can from a nailed segment */

static void amcReclaimNailed(Pool pool, Trace trace, Seg seg)
{
  Addr p, limit;
  Arena arena;
  Format format;
  Size bytesReclaimed = (Size)0;
  Count preservedInPlaceCount = (Count)0;
  Size preservedInPlaceSize = (Size)0;
  AMC amc;
  Size headerSize;
  Addr padBase;          /* base of next padding object */
  Size padLength;        /* length of next padding object */

  /* All arguments AVERed by AMCReclaim */

  amc = PoolAMC(pool);
  AVERT(AMC, amc);
  format = pool->format;

  arena = PoolArena(pool);
  AVERT(Arena, arena);

  /* see <design/poolamc/#nailboard.limitations> for improvements */
  headerSize = format->headerSize;
  ShieldExpose(arena, seg);
  p = SegBase(seg);
<<<<<<< HEAD
  limit = SegBufferScanLimit(seg);
  p1 = p;
=======
  if(SegBuffer(seg) != NULL) {
    limit = BufferScanLimit(SegBuffer(seg));
  } else {
    limit = SegLimit(seg);
  }
>>>>>>> f650061d
  padBase = p;
  padLength = 0;
  while(p < limit) {
    Addr clientP, q, clientQ;
    Size length;
    Bool preserve;
    clientP = AddrAdd(p, headerSize);
    clientQ = (*format->skip)(clientP);
    q = AddrSub(clientQ, headerSize);
    length = AddrOffset(p, q);
    if(amcSegHasNailboard(seg)) {
      preserve = (*amc->pinned)(amc, amcSegNailboard(seg), clientP, clientQ);
    } else {
      /* There's no nailboard, so preserve everything that hasn't been
       * forwarded. In this case, preservedInPlace* become somewhat
       * overstated. */
      preserve = !(*format->isMoved)(clientP);
    }
    if(preserve) {
      ++preservedInPlaceCount;
      preservedInPlaceSize += length;
      if (padLength > 0) {
        /* Replace run of forwarding pointers and unreachable objects
         * with a padding object. */
        (*format->pad)(padBase, padLength);
        bytesReclaimed += padLength;
        padLength = 0;
      }
      padBase = q;
    } else {
      padLength += length;
    }
    
    AVER(p < q);
    p = q;
  }
  AVER(p == limit);
  AVER(AddrAdd(padBase, padLength) == limit);
  if (padLength > 0) {
    /* Replace final run of forwarding pointers and unreachable
     * objects with a padding object. */
    (*format->pad)(padBase, padLength);
    bytesReclaimed += padLength;
  }
  ShieldCover(arena, seg);

  SegSetNailed(seg, TraceSetDel(SegNailed(seg), trace));
  SegSetWhite(seg, TraceSetDel(SegWhite(seg), trace));
  if(SegNailed(seg) == TraceSetEMPTY && amcSegHasNailboard(seg)) {
    NailboardDestroy(amcSegNailboard(seg), arena);
    Seg2amcSeg(seg)->board = NULL;
  }

  AVER(bytesReclaimed <= SegSize(seg));
  trace->reclaimSize += bytesReclaimed;
  trace->preservedInPlaceCount += preservedInPlaceCount;
  trace->preservedInPlaceSize += preservedInPlaceSize;

  /* Free the seg if we can; fixes .nailboard.limitations.middle. */
  if(preservedInPlaceCount == 0
     && (SegBuffer(seg) == NULL)
     && (SegNailed(seg) == TraceSetEMPTY)) {

    amcGen gen = amcSegGen(seg);

    /* We may not free a buffered seg. */
    AVER(SegBuffer(seg) == NULL);

    PoolGenFree(&gen->pgen, seg, 0, SegSize(seg), 0, Seg2amcSeg(seg)->deferred);
  }
}


/* AMCReclaim -- recycle a segment if it is still white
 *
 * See <design/poolamc/#reclaim>.
 */
static void AMCReclaim(Pool pool, Trace trace, Seg seg)
{
  AMC amc;
  amcGen gen;

  AVERT_CRITICAL(Pool, pool);
  amc = PoolAMC(pool);
  AVERT_CRITICAL(AMC, amc);
  AVERT_CRITICAL(Trace, trace);
  AVERT_CRITICAL(Seg, seg);

  gen = amcSegGen(seg);
  AVERT_CRITICAL(amcGen, gen);

  EVENT3(AMCReclaim, gen, trace, seg);

  /* This switching needs to be more complex for multiple traces. */
  AVER_CRITICAL(TraceSetIsSingle(PoolArena(pool)->busyTraces));
  if(amc->rampMode == RampCOLLECTING) {
    if(amc->rampCount > 0) {
      /* Entered ramp mode before previous one was cleaned up */
      amc->rampMode = RampBEGIN;
    } else {
      amc->rampMode = RampOUTSIDE;
    }
  }

  if(SegNailed(seg) != TraceSetEMPTY) {
    amcReclaimNailed(pool, trace, seg);
    return;
  }

  /* We may not free a buffered seg.  (But all buffered + condemned */
  /* segs should have been nailed anyway). */
  AVER(SegBuffer(seg) == NULL);

  trace->reclaimSize += SegSize(seg);

  PoolGenFree(&gen->pgen, seg, 0, SegSize(seg), 0, Seg2amcSeg(seg)->deferred);
}


/* AMCWalk -- Apply function to (black) objects in segment */

static void AMCWalk(Pool pool, Seg seg, FormattedObjectsVisitor f,
                    void *p, size_t s)
{
  Addr object, nextObject, limit;
  AMC amc;
  Format format;

  AVERT(Pool, pool);
  AVERT(Seg, seg);
  AVER(FUNCHECK(f));
  /* p and s are arbitrary closures so can't be checked */

  /* Avoid applying the function to grey or white objects. */
  /* White objects might not be alive, and grey objects */
  /* may have pointers to old-space. */

  /* NB, segments containing a mix of colours (i.e., nailed segs) */
  /* are not handled properly:  No objects are walked.  See */
  /* job001682. */
  if(SegWhite(seg) == TraceSetEMPTY && SegGrey(seg) == TraceSetEMPTY
     && SegNailed(seg) == TraceSetEMPTY)
  {
    amc = PoolAMC(pool);
    AVERT(AMC, amc);
    format = pool->format;

    limit = AddrAdd(SegBufferScanLimit(seg), format->headerSize);
    object = AddrAdd(SegBase(seg), format->headerSize);
    while(object < limit) {
      /* Check not a broken heart. */
      AVER((*format->isMoved)(object) == NULL);
      (*f)(object, pool->format, pool, p, s);
      nextObject = (*pool->format->skip)(object);
      AVER(nextObject > object);
      object = nextObject;
    }
    AVER(object == limit);
  }
}


/* amcWalkAll -- Apply a function to all (black) objects in a pool */

static void amcWalkAll(Pool pool, FormattedObjectsVisitor f, void *p, size_t s)
{
  Arena arena;
  Ring ring, next, node;

  AVER(IsSubclassPoly(pool->class, AMCZPoolClassGet()));

  arena = PoolArena(pool);
  ring = PoolSegRing(pool);
  node = RingNext(ring);
  RING_FOR(node, ring, next) {
    Seg seg = SegOfPoolRing(node);

    ShieldExpose(arena, seg);
    AMCWalk(pool, seg, f, p, s);
    ShieldCover(arena, seg);
  }
}


/* amcAddrObjectSearch -- skip over objects (belonging to pool)
 * starting at objBase until we reach one of the following cases:
 * 1. addr is found (and not moved): set *pReturn to the client
 * pointer to the object containing addr and return ResOK;
 * 2. addr is found, but it moved: return ResFAIL;
 * 3. we reach searchLimit: return ResFAIL.
 */
static Res amcAddrObjectSearch(Addr *pReturn, Pool pool, Addr objBase,
                               Addr searchLimit, Addr addr)
{
  Format format;
  Size hdrSize;

  AVER(pReturn != NULL);
  AVERT(Pool, pool);
  AVER(objBase <= searchLimit);

  format = pool->format;
  hdrSize = format->headerSize;
  while (objBase < searchLimit) {
    Addr objRef = AddrAdd(objBase, hdrSize);
    Addr objLimit = AddrSub((*format->skip)(objRef), hdrSize);
    AVER(objBase < objLimit);
    if (addr < objLimit) {
      AVER(objBase <= addr);
      AVER(addr < objLimit); /* the point */
      if (!(*format->isMoved)(objRef)) {
        *pReturn = objRef;
        return ResOK;
      }
      break;
    }
    objBase = objLimit;
  }
  return ResFAIL;
}


/* AMCAddrObject -- find client pointer to object containing addr.
 * addr is known to belong to seg, which belongs to pool.
 * See job003589.
 */
static Res AMCAddrObject(Addr *pReturn, Pool pool, Seg seg, Addr addr)
{
  Res res;
  Arena arena;
  Addr base, limit;    /* range of objects on segment */

  AVER(pReturn != NULL);
  AVERT(Pool, pool);
  AVERT(Seg, seg);
  AVER(SegPool(seg) == pool);
  AVER(SegBase(seg) <= addr);
  AVER(addr < SegLimit(seg));

  arena = PoolArena(pool);
  base = SegBase(seg);
  if (SegBuffer(seg) != NULL) {
    /* We use BufferGetInit here (and not BufferScanLimit) because we
     * want to be able to find objects that have been allocated and
     * committed since the last flip. These objects lie between the
     * addresses returned by BufferScanLimit (which returns the value
     * of init at the last flip) and BufferGetInit.
     *
     * Strictly speaking we only need a limit that is at least the
     * maximum of the objects on the segments. This is because addr
     * *must* point inside a live object and we stop skipping once we
     * have found it. The init pointer serves this purpose.
     */
    limit = BufferGetInit(SegBuffer(seg));
  } else {
    limit = SegLimit(seg);
  }

  ShieldExpose(arena, seg);
  res = amcAddrObjectSearch(pReturn, pool, base, limit, addr);
  ShieldCover(arena, seg);
  return res;
}


/* AMCTotalSize -- total memory allocated from the arena */

static Size AMCTotalSize(Pool pool)
{
  AMC amc;
  Size size = 0;
  Ring node, nextNode;

  AVERT(Pool, pool);
  amc = PoolAMC(pool);
  AVERT(AMC, amc);

  RING_FOR(node, &amc->genRing, nextNode) {
    amcGen gen = RING_ELT(amcGen, amcRing, node);
    AVERT(amcGen, gen);
    size += gen->pgen.totalSize;
  }

  return size;
}


/* AMCFreeSize -- free memory (unused by client program) */

static Size AMCFreeSize(Pool pool)
{
  AMC amc;
  Size size = 0;
  Ring node, nextNode;

  AVERT(Pool, pool);
  amc = PoolAMC(pool);
  AVERT(AMC, amc);

  RING_FOR(node, &amc->genRing, nextNode) {
    amcGen gen = RING_ELT(amcGen, amcRing, node);
    AVERT(amcGen, gen);
    size += gen->pgen.freeSize;
  }

  return size;
}


/* AMCDescribe -- describe the contents of the AMC pool
 *
 * See <design/poolamc/#describe>.
 */
static Res AMCDescribe(Pool pool, mps_lib_FILE *stream, Count depth)
{
  Res res;
  AMC amc;
  Ring node, nextNode;
  const char *rampmode;

  if(!TESTT(Pool, pool))
    return ResFAIL;
  amc = PoolAMC(pool);
  if(!TESTT(AMC, amc))
    return ResFAIL;
  if(stream == NULL)
    return ResFAIL;

  res = WriteF(stream, depth,
               (amc->rankSet == RankSetEMPTY) ? "AMCZ" : "AMC",
               " $P {\n", (WriteFP)amc, "  pool $P ($U)\n",
               (WriteFP)AMCPool(amc), (WriteFU)AMCPool(amc)->serial,
               NULL);
  if(res != ResOK)
    return res;

  switch(amc->rampMode) {
#define RAMP_DESCRIBE(e, s)     \
    case e:                     \
      rampmode = s;             \
      break;
    RAMP_RELATION(RAMP_DESCRIBE)
#undef RAMP_DESCRIBE
    default:
      rampmode = "unknown ramp mode";
      break;
  }
  res = WriteF(stream, depth + 2,
               rampmode, " ($U)\n", (WriteFU)amc->rampCount,
               NULL);
  if(res != ResOK)
    return res;

  RING_FOR(node, &amc->genRing, nextNode) {
    amcGen gen = RING_ELT(amcGen, amcRing, node);
    res = amcGenDescribe(gen, stream, depth + 2);
    if(res != ResOK)
      return res;
  }

  if(0) {
    /* SegDescribes */
    RING_FOR(node, &AMCPool(amc)->segRing, nextNode) {
      Seg seg = RING_ELT(Seg, poolRing, node);
      res = AMCSegDescribe(seg, stream, depth + 2);
      if(res != ResOK)
        return res;
    }
  }

  res = WriteF(stream, depth, "} AMC $P\n", (WriteFP)amc, NULL);
  if(res != ResOK)
    return res;

  return ResOK;
}


/* AMCZPoolClass -- the class definition */

DEFINE_POOL_CLASS(AMCZPoolClass, this)
{
  INHERIT_CLASS(this, AbstractSegBufPoolClass);
  PoolClassMixInFormat(this);
  PoolClassMixInCollect(this);
  this->name = "AMCZ";
  this->size = sizeof(AMCStruct);
  this->offset = offsetof(AMCStruct, poolStruct);
  this->attr |= AttrMOVINGGC;
  this->varargs = AMCVarargs;
  this->init = AMCZInit;
  this->finish = AMCFinish;
  this->bufferFill = AMCBufferFill;
  this->bufferEmpty = AMCBufferEmpty;
  this->whiten = AMCWhiten;
  this->fix = AMCFix;
  this->fixEmergency = AMCFixEmergency;
  this->reclaim = AMCReclaim;
  this->rampBegin = AMCRampBegin;
  this->rampEnd = AMCRampEnd;
  this->addrObject = AMCAddrObject;
  this->walk = AMCWalk;
  this->bufferClass = amcBufClassGet;
  this->totalSize = AMCTotalSize;
  this->freeSize = AMCFreeSize;  
  this->describe = AMCDescribe;
  AVERT(PoolClass, this);
}


/* AMCPoolClass -- the class definition */

DEFINE_POOL_CLASS(AMCPoolClass, this)
{
  INHERIT_CLASS(this, AMCZPoolClass);
  PoolClassMixInScan(this);
  this->name = "AMC";
  this->init = AMCInit;
  this->scan = AMCScan;
  AVERT(PoolClass, this);
}


/* mps_class_amc -- return the pool class descriptor to the client */

mps_pool_class_t mps_class_amc(void)
{
  return (mps_pool_class_t)AMCPoolClassGet();
}

/* mps_class_amcz -- return the pool class descriptor to the client */

mps_pool_class_t mps_class_amcz(void)
{
  return (mps_pool_class_t)AMCZPoolClassGet();
}


/* mps_amc_apply -- apply function to all objects in pool
 *
 * The iterator that is passed by the client is stored in a closure
 * structure which is passed to a local iterator in order to ensure
 * that any type conversion necessary between Addr and mps_addr_t
 * happen. They are almost certainly the same on all platforms, but 
 * this is the correct way to do it.
*/

typedef struct mps_amc_apply_closure_s {
  mps_amc_apply_stepper_t f;
  void *p;
  size_t s;
} mps_amc_apply_closure_s;

static void mps_amc_apply_iter(Addr addr, Format format, Pool pool,
                               void *p, size_t s)
{
  mps_amc_apply_closure_s *closure = p;
  /* Can't check addr */
  AVERT(Format, format);
  AVERT(Pool, pool);
  /* We could check that s is the sizeof *p, but it would be slow */
  UNUSED(format);
  UNUSED(pool);
  UNUSED(s);
  (*closure->f)(addr, closure->p, closure->s);
}

void mps_amc_apply(mps_pool_t mps_pool,
                   mps_amc_apply_stepper_t f,
                   void *p, size_t s)
{
  Pool pool = (Pool)mps_pool;
  mps_amc_apply_closure_s closure_s;
  Arena arena;

  AVER(TESTT(Pool, pool));
  arena = PoolArena(pool);
  ArenaEnter(arena);
  AVERT(Pool, pool);

  closure_s.f = f;
  closure_s.p = p;
  closure_s.s = s;
  amcWalkAll(pool, mps_amc_apply_iter, &closure_s, sizeof(closure_s));

  ArenaLeave(arena);
}


/* AMCCheck -- check consistency of the AMC pool
 *
 * See <design/poolamc/#check>.
 */

ATTRIBUTE_UNUSED
static Bool AMCCheck(AMC amc)
{
  CHECKS(AMC, amc);
  CHECKD(Pool, AMCPool(amc));
  CHECKL(IsSubclassPoly(AMCPool(amc)->class, AMCZPoolClassGet()));
  CHECKL(RankSetCheck(amc->rankSet));
  CHECKD_NOSIG(Ring, &amc->genRing);
  CHECKL(BoolCheck(amc->gensBooted));
  if(amc->gensBooted) {
    CHECKD(amcGen, amc->nursery);
    CHECKL(amc->gen != NULL);
    CHECKD(amcGen, amc->rampGen);
    CHECKD(amcGen, amc->afterRampGen);
  }

  CHECKL(amc->rampMode >= RampOUTSIDE);
  CHECKL(amc->rampMode <= RampCOLLECTING);

  /* if OUTSIDE, count must be zero. */
  CHECKL((amc->rampCount == 0) || (amc->rampMode != RampOUTSIDE));
  /* if BEGIN or RAMPING, count must not be zero. */
  CHECKL((amc->rampCount != 0) || ((amc->rampMode != RampBEGIN) &&
                                   (amc->rampMode != RampRAMPING)));

  return TRUE;
}


/* C. COPYRIGHT AND LICENSE
 *
 * Copyright (C) 2001-2016 Ravenbrook Limited <http://www.ravenbrook.com/>.
 * All rights reserved.  This is an open source license.  Contact
 * Ravenbrook for commercial licensing options.
 * 
 * Redistribution and use in source and binary forms, with or without
 * modification, are permitted provided that the following conditions are
 * met:
 * 
 * 1. Redistributions of source code must retain the above copyright
 * notice, this list of conditions and the following disclaimer.
 * 
 * 2. Redistributions in binary form must reproduce the above copyright
 * notice, this list of conditions and the following disclaimer in the
 * documentation and/or other materials provided with the distribution.
 * 
 * 3. Redistributions in any form must be accompanied by information on how
 * to obtain complete source code for this software and any accompanying
 * software that uses this software.  The source code must either be
 * included in the distribution or be available for no more than the cost
 * of distribution plus a nominal fee, and must be freely redistributable
 * under reasonable conditions.  For an executable file, complete source
 * code means the source code for all modules it contains. It does not
 * include source code for modules or files that typically accompany the
 * major components of the operating system on which the executable file
 * runs.
 * 
 * THIS SOFTWARE IS PROVIDED BY THE COPYRIGHT HOLDERS AND CONTRIBUTORS "AS
 * IS" AND ANY EXPRESS OR IMPLIED WARRANTIES, INCLUDING, BUT NOT LIMITED
 * TO, THE IMPLIED WARRANTIES OF MERCHANTABILITY, FITNESS FOR A PARTICULAR
 * PURPOSE, OR NON-INFRINGEMENT, ARE DISCLAIMED. IN NO EVENT SHALL THE
 * COPYRIGHT HOLDERS AND CONTRIBUTORS BE LIABLE FOR ANY DIRECT, INDIRECT,
 * INCIDENTAL, SPECIAL, EXEMPLARY, OR CONSEQUENTIAL DAMAGES (INCLUDING, BUT
 * NOT LIMITED TO, PROCUREMENT OF SUBSTITUTE GOODS OR SERVICES; LOSS OF
 * USE, DATA, OR PROFITS; OR BUSINESS INTERRUPTION) HOWEVER CAUSED AND ON
 * ANY THEORY OF LIABILITY, WHETHER IN CONTRACT, STRICT LIABILITY, OR TORT
 * (INCLUDING NEGLIGENCE OR OTHERWISE) ARISING IN ANY WAY OUT OF THE USE OF
 * THIS SOFTWARE, EVEN IF ADVISED OF THE POSSIBILITY OF SUCH DAMAGE.
 */<|MERGE_RESOLUTION|>--- conflicted
+++ resolved
@@ -1712,16 +1712,7 @@
   headerSize = format->headerSize;
   ShieldExpose(arena, seg);
   p = SegBase(seg);
-<<<<<<< HEAD
   limit = SegBufferScanLimit(seg);
-  p1 = p;
-=======
-  if(SegBuffer(seg) != NULL) {
-    limit = BufferScanLimit(SegBuffer(seg));
-  } else {
-    limit = SegLimit(seg);
-  }
->>>>>>> f650061d
   padBase = p;
   padLength = 0;
   while(p < limit) {
