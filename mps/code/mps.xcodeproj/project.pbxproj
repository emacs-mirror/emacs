--- conflicted
+++ resolved
@@ -1313,18 +1313,15 @@
 		2291A5F0175CB7A4001D4920 /* testlib.h */ = {isa = PBXFileReference; fileEncoding = 4; lastKnownFileType = sourcecode.c.h; path = testlib.h; sourceTree = "<group>"; };
 		22B2BC2B18B6434000C33E63 /* scheme-advanced.c */ = {isa = PBXFileReference; fileEncoding = 4; lastKnownFileType = sourcecode.c.c; name = "scheme-advanced.c"; path = "../example/scheme/scheme-advanced.c"; sourceTree = "<group>"; };
 		22B2BC3618B6434F00C33E63 /* scheme-advanced */ = {isa = PBXFileReference; explicitFileType = "compiled.mach-o.executable"; includeInIndex = 0; path = "scheme-advanced"; sourceTree = BUILT_PRODUCTS_DIR; };
-<<<<<<< HEAD
+		22C2ACA018BE3FEC006B3677 /* nailboardtest.c */ = {isa = PBXFileReference; fileEncoding = 4; lastKnownFileType = sourcecode.c.c; path = nailboardtest.c; sourceTree = "<group>"; };
+		22C2ACAF18BE400A006B3677 /* nailboardtest */ = {isa = PBXFileReference; explicitFileType = "compiled.mach-o.executable"; includeInIndex = 0; path = nailboardtest; sourceTree = BUILT_PRODUCTS_DIR; };
+		22E30E821886FF1400D98EA9 /* nailboard.c */ = {isa = PBXFileReference; fileEncoding = 4; lastKnownFileType = sourcecode.c.c; path = nailboard.c; sourceTree = "<group>"; };
+		22E30E831886FF1400D98EA9 /* nailboard.h */ = {isa = PBXFileReference; fileEncoding = 4; lastKnownFileType = sourcecode.c.h; path = nailboard.h; sourceTree = "<group>"; };
 		22C5C99A18EC6AEC004C63D4 /* failover.c */ = {isa = PBXFileReference; fileEncoding = 4; lastKnownFileType = sourcecode.c.c; path = failover.c; sourceTree = "<group>"; };
 		22C5C99B18EC6AEC004C63D4 /* failover.h */ = {isa = PBXFileReference; fileEncoding = 4; lastKnownFileType = sourcecode.c.h; path = failover.h; sourceTree = "<group>"; };
 		22C5C99C18EC6AEC004C63D4 /* land.c */ = {isa = PBXFileReference; fileEncoding = 4; lastKnownFileType = sourcecode.c.c; path = land.c; sourceTree = "<group>"; };
 		22DD93E118ED815F00240DD2 /* failover.txt */ = {isa = PBXFileReference; lastKnownFileType = text; name = failover.txt; path = ../design/failover.txt; sourceTree = "<group>"; };
 		22DD93E218ED815F00240DD2 /* land.txt */ = {isa = PBXFileReference; lastKnownFileType = text; name = land.txt; path = ../design/land.txt; sourceTree = "<group>"; };
-=======
-		22C2ACA018BE3FEC006B3677 /* nailboardtest.c */ = {isa = PBXFileReference; fileEncoding = 4; lastKnownFileType = sourcecode.c.c; path = nailboardtest.c; sourceTree = "<group>"; };
-		22C2ACAF18BE400A006B3677 /* nailboardtest */ = {isa = PBXFileReference; explicitFileType = "compiled.mach-o.executable"; includeInIndex = 0; path = nailboardtest; sourceTree = BUILT_PRODUCTS_DIR; };
-		22E30E821886FF1400D98EA9 /* nailboard.c */ = {isa = PBXFileReference; fileEncoding = 4; lastKnownFileType = sourcecode.c.c; path = nailboard.c; sourceTree = "<group>"; };
-		22E30E831886FF1400D98EA9 /* nailboard.h */ = {isa = PBXFileReference; fileEncoding = 4; lastKnownFileType = sourcecode.c.h; path = nailboard.h; sourceTree = "<group>"; };
->>>>>>> 20136d50
 		22FA177516E8D6FC0098B23F /* amcssth */ = {isa = PBXFileReference; explicitFileType = "compiled.mach-o.executable"; includeInIndex = 0; path = amcssth; sourceTree = BUILT_PRODUCTS_DIR; };
 		22FA177616E8D7A80098B23F /* amcssth.c */ = {isa = PBXFileReference; fileEncoding = 4; lastKnownFileType = sourcecode.c.c; path = amcssth.c; sourceTree = "<group>"; };
 		22FACED1188807FF000FDBC1 /* airtest.c */ = {isa = PBXFileReference; fileEncoding = 4; lastKnownFileType = sourcecode.c.c; path = airtest.c; sourceTree = "<group>"; };
