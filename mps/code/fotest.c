--- conflicted
+++ resolved
@@ -68,13 +68,9 @@
 DEFINE_POOL_CLASS(OOMPoolClass, this)
 {
   INHERIT_CLASS(this, AbstractAllocFreePoolClass);
-<<<<<<< HEAD
   this->alloc = oomAlloc;
-=======
-  this->alloc = OOMAlloc;
   this->size = sizeof(PoolStruct);
   AVERT(PoolClass, this);
->>>>>>> 20136d50
 }
 
 
