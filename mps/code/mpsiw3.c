--- conflicted
+++ resolved
@@ -1,10 +1,4 @@
-<<<<<<< HEAD
-/* impl.c.mpsiw3: WIN32 MEMORY POOL SYSTEM INTERFACE LAYER EXTRAS
-=======
-/* mpsint.c:
->>>>>>> e99aa189
- *
- *       WIN32 MEMORY POOL SYSTEM INTERFACE LAYER EXTRAS
+/* mpsint.c: WIN32 MEMORY POOL SYSTEM INTERFACE LAYER EXTRAS
  *
  *  $Id$
  *
