--- conflicted
+++ resolved
@@ -12,36 +12,11 @@
 #include "mpmtypes.h"
 
 typedef struct FreelistStruct *Freelist;
-<<<<<<< HEAD
-typedef union FreelistBlockUnion *FreelistBlock;
+
+extern Bool FreelistCheck(Freelist freelist);
 
 /* See <design/freelist/#impl.grain.align> */
 #define FreelistMinimumAlignment ((Align)sizeof(FreelistBlock))
-
-typedef Bool (*FreelistIterateMethod)(Bool *deleteReturn, Range range,
-                                      void *closureP, Size closureS);
-
-typedef struct FreelistStruct {
-  Sig sig;
-  Align alignment;
-  FreelistBlock list;
-  Count listSize;
-} FreelistStruct;
-
-extern Bool FreelistCheck(Freelist fl);
-extern Res FreelistInit(Freelist fl, Align alignment);
-extern void FreelistFinish(Freelist fl);
-
-extern Res FreelistInsert(Range rangeReturn, Freelist fl, Range range);
-extern Res FreelistDelete(Range rangeReturn, Freelist fl, Range range);
-extern Res FreelistDescribe(Freelist fl, mps_lib_FILE *stream);
-
-extern void FreelistIterate(Freelist abq, FreelistIterateMethod iterate,
-                            void *closureP, Size closureS);
-=======
->>>>>>> 545bb116
-
-extern Bool FreelistCheck(Freelist freelist);
 
 extern LandClass FreelistLandClassGet(void);
 
