--- conflicted
+++ resolved
@@ -169,45 +169,6 @@
 /* "constant conditional" (MPS_END) */
 #pragma warning(disable: 4127)
 
-<<<<<<< HEAD
-/* "unreachable code" (AVER, if cond is constantly true). */
-#pragma warning(disable: 4702)
-
-/* "expression evaluates to a function which is missing an argument list" */
-#pragma warning(disable: 4550)
-
-/* "local variable is initialized but not referenced" */
-#pragma warning(disable: 4189)
-
-/* "not all control paths return a value" */
-#pragma warning(disable: 4715)
-
-/* MSVC 2.0 generates a warning when using NOCHECK or UNUSED */
-#ifdef _MSC_VER
-#if _MSC_VER < 1000
-#pragma warning(disable: 4705)
-#endif
-#else /* _MSC_VER */
-#error "Expected _MSC_VER to be defined for builder.mv"
-#endif /* _MSC_VER */
-
-
-/* Non-checking varieties give many spurious warnings because parameters
- * are suddenly unused, etc.  We aren't interested in these
- */
-
-#if defined(AVER_AND_CHECK_NONE)
-
-/* "unreferenced formal parameter" */
-#pragma warning(disable: 4100)
-
-/* "unreferenced local function has been removed" */
-#pragma warning(disable: 4505)
-
-#endif /* AVER_AND_CHECK_NONE */
-
-=======
->>>>>>> 68edf84c
 #endif /* MPS_BUILD_MV */
 
 
