/* range.c: ADDRESS RANGE IMPLEMENTATION
 *
 * $Id$
 * Copyright (c) 2013 Ravenbrook Limited.  See end of file for license.
 *
 * .design: <design/range/>
 */

#include "check.h"
#include "mpm.h"
#include "range.h"

SRCID(range, "$Id$");


Bool RangeCheck(Range range)
{
  CHECKS(Range, range);
  CHECKL(range->base <= range->limit);

  return TRUE;
}

void RangeInit(Range range, Addr base, Addr limit)
{
  AVER(range != NULL);
  AVER(base <= limit);

  range->base = base;
  range->limit = limit;

  range->sig = RangeSig;
  AVERT(Range, range);
}

void RangeFinish(Range range)
{
  AVERT(Range, range);
  range->sig = SigInvalid;
}

Res RangeDescribe(Range range, mps_lib_FILE *stream)
{
  Res res;

  AVERT(Range, range);
  AVER(stream != NULL);

  res = WriteF(stream,
               "Range $P\n{\n", (WriteFP)range,
               "  base: $P\n", (WriteFP)RangeBase(range),
               "  limit: $P\n", (WriteFP)RangeLimit(range),
               "  size: $U\n", (WriteFU)RangeSize(range),
               "}\n", NULL);
  if (res != ResOK) {
    return res;
  }

  return ResOK;
}

Bool RangesOverlap(Range range1, Range range2)
{
  AVERT(Range, range1);
  AVERT(Range, range2);
  return RangeBase(range1) < RangeLimit(range2)
      && RangeBase(range2) < RangeLimit(range1);
}

Bool RangesNest(Range outer, Range inner)
{
  AVERT(Range, outer);
  AVERT(Range, inner);
  return RangeBase(outer) <= RangeBase(inner)
      && RangeLimit(inner) <= RangeLimit(outer);
}

Bool RangesEqual(Range range1, Range range2)
{
  AVERT(Range, range1);
  AVERT(Range, range2);
  return RangeBase(range1) == RangeBase(range2)
      && RangeLimit(range1) == RangeLimit(range2);
}

Bool RangeIsAligned(Range range, Align alignment)
{
  AVERT(Range, range);
  return AddrIsAligned(RangeBase(range), alignment)
      && AddrIsAligned(RangeLimit(range), alignment);
}

Addr (RangeBase)(Range range)
{
  AVERT(Range, range);
  return RangeBase(range);
}

Addr (RangeLimit)(Range range)
{
  AVERT(Range, range);
  return RangeLimit(range);
}

Size (RangeSize)(Range range)
{
  AVERT(Range, range);
  return RangeSize(range);
}

<<<<<<< HEAD
Bool (RangeContains)(Range range, Addr addr)
{
  AVERT(Range, range);
  return RangeContains(range, addr);
}

Bool (RangeIsEmpty)(Range range)
{
  AVERT(Range, range);
  return RangeIsEmpty(range);
=======
void RangeCopy(Range to, Range from)
{
  AVERT(Range, from);
  RangeInit(to, RangeBase(from), RangeLimit(from));
>>>>>>> 6c0eaa41
}


/* C. COPYRIGHT AND LICENSE
 *
 * Copyright (C) 2013 Ravenbrook Limited <http://www.ravenbrook.com/>.
 * All rights reserved.  This is an open source license.  Contact
 * Ravenbrook for commercial licensing options.
 * 
 * Redistribution and use in source and binary forms, with or without
 * modification, are permitted provided that the following conditions are
 * met:
 * 
 * 1. Redistributions of source code must retain the above copyright
 * notice, this list of conditions and the following disclaimer.
 * 
 * 2. Redistributions in binary form must reproduce the above copyright
 * notice, this list of conditions and the following disclaimer in the
 * documentation and/or other materials provided with the distribution.
 * 
 * 3. Redistributions in any form must be accompanied by information on how
 * to obtain complete source code for this software and any accompanying
 * software that uses this software.  The source code must either be
 * included in the distribution or be available for no more than the cost
 * of distribution plus a nominal fee, and must be freely redistributable
 * under reasonable conditions.  For an executable file, complete source
 * code means the source code for all modules it contains. It does not
 * include source code for modules or files that typically accompany the
 * major components of the operating system on which the executable file
 * runs.
 * 
 * THIS SOFTWARE IS PROVIDED BY THE COPYRIGHT HOLDERS AND CONTRIBUTORS "AS
 * IS" AND ANY EXPRESS OR IMPLIED WARRANTIES, INCLUDING, BUT NOT LIMITED
 * TO, THE IMPLIED WARRANTIES OF MERCHANTABILITY, FITNESS FOR A PARTICULAR
 * PURPOSE, OR NON-INFRINGEMENT, ARE DISCLAIMED. IN NO EVENT SHALL THE
 * COPYRIGHT HOLDERS AND CONTRIBUTORS BE LIABLE FOR ANY DIRECT, INDIRECT,
 * INCIDENTAL, SPECIAL, EXEMPLARY, OR CONSEQUENTIAL DAMAGES (INCLUDING, BUT
 * NOT LIMITED TO, PROCUREMENT OF SUBSTITUTE GOODS OR SERVICES; LOSS OF
 * USE, DATA, OR PROFITS; OR BUSINESS INTERRUPTION) HOWEVER CAUSED AND ON
 * ANY THEORY OF LIABILITY, WHETHER IN CONTRACT, STRICT LIABILITY, OR TORT
 * (INCLUDING NEGLIGENCE OR OTHERWISE) ARISING IN ANY WAY OUT OF THE USE OF
 * THIS SOFTWARE, EVEN IF ADVISED OF THE POSSIBILITY OF SUCH DAMAGE.
 */<|MERGE_RESOLUTION|>--- conflicted
+++ resolved
@@ -108,23 +108,10 @@
   return RangeSize(range);
 }
 
-<<<<<<< HEAD
-Bool (RangeContains)(Range range, Addr addr)
-{
-  AVERT(Range, range);
-  return RangeContains(range, addr);
-}
-
-Bool (RangeIsEmpty)(Range range)
-{
-  AVERT(Range, range);
-  return RangeIsEmpty(range);
-=======
 void RangeCopy(Range to, Range from)
 {
   AVERT(Range, from);
   RangeInit(to, RangeBase(from), RangeLimit(from));
->>>>>>> 6c0eaa41
 }
 
 
