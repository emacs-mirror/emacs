/* range.c: ADDRESS RANGE IMPLEMENTATION
 *
 * $Id$
 * Copyright (c) 2013 Ravenbrook Limited.  See end of file for license.
 *
 * .design: <design/range/>
 */

#include "check.h"
#include "mpm.h"
#include "range.h"

SRCID(range, "$Id$");


Bool RangeCheck(Range range)
{
<<<<<<< HEAD
  CHECKL(range->base != NULL);
=======
  CHECKS(Range, range);
>>>>>>> 20136d50
  CHECKL(range->base <= range->limit);

  return TRUE;
}

void RangeInit(Range range, Addr base, Addr limit)
{
  AVER(range != NULL);
  AVER(base <= limit);

  range->base = base;
  range->limit = limit;

  AVERT(Range, range);
}

void RangeInitSize(Range range, Addr base, Size size)
{
  RangeInit(range, base, AddrAdd(base, size));
}

void RangeFinish(Range range)
{
  AVERT(Range, range);
<<<<<<< HEAD

  range->base = range->limit = NULL;
=======
  range->sig = SigInvalid;
>>>>>>> 20136d50
}

Res RangeDescribe(Range range, mps_lib_FILE *stream)
{
  Res res;

  AVERT(Range, range);
  AVER(stream != NULL);

  res = WriteF(stream,
               "Range $P\n{\n", (WriteFP)range,
               "  base: $P\n", (WriteFP)RangeBase(range),
               "  limit: $P\n", (WriteFP)RangeLimit(range),
               "  size: $U\n", (WriteFU)RangeSize(range),
               "}\n", NULL);
  if (res != ResOK) {
    return res;
  }

  return ResOK;
}

Bool RangesOverlap(Range range1, Range range2)
{
  AVERT(Range, range1);
  AVERT(Range, range2);
  return RangeBase(range1) < RangeLimit(range2)
      && RangeBase(range2) < RangeLimit(range1);
}

Bool RangesNest(Range outer, Range inner)
{
  AVERT(Range, outer);
  AVERT(Range, inner);
  return RangeBase(outer) <= RangeBase(inner)
      && RangeLimit(inner) <= RangeLimit(outer);
}

Bool RangesEqual(Range range1, Range range2)
{
  AVERT(Range, range1);
  AVERT(Range, range2);
  return RangeBase(range1) == RangeBase(range2)
      && RangeLimit(range1) == RangeLimit(range2);
}

Bool RangeIsAligned(Range range, Align alignment)
{
  AVERT(Range, range);
  return AddrIsAligned(RangeBase(range), alignment)
      && AddrIsAligned(RangeLimit(range), alignment);
}

Addr (RangeBase)(Range range)
{
  AVERT(Range, range);
  return RangeBase(range);
}

Addr (RangeLimit)(Range range)
{
  AVERT(Range, range);
  return RangeLimit(range);
}

Size (RangeSize)(Range range)
{
  AVERT(Range, range);
  return RangeSize(range);
}

void RangeCopy(Range to, Range from)
{
  AVERT(Range, from);
  RangeInit(to, RangeBase(from), RangeLimit(from));
}


/* C. COPYRIGHT AND LICENSE
 *
 * Copyright (C) 2013 Ravenbrook Limited <http://www.ravenbrook.com/>.
 * All rights reserved.  This is an open source license.  Contact
 * Ravenbrook for commercial licensing options.
 * 
 * Redistribution and use in source and binary forms, with or without
 * modification, are permitted provided that the following conditions are
 * met:
 * 
 * 1. Redistributions of source code must retain the above copyright
 * notice, this list of conditions and the following disclaimer.
 * 
 * 2. Redistributions in binary form must reproduce the above copyright
 * notice, this list of conditions and the following disclaimer in the
 * documentation and/or other materials provided with the distribution.
 * 
 * 3. Redistributions in any form must be accompanied by information on how
 * to obtain complete source code for this software and any accompanying
 * software that uses this software.  The source code must either be
 * included in the distribution or be available for no more than the cost
 * of distribution plus a nominal fee, and must be freely redistributable
 * under reasonable conditions.  For an executable file, complete source
 * code means the source code for all modules it contains. It does not
 * include source code for modules or files that typically accompany the
 * major components of the operating system on which the executable file
 * runs.
 * 
 * THIS SOFTWARE IS PROVIDED BY THE COPYRIGHT HOLDERS AND CONTRIBUTORS "AS
 * IS" AND ANY EXPRESS OR IMPLIED WARRANTIES, INCLUDING, BUT NOT LIMITED
 * TO, THE IMPLIED WARRANTIES OF MERCHANTABILITY, FITNESS FOR A PARTICULAR
 * PURPOSE, OR NON-INFRINGEMENT, ARE DISCLAIMED. IN NO EVENT SHALL THE
 * COPYRIGHT HOLDERS AND CONTRIBUTORS BE LIABLE FOR ANY DIRECT, INDIRECT,
 * INCIDENTAL, SPECIAL, EXEMPLARY, OR CONSEQUENTIAL DAMAGES (INCLUDING, BUT
 * NOT LIMITED TO, PROCUREMENT OF SUBSTITUTE GOODS OR SERVICES; LOSS OF
 * USE, DATA, OR PROFITS; OR BUSINESS INTERRUPTION) HOWEVER CAUSED AND ON
 * ANY THEORY OF LIABILITY, WHETHER IN CONTRACT, STRICT LIABILITY, OR TORT
 * (INCLUDING NEGLIGENCE OR OTHERWISE) ARISING IN ANY WAY OUT OF THE USE OF
 * THIS SOFTWARE, EVEN IF ADVISED OF THE POSSIBILITY OF SUCH DAMAGE.
 */<|MERGE_RESOLUTION|>--- conflicted
+++ resolved
@@ -15,11 +15,6 @@
 
 Bool RangeCheck(Range range)
 {
-<<<<<<< HEAD
-  CHECKL(range->base != NULL);
-=======
-  CHECKS(Range, range);
->>>>>>> 20136d50
   CHECKL(range->base <= range->limit);
 
   return TRUE;
@@ -44,12 +39,6 @@
 void RangeFinish(Range range)
 {
   AVERT(Range, range);
-<<<<<<< HEAD
-
-  range->base = range->limit = NULL;
-=======
-  range->sig = SigInvalid;
->>>>>>> 20136d50
 }
 
 Res RangeDescribe(Range range, mps_lib_FILE *stream)
