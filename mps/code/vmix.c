--- conflicted
+++ resolved
@@ -59,25 +59,7 @@
 SRCID(vmix, "$Id$");
 
 
-<<<<<<< HEAD
-/* VMPageSize -- return operating system page size */
-=======
-/* VMStruct -- virtual memory structure */
-
-#define VMSig           ((Sig)0x519B3999) /* SIGnature VM */
-
-typedef struct VMStruct {
-  Sig sig;                      /* <design/sig/> */
-  Size pageSize;                /* operating system page size */  
-  void *block;                  /* unaligned base of mmap'd memory */
-  Addr base, limit;             /* aligned boundaries of reserved space */
-  Size reserved;                /* total reserved address space */
-  Size mapped;                  /* total mapped memory */
-} VMStruct;
-
-
 /* PageSize -- return operating system page size */
->>>>>>> eecccea6
 
 Size PageSize(void)
 {
@@ -93,35 +75,6 @@
 }
 
 
-<<<<<<< HEAD
-=======
-/* VMPageSize -- return the page size cached in the VM */
-
-Size VMPageSize(VM vm)
-{
-  AVERT(VM, vm);
-
-  return vm->pageSize;
-}
-
-
-/* VMCheck -- check a VM */
-
-Bool VMCheck(VM vm)
-{
-  CHECKS(VM, vm);
-  CHECKL(vm->base != 0);
-  CHECKL(vm->limit != 0);
-  CHECKL(vm->base < vm->limit);
-  CHECKL(vm->mapped <= vm->reserved);
-  CHECKL(ArenaGrainSizeCheck(vm->pageSize));
-  CHECKL(AddrIsAligned(vm->base, vm->pageSize));
-  CHECKL(AddrIsAligned(vm->limit, vm->pageSize));
-  return TRUE;
-}
-
-
->>>>>>> eecccea6
 Res VMParamFromArgs(void *params, size_t paramSize, ArgList args)
 {
   AVER(params != NULL);
@@ -169,14 +122,9 @@
     return ResRESOURCE;
   }
 
-<<<<<<< HEAD
+  vm->pageSize = pageSize;
   vm->block = vbase;
   vm->base = AddrAlignUp(vbase, grainSize);
-=======
-  vm->pageSize = pageSize;
-  vm->block = addr;
-  vm->base = AddrAlignUp(addr, grainSize);
->>>>>>> eecccea6
   vm->limit = AddrAdd(vm->base, size);
   AVER(vm->base < vm->limit);  /* .assume.not-last */
   AVER(vm->limit <= AddrAdd((Addr)vm->block, reserved));
@@ -210,51 +158,6 @@
 
   r = munmap(vm->block, vm->reserved);
   AVER(r == 0);
-<<<<<<< HEAD
-=======
-  r = munmap((void *)vm, (size_t)SizeAlignUp(sizeof(VMStruct), vm->pageSize));
-  AVER(r == 0);
-}
-
-
-/* VMBase -- return the base address of the memory reserved */
-
-Addr VMBase(VM vm)
-{
-  AVERT(VM, vm);
-
-  return vm->base;
-}
-
-
-/* VMLimit -- return the limit address of the memory reserved */
-
-Addr VMLimit(VM vm)
-{
-  AVERT(VM, vm);
-
-  return vm->limit;
-}
-
-
-/* VMReserved -- return the amount of memory reserved */
-
-Size VMReserved(VM vm)
-{
-  AVERT(VM, vm);
-
-  return vm->reserved;
-}
-
-
-/* VMMapped -- return the amount of memory actually mapped */
-
-Size VMMapped(VM vm)
-{
-  AVERT(VM, vm);
-
-  return vm->mapped;
->>>>>>> eecccea6
 }
 
 
@@ -267,17 +170,10 @@
   AVERT(VM, vm);
   AVER(sizeof(void *) == sizeof(Addr));
   AVER(base < limit);
-<<<<<<< HEAD
   AVER(base >= VMBase(vm));
   AVER(limit <= VMLimit(vm));
-  AVER(AddrIsAligned(base, VMPageSize()));
-  AVER(AddrIsAligned(limit, VMPageSize()));
-=======
-  AVER(base >= vm->base);
-  AVER(limit <= vm->limit);
   AVER(AddrIsAligned(base, vm->pageSize));
   AVER(AddrIsAligned(limit, vm->pageSize));
->>>>>>> eecccea6
 
   size = AddrOffset(base, limit);
 
@@ -307,17 +203,10 @@
 
   AVERT(VM, vm);
   AVER(base < limit);
-<<<<<<< HEAD
   AVER(base >= VMBase(vm));
   AVER(limit <= VMLimit(vm));
-  AVER(AddrIsAligned(base, VMPageSize()));
-  AVER(AddrIsAligned(limit, VMPageSize()));
-=======
-  AVER(base >= vm->base);
-  AVER(limit <= vm->limit);
   AVER(AddrIsAligned(base, vm->pageSize));
   AVER(AddrIsAligned(limit, vm->pageSize));
->>>>>>> eecccea6
 
   size = AddrOffset(base, limit);
   AVER(size <= VMMapped(vm));
