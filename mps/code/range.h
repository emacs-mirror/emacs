/* range.h: ADDRESS RANGE INTERFACE
 *
 * $Id$
 * Copyright (c) 2013 Ravenbrook Limited.  See end of file for license.
 *
 * .purpose: Representation of address ranges.
 *
 * .design: <design/range/>
 */

#ifndef range_h
#define range_h

#include "mpmtypes.h"


/* Signatures */

#define RangeSig ((Sig)0x5196A493) /* SIGnature RANGE */


/* Prototypes */

typedef struct RangeStruct *Range;

#define RangeBase(range) ((range)->base)
#define RangeLimit(range) ((range)->limit)
#define RangeSize(range) (AddrOffset(RangeBase(range), RangeLimit(range)))
#define RangeContains(range, addr) ((range)->base <= (addr) && (addr) < (range)->limit)
#define RangeIsEmpty(range) (RangeSize(range) == 0)

extern void RangeInit(Range range, Addr base, Addr limit);
extern void RangeFinish(Range range);
extern Res RangeDescribe(Range range, mps_lib_FILE *stream);
extern Bool RangeCheck(Range range);
extern Bool RangeIsAligned(Range range, Align align);
extern Bool RangesOverlap(Range range1, Range range2);
extern Bool RangesNest(Range outer, Range inner);
extern Bool RangesEqual(Range range1, Range range2);
extern Addr (RangeBase)(Range range);
extern Addr (RangeLimit)(Range range);
extern Size (RangeSize)(Range range);
<<<<<<< HEAD
extern Bool (RangeContains)(Range range, Addr addr);
extern Bool (RangeIsEmpty)(Range range);
=======
extern void RangeCopy(Range to, Range from);
>>>>>>> 6c0eaa41


/* Types */

typedef struct RangeStruct {
  Sig sig;
  Addr base;
  Addr limit;
} RangeStruct;

#endif /* range_h */


/* C. COPYRIGHT AND LICENSE
 *
 * Copyright (C) 2013 Ravenbrook Limited <http://www.ravenbrook.com/>.
 * All rights reserved.  This is an open source license.  Contact
 * Ravenbrook for commercial licensing options.
 * 
 * Redistribution and use in source and binary forms, with or without
 * modification, are permitted provided that the following conditions are
 * met:
 * 
 * 1. Redistributions of source code must retain the above copyright
 * notice, this list of conditions and the following disclaimer.
 * 
 * 2. Redistributions in binary form must reproduce the above copyright
 * notice, this list of conditions and the following disclaimer in the
 * documentation and/or other materials provided with the distribution.
 * 
 * 3. Redistributions in any form must be accompanied by information on how
 * to obtain complete source code for this software and any accompanying
 * software that uses this software.  The source code must either be
 * included in the distribution or be available for no more than the cost
 * of distribution plus a nominal fee, and must be freely redistributable
 * under reasonable conditions.  For an executable file, complete source
 * code means the source code for all modules it contains. It does not
 * include source code for modules or files that typically accompany the
 * major components of the operating system on which the executable file
 * runs.
 * 
 * THIS SOFTWARE IS PROVIDED BY THE COPYRIGHT HOLDERS AND CONTRIBUTORS "AS
 * IS" AND ANY EXPRESS OR IMPLIED WARRANTIES, INCLUDING, BUT NOT LIMITED
 * TO, THE IMPLIED WARRANTIES OF MERCHANTABILITY, FITNESS FOR A PARTICULAR
 * PURPOSE, OR NON-INFRINGEMENT, ARE DISCLAIMED. IN NO EVENT SHALL THE
 * COPYRIGHT HOLDERS AND CONTRIBUTORS BE LIABLE FOR ANY DIRECT, INDIRECT,
 * INCIDENTAL, SPECIAL, EXEMPLARY, OR CONSEQUENTIAL DAMAGES (INCLUDING, BUT
 * NOT LIMITED TO, PROCUREMENT OF SUBSTITUTE GOODS OR SERVICES; LOSS OF
 * USE, DATA, OR PROFITS; OR BUSINESS INTERRUPTION) HOWEVER CAUSED AND ON
 * ANY THEORY OF LIABILITY, WHETHER IN CONTRACT, STRICT LIABILITY, OR TORT
 * (INCLUDING NEGLIGENCE OR OTHERWISE) ARISING IN ANY WAY OUT OF THE USE OF
 * THIS SOFTWARE, EVEN IF ADVISED OF THE POSSIBILITY OF SUCH DAMAGE.
 */<|MERGE_RESOLUTION|>--- conflicted
+++ resolved
@@ -40,12 +40,7 @@
 extern Addr (RangeBase)(Range range);
 extern Addr (RangeLimit)(Range range);
 extern Size (RangeSize)(Range range);
-<<<<<<< HEAD
-extern Bool (RangeContains)(Range range, Addr addr);
-extern Bool (RangeIsEmpty)(Range range);
-=======
 extern void RangeCopy(Range to, Range from);
->>>>>>> 6c0eaa41
 
 
 /* Types */
