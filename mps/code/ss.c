--- conflicted
+++ resolved
@@ -28,86 +28,51 @@
 
 /* StackScan -- scan the mutator's stack and registers */
 
-<<<<<<< HEAD
-static Res stackScanInner(Arena arena, ScanState ss, Addr *stackBot,
-                          StackContext sc)
-=======
-Res StackScanInner(ScanState ss, Word *stackCold, Word *stackHot,
-                   Count nSavedRegs,
-                   mps_area_scan_t scan_area, void *closure)
->>>>>>> 83e2a971
+static Res stackScanInner(ScanState ss, Word *stackCold,
+                          StackContext sc,
+                          mps_area_scan_t scan_area, void *closure)
 {
-  Addr *stackTop;
+  Word *stackHot;
   Res res;
 
-  AVERT(Arena, arena);
   AVERT(ScanState, ss);
-<<<<<<< HEAD
 
-  stackTop = StackContextStackTop(sc);
-  AVER(stackTop < stackBot);                          /* .assume.desc */
-  AVER(AddrIsAligned((Addr)stackTop, sizeof(Addr)));  /* .assume.align */
+  stackHot = StackContextStackHot(sc);
+  AVER(stackHot < stackCold);                         /* .assume.desc */
+  AVER(AddrIsAligned((Addr)stackHot, sizeof(Addr)));  /* .assume.align */
 
-  res = TraceScanAreaTagged(ss, stackTop, stackBot);  /* .assume.full */
+  res = TraceScanArea(ss, stackHot, stackCold,
+                      scan_area, closure);            /* .assume.full */
   if (res != ResOK)
     return res;
 
-  res = StackContextScan(ss, sc);
+  res = StackContextScan(ss, sc, scan_area, closure);
   if (res != ResOK)
     return res;
 
   return ResOK;
 }
 
-Res StackScan(ScanState ss, Addr *stackBot)
+Res StackScan(ScanState ss, Word *stackCold,
+              mps_area_scan_t scan_area, void *closure)
 {
   Arena arena;
   Res res;
-=======
-  AVER(0 < nSavedRegs);
-  AVER(nSavedRegs < 128);       /* sanity check */
 
-  /* .assume.stack: This implementation assumes that the stack grows
-   * downwards, so that the address of the jmp_buf is the base of the
-   * part of the stack that needs to be scanned. (StackScanInner makes
-   * the same assumption.)
-   */
-  AVER(stackHot < stackCold);
+  AVERT(ScanState, ss);
 
   arena = ss->arena;
->>>>>>> 83e2a971
 
-  AVERT(ScanState, ss);
-  arena = ss->arena;
-
-<<<<<<< HEAD
   AVER(arena->scAtArenaEnter != NULL);
   if (arena->scAtArenaEnter) {
-    res = stackScanInner(arena, ss, stackBot, arena->scAtArenaEnter);
+    res = stackScanInner(ss, stackCold, arena->scAtArenaEnter,
+                         scan_area, closure);
   } else {
     /* Somehow missed saving the context at the entry point (see
      * <design/ss/#sol.entry-points.fragile>): do it now. */
     StackContextStruct sc;
     STACK_CONTEXT_SAVE(&sc);
-    res = stackScanInner(arena, ss, stackBot, &sc);
-=======
-  if (arena->stackAtArenaEnter != NULL) {
-    AVER(stackHot < arena->stackAtArenaEnter); /* .assume.stack */
-    AVER(arena->stackAtArenaEnter < stackCold); /* .assume.stack */
-    res = TraceScanArea(ss, stackHot, stackHot + nSavedRegs,
-                        scan_area, closure);
-    if (res != ResOK)
-      return res;
-    res = TraceScanArea(ss, arena->stackAtArenaEnter, stackCold,
-                        scan_area, closure);
-    if (res != ResOK)
-      return res;
-  } else {
-    res = TraceScanArea(ss, stackHot, stackCold,
-                        scan_area, closure);
-    if (res != ResOK)
-      return res;
->>>>>>> 83e2a971
+    res = stackScanInner(ss, stackCold, &sc, scan_area, closure);
   }
   return res;
 }
