/* locus.c: LOCUS MANAGER
 *
 * $Id$
 * Copyright (c) 2001-2016 Ravenbrook Limited.  See end of file for license.
 *
 * DESIGN
 *
 * See <design/arenavm/> and <design/locus/> for basic locus stuff.
 * See <design/trace/> for chains. See <design/strategy/> for the
 * collection strategy.
 */

#include "locus.h"
#include "ring.h"
#include "mpm.h"
#include "mpstd.h"
#include <float.h> /* for DBL_MAX */

SRCID(locus, "$Id$");


/* LocusPrefCheck -- check the consistency of a locus preference */

Bool LocusPrefCheck(LocusPref pref)
{
  CHECKS(LocusPref, pref);
  CHECKL(BoolCheck(pref->high));
  /* zones can't be checked because it's arbitrary. */
  /* avoid can't be checked because it's arbitrary. */
  return TRUE;
}


/* LocusPrefDefault -- return a locus preference representing the defaults */

static LocusPrefStruct locusPrefDefault = LocusPrefDEFAULT;

LocusPref LocusPrefDefault(void)
{
  return &locusPrefDefault;
}

/* LocusPrefInit -- initialise a locus preference to the defaults */

void LocusPrefInit(LocusPref pref)
{
  (void)mps_lib_memcpy(pref, &locusPrefDefault, sizeof(LocusPrefStruct));
}


/* LocusPrefExpress -- express a locus preference */

void LocusPrefExpress(LocusPref pref, LocusPrefKind kind, void *p)
{
  AVERT(LocusPref, pref);
  AVER(pref != &locusPrefDefault);

  switch(kind) {
  case LocusPrefHIGH:
    AVER(p == NULL);
    pref->high = TRUE;
    break;

  case LocusPrefLOW:
    AVER(p == NULL);
    pref->high = FALSE;
    break;

  case LocusPrefZONESET:
    AVER(p != NULL);
    pref->zones = *(ZoneSet *)p;
    break;

  default:
    /* Unknown kinds are ignored for binary compatibility. */
    break;
  }
}


/* LocusPrefDescribe -- describe a locus preference */

Res LocusPrefDescribe(LocusPref pref, mps_lib_FILE *stream, Count depth)
{
  Res res;

  if (!TESTT(LocusPref, pref))
    return ResFAIL;
  if (stream == NULL)
    return ResFAIL;

  res = WriteF(stream, depth,
               "LocusPref $P {\n", (WriteFP)pref,
               "  high $S\n", WriteFYesNo(pref->high),
               "  zones $B\n", (WriteFB)pref->zones,
               "  avoid $B\n", (WriteFB)pref->avoid,
               "} LocusPref $P\n", (WriteFP)pref,
               NULL);
  return res;
}


/* GenDescCheck -- check a GenDesc */

ATTRIBUTE_UNUSED
Bool GenDescCheck(GenDesc gen)
{
  CHECKS(GenDesc, gen);
  /* nothing to check for zones */
  /* nothing to check for capacity */
  CHECKL(gen->mortality >= 0.0);
  CHECKL(gen->mortality <= 1.0);
  CHECKD_NOSIG(Ring, &gen->locusRing);
  CHECKD_NOSIG(Ring, &gen->segRing);
  return TRUE;
}


/* GenParamCheck -- check consistency of generation parameters */

ATTRIBUTE_UNUSED
static Bool GenParamCheck(GenParamStruct *params)
{
  CHECKL(params != NULL);
  CHECKL(params->capacity > 0);
  CHECKL(params->mortality >= 0.0);
  CHECKL(params->mortality <= 1.0);
  return TRUE;
}


/* GenDescInit -- initialize a generation in a chain */

static void GenDescInit(GenDesc gen, GenParamStruct *params)
{
  AVER(gen != NULL);
  AVER(GenParamCheck(params));
  gen->zones = ZoneSetEMPTY;
  gen->capacity = params->capacity;
  gen->mortality = params->mortality;
  RingInit(&gen->locusRing);
  RingInit(&gen->segRing);
  gen->sig = GenDescSig;
  AVERT(GenDesc, gen);
}


/* GenDescFinish -- finish a generation in a chain */

static void GenDescFinish(GenDesc gen)
{
  AVERT(GenDesc, gen);
  RingFinish(&gen->locusRing);
  RingFinish(&gen->segRing);
  gen->sig = SigInvalid;
}


/* GenDescNewSize -- return effective size of generation */

Size GenDescNewSize(GenDesc gen)
{
  Size size = 0;
  Ring node, nextNode;

  AVERT(GenDesc, gen);

  RING_FOR(node, &gen->locusRing, nextNode) {
    PoolGen pgen = RING_ELT(PoolGen, genRing, node);
    AVERT(PoolGen, pgen);
    size += pgen->newSize;
  }
  return size;
}


/* genDescTraceStart -- notify generation of start of a trace */

static void genDescStartTrace(GenDesc gen, Trace trace)
{
  GenTraceStats stats;

  AVERT(GenDesc, gen);
  AVERT(Trace, trace);

  stats = &gen->trace[trace->ti];
  stats->condemned = 0;
  stats->forwarded = 0;
  stats->preservedInPlace = 0;
}


/* genDescEndTrace -- notify generation of end of a trace */

static void genDescEndTrace(GenDesc gen, Trace trace)
{
  GenTraceStats stats;
  Size survived;

  AVERT(GenDesc, gen);
  AVERT(Trace, trace);

  stats = &gen->trace[trace->ti];
  survived = stats->forwarded + stats->preservedInPlace;
  AVER(survived <= stats->condemned);

  if (stats->condemned > 0) {
    double mortality = 1.0 - survived / (double)stats->condemned;
    double alpha = LocusMortalityALPHA;
    gen->mortality = gen->mortality * (1 - alpha) + mortality * alpha;
    EVENT6(TraceEndGen, trace, gen, stats->condemned, stats->forwarded,
           stats->preservedInPlace, gen->mortality);
  }
}


/* GenDescCondemned -- memory in a generation was condemned for a trace */

void GenDescCondemned(GenDesc gen, Trace trace, Size size)
{
  GenTraceStats stats;

  AVERT(GenDesc, gen);
  AVERT(Trace, trace);

  stats = &gen->trace[trace->ti];
  stats->condemned += size;
  trace->condemned += size;
}


/* GenDescSurvived -- memory in a generation survived a trace */

void GenDescSurvived(GenDesc gen, Trace trace, Size forwarded,
                     Size preservedInPlace)
{
  GenTraceStats stats;

  AVERT(GenDesc, gen);
  AVERT(Trace, trace);

  stats = &gen->trace[trace->ti];
  stats->forwarded += forwarded;
  stats->preservedInPlace += preservedInPlace;
  trace->forwardedSize += forwarded;
  trace->preservedInPlaceSize += preservedInPlace;
}


/* GenDescTotalSize -- return total size of generation */

Size GenDescTotalSize(GenDesc gen)
{
  Size size = 0;
  Ring node, nextNode;

  AVERT(GenDesc, gen);

  RING_FOR(node, &gen->locusRing, nextNode) {
    PoolGen pgen = RING_ELT(PoolGen, genRing, node);
    AVERT(PoolGen, pgen);
    size += pgen->totalSize;
  }
  return size;
}


/* GenDescDescribe -- describe a generation in a chain */

Res GenDescDescribe(GenDesc gen, mps_lib_FILE *stream, Count depth)
{
  Index i;
  Res res;
  Ring node, nextNode;

  if (!TESTT(GenDesc, gen))
    return ResFAIL;
  if (stream == NULL)
    return ResFAIL;

  res = WriteF(stream, depth,
               "GenDesc $P {\n", (WriteFP)gen,
               "  zones $B\n", (WriteFB)gen->zones,
               "  capacity $W\n", (WriteFW)gen->capacity,
               "  mortality $D\n", (WriteFD)gen->mortality,
               NULL);
  if (res != ResOK)
    return res;

  for (i = 0; i < NELEMS(gen->trace); ++i) {
    GenTraceStats stats = &gen->trace[i];
    res = WriteF(stream, depth + 2,
                 "trace $W {\n", (WriteFW)i,
                 "  condemned $W\n", (WriteFW)stats->condemned,
                 "  forwarded $W\n", (WriteFW)stats->forwarded,
                 "  preservedInPlace $W\n", (WriteFW)stats->preservedInPlace,
                 "}\n", NULL);
    if (res != ResOK)
      return res;
  }

  RING_FOR(node, &gen->locusRing, nextNode) {
    PoolGen pgen = RING_ELT(PoolGen, genRing, node);
    res = PoolGenDescribe(pgen, stream, depth + 2);
    if (res != ResOK)
      return res;
  }

  res = WriteF(stream, depth, "} GenDesc $P\n", (WriteFP)gen, NULL);
  return res;
}


/* ChainInit -- initialize a generation chain */

static void ChainInit(ChainStruct *chain, Arena arena, GenDescStruct *gens,
                      Count genCount)
{
  AVER(chain != NULL);
  AVERT(Arena, arena);
  AVER(gens != NULL);
  AVER(genCount > 0);

  chain->arena = arena;
  RingInit(&chain->chainRing);
  chain->activeTraces = TraceSetEMPTY;
  chain->genCount = genCount;
  chain->gens = gens;
  chain->sig = ChainSig;

  AVERT(Chain, chain);

  RingAppend(&arena->chainRing, &chain->chainRing);
}


/* ChainCreate -- create a generation chain */

Res ChainCreate(Chain *chainReturn, Arena arena, size_t genCount,
                GenParamStruct *params)
{
  size_t i;
  Chain chain;
  GenDescStruct *gens;
  Res res;
  void *p;

  AVER(chainReturn != NULL);
  AVERT(Arena, arena);
  AVER(genCount > 0);
  AVER(params != NULL);

  res = ControlAlloc(&p, arena, genCount * sizeof(GenDescStruct));
  if (res != ResOK)
    return res;
  gens = (GenDescStruct *)p;

  for (i = 0; i < genCount; ++i)
<<<<<<< HEAD
    GenDescInit(&gens[i], params);
=======
    GenDescInit(&gens[i], &params[i]);
>>>>>>> eeec7797

  res = ControlAlloc(&p, arena, sizeof(ChainStruct));
  if (res != ResOK)
    goto failChainAlloc;
  chain = (Chain)p;

  ChainInit(chain, arena, gens, genCount);

  *chainReturn = chain;
  return ResOK;

failChainAlloc:
  ControlFree(arena, gens, genCount * sizeof(GenDescStruct));
  return res;
}


/* ChainCheck -- check a chain */

Bool ChainCheck(Chain chain)
{
  size_t i;

  CHECKS(Chain, chain);
  CHECKU(Arena, chain->arena);
  CHECKD_NOSIG(Ring, &chain->chainRing);
  CHECKL(TraceSetCheck(chain->activeTraces));
  CHECKL(chain->genCount > 0);
  for (i = 0; i < chain->genCount; ++i) {
    CHECKD(GenDesc, &chain->gens[i]);
  }
  return TRUE;
}


/* ChainDestroy -- destroy a chain */

void ChainDestroy(Chain chain)
{
  Arena arena;
  size_t genCount;
  size_t i;

  AVERT(Chain, chain);
  AVER(chain->activeTraces == TraceSetEMPTY); /* <design/check/#.common> */

  arena = chain->arena;
  genCount = chain->genCount;
  RingRemove(&chain->chainRing);
  chain->sig = SigInvalid;
  for (i = 0; i < genCount; ++i)
    GenDescFinish(&chain->gens[i]);

  RingFinish(&chain->chainRing);

  ControlFree(arena, chain->gens, genCount * sizeof(GenDescStruct));
  ControlFree(arena, chain, sizeof(ChainStruct));
}


/* ChainGens -- return the number of generation in chain */

size_t ChainGens(Chain chain)
{
  AVERT(Chain, chain);
  return chain->genCount;
}


/* ChainGen -- return a generation in a chain, or the arena top generation */

GenDesc ChainGen(Chain chain, Index gen)
{
  AVERT(Chain, chain);
  AVER(gen <= chain->genCount);

  if (gen < chain->genCount)
    return &chain->gens[gen];
  else
    return &chain->arena->topGen;
}


/* ChainDeferral -- time until next ephemeral GC for this chain */

double ChainDeferral(Chain chain)
{
  double time = DBL_MAX;
  size_t i;

  AVERT(Chain, chain);

  if (chain->activeTraces == TraceSetEMPTY) {
    for (i = 0; i < chain->genCount; ++i) {
      double genTime = chain->gens[i].capacity * 1024.0
        - (double)GenDescNewSize(&chain->gens[i]);
      if (genTime < time)
        time = genTime;
    }
  }

  return time;
}


/* ChainStartTrace -- called to notify start of GC for this chain */

void ChainStartTrace(Chain chain, Trace trace)
{
  Index i;

  AVERT(Chain, chain);
  AVERT(Trace, trace);

  chain->activeTraces = TraceSetAdd(chain->activeTraces, trace);

  for (i = 0; i < chain->genCount; ++i)
    genDescStartTrace(&chain->gens[i], trace);
}


/* ChainEndTrace -- called to notify end of GC for this chain */

void ChainEndTrace(Chain chain, Trace trace)
{
  Index i;

  AVERT(Chain, chain);
  AVERT(Trace, trace);

  chain->activeTraces = TraceSetDel(chain->activeTraces, trace);

  for (i = 0; i < chain->genCount; ++i)
    genDescEndTrace(&chain->gens[i], trace);
}


/* ChainDescribe -- describe a chain */

Res ChainDescribe(Chain chain, mps_lib_FILE *stream, Count depth)
{
  Res res;
  size_t i;

  if (!TESTT(Chain, chain))
    return ResFAIL;
  if (stream == NULL)
    return ResFAIL;

  res = WriteF(stream, depth,
               "Chain $P {\n", (WriteFP)chain,
               "  arena $P\n", (WriteFP)chain->arena,
               "  activeTraces $B\n", (WriteFB)chain->activeTraces,
               NULL);
  if (res != ResOK)
    return res;

  for (i = 0; i < chain->genCount; ++i) {
    res = GenDescDescribe(&chain->gens[i], stream, depth + 2);
    if (res != ResOK)
      return res;
  }

  res = WriteF(stream, depth,
               "} Chain $P\n", (WriteFP)chain,
               NULL);
  return res;
}


/* PoolGenInit -- initialize a PoolGen */

Res PoolGenInit(PoolGen pgen, GenDesc gen, Pool pool)
{
  /* Can't check pgen, because it's not been initialized. */
  AVER(pgen != NULL);
  AVERT(GenDesc, gen);
  AVERT(Pool, pool);
  AVER(PoolHasAttr(pool, AttrGC));

  pgen->pool = pool;
  pgen->gen = gen;
  RingInit(&pgen->genRing);
  pgen->segs = 0;
  pgen->totalSize = 0;
  pgen->freeSize = 0;
  pgen->bufferedSize = 0;
  pgen->newSize = 0;
  pgen->oldSize = 0;
  pgen->newDeferredSize = 0;
  pgen->oldDeferredSize = 0;
  pgen->sig = PoolGenSig;
  AVERT(PoolGen, pgen);

  RingAppend(&gen->locusRing, &pgen->genRing);
  return ResOK;
}


/* PoolGenFinish -- finish a PoolGen */

void PoolGenFinish(PoolGen pgen)
{
  AVERT(PoolGen, pgen);
  AVER(pgen->segs == 0);
  AVER(pgen->totalSize == 0);
  AVER(pgen->freeSize == 0);
  AVER(pgen->bufferedSize == 0);
  AVER(pgen->newSize == 0);
  AVER(pgen->newDeferredSize == 0);
  AVER(pgen->oldSize == 0);
  AVER(pgen->oldDeferredSize == 0);

  pgen->sig = SigInvalid;
  RingRemove(&pgen->genRing);
}


/* PoolGenCheck -- check a PoolGen */

Bool PoolGenCheck(PoolGen pgen)
{
  CHECKS(PoolGen, pgen);
  /* nothing to check about serial */
  CHECKU(Pool, pgen->pool);
  CHECKU(GenDesc, pgen->gen);
  CHECKD_NOSIG(Ring, &pgen->genRing);
  CHECKL((pgen->totalSize == 0) == (pgen->segs == 0));
  CHECKL(pgen->totalSize >= pgen->segs * ArenaGrainSize(PoolArena(pgen->pool)));
  CHECKL(pgen->totalSize == pgen->freeSize + pgen->bufferedSize
         + pgen->newSize + pgen->oldSize
         + pgen->newDeferredSize + pgen->oldDeferredSize);
  return TRUE;
}


/* PoolGenAccountForAlloc -- accounting for allocation of a segment */

static void PoolGenAccountForAlloc(PoolGen pgen, Size size)
{
  pgen->totalSize += size;
  ++ pgen->segs;
  pgen->freeSize += size;
}  


/* PoolGenAlloc -- allocate a segment in a pool generation
 *
 * Allocate a GCSeg, attach it to the generation, and update the
 * accounting.
 */

Res PoolGenAlloc(Seg *segReturn, PoolGen pgen, SegClass class, Size size,
                 ArgList args)
{
  LocusPrefStruct pref;
  Res res;
  Seg seg;
  ZoneSet zones, moreZones;
  Arena arena;
  GenDesc gen;

  AVER(segReturn != NULL);
  AVERT(PoolGen, pgen);
  AVERT(SegClass, class);
  AVER(size > 0);
  AVERT(ArgList, args);

  arena = PoolArena(pgen->pool);
  gen = pgen->gen;
  zones = gen->zones;

  LocusPrefInit(&pref);
  pref.high = FALSE;
  pref.zones = zones;
  pref.avoid = ZoneSetBlacklist(arena);
  res = SegAlloc(&seg, class, &pref, size, pgen->pool, args);
  if (res != ResOK)
    return res;

<<<<<<< HEAD
  AVER(SegIsGC(seg));
=======
>>>>>>> eeec7797
  RingAppend(&gen->segRing, &SegGCSeg(seg)->genRing);

  moreZones = ZoneSetUnion(zones, ZoneSetOfSeg(arena, seg));
  gen->zones = moreZones;
  
  if (!ZoneSetSuper(zones, moreZones)) {
    /* Tracking the whole zoneset for each generation gives more
     * understandable telemetry than just reporting the added
     * zones. */
    EVENT3(ArenaGenZoneAdd, arena, gen, moreZones);
  }

  PoolGenAccountForAlloc(pgen, SegSize(seg));

  *segReturn = seg;
  return ResOK;
}


/* PoolGenAccountForFill -- accounting for allocation within a segment
 *
 * Call this when the pool allocates memory to the client program via
 * BufferFill.
 *
 * See <design/strategy/#accounting.op.fill>
 */

void PoolGenAccountForFill(PoolGen pgen, Size size)
{
  AVERT(PoolGen, pgen);

  AVER(pgen->freeSize >= size);
  pgen->freeSize -= size;
  pgen->bufferedSize += size;
}


/* PoolGenAccountForEmpty -- accounting for emptying a buffer
 *
 * Call this when the client program returns memory to the pool via
 * BufferEmpty. The deferred flag indicates whether the accounting of
 * the used memory (for the purpose of scheduling collections) should
 * be deferred until later.
 *
 * See <design/strategy/#accounting.op.empty>
 */

void PoolGenAccountForEmpty(PoolGen pgen, Size used, Size unused, Bool deferred)
{
  AVERT(PoolGen, pgen);
  AVERT(Bool, deferred);

  AVER(pgen->bufferedSize >= used + unused);
  pgen->bufferedSize -= used + unused;
  if (deferred) {
    pgen->newDeferredSize += used;
  } else {
    pgen->newSize += used;
  }
  pgen->freeSize += unused;
}


/* PoolGenAccountForAge -- accounting for condemning
 *
 * Call this when memory is condemned via PoolWhiten, or when
 * artificially ageing memory in PoolGenFree. The size parameter
 * should be the amount of memory that is being condemned for the
<<<<<<< HEAD
 * first time. The deferred flag is as for PoolGenAccountForFill.
=======
 * first time. The deferred flag is as for PoolGenAccountForEmpty.
>>>>>>> eeec7797
 *
 * See <design/strategy/#accounting.op.age>
 */

void PoolGenAccountForAge(PoolGen pgen, Size wasBuffered, Size wasNew,
                          Bool deferred)
{
  AVERT(PoolGen, pgen);
  AVERT(Bool, deferred);

<<<<<<< HEAD
=======
  AVER(pgen->bufferedSize >= wasBuffered);
  pgen->bufferedSize -= wasBuffered;
>>>>>>> eeec7797
  if (deferred) {
    AVER(pgen->newDeferredSize >= wasNew);
    pgen->newDeferredSize -= wasNew;
    pgen->oldDeferredSize += wasBuffered + wasNew;
  } else {
    AVER(pgen->newSize >= wasNew);
    pgen->newSize -= wasNew;
    pgen->oldSize += wasBuffered + wasNew;
  }
}


/* PoolGenAccountForReclaim -- accounting for reclaiming
 *
 * Call this when reclaiming memory, passing the amount of memory that
 * was reclaimed. The deferred flag is as for PoolGenAccountForEmpty.
 *
 * See <design/strategy/#accounting.op.reclaim>
 */

void PoolGenAccountForReclaim(PoolGen pgen, Size reclaimed, Bool deferred)
{
  AVERT(PoolGen, pgen);
  AVERT(Bool, deferred);

  if (deferred) {
    AVER(pgen->oldDeferredSize >= reclaimed);
    pgen->oldDeferredSize -= reclaimed;
  } else {
    AVER(pgen->oldSize >= reclaimed);
    pgen->oldSize -= reclaimed;
  }
  pgen->freeSize += reclaimed;
}


/* PoolGenUndefer -- finish deferring accounting
 *
 * Call this when exiting ramp mode, passing the amount of old
 * (condemned at least once) and new (never condemned) memory whose
 * accounting was deferred (for example, during a ramp).
 *
 * See <design/strategy/#accounting.op.undefer>
 */

void PoolGenUndefer(PoolGen pgen, Size oldSize, Size newSize)
{
  AVERT(PoolGen, pgen);
  AVER(pgen->oldDeferredSize >= oldSize);
  pgen->oldDeferredSize -= oldSize;
  pgen->oldSize += oldSize;
  AVER(pgen->newDeferredSize >= newSize);
  pgen->newDeferredSize -= newSize;
  pgen->newSize += newSize;
}


/* PoolGenAccountForSegSplit -- accounting for splitting a segment */

void PoolGenAccountForSegSplit(PoolGen pgen)
{
  AVERT(PoolGen, pgen);
  AVER(pgen->segs >= 1);   /* must be at least one segment to split */
  ++ pgen->segs;
}


/* PoolGenAccountForSegMerge -- accounting for merging a segment */

void PoolGenAccountForSegMerge(PoolGen pgen)
{
  AVERT(PoolGen, pgen);
  AVER(pgen->segs >= 2);  /* must be at least two segments to merge */
  -- pgen->segs;
}


/* PoolGenAccountForFree -- accounting for the freeing of a segment */

static void PoolGenAccountForFree(PoolGen pgen, Size size,
                                  Size oldSize, Size newSize,
                                  Bool deferred)
{
  /* Pretend to age and reclaim the contents of the segment to ensure
   * that the entire segment is accounted as free. */
<<<<<<< HEAD
  PoolGenAccountForAge(pgen, newSize, deferred);
=======
  PoolGenAccountForAge(pgen, 0, newSize, deferred);
>>>>>>> eeec7797
  PoolGenAccountForReclaim(pgen, oldSize + newSize, deferred);

  AVER(pgen->totalSize >= size);
  pgen->totalSize -= size;
  AVER(pgen->segs > 0);
  -- pgen->segs;
  AVER(pgen->freeSize >= size);
  pgen->freeSize -= size;
}


/* PoolGenFree -- free a segment and update accounting
 *
 * Pass the amount of memory in the segment that is accounted as free,
 * old, or new, respectively. The deferred flag is as for
 * PoolGenAccountForEmpty.
 *
 * See <design/strategy/#accounting.op.free>
 */

void PoolGenFree(PoolGen pgen, Seg seg, Size freeSize, Size oldSize,
                 Size newSize, Bool deferred)
{
  Size size;

  AVERT(PoolGen, pgen);
  AVERT(Seg, seg);

  size = SegSize(seg);
  AVER(freeSize + oldSize + newSize == size);

  PoolGenAccountForFree(pgen, size, oldSize, newSize, deferred);

<<<<<<< HEAD
  AVER(SegIsGC(seg));
=======
>>>>>>> eeec7797
  RingRemove(&SegGCSeg(seg)->genRing);

  SegFree(seg);
}


/* PoolGenDescribe -- describe a PoolGen */

Res PoolGenDescribe(PoolGen pgen, mps_lib_FILE *stream, Count depth)
{
  Res res;
  PoolClass poolClass;

  if (!TESTT(PoolGen, pgen))
    return ResPARAM;
  if (stream == NULL)
    return ResPARAM;

  poolClass = ClassOfPoly(Pool, pgen->pool);
  
  res = WriteF(stream, depth,
               "PoolGen $P {\n", (WriteFP)pgen,
               "  pool $P ($U) \"$S\"\n",
               (WriteFP)pgen->pool, (WriteFU)pgen->pool->serial,
               (WriteFS)ClassName(poolClass),
               "  segs $U\n", (WriteFU)pgen->segs,
               "  totalSize $U\n", (WriteFU)pgen->totalSize,
               "  freeSize $U\n", (WriteFU)pgen->freeSize,
               "  bufferedSize $U\n", (WriteFU)pgen->bufferedSize,
               "  oldSize $U\n", (WriteFU)pgen->oldSize,
               "  oldDeferredSize $U\n", (WriteFU)pgen->oldDeferredSize,
               "  newSize $U\n", (WriteFU)pgen->newSize,
               "  newDeferredSize $U\n", (WriteFU)pgen->newDeferredSize,
               "} PoolGen $P\n", (WriteFP)pgen,
               NULL);
  return res;
}


/* LocusInit -- initialize the locus module */

void LocusInit(Arena arena)
{
  GenDesc gen = &arena->topGen;

  /* Can't check arena, because it's not been inited. */

  gen->zones = ZoneSetEMPTY;
  gen->capacity = 0; /* unused */
  gen->mortality = 0.5;
  RingInit(&gen->locusRing);
  RingInit(&gen->segRing);
  gen->sig = GenDescSig;
  AVERT(GenDesc, gen);
}


/* LocusFinish -- finish the locus module */

void LocusFinish(Arena arena)
{
  GenDesc gen = &arena->topGen;

  /* Can't check arena, because it's being finished. */

  gen->sig = SigInvalid;
  RingFinish(&gen->locusRing);
}


/* LocusCheck -- check the locus module */

Bool LocusCheck(Arena arena)
{
  /* Can't check arena, because this is part of ArenaCheck. */
  CHECKD(GenDesc, &arena->topGen);
  return TRUE;
}


/* C. COPYRIGHT AND LICENSE
 *
 * Copyright (C) 2001-2016 Ravenbrook Limited <http://www.ravenbrook.com/>.
 * All rights reserved.  This is an open source license.  Contact
 * Ravenbrook for commercial licensing options.
 * 
 * Redistribution and use in source and binary forms, with or without
 * modification, are permitted provided that the following conditions are
 * met:
 * 
 * 1. Redistributions of source code must retain the above copyright
 * notice, this list of conditions and the following disclaimer.
 * 
 * 2. Redistributions in binary form must reproduce the above copyright
 * notice, this list of conditions and the following disclaimer in the
 * documentation and/or other materials provided with the distribution.
 * 
 * 3. Redistributions in any form must be accompanied by information on how
 * to obtain complete source code for this software and any accompanying
 * software that uses this software.  The source code must either be
 * included in the distribution or be available for no more than the cost
 * of distribution plus a nominal fee, and must be freely redistributable
 * under reasonable conditions.  For an executable file, complete source
 * code means the source code for all modules it contains. It does not
 * include source code for modules or files that typically accompany the
 * major components of the operating system on which the executable file
 * runs.
 * 
 * THIS SOFTWARE IS PROVIDED BY THE COPYRIGHT HOLDERS AND CONTRIBUTORS "AS
 * IS" AND ANY EXPRESS OR IMPLIED WARRANTIES, INCLUDING, BUT NOT LIMITED
 * TO, THE IMPLIED WARRANTIES OF MERCHANTABILITY, FITNESS FOR A PARTICULAR
 * PURPOSE, OR NON-INFRINGEMENT, ARE DISCLAIMED. IN NO EVENT SHALL THE
 * COPYRIGHT HOLDERS AND CONTRIBUTORS BE LIABLE FOR ANY DIRECT, INDIRECT,
 * INCIDENTAL, SPECIAL, EXEMPLARY, OR CONSEQUENTIAL DAMAGES (INCLUDING, BUT
 * NOT LIMITED TO, PROCUREMENT OF SUBSTITUTE GOODS OR SERVICES; LOSS OF
 * USE, DATA, OR PROFITS; OR BUSINESS INTERRUPTION) HOWEVER CAUSED AND ON
 * ANY THEORY OF LIABILITY, WHETHER IN CONTRACT, STRICT LIABILITY, OR TORT
 * (INCLUDING NEGLIGENCE OR OTHERWISE) ARISING IN ANY WAY OUT OF THE USE OF
 * THIS SOFTWARE, EVEN IF ADVISED OF THE POSSIBILITY OF SUCH DAMAGE.
 */<|MERGE_RESOLUTION|>--- conflicted
+++ resolved
@@ -356,11 +356,7 @@
   gens = (GenDescStruct *)p;
 
   for (i = 0; i < genCount; ++i)
-<<<<<<< HEAD
-    GenDescInit(&gens[i], params);
-=======
     GenDescInit(&gens[i], &params[i]);
->>>>>>> eeec7797
 
   res = ControlAlloc(&p, arena, sizeof(ChainStruct));
   if (res != ResOK)
@@ -571,6 +567,8 @@
   AVER(pgen->bufferedSize == 0);
   AVER(pgen->newSize == 0);
   AVER(pgen->newDeferredSize == 0);
+  AVER(pgen->segs == 0);
+  AVER(pgen->freeSize == 0);
   AVER(pgen->oldSize == 0);
   AVER(pgen->oldDeferredSize == 0);
 
@@ -641,10 +639,6 @@
   if (res != ResOK)
     return res;
 
-<<<<<<< HEAD
-  AVER(SegIsGC(seg));
-=======
->>>>>>> eeec7797
   RingAppend(&gen->segRing, &SegGCSeg(seg)->genRing);
 
   moreZones = ZoneSetUnion(zones, ZoneSetOfSeg(arena, seg));
@@ -713,11 +707,7 @@
  * Call this when memory is condemned via PoolWhiten, or when
  * artificially ageing memory in PoolGenFree. The size parameter
  * should be the amount of memory that is being condemned for the
-<<<<<<< HEAD
- * first time. The deferred flag is as for PoolGenAccountForFill.
-=======
  * first time. The deferred flag is as for PoolGenAccountForEmpty.
->>>>>>> eeec7797
  *
  * See <design/strategy/#accounting.op.age>
  */
@@ -728,11 +718,8 @@
   AVERT(PoolGen, pgen);
   AVERT(Bool, deferred);
 
-<<<<<<< HEAD
-=======
   AVER(pgen->bufferedSize >= wasBuffered);
   pgen->bufferedSize -= wasBuffered;
->>>>>>> eeec7797
   if (deferred) {
     AVER(pgen->newDeferredSize >= wasNew);
     pgen->newDeferredSize -= wasNew;
@@ -818,11 +805,7 @@
 {
   /* Pretend to age and reclaim the contents of the segment to ensure
    * that the entire segment is accounted as free. */
-<<<<<<< HEAD
-  PoolGenAccountForAge(pgen, newSize, deferred);
-=======
   PoolGenAccountForAge(pgen, 0, newSize, deferred);
->>>>>>> eeec7797
   PoolGenAccountForReclaim(pgen, oldSize + newSize, deferred);
 
   AVER(pgen->totalSize >= size);
@@ -856,10 +839,6 @@
 
   PoolGenAccountForFree(pgen, size, oldSize, newSize, deferred);
 
-<<<<<<< HEAD
-  AVER(SegIsGC(seg));
-=======
->>>>>>> eeec7797
   RingRemove(&SegGCSeg(seg)->genRing);
 
   SegFree(seg);
