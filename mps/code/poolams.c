--- conflicted
+++ resolved
@@ -253,10 +253,7 @@
   amsseg->firstFree = 0;
   amsseg->colourTablesInUse = FALSE;
   amsseg->ams = ams;
-<<<<<<< HEAD
-=======
   SetClassOfPoly(seg, CLASS(AMSSeg));
->>>>>>> eeec7797
   amsseg->sig = AMSSegSig;
   AVERC(AMSSeg, amsseg);
 
@@ -601,17 +598,6 @@
 
 DEFINE_CLASS(Seg, AMSSeg, klass)
 {
-<<<<<<< HEAD
-  INHERIT_CLASS(class, GCSegClass);
-  class->name = "AMSSEG";
-  class->size = sizeof(AMSSegStruct);
-  class->init = AMSSegInit;
-  class->finish = AMSSegFinish;
-  class->merge = AMSSegMerge;
-  class->split = AMSSegSplit;
-  class->describe = AMSSegDescribe;
-  AVERT(SegClass, class);
-=======
   INHERIT_CLASS(klass, AMSSeg, GCSeg);
   klass->instClassStruct.describe = AMSSegDescribe;
   klass->instClassStruct.finish = AMSSegFinish;
@@ -620,7 +606,6 @@
   klass->merge = AMSSegMerge;
   klass->split = AMSSegSplit;
   AVERT(SegClass, klass);
->>>>>>> eeec7797
 }
 
 
@@ -794,8 +779,6 @@
     goto failAbsInit;
   ams = CouldBeA(AMSPool, pool);
 
-<<<<<<< HEAD
-=======
   /* Ensure a format was supplied in the argument list. */
   AVER(pool->format != NULL);
   pool->alignment = pool->format->alignment;
@@ -805,7 +788,6 @@
   ams->shareAllocTable = !supportAmbiguous;
   ams->pgen = NULL;
 
->>>>>>> eeec7797
   /* The next four might be overridden by a subclass. */
   ams->segSize = AMSSegSizePolicy;
   ams->segsDestroy = AMSSegsDestroy;
@@ -846,14 +828,10 @@
   ams->segsDestroy(ams);
   /* can't invalidate the AMS until we've destroyed all the segs */
   ams->sig = SigInvalid;
-<<<<<<< HEAD
-  PoolGenFinish(&ams->pgen);
-=======
   PoolGenFinish(ams->pgen);
   ams->pgen = NULL;
 
   NextMethod(Inst, AMSPool, finish)(inst);
->>>>>>> eeec7797
 }
 
 
@@ -1090,11 +1068,7 @@
   AMS ams;
   AMSSeg amsseg;
   Buffer buffer;                /* the seg's buffer, if it has one */
-<<<<<<< HEAD
-  Count uncondemnedGrains, condemnedGrains;
-=======
   Count agedGrains, uncondemnedGrains;
->>>>>>> eeec7797
 
   AVERT(Pool, pool);
   ams = PoolAMS(pool);
@@ -1149,13 +1123,6 @@
     uncondemnedGrains = (Count)0;
   }
 
-<<<<<<< HEAD
-  /* The unused part of the buffer remains new: the rest becomes old. */
-  condemnedGrains = amsseg->newGrains - uncondemnedGrains;
-  PoolGenAccountForAge(&ams->pgen, AMSGrainsSize(ams, condemnedGrains), FALSE);
-  amsseg->oldGrains += condemnedGrains;
-  amsseg->newGrains = uncondemnedGrains;
-=======
   /* The unused part of the buffer remains buffered: the rest becomes old. */
   AVER(amsseg->bufferedGrains >= uncondemnedGrains);
   agedGrains = amsseg->bufferedGrains - uncondemnedGrains;
@@ -1164,16 +1131,11 @@
   amsseg->oldGrains += agedGrains + amsseg->newGrains;
   amsseg->bufferedGrains = uncondemnedGrains;
   amsseg->newGrains = 0;
->>>>>>> eeec7797
   amsseg->marksChanged = FALSE; /* <design/poolams/#marked.condemn> */
   amsseg->ambiguousFixes = FALSE;
 
   if (amsseg->oldGrains > 0) {
-<<<<<<< HEAD
-    GenDescCondemned(ams->pgen.gen, trace,
-=======
     GenDescCondemned(ams->pgen->gen, trace,
->>>>>>> eeec7797
                      AMSGrainsSize(ams, amsseg->oldGrains));
     SegSetWhite(seg, TraceSetAdd(SegWhite(seg), trace));
   } else {
@@ -1635,11 +1597,7 @@
   STATISTIC(trace->reclaimSize += AMSGrainsSize(ams, reclaimedGrains));
   /* preservedInPlaceCount is updated on fix */
   preservedInPlaceSize = AMSGrainsSize(ams, amsseg->oldGrains);
-<<<<<<< HEAD
-  GenDescSurvived(ams->pgen.gen, trace, 0, preservedInPlaceSize);
-=======
   GenDescSurvived(ams->pgen->gen, trace, 0, preservedInPlaceSize);
->>>>>>> eeec7797
 
   /* Ensure consistency of segment even if are just about to free it */
   amsseg->colourTablesInUse = FALSE;
@@ -1770,12 +1728,8 @@
 
 static Res AMSDescribe(Inst inst, mps_lib_FILE *stream, Count depth)
 {
-<<<<<<< HEAD
-  AMS ams;
-=======
   Pool pool = CouldBeA(AbstractPool, inst);
   AMS ams = CouldBeA(AMSPool, pool);
->>>>>>> eeec7797
   Ring ring, node, nextNode;
   Res res;
 
