--- conflicted
+++ resolved
@@ -1465,17 +1465,12 @@
   AVER_CRITICAL(i < amsseg->grains);
   AVER_CRITICAL(!AMS_IS_INVALID_COLOUR(seg, i));
 
-<<<<<<< HEAD
-  ss->wasMarked = TRUE;
-
   /* Not a real reference if unallocated. */
   if (!AMS_ALLOCED(seg, i)) {
     AVER(ss->rank == RankAMBIG);
     return ResOK;
   }
 
-=======
->>>>>>> 7819c6ab
   switch (ss->rank) {
   case RankAMBIG:
     if (PoolAMS(pool)->shareAllocTable)
