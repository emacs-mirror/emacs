--- conflicted
+++ resolved
@@ -283,14 +283,7 @@
   Arena arena = PoolArena(AMSPool(ams));
 
   AVERT(AMSSeg, amsseg);
-<<<<<<< HEAD
-  AVER(SegBuffer(seg) == NULL);
-=======
-  ams = amsseg->ams;
-  AVERT(AMS, ams);
-  arena = PoolArena(AMSPool(ams));
   AVER(!SegHasBuffer(seg));
->>>>>>> 30253946
 
   /* keep the destructions in step with AMSSegInit failure cases */
   amsDestroyTables(ams, amsseg->allocTable, amsseg->nongreyTable,
