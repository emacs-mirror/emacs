/* poolams.c: AUTOMATIC MARK & SWEEP POOL CLASS
 *
 * $Id$
 * Copyright (c) 2001-2016 Ravenbrook Limited.  See end of file for license.
 * Portions copyright (c) 2002 Global Graphics Software.
 *
 *
 * .design: See <design/poolams/>.
 *
 *
 * TRANSGRESSSIONS
 *
 * .no-check.local: We have decided to omit checks in local functions of
 * structure arguments that are simply passed down through the caller
 * (as opposed to being constructed by the caller).
 */

#include "poolams.h"
#include "dbgpool.h"
#include "mpm.h"
#include <stdarg.h>

SRCID(poolams, "$Id$");


#define AMSSig          ((Sig)0x519A3599) /* SIGnature AMS */
#define AMSSegSig       ((Sig)0x519A3559) /* SIGnature AMS SeG */


/* AMSDebugStruct -- structure for a debug subclass */

typedef struct AMSDebugStruct {
  AMSStruct amsStruct;         /* AMS structure */
  PoolDebugMixinStruct debug;  /* debug mixin */
} AMSDebugStruct;

typedef struct AMSDebugStruct *AMSDebug;


#define AMS2AMSDebug(ams)  PARENT(AMSDebugStruct, amsStruct, ams)
#define AMSDebug2AMS(amsd) (&((amsd)->amsStruct))



/* AMSSegCheck -- check an AMS segment */

Bool AMSSegCheck(AMSSeg amsseg)
{
  Seg seg = AMSSeg2Seg(amsseg);
  CHECKS(AMSSeg, amsseg);
  CHECKD(GCSeg, &amsseg->gcSegStruct);
  CHECKU(AMS, amsseg->ams);
  CHECKL(AMSPool(amsseg->ams) == SegPool(seg));
  CHECKD_NOSIG(Ring, &amsseg->segRing);

  CHECKL(amsseg->grains == AMSGrains(amsseg->ams, SegSize(seg)));
  CHECKL(amsseg->grains > 0);
  CHECKL(amsseg->grains == amsseg->freeGrains + amsseg->bufferedGrains
         + amsseg->oldGrains + amsseg->newGrains);

  CHECKL(BoolCheck(amsseg->allocTableInUse));
  if (!amsseg->allocTableInUse)
    CHECKL(amsseg->firstFree <= amsseg->grains);
  CHECKD_NOSIG(BT, amsseg->allocTable);

  if (SegWhite(seg) != TraceSetEMPTY) {
    /* <design/poolams/#colour.single> */
    CHECKL(TraceSetIsSingle(SegWhite(seg)));
    CHECKL(amsseg->colourTablesInUse);
  }

  CHECKL(BoolCheck(amsseg->marksChanged));
  CHECKL(BoolCheck(amsseg->ambiguousFixes));
  CHECKL(BoolCheck(amsseg->colourTablesInUse));
  CHECKD_NOSIG(BT, amsseg->nongreyTable);
  CHECKD_NOSIG(BT, amsseg->nonwhiteTable);

  /* If tables are shared, they mustn't both be in use. */
  CHECKL(!(amsseg->ams->shareAllocTable
           && amsseg->allocTableInUse
           && amsseg->colourTablesInUse));

  return TRUE;
}


/* AMSSegFreeWalk -- walk the free space in a segment */

void AMSSegFreeWalk(AMSSeg amsseg, FreeBlockVisitor f, void *p)
{
  Pool pool;
  Seg seg;

  AVERT(AMSSeg, amsseg);
  pool = SegPool(AMSSeg2Seg(amsseg));
  seg = AMSSeg2Seg(amsseg);

  if (amsseg->freeGrains == 0)
    return;
  if (amsseg->allocTableInUse) {
    Index base, limit, next;

    next = 0;
    while (next < amsseg->grains) {
      Bool found = BTFindLongResRange(&base, &limit, amsseg->allocTable,
                                      next, amsseg->grains, 1);
      if (!found)
        break;
      (*f)(AMS_INDEX_ADDR(seg, base), AMS_INDEX_ADDR(seg, limit), pool, p);
      next = limit + 1;
    }
  } else if (amsseg->firstFree < amsseg->grains)
    (*f)(AMS_INDEX_ADDR(seg, amsseg->firstFree), SegLimit(seg), pool, p);
}


/* AMSSegFreeCheck -- check the free space in a segment */

static void amsFreeBlockCheckStep(Addr base, Addr limit, Pool pool, void *p)
{
  UNUSED(p);
  DebugPoolFreeCheck(pool, base, limit);
}

void AMSSegFreeCheck(AMSSeg amsseg)
{
  Pool pool;
  PoolDebugMixin debug;

  AVERT(AMSSeg, amsseg);

  if (amsseg->freeGrains == 0)
    return;

  /* If it's not a debug class, don't bother walking. */
  pool = SegPool(AMSSeg2Seg(amsseg));
  AVERT(Pool, pool);
  debug = Method(Pool, pool, debugMixin)(pool);
  if (debug == NULL)
    return;

  AMSSegFreeWalk(amsseg, amsFreeBlockCheckStep, NULL);
}


/* amsCreateTables -- create the tables for an AMS seg */

static Res amsCreateTables(AMS ams, BT *allocReturn,
                           BT *nongreyReturn, BT *nonwhiteReturn,
                           Arena arena, Count length)
{
  Res res;
  BT allocTable, nongreyTable, nonwhiteTable;

  AVER(allocReturn != NULL);
  AVER(nongreyReturn != NULL);
  AVER(nonwhiteReturn != NULL);
  AVERT(Arena, arena);
  AVER(length > 0);

  res = BTCreate(&allocTable, arena, length);
  if (res != ResOK)
    goto failAlloc;
  res = BTCreate(&nongreyTable, arena, length);
  if (res != ResOK)
    goto failGrey;
  if (ams->shareAllocTable)
    nonwhiteTable = allocTable;
  else {
    res = BTCreate(&nonwhiteTable, arena, length);
    if (res != ResOK)
      goto failWhite;
  }

#if defined(AVER_AND_CHECK_ALL)
  /* Invalidate the colour tables in checking varieties. The algorithm
   * is designed not to depend on the initial values of these tables,
   * so by invalidating them we get some checking of this.
   */
  BTResRange(nongreyTable, 0, length);
  BTSetRange(nonwhiteTable, 0, length);
#endif

  *allocReturn = allocTable;
  *nongreyReturn = nongreyTable;
  *nonwhiteReturn = nonwhiteTable;
  return ResOK;

failWhite:
  BTDestroy(nongreyTable, arena, length);
failGrey:
  BTDestroy(allocTable, arena, length);
failAlloc:
  return res;
}


/* amsDestroyTables -- destroy the tables for an AMS seg */

static void amsDestroyTables(AMS ams, BT allocTable,
                             BT nongreyTable, BT nonwhiteTable,
                             Arena arena, Count length)
{
  AVER(allocTable != NULL);
  AVER(nongreyTable != NULL);
  AVER(nonwhiteTable != NULL);
  AVERT(Arena, arena);
  AVER(length > 0);

  if (!ams->shareAllocTable)
    BTDestroy(nonwhiteTable, arena, length);
  BTDestroy(nongreyTable, arena, length);
  BTDestroy(allocTable, arena, length);
}


/* AMSSegInit -- Init method for AMS segments */

static Res AMSSegInit(Seg seg, Pool pool, Addr base, Size size, ArgList args)
{
  AMSSeg amsseg;
  Res res;
  Arena arena;
  AMS ams;

  /* Initialize the superclass fields first via next-method call */
  res = NextMethod(Seg, AMSSeg, init)(seg, pool, base, size, args);
  if (res != ResOK)
    goto failNextMethod;
  amsseg = CouldBeA(AMSSeg, seg);

  AVERT(Pool, pool);
  ams = PoolAMS(pool);
  AVERT(AMS, ams);
  arena = PoolArena(pool);
  /* no useful checks for base and size */

  amsseg->grains = size >> ams->grainShift;
  amsseg->freeGrains = amsseg->grains;
  amsseg->bufferedGrains = (Count)0;
  amsseg->newGrains = (Count)0;
  amsseg->oldGrains = (Count)0;
  amsseg->marksChanged = FALSE; /* <design/poolams/#marked.unused> */
  amsseg->ambiguousFixes = FALSE;

  res = amsCreateTables(ams, &amsseg->allocTable,
                        &amsseg->nongreyTable, &amsseg->nonwhiteTable,
                        arena, amsseg->grains);
  if (res != ResOK)
    goto failCreateTables;

  /* start off using firstFree, see <design/poolams/#no-bit> */
  amsseg->allocTableInUse = FALSE;
  amsseg->firstFree = 0;
  amsseg->colourTablesInUse = FALSE;

  amsseg->ams = ams;
  RingInit(&amsseg->segRing);
  RingAppend((ams->allocRing)(ams, SegRankSet(seg), size),
             &amsseg->segRing);

  SetClassOfPoly(seg, CLASS(AMSSeg));
  amsseg->sig = AMSSegSig;
  AVERC(AMSSeg, amsseg);

  return ResOK;

failCreateTables:
  NextMethod(Seg, AMSSeg, finish)(seg);
failNextMethod:
  AVER(res != ResOK);
  return res;
}


/* AMSSegFinish -- Finish method for AMS segments */

static void AMSSegFinish(Seg seg)
{
  AMSSeg amsseg;
  AMS ams;
  Arena arena;

  AVERT(Seg, seg);
  amsseg = Seg2AMSSeg(seg);
  AVERT(AMSSeg, amsseg);
  ams = amsseg->ams;
  AVERT(AMS, ams);
  arena = PoolArena(AMSPool(ams));
  AVER(SegBuffer(seg) == NULL);

  /* keep the destructions in step with AMSSegInit failure cases */
  amsDestroyTables(ams, amsseg->allocTable, amsseg->nongreyTable,
                   amsseg->nonwhiteTable, arena, amsseg->grains);

  RingRemove(&amsseg->segRing);
  RingFinish(&amsseg->segRing);

  amsseg->sig = SigInvalid;

  /* finish the superclass fields last */
  NextMethod(Seg, AMSSeg, finish)(seg);
}


/* AMSSegMerge & AMSSegSplit -- AMSSeg split & merge methods
 *
 * .empty: segment merging and splitting is limited to simple cases
 * where the high segment is empty.
 * See <design/poolams/#split-merge.constrain>.
 *
 * .grain-align: segment merging and splitting is limited to cases
 * where the join is aligned with the grain alignment
 * See <design/poolams/#split-merge.constrain>.
 *
 * .alloc-early: Allocations are performed before calling the
 * next method to simplify the fail cases. See
 * <design/seg/#split-merge.fail>
 *
 * .table-names: The names of local variables holding the new
 * allocation and colour tables are chosen to have names which
 * are derivable from the field names for tables in AMSSegStruct.
 * (I.e. allocTable, nongreyTable, nonwhiteTable). This simplifies
 * processing of all such tables by a macro.
 */

static Res AMSSegMerge(Seg seg, Seg segHi,
                       Addr base, Addr mid, Addr limit)
{
  Count loGrains, hiGrains, allGrains;
  AMSSeg amsseg, amssegHi;
  Arena arena;
  AMS ams;
  BT allocTable, nongreyTable, nonwhiteTable;   /* .table-names */
  Res res;

  AVERT(Seg, seg);
  AVERT(Seg, segHi);
  amsseg = Seg2AMSSeg(seg);
  amssegHi = Seg2AMSSeg(segHi);
  AVERT(AMSSeg, amsseg);
  AVERT(AMSSeg, amssegHi);
  /* other parameters are checked by next-method */
  arena = PoolArena(SegPool(seg));
  ams = PoolAMS(SegPool(seg));

  loGrains = amsseg->grains;
  hiGrains = amssegHi->grains;
  allGrains = loGrains + hiGrains;

  /* checks for .grain-align */
  AVER(allGrains == AddrOffset(base, limit) >> ams->grainShift);
  /* checks for .empty */
  AVER(amssegHi->freeGrains == hiGrains);
  AVER(!amssegHi->marksChanged);

  /* .alloc-early  */
  res = amsCreateTables(ams, &allocTable, &nongreyTable, &nonwhiteTable,
                        arena, allGrains);
  if (res != ResOK)
    goto failCreateTables;

  /* Merge the superclass fields via next-method call */
  res = NextMethod(Seg, AMSSeg, merge)(seg, segHi, base, mid, limit);
  if (res != ResOK)
    goto failSuper;

  /* Update fields of seg. Finish segHi. */

#define MERGE_TABLES(table, setHighRangeFn) \
  /* Implementation depends on .table-names */ \
  BEGIN \
    BTCopyRange(amsseg->table, (table), 0, loGrains); \
    setHighRangeFn((table), loGrains, allGrains); \
    BTDestroy(amsseg->table, arena, loGrains); \
    BTDestroy(amssegHi->table, arena, hiGrains); \
    amsseg->table = (table); \
  END

  MERGE_TABLES(allocTable, BTResRange);
  MERGE_TABLES(nongreyTable, BTSetRange);
  if (!ams->shareAllocTable)
    MERGE_TABLES(nonwhiteTable, BTSetRange);

  amsseg->grains = allGrains;
  amsseg->freeGrains = amsseg->freeGrains + amssegHi->freeGrains;
  amsseg->bufferedGrains = amsseg->bufferedGrains + amssegHi->bufferedGrains;
  amsseg->newGrains = amsseg->newGrains + amssegHi->newGrains;
  amsseg->oldGrains = amsseg->oldGrains + amssegHi->oldGrains;
  /* other fields in amsseg are unaffected */

  RingRemove(&amssegHi->segRing);
  RingFinish(&amssegHi->segRing);
  amssegHi->sig = SigInvalid;

  AVERT(AMSSeg, amsseg);
  PoolGenAccountForSegMerge(ams->pgen);
  return ResOK;

failSuper:
  amsDestroyTables(ams, allocTable, nongreyTable, nonwhiteTable,
                   arena, allGrains);
failCreateTables:
  AVERT(AMSSeg, amsseg);
  AVERT(AMSSeg, amssegHi);
  return res;
}


static Res AMSSegSplit(Seg seg, Seg segHi,
                       Addr base, Addr mid, Addr limit)
{
  Count loGrains, hiGrains, allGrains;
  AMSSeg amsseg, amssegHi;
  Arena arena;
  AMS ams;
  BT allocTableLo, nongreyTableLo, nonwhiteTableLo; /* .table-names */
  BT allocTableHi, nongreyTableHi, nonwhiteTableHi; /* .table-names */
  Res res;

  AVERT(Seg, seg);
  AVER(segHi != NULL);  /* can't check fully, it's not initialized */
  amsseg = Seg2AMSSeg(seg);
  amssegHi = Seg2AMSSeg(segHi);
  AVERT(AMSSeg, amsseg);
  /* other parameters are checked by next-method */
  arena = PoolArena(SegPool(seg));
  ams = PoolAMS(SegPool(seg));

  loGrains = AMSGrains(ams, AddrOffset(base, mid));
  hiGrains = AMSGrains(ams, AddrOffset(mid, limit));
  allGrains = loGrains + hiGrains;

  /* checks for .grain-align */
  AVER(allGrains == amsseg->grains);
  /* checks for .empty */
  AVER(amsseg->freeGrains >= hiGrains);
  if (amsseg->allocTableInUse) {
    AVER(BTIsResRange(amsseg->allocTable, loGrains, allGrains));
  } else {
    AVER(amsseg->firstFree <= loGrains);
  }

  /* .alloc-early */
  res = amsCreateTables(ams, &allocTableLo, &nongreyTableLo, &nonwhiteTableLo,
                        arena, loGrains);
  if (res != ResOK)
    goto failCreateTablesLo;
  res = amsCreateTables(ams, &allocTableHi, &nongreyTableHi, &nonwhiteTableHi,
                        arena, hiGrains);
  if (res != ResOK)
    goto failCreateTablesHi;

  /* Split the superclass fields via next-method call */
  res = NextMethod(Seg, AMSSeg, split)(seg, segHi, base, mid, limit);
  if (res != ResOK)
    goto failSuper;

  /* Update seg. Full initialization for segHi. */

#define SPLIT_TABLES(table, setHighRangeFn) \
  /* Implementation depends on .table-names */ \
  BEGIN \
    BTCopyRange(amsseg->table, table ## Lo, 0, loGrains); \
    setHighRangeFn(table ## Hi, 0, hiGrains); \
    BTDestroy(amsseg->table, arena, allGrains); \
    amsseg->table = table ## Lo; \
    amssegHi->table = table ## Hi; \
  END

  SPLIT_TABLES(nonwhiteTable, BTSetRange);
  SPLIT_TABLES(nongreyTable, BTSetRange);
  SPLIT_TABLES(allocTable, BTResRange);

  amsseg->grains = loGrains;
  amssegHi->grains = hiGrains;
  AVER(amsseg->freeGrains >= hiGrains);
  amsseg->freeGrains -= hiGrains;
  amssegHi->freeGrains = hiGrains;
  amssegHi->bufferedGrains = (Count)0;
  amssegHi->newGrains = (Count)0;
  amssegHi->oldGrains = (Count)0;
  amssegHi->marksChanged = FALSE; /* <design/poolams/#marked.unused> */
  amssegHi->ambiguousFixes = FALSE;

  /* start off using firstFree, see <design/poolams/#no-bit> */
  amssegHi->allocTableInUse = FALSE;
  amssegHi->firstFree = 0;
  /* use colour tables if the segment is white */
  amssegHi->colourTablesInUse = (SegWhite(segHi) != TraceSetEMPTY);

  amssegHi->ams = ams;
  RingInit(&amssegHi->segRing);
  RingAppend((ams->allocRing)(ams, SegRankSet(segHi), SegSize(segHi)),
             &amssegHi->segRing);

  amssegHi->sig = AMSSegSig;
  AVERT(AMSSeg, amsseg);
  AVERT(AMSSeg, amssegHi);
  PoolGenAccountForSegSplit(ams->pgen);
  return ResOK;

failSuper:
  amsDestroyTables(ams, allocTableHi, nongreyTableHi, nonwhiteTableHi,
                   arena, hiGrains);
failCreateTablesHi:
  amsDestroyTables(ams, allocTableLo, nongreyTableLo, nonwhiteTableLo,
                   arena, loGrains);
failCreateTablesLo:
  AVERT(AMSSeg, amsseg);
  return res;
}


/* AMSSegDescribe -- describe an AMS segment */

#define WRITE_BUFFER_LIMIT(stream, seg, i, buffer, accessor, code) \
  BEGIN \
    if ((buffer) != NULL \
       && (i) == AMS_ADDR_INDEX(seg, accessor(buffer))) { \
      Res _res = WriteF(stream, 0, code, NULL); \
      if (_res != ResOK) return _res; \
    } \
  END

static Res AMSSegDescribe(Seg seg, mps_lib_FILE *stream, Count depth)
{
  Res res;
  AMSSeg amsseg;
  Buffer buffer;               /* the segment's buffer, if it has one */
  Index i;

  if (!TESTT(Seg, seg))
    return ResFAIL;
  if (stream == NULL)
    return ResFAIL;
  amsseg = Seg2AMSSeg(seg);
  if (!TESTT(AMSSeg, amsseg))
    return ResFAIL;

  /* Describe the superclass fields first via next-method call */
  res = NextMethod(Seg, AMSSeg, describe)(seg, stream, depth);
  if (res != ResOK)
    return res;

  buffer = SegBuffer(seg);

  res = WriteF(stream, depth,
               "  AMS $P\n", (WriteFP)amsseg->ams,
               "  grains $W\n", (WriteFW)amsseg->grains,
               "  freeGrains $W\n", (WriteFW)amsseg->freeGrains,
               "  buffferedGrains $W\n", (WriteFW)amsseg->bufferedGrains,
               "  newGrains $W\n", (WriteFW)amsseg->newGrains,
               "  oldGrains $W\n", (WriteFW)amsseg->oldGrains,
               NULL);
  if (res != ResOK)
    return res;
  if (amsseg->allocTableInUse)
    res = WriteF(stream, depth,
                 "alloctable $P\n", (WriteFP)amsseg->allocTable,
                 NULL);
  else
    res = WriteF(stream, depth,
                 "firstFree $W\n", (WriteFW)amsseg->firstFree,
                 NULL);
  if (res != ResOK)
    return res;
  res = WriteF(stream, depth,
               "tables: nongrey $P, nonwhite $P\n",
               (WriteFP)amsseg->nongreyTable,
               (WriteFP)amsseg->nonwhiteTable,
               "map:",
               NULL);
  if (res != ResOK)
    return res;

  for (i=0; i < amsseg->grains; ++i) {
    char c = 0;

    if (i % 64 == 0) {
      res = WriteF(stream, 0, "\n", NULL);
      if (res != ResOK)
        return res;
      res = WriteF(stream, depth, "  ", NULL);
      if (res != ResOK)
        return res;
    }

    WRITE_BUFFER_LIMIT(stream, seg, i, buffer, BufferBase, "[");
    WRITE_BUFFER_LIMIT(stream, seg, i, buffer, BufferGetInit, "|");
    WRITE_BUFFER_LIMIT(stream, seg, i, buffer, BufferAlloc, ">");

    if (AMS_ALLOCED(seg, i)) {
      if (amsseg->colourTablesInUse) {
        if (AMS_IS_INVALID_COLOUR(seg, i))
          c = '!';
        else if (AMS_IS_WHITE(seg, i))
          c = '-';
        else if (AMS_IS_GREY(seg, i))
          c = '+';
        else /* must be black */
          c = '*';
      } else
        c = '.';
    } else
      c = ' ';
    res = WriteF(stream, 0, "$C", (WriteFC)c, NULL);
    if (res != ResOK)
      return res;

    WRITE_BUFFER_LIMIT(stream, seg, i+1, buffer, BufferScanLimit, "<");
    WRITE_BUFFER_LIMIT(stream, seg, i+1, buffer, BufferLimit, "]");
  }

  return ResOK;
}


/* AMSSegClass -- Class definition for AMS segments */

DEFINE_CLASS(Seg, AMSSeg, klass)
{
  INHERIT_CLASS(klass, AMSSeg, GCSeg);
  klass->size = sizeof(AMSSegStruct);
  klass->init = AMSSegInit;
  klass->finish = AMSSegFinish;
  klass->merge = AMSSegMerge;
  klass->split = AMSSegSplit;
  klass->describe = AMSSegDescribe;
  AVERT(SegClass, klass);
}


/* AMSPoolRing -- the ring of segments in the pool */

static Ring AMSPoolRing(AMS ams, RankSet rankSet, Size size)
{
  /* arguments checked in the caller */
  UNUSED(rankSet); UNUSED(size);
  return &ams->segRing;
}


/* AMSSegSizePolicy
 *
 * Picks a segment size.  This policy simply rounds the size
 * up to the arena grain size.
 */
static Res AMSSegSizePolicy(Size *sizeReturn,
                            Pool pool, Size size, RankSet rankSet)
{
  Arena arena;

  AVER(sizeReturn != NULL);
  AVERT(Pool, pool);
  AVER(size > 0);
  AVERT(RankSet, rankSet);

  arena = PoolArena(pool);

  size = SizeArenaGrains(size, arena);
  if (size == 0) {
    /* overflow */
    return ResMEMORY;
  }
  *sizeReturn = size;
  return ResOK;
}


/* AMSSegCreate -- create a single AMSSeg */

static Res AMSSegCreate(Seg *segReturn, Pool pool, Size size,
                        RankSet rankSet)
{
  Seg seg;
  AMS ams;
  Res res;
  Arena arena;
  Size prefSize;

  AVER(segReturn != NULL);
  AVERT(Pool, pool);
  AVER(size > 0);
  AVERT(RankSet, rankSet);

  ams = PoolAMS(pool);
  AVERT(AMS,ams);
  arena = PoolArena(pool);

  res = ams->segSize(&prefSize, pool, size, rankSet);
  if (res != ResOK)
    goto failSize;

  res = PoolGenAlloc(&seg, ams->pgen, (*ams->segClass)(), prefSize,
                     argsNone);
  if (res != ResOK) { /* try to allocate one that's just large enough */
    Size minSize = SizeArenaGrains(size, arena);
    if (minSize == prefSize)
      goto failSeg;
    res = PoolGenAlloc(&seg, ams->pgen, (*ams->segClass)(), prefSize,
                       argsNone);
    if (res != ResOK)
      goto failSeg;
  }

  /* see <design/seg/#field.rankset> */
  if (rankSet != RankSetEMPTY) {
    SegSetRankAndSummary(seg, rankSet, RefSetUNIV);
  } else {
    SegSetRankAndSummary(seg, rankSet, RefSetEMPTY);
  }
  DebugPoolFreeSplat(pool, SegBase(seg), SegLimit(seg));

  AVERT(AMSSeg, Seg2AMSSeg(seg));

  *segReturn = seg;
  return ResOK;

failSeg:
failSize:
  return res;
}


/* AMSSegsDestroy -- destroy all the segments */

static void AMSSegsDestroy(AMS ams)
{
  Ring ring, node, next;     /* for iterating over the segments */

  ring = PoolSegRing(AMSPool(ams));
  RING_FOR(node, ring, next) {
    Seg seg = SegOfPoolRing(node);
    AMSSeg amsseg = Seg2AMSSeg(seg);
    AVER(SegBuffer(seg) == NULL);
    AVERT(AMSSeg, amsseg);
    AVER(amsseg->ams == ams);
    AVER(amsseg->bufferedGrains == 0);
    AMSSegFreeCheck(amsseg);
    PoolGenFree(ams->pgen, seg,
                AMSGrainsSize(ams, amsseg->freeGrains),
                AMSGrainsSize(ams, amsseg->oldGrains),
                AMSGrainsSize(ams, amsseg->newGrains),
                FALSE);
  }
}


/* AMSVarargs -- decode obsolete varargs */

static void AMSVarargs(ArgStruct args[MPS_ARGS_MAX], va_list varargs)
{
  args[0].key = MPS_KEY_FORMAT;
  args[0].val.format = va_arg(varargs, Format);
  args[1].key = MPS_KEY_CHAIN;
  args[1].val.chain = va_arg(varargs, Chain);
  args[2].key = MPS_KEY_AMS_SUPPORT_AMBIGUOUS;
  args[2].val.b = va_arg(varargs, Bool);
  args[3].key = MPS_KEY_ARGS_END;
  AVERT(ArgList, args);
}

static void AMSDebugVarargs(ArgStruct args[MPS_ARGS_MAX], va_list varargs)
{
  args[0].key = MPS_KEY_POOL_DEBUG_OPTIONS;
  args[0].val.pool_debug_options = va_arg(varargs, mps_pool_debug_option_s *);
  AMSVarargs(args + 1, varargs);
}


/* AMSInit -- the pool class initialization method
 *
 *  Takes one additional argument: the format of the objects
 *  allocated in the pool.  See <design/poolams/#init>.
 */

ARG_DEFINE_KEY(AMS_SUPPORT_AMBIGUOUS, Bool);

static Res AMSInit(Pool pool, Arena arena, PoolClass klass, ArgList args)
{
  Res res;
  Chain chain;
  Bool supportAmbiguous = AMS_SUPPORT_AMBIGUOUS_DEFAULT;
  unsigned gen = AMS_GEN_DEFAULT;
  ArgStruct arg;

  AVER(pool != NULL);
  AVERT(Arena, arena);
  AVERT(ArgList, args);
  UNUSED(klass); /* used for debug pools only */

  if (ArgPick(&arg, args, MPS_KEY_CHAIN))
    chain = arg.val.chain;
  else {
    chain = ArenaGlobals(arena)->defaultChain;
    gen = 1; /* avoid the nursery of the default chain by default */
  }
  if (ArgPick(&arg, args, MPS_KEY_GEN))
    gen = arg.val.u;
  if (ArgPick(&arg, args, MPS_KEY_AMS_SUPPORT_AMBIGUOUS))
    supportAmbiguous = arg.val.b;

  /* .ambiguous.noshare: If the pool is required to support ambiguous */
  /* references, the alloc and white tables cannot be shared. */
  res = AMSInitInternal(PoolAMS(pool), arena, klass,
                        chain, gen, !supportAmbiguous, args);
  if (res == ResOK) {
    EVENT3(PoolInitAMS, pool, PoolArena(pool), pool->format);
  }
  return res;
}


/* AMSInitInternal -- initialize an AMS pool, given the format and the chain */

Res AMSInitInternal(AMS ams, Arena arena, PoolClass klass,
                    Chain chain, unsigned gen,
                    Bool shareAllocTable, ArgList args)
{
  Pool pool;
  Res res;

  /* Can't check ams, it's not initialized. */
  pool = AMSPool(ams);

  AVERT(Arena, arena);
  res = PoolAbsInit(pool, arena, klass, args);
  if (res != ResOK)
    goto failAbsInit;
  AVER(ams == CouldBeA(AMSPool, pool));


  AVERT(Chain, chain);
  AVER(gen <= ChainGens(chain));
  AVER(chain->arena == PoolArena(pool));

  /* Ensure a format was supplied in the argument list. */
  AVER(pool->format != NULL);
  pool->alignment = pool->format->alignment;
  ams->grainShift = SizeLog2(PoolAlignment(pool));
  ams->shareAllocTable = shareAllocTable;
  ams->pgen = NULL;

  RingInit(&ams->segRing);

  /* The next four might be overridden by a subclass. */
  ams->segSize = AMSSegSizePolicy;
  ams->allocRing = AMSPoolRing;
  ams->segsDestroy = AMSSegsDestroy;
  ams->segClass = AMSSegClassGet;

  SetClassOfPoly(pool, CLASS(AMSPool));
  ams->sig = AMSSig;
  AVERC(AMS, ams);
  
  res = PoolGenInit(&ams->pgenStruct, ChainGen(chain, gen), pool);
  if (res != ResOK)
    goto failGenInit;
  ams->pgen = &ams->pgenStruct;

  return ResOK;

failGenInit:
  PoolAbsFinish(pool);
failAbsInit:
  return res;
}


/* AMSFinish -- the pool class finishing method
 *
 * Destroys all the segs in the pool.  Can't invalidate the AMS until
 * we've destroyed all the segments, as it may be checked.
 */
void AMSFinish(Pool pool)
{
  AMS ams;

  AVERT(Pool, pool);
  ams = PoolAMS(pool);
  AVERT(AMS, ams);

  ams->segsDestroy(ams);
  /* can't invalidate the AMS until we've destroyed all the segs */
  ams->sig = SigInvalid;
  RingFinish(&ams->segRing);
  PoolGenFinish(ams->pgen);
  ams->pgen = NULL;
  PoolAbsFinish(pool);
}


/* amsSegAlloc -- try to allocate an area in the given segment
 *
 * Tries to find an area of at least the given size.  If successful,
 * returns its base and limit grain indices.
 */
static Bool amsSegAlloc(Index *baseReturn, Index *limitReturn,
                        Seg seg, Size size)
{
  AMS ams;
  AMSSeg amsseg;
  Size grains;
  Bool canAlloc;      /* can we allocate in this segment? */
  Index base, limit;

  AVER(baseReturn != NULL);
  AVER(limitReturn != NULL);
  /* seg has already been checked, in AMSBufferFill. */
  amsseg = Seg2AMSSeg(seg);

  ams = amsseg->ams;
  AVERT(AMS, ams);

  AVER(size > 0);
  AVER(SizeIsAligned(size, PoolAlignment(AMSPool(ams))));

  grains = AMSGrains(ams, size);
  AVER(grains > 0);
  if (grains > amsseg->grains)
    return FALSE;

  if (amsseg->allocTableInUse) {
    canAlloc = BTFindLongResRange(&base, &limit, amsseg->allocTable,
                                  0, amsseg->grains, grains);
    if (!canAlloc)
      return FALSE;
    BTSetRange(amsseg->allocTable, base, limit);
  } else {
    if (amsseg->firstFree > amsseg->grains - grains)
      return FALSE;
    base = amsseg->firstFree;
    limit = amsseg->grains;
    amsseg->firstFree = limit;
  }

  /* We don't place buffers on white segments, so no need to adjust colour. */
  AVER(!amsseg->colourTablesInUse);

  AVER(amsseg->freeGrains >= limit - base);
  amsseg->freeGrains -= limit - base;
  amsseg->bufferedGrains += limit - base;
  *baseReturn = base;
  *limitReturn = limit;
  return TRUE;
}


/* AMSBufferFill -- the pool class buffer fill method
 *
 * Iterates over the segments looking for space.  See
 * <design/poolams/#fill>.
 */
static Res AMSBufferFill(Addr *baseReturn, Addr *limitReturn,
                         Pool pool, Buffer buffer, Size size)
{
  Res res;
  AMS ams;
  Seg seg;
  Ring node, ring, nextNode;    /* for iterating over the segments */
  Index base = 0, limit = 0;    /* suppress "may be used uninitialized" */
  Addr baseAddr, limitAddr;
  RankSet rankSet;
  Bool b;                       /* the return value of amsSegAlloc */
  Size allocatedSize;

  AVER(baseReturn != NULL);
  AVER(limitReturn != NULL);
  AVERT(Pool, pool);
  ams = PoolAMS(pool);
  AVERT(AMS, ams);
  AVERT(Buffer, buffer);
  AVER(size > 0);
  AVER(SizeIsAligned(size, PoolAlignment(pool)));

  /* Check that we're not in the grey mutator phase (see */
  /* <design/poolams/#fill.colour>). */
  AVER(PoolArena(pool)->busyTraces == PoolArena(pool)->flippedTraces);

  rankSet = BufferRankSet(buffer);
  ring = (ams->allocRing)(ams, rankSet, size);
  /* <design/poolams/#fill.slow> */
  RING_FOR(node, ring, nextNode) {
    AMSSeg amsseg = RING_ELT(AMSSeg, segRing, node);
    AVERT_CRITICAL(AMSSeg, amsseg);
    if (amsseg->freeGrains >= AMSGrains(ams, size)) {
      seg = AMSSeg2Seg(amsseg);

      if (SegRankSet(seg) == rankSet
          && SegBuffer(seg) == NULL
          /* Can't use a white or grey segment, see d.m.p.fill.colour. */
          && SegWhite(seg) == TraceSetEMPTY
          && SegGrey(seg) == TraceSetEMPTY)
      {
        b = amsSegAlloc(&base, &limit, seg, size);
        if (b)
          goto found;
      }
    }
  }

  /* No suitable segment found; make a new one. */
  res = AMSSegCreate(&seg, pool, size, rankSet);
  if (res != ResOK)
    return res;
  b = amsSegAlloc(&base, &limit, seg, size);

found:
  AVER(b);
  baseAddr = AMS_INDEX_ADDR(seg, base); limitAddr = AMS_INDEX_ADDR(seg, limit);
  DebugPoolFreeCheck(pool, baseAddr, limitAddr);
  allocatedSize = AddrOffset(baseAddr, limitAddr);

<<<<<<< HEAD
  PoolGenAccountForFill(ams->pgen, allocatedSize, FALSE);
=======
  PoolGenAccountForFill(&ams->pgen, allocatedSize);
>>>>>>> 4db81ddf
  *baseReturn = baseAddr;
  *limitReturn = limitAddr;
  return ResOK;
}


/* AMSBufferEmpty -- the pool class buffer empty method
 *
 * Frees the unused part of the buffer.  The colour of the area doesn't
 * need to be changed.  See <design/poolams/#empty>.
 */
static void AMSBufferEmpty(Pool pool, Buffer buffer, Addr init, Addr limit)
{
  AMS ams;
  Index initIndex, limitIndex;
  Seg seg;
  AMSSeg amsseg;
  Count usedGrains, unusedGrains;

  AVERT(Pool, pool);
  ams = PoolAMS(pool);
  AVERT(AMS, ams);
  AVERT(Buffer,buffer);
  AVER(BufferIsReady(buffer));
  seg = BufferSeg(buffer);
  AVERT(Seg, seg);
  AVER(init <= limit);
  AVER(AddrIsAligned(init, PoolAlignment(pool)));
  AVER(AddrIsAligned(limit, PoolAlignment(pool)));

  amsseg = Seg2AMSSeg(seg);
  AVERT(AMSSeg, amsseg);

  initIndex = AMS_ADDR_INDEX(seg, init);
  limitIndex = AMS_ADDR_INDEX(seg, limit);
  AVER(initIndex <= limitIndex);

  if (init < limit) {
    /* Tripped allocations might have scribbled on it, need to splat again. */
    DebugPoolFreeSplat(pool, init, limit);

    if (amsseg->allocTableInUse) {
      /* check that it's allocated */
      AVER(BTIsSetRange(amsseg->allocTable, initIndex, limitIndex));
      BTResRange(amsseg->allocTable, initIndex, limitIndex);
    } else {
      /* check that it's allocated */
      AVER(limitIndex <= amsseg->firstFree);
      if (limitIndex == amsseg->firstFree) /* is it at the end? */ {
        amsseg->firstFree = initIndex;
      } else if (ams->shareAllocTable && amsseg->colourTablesInUse) {
        /* The nonwhiteTable is shared with allocTable and in use, so we
         * mustn't start using allocTable. In this case we know: 1. the
         * segment has been condemned (because colour tables are turned
         * on in AMSWhiten); 2. the segment has not yet been reclaimed
         * (because colour tables are turned off in AMSReclaim); 3. the
         * unused portion of the buffer is black (see AMSWhiten). So we
         * need to whiten the unused portion of the buffer. The
         * allocTable will be turned back on (if necessary) in
         * AMSReclaim, when we know that the nonwhite grains are exactly
         * the allocated grains.
         */
      } else {
        /* start using allocTable */
        amsseg->allocTableInUse = TRUE;
        BTSetRange(amsseg->allocTable, 0, amsseg->firstFree);
        if (amsseg->firstFree < amsseg->grains)
          BTResRange(amsseg->allocTable, amsseg->firstFree, amsseg->grains);
        BTResRange(amsseg->allocTable, initIndex, limitIndex);
      }
    }

    if (amsseg->colourTablesInUse)
      AMS_RANGE_WHITEN(seg, initIndex, limitIndex);
  }

<<<<<<< HEAD
  amsseg->freeGrains += limitIndex - initIndex;
  /* Unused portion of the buffer must be new, since it's not condemned. */
  AVER(amsseg->newGrains >= limitIndex - initIndex);
  amsseg->newGrains -= limitIndex - initIndex;
  size = AddrOffset(init, limit);
  PoolGenAccountForEmpty(ams->pgen, size, FALSE);
=======
  unusedGrains = limitIndex - initIndex;
  AVER(amsseg->bufferedGrains >= unusedGrains);
  usedGrains = amsseg->bufferedGrains - unusedGrains;
  amsseg->freeGrains += unusedGrains;
  amsseg->bufferedGrains = 0;
  amsseg->newGrains += usedGrains;
  PoolGenAccountForEmpty(&ams->pgen, AMSGrainsSize(ams, usedGrains),
                         AMSGrainsSize(ams, unusedGrains), FALSE);
>>>>>>> 4db81ddf
}


/* amsRangeWhiten -- Condemn a part of an AMS segment
 * Allow calling it with base = limit, to simplify the callers.
 */
static void amsRangeWhiten(Seg seg, Index base, Index limit)
{
  if (base != limit) {
    AMSSeg amsseg = Seg2AMSSeg(seg);

    AVER(base < limit);
    AVER(limit <= amsseg->grains);

    AMS_RANGE_WHITEN(seg, base, limit);
  }
}


/* AMSWhiten -- the pool class segment condemning method */

static Res AMSWhiten(Pool pool, Trace trace, Seg seg)
{
  AMS ams;
  AMSSeg amsseg;
  Buffer buffer;                /* the seg's buffer, if it has one */
  Count agedGrains, uncondemnedGrains;

  AVERT(Pool, pool);
  ams = PoolAMS(pool);
  AVERT(AMS, ams);

  AVERT(Trace, trace);
  AVERT(Seg, seg);

  amsseg = Seg2AMSSeg(seg);
  AVERT(AMSSeg, amsseg);

  /* <design/poolams/#colour.single> */
  AVER(SegWhite(seg) == TraceSetEMPTY);
  AVER(!amsseg->colourTablesInUse);

  amsseg->colourTablesInUse = TRUE;

  /* Init allocTable, if necessary. */
  if (!amsseg->allocTableInUse) {
    if (0 < amsseg->firstFree)
      BTSetRange(amsseg->allocTable, 0, amsseg->firstFree);
    if (amsseg->firstFree < amsseg->grains)
      BTResRange(amsseg->allocTable, amsseg->firstFree, amsseg->grains);
  }

  /* Start using allocTable as the white table, if so configured. */
  if (ams->shareAllocTable) {
    if (amsseg->allocTableInUse) {
      /* During the collection, it can't use allocTable for AMS_ALLOCED, so */
      /* make it use firstFree. */
      amsseg->allocTableInUse = FALSE;
      /* Could find a better value for firstFree, but probably not worth it. */
      amsseg->firstFree = amsseg->grains;
    }
  } else { /* Otherwise, use it as alloc table. */
    amsseg->allocTableInUse = TRUE;
  }

  buffer = SegBuffer(seg);
  if (buffer != NULL) { /* <design/poolams/#condemn.buffer> */
    Index scanLimitIndex, limitIndex;
    scanLimitIndex = AMS_ADDR_INDEX(seg, BufferScanLimit(buffer));
    limitIndex = AMS_ADDR_INDEX(seg, BufferLimit(buffer));

    amsRangeWhiten(seg, 0, scanLimitIndex);
    if (scanLimitIndex < limitIndex)
      AMS_RANGE_BLACKEN(seg, scanLimitIndex, limitIndex);
    amsRangeWhiten(seg, limitIndex, amsseg->grains);
    /* We didn't condemn the buffer, subtract it from the count. */
    uncondemnedGrains = limitIndex - scanLimitIndex;
  } else { /* condemn whole seg */
    amsRangeWhiten(seg, 0, amsseg->grains);
    uncondemnedGrains = (Count)0;
  }

<<<<<<< HEAD
  /* The unused part of the buffer remains new: the rest becomes old. */
  PoolGenAccountForAge(ams->pgen, AMSGrainsSize(ams, amsseg->newGrains - uncondemned), FALSE);
  amsseg->oldGrains += amsseg->newGrains - uncondemned;
  amsseg->newGrains = uncondemned;
=======
  /* The unused part of the buffer remains buffered: the rest becomes old. */
  AVER(amsseg->bufferedGrains >= uncondemnedGrains);
  agedGrains = amsseg->bufferedGrains - uncondemnedGrains;
  PoolGenAccountForAge(&ams->pgen, AMSGrainsSize(ams, agedGrains),
                       AMSGrainsSize(ams, amsseg->newGrains), FALSE);
  amsseg->oldGrains += agedGrains + amsseg->newGrains;
  amsseg->bufferedGrains = uncondemnedGrains;
  amsseg->newGrains = 0;
>>>>>>> 4db81ddf
  amsseg->marksChanged = FALSE; /* <design/poolams/#marked.condemn> */
  amsseg->ambiguousFixes = FALSE;

  if (amsseg->oldGrains > 0) {
    trace->condemned += AMSGrainsSize(ams, amsseg->oldGrains);
    SegSetWhite(seg, TraceSetAdd(SegWhite(seg), trace));
  } else {
    amsseg->colourTablesInUse = FALSE;
  }

  return ResOK;
}


/* AMSObjectFunction is the type of the method that an */
/* amsIterate applies to each object in a segment. */
typedef Res (*AMSObjectFunction)(
  /* the segment */              Seg seg,
  /* the object grain index */   Index i,
  /* the address of the object */Addr p,
  /*  "   "   after the object */Addr next,
  /* the iteration closure */    void *closure);

#define AMSObjectFunctionCheck(f) \
  ((f) != NULL) /* that's the best we can do */


/* amsIterate -- applies a function to each object in a segment
 *
 * amsIterate(seg, f, closure) applies f to all the objects in the
 * segment.  It skips the buffer, if any (from BufferScanLimit to
 * BufferLimit).  */

static Res amsIterate(Seg seg, AMSObjectFunction f, void *closure)
{
  Res res;
  AMS ams;
  AMSSeg amsseg;
  Format format;
  Align alignment;
  Index i;
  Addr p, next, limit;
  Buffer buffer;

  AVERT(Seg, seg);
  AVERT(AMSObjectFunction, f);
  /* Can't check closure */

  amsseg = Seg2AMSSeg(seg);
  AVERT(AMSSeg, amsseg);
  ams = amsseg->ams;
  AVERT(AMS, ams);
  format = AMSPool(ams)->format;
  AVERT(Format, format);
  alignment = PoolAlignment(AMSPool(ams));

  /* If we're using the alloc table as a white table, we can't use it to */
  /* determine where there are objects. */
  AVER(!(ams->shareAllocTable && amsseg->colourTablesInUse));

  p = SegBase(seg);
  limit = SegLimit(seg);
  buffer = SegBuffer(seg);

  while (p < limit) { /* loop over the objects in the segment */
    if (buffer != NULL
        && p == BufferScanLimit(buffer) && p != BufferLimit(buffer)) {
      /* skip buffer */
      next = BufferLimit(buffer);
      AVER(AddrIsAligned(next, alignment));
    } else {
      AVER((buffer == NULL)
           || (p < BufferScanLimit(buffer))
           || (p >= BufferLimit(buffer)));  /* not in the buffer */

      i = AMS_ADDR_INDEX(seg, p);
      if (!AMS_ALLOCED(seg, i)) { /* no object here */
        if (amsseg->allocTableInUse) {
          Index dummy, nextIndex;
          Bool more;

          /* Find out how large the free block is. */
          more = BTFindLongResRange(&dummy, &nextIndex, amsseg->allocTable,
                                    i, amsseg->grains, 1);
          AVER(more);
          AVER(dummy == i);
          next = AMS_INDEX_ADDR(seg, nextIndex);
        } else {
          /* If there's no allocTable, this is the free block at the end. */
          next = limit;
        }
      } else { /* there is an object here */
        if (format->skip != NULL) {
            next = (*format->skip)(AddrAdd(p, format->headerSize));
            next = AddrSub(next, format->headerSize);
        } else {
          next = AddrAdd(p, alignment);
        }
        AVER(AddrIsAligned(next, alignment));
        res = (*f)(seg, i, p, next, closure);
        if (res != ResOK)
          return res;
      }
    }
    AVER(next > p); /* make sure we make progress */
    p = next;
  }
  AVER(p == limit);
  return ResOK;
}


/* amsScanObject -- scan a single object
 *
 * This is the object function passed to amsIterate by AMSScan.  */

struct amsScanClosureStruct {
  ScanState ss;
  Bool scanAllObjects;
};

typedef struct amsScanClosureStruct *amsScanClosure;

static Res amsScanObject(Seg seg, Index i, Addr p, Addr next, void *clos)
{
  amsScanClosure closure;
  AMSSeg amsseg;
  Format format;
  Res res;

  amsseg = Seg2AMSSeg(seg);
  /* seg & amsseg have already been checked, in amsIterate. */
  AVER(i < amsseg->grains);
  AVER(p != 0);
  AVER(p < next);
  AVER(clos != NULL);
  closure = (amsScanClosure)clos;
  AVERT(ScanState, closure->ss);
  AVERT(Bool, closure->scanAllObjects);

  format = AMSPool(amsseg->ams)->format;
  AVERT(Format, format);

  /* @@@@ This isn't quite right for multiple traces. */
  if (closure->scanAllObjects || AMS_IS_GREY(seg, i)) {
    res = FormatScan(format,
                     closure->ss,
                     AddrAdd(p, format->headerSize),
                     AddrAdd(next, format->headerSize));
    if (res != ResOK)
      return res;
    if (!closure->scanAllObjects) {
      Index j = AMS_ADDR_INDEX(seg, next);
      AVER(!AMS_IS_INVALID_COLOUR(seg, i));
      AMS_GREY_BLACKEN(seg, i);
      if (i+1 < j)
        AMS_RANGE_WHITE_BLACKEN(seg, i+1, j);
    }
  }

  return ResOK;
}


/* AMSScan -- the pool class segment scanning method
 *
 * See <design/poolams/#scan>
 */
Res AMSScan(Bool *totalReturn, ScanState ss, Pool pool, Seg seg)
{
  Res res;
  AMS ams;
  Arena arena;
  AMSSeg amsseg;
  struct amsScanClosureStruct closureStruct;
  Format format;
  Align alignment;

  AVER(totalReturn != NULL);
  AVERT(ScanState, ss);
  AVERT(Pool, pool);
  ams = PoolAMS(pool);
  AVERT(AMS, ams);
  arena = PoolArena(pool);
  AVERT(Seg, seg);
  amsseg = Seg2AMSSeg(seg);
  AVERT(AMSSeg, amsseg);

  /* Check that we're not in the grey mutator phase (see */
  /* <design/poolams/#not-req.grey>). */
  AVER(TraceSetSub(ss->traces, arena->flippedTraces));

  closureStruct.scanAllObjects =
    (TraceSetDiff(ss->traces, SegWhite(seg)) != TraceSetEMPTY);
  closureStruct.ss = ss;
  /* @@@@ This isn't quite right for multiple traces. */
  if (closureStruct.scanAllObjects) {
    /* The whole seg (except the buffer) is grey for some trace. */
    res = amsIterate(seg, amsScanObject, &closureStruct);
    if (res != ResOK) {
      *totalReturn = FALSE;
      return res;
    }
    *totalReturn = TRUE;
  } else {
    AVER(amsseg->marksChanged); /* something must have changed */
    AVER(amsseg->colourTablesInUse);
    format = pool->format;
    AVERT(Format, format);
    alignment = PoolAlignment(AMSPool(ams));
    do { /* <design/poolams/#scan.iter> */
      amsseg->marksChanged = FALSE; /* <design/poolams/#marked.scan> */
      /* <design/poolams/#ambiguous.middle> */
      if (amsseg->ambiguousFixes) {
        res = amsIterate(seg, amsScanObject, &closureStruct);
        if (res != ResOK) {
          /* <design/poolams/#marked.scan.fail> */
          amsseg->marksChanged = TRUE;
          *totalReturn = FALSE;
          return res;
        }
      } else {
        Index i, j = 0;
        Addr p, next;

        while(j < amsseg->grains
              && AMSFindGrey(&i, &j, seg, j, amsseg->grains)) {
          Addr clientP, clientNext;
          AVER(!AMS_IS_INVALID_COLOUR(seg, i));
          p = AMS_INDEX_ADDR(seg, i);
          clientP = AddrAdd(p, format->headerSize);
          if (format->skip != NULL) {
            clientNext = (*format->skip)(clientP);
            next = AddrSub(clientNext, format->headerSize);
          } else {
            clientNext = AddrAdd(clientP, alignment);
            next = AddrAdd(p, alignment);
          }
          j = AMS_ADDR_INDEX(seg, next);
          res = FormatScan(format, ss, clientP, clientNext);
          if (res != ResOK) {
            /* <design/poolams/#marked.scan.fail> */
            amsseg->marksChanged = TRUE;
            *totalReturn = FALSE;
            return res;
          }
          /* Check that there haven't been any ambiguous fixes during the */
          /* scan, because AMSFindGrey won't work otherwise. */
          AVER_CRITICAL(!amsseg->ambiguousFixes);
          AMS_GREY_BLACKEN(seg, i);
          if (i+1 < j)
            AMS_RANGE_WHITE_BLACKEN(seg, i+1, j);
        }
      }
    } while(amsseg->marksChanged);
    *totalReturn = FALSE;
  }

  return ResOK;
}


/* AMSFix -- the pool class fixing method */

static Res AMSFix(Pool pool, ScanState ss, Seg seg, Ref *refIO)
{
  AMSSeg amsseg;
  Index i;                      /* the index of the fixed grain */
  Addr base;
  Ref clientRef;
  Format format;

  AVERT_CRITICAL(Pool, pool);
  AVER_CRITICAL(TESTT(AMS, PoolAMS(pool)));
  AVERT_CRITICAL(ScanState, ss);
  AVERT_CRITICAL(Seg, seg);
  AVER_CRITICAL(refIO != NULL);

  format = pool->format;
  AVERT(Format, format);

  amsseg = Seg2AMSSeg(seg);
  AVERT_CRITICAL(AMSSeg, amsseg);
  /* It's a white seg, so it must have colour tables. */
  AVER_CRITICAL(amsseg->colourTablesInUse);

  /* @@@@ We should check that we're not in the grey mutator phase */
  /* (see <design/poolams/#not-req.grey>), but there's no way of */
  /* doing that here (this can be called from RootScan, during flip). */

  clientRef = *refIO;
  AVER_CRITICAL(SegBase(seg) <= clientRef);
  AVER_CRITICAL(clientRef < SegLimit(seg)); /* see .ref-limit */
  base = AddrSub((Addr)clientRef, format->headerSize);
  /* can get an ambiguous reference too close to the base of the
   * segment, so when we subtract the header we are not in the
   * segment any longer.  This isn't a real reference,
   * so we can just skip it.  */
  if (base < SegBase(seg)) {
    AVER_CRITICAL(ss->rank == RankAMBIG);
    return ResOK;
  }

  i = AMS_ADDR_INDEX(seg, base);
  AVER_CRITICAL(i < amsseg->grains);
  AVER_CRITICAL(!AMS_IS_INVALID_COLOUR(seg, i));

  ss->wasMarked = TRUE;

  switch (ss->rank) {
  case RankAMBIG:
    if (PoolAMS(pool)->shareAllocTable)
      /* In this state, the pool doesn't support ambiguous references (see */
      /* .ambiguous.noshare), so this is not a reference. */
      break;
    /* not a real pointer if not aligned or not allocated */
    if (!AddrIsAligned(base, PoolAlignment(pool))
       || !AMS_ALLOCED(seg, i)) {
      break;
    }
    amsseg->ambiguousFixes = TRUE;
    /* falls through */
  case RankEXACT:
  case RankFINAL:
  case RankWEAK:
    AVER_CRITICAL(AddrIsAligned(base, PoolAlignment(pool)));
    AVER_CRITICAL(AMS_ALLOCED(seg, i));
    if (AMS_IS_WHITE(seg, i)) {
      ss->wasMarked = FALSE;
      if (ss->rank == RankWEAK) { /* then splat the reference */
        *refIO = (Ref)0;
      } else {
        STATISTIC(++ss->preservedInPlaceCount); /* Size updated on reclaim */
        if (SegRankSet(seg) == RankSetEMPTY && ss->rank != RankAMBIG) {
          /* <design/poolams/#fix.to-black> */
          Addr clientNext, next;

          ShieldExpose(PoolArena(pool), seg);
          clientNext = (*pool->format->skip)(clientRef);
          ShieldCover(PoolArena(pool), seg);
          next = AddrSub(clientNext, format->headerSize);
          /* Part of the object might be grey, because of ambiguous */
          /* fixes, but that's OK, because scan will ignore that. */
          AMS_RANGE_WHITE_BLACKEN(seg, i, AMS_ADDR_INDEX(seg, next));
        } else { /* turn it grey */
          AMS_WHITE_GREYEN(seg, i);
          SegSetGrey(seg, TraceSetUnion(SegGrey(seg), ss->traces));
          /* mark it for scanning - <design/poolams/#marked.fix> */
          amsseg->marksChanged = TRUE;
        }
      }
    }
    break;
  default:
    NOTREACHED;
  }

  return ResOK;
}


/* AMSBlacken -- the pool class blackening method
 *
 * Turn all grey objects black.  */


static Res amsBlackenObject(Seg seg, Index i, Addr p, Addr next, void *clos)
{
  UNUSED(p);
  AVER(clos == NULL);
  /* Do what amsScanObject does, minus the scanning. */
  if (AMS_IS_GREY(seg, i)) {
    Index j = AMS_ADDR_INDEX(seg, next);
    AVER(!AMS_IS_INVALID_COLOUR(seg, i));
    AMS_GREY_BLACKEN(seg, i);
    if (i+1 < j)
      AMS_RANGE_BLACKEN(seg, i+1, j);
  }
  return ResOK;
}


static void AMSBlacken(Pool pool, TraceSet traceSet, Seg seg)
{
  AMS ams;
  Res res;

  AVERT(Pool, pool);
  ams = PoolAMS(pool);
  AVERT(AMS, ams);
  AVERT(TraceSet, traceSet);
  AVERT(Seg, seg);

  /* If it's white for any of these traces, turn grey to black without scanning. */
  if (TraceSetInter(traceSet, SegWhite(seg)) != TraceSetEMPTY) {
    AMSSeg amsseg = Seg2AMSSeg(seg);
    AVERT(AMSSeg, amsseg);
    AVER(amsseg->marksChanged); /* there must be something grey */
    amsseg->marksChanged = FALSE;
    res = amsIterate(seg, amsBlackenObject, NULL);
    AVER(res == ResOK);
  }
}


/* AMSReclaim -- the pool class reclamation method */

static void AMSReclaim(Pool pool, Trace trace, Seg seg)
{
  AMS ams;
  AMSSeg amsseg;
  Count nowFree, grains, reclaimedGrains;
  PoolDebugMixin debug;

  AVERT(Pool, pool);
  ams = PoolAMS(pool);
  AVERT(AMS, ams);
  AVERT(Trace, trace);
  AVERT(Seg, seg);

  amsseg = Seg2AMSSeg(seg);
  /* It's a white seg, so it must have colour tables. */
  AVER(amsseg->colourTablesInUse);
  AVER(!amsseg->marksChanged); /* there must be nothing grey */
  grains = amsseg->grains;

  /* Loop over all white blocks and splat them, if it's a debug class. */
  debug = Method(Pool, pool, debugMixin)(pool);
  if (debug != NULL) {
    Index i, j = 0;

    while(j < grains && AMS_FIND_WHITE_RANGE(&i, &j, seg, j, grains)) {
      AVER(!AMS_IS_INVALID_COLOUR(seg, i));
      DebugPoolFreeSplat(pool, AMS_INDEX_ADDR(seg, i), AMS_INDEX_ADDR(seg, j));
      ++j; /* we know next grain is not white */
    }
  }

  nowFree = BTCountResRange(amsseg->nonwhiteTable, 0, grains);

  /* If the free space is all after firstFree, keep on using firstFree. */
  /* It could have a more complicated condition, but not worth the trouble. */
  if (!amsseg->allocTableInUse && amsseg->firstFree + nowFree == grains) {
    AVER(amsseg->firstFree == grains
         || BTIsResRange(amsseg->nonwhiteTable,
                         amsseg->firstFree, grains));
  } else {
    if (ams->shareAllocTable) {
      /* Stop using allocTable as the white table. */
      amsseg->allocTableInUse = TRUE;
    } else {
      AVER(amsseg->allocTableInUse);
      BTCopyRange(amsseg->nonwhiteTable, amsseg->allocTable, 0, grains);
    }
  }

  reclaimedGrains = nowFree - amsseg->freeGrains;
  AVER(amsseg->oldGrains >= reclaimedGrains);
  amsseg->oldGrains -= reclaimedGrains;
  amsseg->freeGrains += reclaimedGrains;
<<<<<<< HEAD
  PoolGenAccountForReclaim(ams->pgen, AMSGrainsSize(ams, reclaimedGrains), FALSE);
  trace->reclaimSize += AMSGrainsSize(ams, reclaimedGrains);
=======
  PoolGenAccountForReclaim(&ams->pgen, AMSGrainsSize(ams, reclaimedGrains), FALSE);
  STATISTIC(trace->reclaimSize += AMSGrainsSize(ams, reclaimedGrains));
>>>>>>> 4db81ddf
  /* preservedInPlaceCount is updated on fix */
  trace->preservedInPlaceSize += AMSGrainsSize(ams, amsseg->oldGrains);

  /* Ensure consistency of segment even if are just about to free it */
  amsseg->colourTablesInUse = FALSE;
  SegSetWhite(seg, TraceSetDel(SegWhite(seg), trace));

  if (amsseg->freeGrains == grains && SegBuffer(seg) == NULL) {
    /* No survivors */
<<<<<<< HEAD
    PoolGenFree(ams->pgen, seg,
=======
    AVER(amsseg->bufferedGrains == 0);
    PoolGenFree(&ams->pgen, seg,
>>>>>>> 4db81ddf
                AMSGrainsSize(ams, amsseg->freeGrains),
                AMSGrainsSize(ams, amsseg->oldGrains),
                AMSGrainsSize(ams, amsseg->newGrains),
                FALSE);
  }
}


/* AMSFreeWalk -- free block walking method of the pool class */

static void AMSFreeWalk(Pool pool, FreeBlockVisitor f, void *p)
{
  AMS ams;
  Ring node, ring, nextNode;    /* for iterating over the segments */

  AVERT(Pool, pool);
  ams = PoolAMS(pool);
  AVERT(AMS, ams);

  ring = &ams->segRing;
  RING_FOR(node, ring, nextNode) {
    AMSSegFreeWalk(RING_ELT(AMSSeg, segRing, node), f, p);
  }
}


/* AMSTotalSize -- total memory allocated from the arena */

static Size AMSTotalSize(Pool pool)
{
  AMS ams;

  AVERT(Pool, pool);
  ams = PoolAMS(pool);
  AVERT(AMS, ams);

  return ams->pgen->totalSize;
}


/* AMSFreeSize -- free memory (unused by client program) */

static Size AMSFreeSize(Pool pool)
{
  AMS ams;

  AVERT(Pool, pool);
  ams = PoolAMS(pool);
  AVERT(AMS, ams);

  return ams->pgen->freeSize;
}


/* AMSDescribe -- the pool class description method
 *
 * Iterates over the segments, describing all of them.
 */
static Res AMSDescribe(Pool pool, mps_lib_FILE *stream, Count depth)
{
  AMS ams;
  Ring node, nextNode;
  Res res;

  if (!TESTT(Pool, pool))
    return ResFAIL;
  ams = PoolAMS(pool);
  if (!TESTT(AMS, ams))
    return ResFAIL;
  if (stream == NULL)
    return ResFAIL;

  res = WriteF(stream, depth,
               "AMS $P {\n", (WriteFP)ams,
               "  pool $P ($U)\n",
               (WriteFP)pool, (WriteFU)pool->serial,
               "  grain shift $U\n", (WriteFU)ams->grainShift,
               NULL);
  if (res != ResOK)
    return res;

  res = WriteF(stream, depth + 2,
               "segments: * black  + grey  - white  . alloc  ! bad\n"
               "buffers: [ base  < scan limit  | init  > alloc  ] limit\n",
               NULL);
  if (res != ResOK)
    return res;

  RING_FOR(node, &ams->segRing, nextNode) {
    AMSSeg amsseg = RING_ELT(AMSSeg, segRing, node);
    res = SegDescribe(AMSSeg2Seg(amsseg), stream, depth + 2);
    if (res != ResOK)
      return res;
  }

  res = WriteF(stream, depth, "} AMS $P\n",(WriteFP)ams, NULL);
  if (res != ResOK)
    return res;

  return ResOK;
}


/* AMSPoolClass -- the class definition */

/* <code/poolams.h> contains the type definition.  Hence the use */
/* of DEFINE_CLASS rather than DEFINE_POOL_CLASS */

DEFINE_CLASS(Pool, AMSPool, klass)
{
  INHERIT_CLASS(klass, AMSPool, AbstractCollectPool);
  PoolClassMixInFormat(klass);
  klass->size = sizeof(AMSStruct);
  klass->varargs = AMSVarargs;
  klass->init = AMSInit;
  klass->finish = AMSFinish;
  klass->bufferClass = RankBufClassGet;
  klass->bufferFill = AMSBufferFill;
  klass->bufferEmpty = AMSBufferEmpty;
  klass->whiten = AMSWhiten;
  klass->blacken = AMSBlacken;
  klass->scan = AMSScan;
  klass->fix = AMSFix;
  klass->fixEmergency = AMSFix;
  klass->reclaim = AMSReclaim;
  /* TODO: job003738. See also impl.c.pool.check.ams.walk. */
  klass->walk = PoolNoWalk;
  klass->freewalk = AMSFreeWalk;
  klass->totalSize = AMSTotalSize;
  klass->freeSize = AMSFreeSize;
  klass->describe = AMSDescribe;
  AVERT(PoolClass, klass);
}


/* AMSDebugMixin - find debug mixin in class AMSDebug */

static PoolDebugMixin AMSDebugMixin(Pool pool)
{
  AMS ams;

  AVERT(Pool, pool);
  ams = PoolAMS(pool);
  AVERT(AMS, ams);
  /* Can't check AMSDebug, because this is called during init */
  return &(AMS2AMSDebug(ams)->debug);
}


/* AMSDebugPoolClass -- the class definition for the debug version */

DEFINE_CLASS(Pool, AMSDebugPool, klass)
{
  INHERIT_CLASS(klass, AMSDebugPool, AMSPool);
  PoolClassMixInDebug(klass);
  klass->size = sizeof(AMSDebugStruct);
  klass->varargs = AMSDebugVarargs;
  klass->debugMixin = AMSDebugMixin;
}


/* mps_class_ams -- return the AMS pool class descriptor */

mps_pool_class_t mps_class_ams(void)
{
  return (mps_pool_class_t)CLASS(AMSPool);
}


/* mps_class_ams_debug -- return the AMS (debug) pool class descriptor */

mps_pool_class_t mps_class_ams_debug(void)
{
  return (mps_pool_class_t)CLASS(AMSDebugPool);
}


/* AMSCheck -- the check method for an AMS */

Bool AMSCheck(AMS ams)
{
  CHECKS(AMS, ams);
  CHECKC(AMSPool, ams);
  CHECKD(Pool, AMSPool(ams));
  CHECKL(IsA(AMSPool, ams));
  CHECKL(PoolAlignment(AMSPool(ams)) == AMSGrainsSize(ams, (Size)1));
  CHECKL(PoolAlignment(AMSPool(ams)) == AMSPool(ams)->format->alignment);
  if (ams->pgen != NULL) {
    CHECKL(ams->pgen == &ams->pgenStruct);
    CHECKD(PoolGen, ams->pgen);
  }
  CHECKL(FUNCHECK(ams->segSize));
  CHECKD_NOSIG(Ring, &ams->segRing);
  CHECKL(FUNCHECK(ams->allocRing));
  CHECKL(FUNCHECK(ams->segsDestroy));
  CHECKL(FUNCHECK(ams->segClass));

  return TRUE;
}


/* C. COPYRIGHT AND LICENSE
 *
 * Copyright (C) 2001-2016 Ravenbrook Limited <http://www.ravenbrook.com/>.
 * All rights reserved.  This is an open source license.  Contact
 * Ravenbrook for commercial licensing options.
 *
 * Redistribution and use in source and binary forms, with or without
 * modification, are permitted provided that the following conditions are
 * met:
 *
 * 1. Redistributions of source code must retain the above copyright
 * notice, this list of conditions and the following disclaimer.
 *
 * 2. Redistributions in binary form must reproduce the above copyright
 * notice, this list of conditions and the following disclaimer in the
 * documentation and/or other materials provided with the distribution.
 *
 * 3. Redistributions in any form must be accompanied by information on how
 * to obtain complete source code for this software and any accompanying
 * software that uses this software.  The source code must either be
 * included in the distribution or be available for no more than the cost
 * of distribution plus a nominal fee, and must be freely redistributable
 * under reasonable conditions.  For an executable file, complete source
 * code means the source code for all modules it contains. It does not
 * include source code for modules or files that typically accompany the
 * major components of the operating system on which the executable file
 * runs.
 *
 * THIS SOFTWARE IS PROVIDED BY THE COPYRIGHT HOLDERS AND CONTRIBUTORS "AS
 * IS" AND ANY EXPRESS OR IMPLIED WARRANTIES, INCLUDING, BUT NOT LIMITED
 * TO, THE IMPLIED WARRANTIES OF MERCHANTABILITY, FITNESS FOR A PARTICULAR
 * PURPOSE, OR NON-INFRINGEMENT, ARE DISCLAIMED. IN NO EVENT SHALL THE
 * COPYRIGHT HOLDERS AND CONTRIBUTORS BE LIABLE FOR ANY DIRECT, INDIRECT,
 * INCIDENTAL, SPECIAL, EXEMPLARY, OR CONSEQUENTIAL DAMAGES (INCLUDING, BUT
 * NOT LIMITED TO, PROCUREMENT OF SUBSTITUTE GOODS OR SERVICES; LOSS OF
 * USE, DATA, OR PROFITS; OR BUSINESS INTERRUPTION) HOWEVER CAUSED AND ON
 * ANY THEORY OF LIABILITY, WHETHER IN CONTRACT, STRICT LIABILITY, OR TORT
 * (INCLUDING NEGLIGENCE OR OTHERWISE) ARISING IN ANY WAY OUT OF THE USE OF
 * THIS SOFTWARE, EVEN IF ADVISED OF THE POSSIBILITY OF SUCH DAMAGE.
 */<|MERGE_RESOLUTION|>--- conflicted
+++ resolved
@@ -1012,11 +1012,8 @@
   DebugPoolFreeCheck(pool, baseAddr, limitAddr);
   allocatedSize = AddrOffset(baseAddr, limitAddr);
 
-<<<<<<< HEAD
-  PoolGenAccountForFill(ams->pgen, allocatedSize, FALSE);
-=======
-  PoolGenAccountForFill(&ams->pgen, allocatedSize);
->>>>>>> 4db81ddf
+  PoolGenAccountForFill(ams->pgen, allocatedSize);
+
   *baseReturn = baseAddr;
   *limitReturn = limitAddr;
   return ResOK;
@@ -1093,23 +1090,14 @@
       AMS_RANGE_WHITEN(seg, initIndex, limitIndex);
   }
 
-<<<<<<< HEAD
-  amsseg->freeGrains += limitIndex - initIndex;
-  /* Unused portion of the buffer must be new, since it's not condemned. */
-  AVER(amsseg->newGrains >= limitIndex - initIndex);
-  amsseg->newGrains -= limitIndex - initIndex;
-  size = AddrOffset(init, limit);
-  PoolGenAccountForEmpty(ams->pgen, size, FALSE);
-=======
   unusedGrains = limitIndex - initIndex;
   AVER(amsseg->bufferedGrains >= unusedGrains);
   usedGrains = amsseg->bufferedGrains - unusedGrains;
   amsseg->freeGrains += unusedGrains;
   amsseg->bufferedGrains = 0;
   amsseg->newGrains += usedGrains;
-  PoolGenAccountForEmpty(&ams->pgen, AMSGrainsSize(ams, usedGrains),
+  PoolGenAccountForEmpty(ams->pgen, AMSGrainsSize(ams, usedGrains),
                          AMSGrainsSize(ams, unusedGrains), FALSE);
->>>>>>> 4db81ddf
 }
 
 
@@ -1192,21 +1180,14 @@
     uncondemnedGrains = (Count)0;
   }
 
-<<<<<<< HEAD
-  /* The unused part of the buffer remains new: the rest becomes old. */
-  PoolGenAccountForAge(ams->pgen, AMSGrainsSize(ams, amsseg->newGrains - uncondemned), FALSE);
-  amsseg->oldGrains += amsseg->newGrains - uncondemned;
-  amsseg->newGrains = uncondemned;
-=======
   /* The unused part of the buffer remains buffered: the rest becomes old. */
   AVER(amsseg->bufferedGrains >= uncondemnedGrains);
   agedGrains = amsseg->bufferedGrains - uncondemnedGrains;
-  PoolGenAccountForAge(&ams->pgen, AMSGrainsSize(ams, agedGrains),
+  PoolGenAccountForAge(ams->pgen, AMSGrainsSize(ams, agedGrains),
                        AMSGrainsSize(ams, amsseg->newGrains), FALSE);
   amsseg->oldGrains += agedGrains + amsseg->newGrains;
   amsseg->bufferedGrains = uncondemnedGrains;
   amsseg->newGrains = 0;
->>>>>>> 4db81ddf
   amsseg->marksChanged = FALSE; /* <design/poolams/#marked.condemn> */
   amsseg->ambiguousFixes = FALSE;
 
@@ -1667,13 +1648,8 @@
   AVER(amsseg->oldGrains >= reclaimedGrains);
   amsseg->oldGrains -= reclaimedGrains;
   amsseg->freeGrains += reclaimedGrains;
-<<<<<<< HEAD
   PoolGenAccountForReclaim(ams->pgen, AMSGrainsSize(ams, reclaimedGrains), FALSE);
-  trace->reclaimSize += AMSGrainsSize(ams, reclaimedGrains);
-=======
-  PoolGenAccountForReclaim(&ams->pgen, AMSGrainsSize(ams, reclaimedGrains), FALSE);
   STATISTIC(trace->reclaimSize += AMSGrainsSize(ams, reclaimedGrains));
->>>>>>> 4db81ddf
   /* preservedInPlaceCount is updated on fix */
   trace->preservedInPlaceSize += AMSGrainsSize(ams, amsseg->oldGrains);
 
@@ -1683,12 +1659,8 @@
 
   if (amsseg->freeGrains == grains && SegBuffer(seg) == NULL) {
     /* No survivors */
-<<<<<<< HEAD
+    AVER(amsseg->bufferedGrains == 0);
     PoolGenFree(ams->pgen, seg,
-=======
-    AVER(amsseg->bufferedGrains == 0);
-    PoolGenFree(&ams->pgen, seg,
->>>>>>> 4db81ddf
                 AMSGrainsSize(ams, amsseg->freeGrains),
                 AMSGrainsSize(ams, amsseg->oldGrains),
                 AMSGrainsSize(ams, amsseg->newGrains),
