/* poolams.c: AUTOMATIC MARK & SWEEP POOL CLASS
 *
 * $Id$
 * Copyright (c) 2001-2014 Ravenbrook Limited.  See end of file for license.
 * Portions copyright (c) 2002 Global Graphics Software.
 *
 *
 * .design: See <design/poolams/>.
 *
 *
 * TRANSGRESSSIONS
 *
 * .no-check.local: We have decided to omit checks in local functions of
 * structure arguments that are simply passed down through the caller
 * (as opposed to being constructed by the caller).
 */

#include "poolams.h"
#include "dbgpool.h"
#include "mpm.h"
#include <stdarg.h>

SRCID(poolams, "$Id$");


#define AMSSig          ((Sig)0x519A3599) /* SIGnature AMS */
#define AMSSegSig       ((Sig)0x519A3559) /* SIGnature AMS SeG */


/* AMSDebugStruct -- structure for a debug subclass */

typedef struct AMSDebugStruct {
  AMSStruct amsStruct;         /* AMS structure */
  PoolDebugMixinStruct debug;  /* debug mixin */
} AMSDebugStruct;

typedef struct AMSDebugStruct *AMSDebug;


#define AMS2AMSDebug(ams)  PARENT(AMSDebugStruct, amsStruct, ams)
#define AMSDebug2AMS(amsd) (&((amsd)->amsStruct))



/* AMSSegCheck -- check an AMS segment */

Bool AMSSegCheck(AMSSeg amsseg)
{
  Seg seg = AMSSeg2Seg(amsseg);
  CHECKS(AMSSeg, amsseg);
  CHECKD(GCSeg, &amsseg->gcSegStruct);
  CHECKU(AMS, amsseg->ams);
  CHECKL(AMS2Pool(amsseg->ams) == SegPool(seg));
  CHECKD_NOSIG(Ring, &amsseg->segRing);

  CHECKL(amsseg->grains == AMSGrains(amsseg->ams, SegSize(seg)));
  CHECKL(amsseg->grains > 0);
  CHECKL(amsseg->grains == amsseg->freeGrains + amsseg->oldGrains + amsseg->newGrains);

  CHECKL(BoolCheck(amsseg->allocTableInUse));
  if (!amsseg->allocTableInUse)
    CHECKL(amsseg->firstFree <= amsseg->grains);
  CHECKD_NOSIG(BT, amsseg->allocTable);

  if (SegWhite(seg) != TraceSetEMPTY) {
    /* <design/poolams/#colour.single> */
    CHECKL(TraceSetIsSingle(SegWhite(seg)));
    CHECKL(amsseg->colourTablesInUse);
  }

  CHECKL(BoolCheck(amsseg->marksChanged));
  CHECKL(BoolCheck(amsseg->ambiguousFixes));
  CHECKL(BoolCheck(amsseg->colourTablesInUse));
  CHECKD_NOSIG(BT, amsseg->nongreyTable);
  CHECKD_NOSIG(BT, amsseg->nonwhiteTable);

  /* If tables are shared, they mustn't both be in use. */
  CHECKL(!(amsseg->ams->shareAllocTable
           && amsseg->allocTableInUse
           && amsseg->colourTablesInUse));

  return TRUE;
}


/* AMSSegFreeWalk -- walk the free space in a segment */

void AMSSegFreeWalk(AMSSeg amsseg, FreeBlockStepMethod f, void *p)
{
  Pool pool;
  Seg seg;

  AVERT(AMSSeg, amsseg);
  pool = SegPool(AMSSeg2Seg(amsseg));
  seg = AMSSeg2Seg(amsseg);

  if (amsseg->freeGrains == 0)
    return;
  if (amsseg->allocTableInUse) {
    Index base, limit, next;

    next = 0;
    while (next < amsseg->grains) {
      Bool found = BTFindLongResRange(&base, &limit, amsseg->allocTable,
                                      next, amsseg->grains, 1);
      if (!found) break;
      (*f)(AMS_INDEX_ADDR(seg, base), AMS_INDEX_ADDR(seg, limit), pool, p);
      next = limit + 1;
    }
  } else if (amsseg->firstFree < amsseg->grains)
    (*f)(AMS_INDEX_ADDR(seg, amsseg->firstFree), SegLimit(seg), pool, p);
}


/* AMSSegFreeCheck -- check the free space in a segment */

static void amsFreeBlockCheckStep(Addr base, Addr limit, Pool pool, void *p)
{
  UNUSED(p);
  DebugPoolFreeCheck(pool, base, limit);
}

void AMSSegFreeCheck(AMSSeg amsseg)
{
  Pool pool;
  PoolDebugMixin debug;

  AVERT(AMSSeg, amsseg);

  if (amsseg->freeGrains == 0)
    return;

  /* If it's not a debug class, don't bother walking. */
  pool = SegPool(AMSSeg2Seg(amsseg));
  AVERT(Pool, pool);
  debug = ((pool)->class->debugMixin)(pool);
  if (debug == NULL)
    return;

  AMSSegFreeWalk(amsseg, amsFreeBlockCheckStep, NULL);
}


/* amsCreateTables -- create the tables for an AMS seg */

static Res amsCreateTables(AMS ams, BT *allocReturn,
                           BT *nongreyReturn, BT *nonwhiteReturn,
                           Arena arena, Count length)
{
  Res res;
  BT allocTable, nongreyTable, nonwhiteTable;

  AVER(allocReturn != NULL);
  AVER(nongreyReturn != NULL);
  AVER(nonwhiteReturn != NULL);
  AVERT(Arena, arena);
  AVER(length > 0);

  res = BTCreate(&allocTable, arena, length);
  if (res != ResOK)
    goto failAlloc;
  res = BTCreate(&nongreyTable, arena, length);
  if (res != ResOK)
    goto failGrey;
  if (ams->shareAllocTable)
    nonwhiteTable = allocTable;
  else {
    res = BTCreate(&nonwhiteTable, arena, length);
    if (res != ResOK)
      goto failWhite;
  }

#if defined(AVER_AND_CHECK_ALL)
  /* Invalidate the colour tables in checking varieties. The algorithm
   * is designed not to depend on the initial values of these tables,
   * so by invalidating them we get some checking of this.
   */
  BTResRange(nongreyTable, 0, length);
  BTSetRange(nonwhiteTable, 0, length);
#endif

  *allocReturn = allocTable;
  *nongreyReturn = nongreyTable;
  *nonwhiteReturn = nonwhiteTable;
  return ResOK;

failWhite:
  BTDestroy(nongreyTable, arena, length);
failGrey:
  BTDestroy(allocTable, arena, length);
failAlloc:
  return res;
}


/* amsDestroyTables -- destroy the tables for an AMS seg */

static void amsDestroyTables(AMS ams, BT allocTable,
                             BT nongreyTable, BT nonwhiteTable,
                             Arena arena, Count length)
{
  AVER(allocTable != NULL);
  AVER(nongreyTable != NULL);
  AVER(nonwhiteTable != NULL);
  AVERT(Arena, arena);
  AVER(length > 0);

  if (!ams->shareAllocTable)
    BTDestroy(nonwhiteTable, arena, length);
  BTDestroy(nongreyTable, arena, length);
  BTDestroy(allocTable, arena, length);
}


/* AMSSegInit -- Init method for AMS segments */

static Res AMSSegInit(Seg seg, Pool pool, Addr base, Size size,
                      Bool reservoirPermit, ArgList args)
{
  SegClass super;
  AMSSeg amsseg;
  Res res;
  Arena arena;
  AMS ams;

  AVERT(Seg, seg);
  amsseg = Seg2AMSSeg(seg);
  AVERT(Pool, pool);
  ams = Pool2AMS(pool);
  AVERT(AMS, ams);
  arena = PoolArena(pool);
  /* no useful checks for base and size */
  AVERT(Bool, reservoirPermit);

  /* Initialize the superclass fields first via next-method call */
  super = SEG_SUPERCLASS(AMSSegClass);
  res = super->init(seg, pool, base, size, reservoirPermit, args);
  if (res != ResOK)
    goto failNextMethod;

  amsseg->grains = size >> ams->grainShift;
  amsseg->freeGrains = amsseg->grains;
  amsseg->oldGrains = (Count)0;
  amsseg->newGrains = (Count)0;
  amsseg->marksChanged = FALSE; /* <design/poolams/#marked.unused> */
  amsseg->ambiguousFixes = FALSE;

  res = amsCreateTables(ams, &amsseg->allocTable,
                        &amsseg->nongreyTable, &amsseg->nonwhiteTable,
                        arena, amsseg->grains);
  if (res != ResOK)
    goto failCreateTables;

  /* start off using firstFree, see <design/poolams/#no-bit> */
  amsseg->allocTableInUse = FALSE;
  amsseg->firstFree = 0;
  amsseg->colourTablesInUse = FALSE;

  amsseg->ams = ams;
  RingInit(&amsseg->segRing);
  RingAppend((ams->allocRing)(ams, SegRankSet(seg), size),
             &amsseg->segRing);

  amsseg->sig = AMSSegSig;
  AVERT(AMSSeg, amsseg);

  return ResOK;

failCreateTables:
  super->finish(seg);
failNextMethod:
  return res;
}


/* AMSSegFinish -- Finish method for AMS segments */

static void AMSSegFinish(Seg seg)
{
  SegClass super;
  AMSSeg amsseg;
  AMS ams;
  Arena arena;

  AVERT(Seg, seg);
  amsseg = Seg2AMSSeg(seg);
  AVERT(AMSSeg, amsseg);
  ams = amsseg->ams;
  AVERT(AMS, ams);
  arena = PoolArena(AMS2Pool(ams));
  AVER(SegBuffer(seg) == NULL);

  /* keep the destructions in step with AMSSegInit failure cases */
  amsDestroyTables(ams, amsseg->allocTable, amsseg->nongreyTable,
                   amsseg->nonwhiteTable, arena, amsseg->grains);

  RingRemove(&amsseg->segRing);
  RingFinish(&amsseg->segRing);

  amsseg->sig = SigInvalid;

  /* finish the superclass fields last */
  super = SEG_SUPERCLASS(AMSSegClass);
  super->finish(seg);
}


/* AMSSegMerge & AMSSegSplit -- AMSSeg split & merge methods
 *
 * .empty: segment merging and splitting is limited to simple cases
 * where the high segment is empty.
 * See <design/poolams/#split-merge.constrain>.
 *
 * .grain-align: segment merging and splitting is limited to cases
 * where the join is aligned with the grain alignment
 * See <design/poolams/#split-merge.constrain>.
 *
 * .alloc-early: Allocations are performed before calling the
 * next method to simplify the fail cases. See
 * <design/seg/#split-merge.fail>
 *
 * .table-names: The names of local variables holding the new
 * allocation and colour tables are chosen to have names which
 * are derivable from the field names for tables in AMSSegStruct.
 * (I.e. allocTable, nongreyTable, nonwhiteTable). This simplifies
 * processing of all such tables by a macro.
 */

static Res AMSSegMerge(Seg seg, Seg segHi,
                       Addr base, Addr mid, Addr limit,
                       Bool withReservoirPermit)
{
  SegClass super;
  Count loGrains, hiGrains, allGrains;
  AMSSeg amsseg, amssegHi;
  Arena arena;
  AMS ams;
  BT allocTable, nongreyTable, nonwhiteTable;   /* .table-names */
  Res res;

  AVERT(Seg, seg);
  AVERT(Seg, segHi);
  amsseg = Seg2AMSSeg(seg);
  amssegHi = Seg2AMSSeg(segHi);
  AVERT(AMSSeg, amsseg);
  AVERT(AMSSeg, amssegHi);
  /* other parameters are checked by next-method */
  arena = PoolArena(SegPool(seg));
  ams = Pool2AMS(SegPool(seg));

  loGrains = amsseg->grains;
  hiGrains = amssegHi->grains;
  allGrains = loGrains + hiGrains;

  /* checks for .grain-align */
  AVER(allGrains == AddrOffset(base, limit) >> ams->grainShift);
  /* checks for .empty */
  AVER(amssegHi->freeGrains == hiGrains);
  AVER(!amssegHi->marksChanged);

  /* .alloc-early  */
  res = amsCreateTables(ams, &allocTable, &nongreyTable, &nonwhiteTable,
                        arena, allGrains);
  if (res != ResOK)
    goto failCreateTables;

  /* Merge the superclass fields via next-method call */
  super = SEG_SUPERCLASS(AMSSegClass);
  res = super->merge(seg, segHi, base, mid, limit,
                     withReservoirPermit);
  if (res != ResOK)
    goto failSuper;

  /* Update fields of seg. Finish segHi. */

#define MERGE_TABLES(table, setHighRangeFn) \
  /* Implementation depends on .table-names */ \
  BEGIN \
    BTCopyRange(amsseg->table, (table), 0, loGrains); \
    setHighRangeFn((table), loGrains, allGrains); \
    BTDestroy(amsseg->table, arena, loGrains); \
    BTDestroy(amssegHi->table, arena, hiGrains); \
    amsseg->table = (table); \
  END

  MERGE_TABLES(allocTable, BTResRange);
  MERGE_TABLES(nongreyTable, BTSetRange);
  if (!ams->shareAllocTable)
    MERGE_TABLES(nonwhiteTable, BTSetRange);

  amsseg->grains = allGrains;
  amsseg->freeGrains = amsseg->freeGrains + amssegHi->freeGrains;
  amsseg->oldGrains = amsseg->oldGrains + amssegHi->oldGrains;
  amsseg->newGrains = amsseg->newGrains + amssegHi->newGrains;
  /* other fields in amsseg are unaffected */

  RingRemove(&amssegHi->segRing);
  RingFinish(&amssegHi->segRing);
  amssegHi->sig = SigInvalid;

  AVERT(AMSSeg, amsseg);
  PoolGenAccountForSegMerge(&ams->pgen);
  return ResOK;

failSuper:
  amsDestroyTables(ams, allocTable, nongreyTable, nonwhiteTable,
                   arena, allGrains);
failCreateTables:
  AVERT(AMSSeg, amsseg);
  AVERT(AMSSeg, amssegHi);
  return res;
}


static Res AMSSegSplit(Seg seg, Seg segHi,
                       Addr base, Addr mid, Addr limit,
                       Bool withReservoirPermit)
{
  SegClass super;
  Count loGrains, hiGrains, allGrains;
  AMSSeg amsseg, amssegHi;
  Arena arena;
  AMS ams;
  BT allocTableLo, nongreyTableLo, nonwhiteTableLo; /* .table-names */
  BT allocTableHi, nongreyTableHi, nonwhiteTableHi; /* .table-names */
  Res res;

  AVERT(Seg, seg);
  AVER(segHi != NULL);  /* can't check fully, it's not initialized */
  amsseg = Seg2AMSSeg(seg);
  amssegHi = Seg2AMSSeg(segHi);
  AVERT(AMSSeg, amsseg);
  /* other parameters are checked by next-method */
  arena = PoolArena(SegPool(seg));
  ams = Pool2AMS(SegPool(seg));

  loGrains = AMSGrains(ams, AddrOffset(base, mid));
  hiGrains = AMSGrains(ams, AddrOffset(mid, limit));
  allGrains = loGrains + hiGrains;

  /* checks for .grain-align */
  AVER(allGrains == amsseg->grains);
  /* checks for .empty */
  AVER(amsseg->freeGrains >= hiGrains);
  if (amsseg->allocTableInUse) {
    AVER(BTIsResRange(amsseg->allocTable, loGrains, allGrains));
  } else {
    AVER(amsseg->firstFree <= loGrains);
  }

  /* .alloc-early */
  res = amsCreateTables(ams, &allocTableLo, &nongreyTableLo, &nonwhiteTableLo,
                        arena, loGrains);
  if (res != ResOK)
    goto failCreateTablesLo;
  res = amsCreateTables(ams, &allocTableHi, &nongreyTableHi, &nonwhiteTableHi,
                        arena, hiGrains);
  if (res != ResOK)
    goto failCreateTablesHi;


  /* Split the superclass fields via next-method call */
  super = SEG_SUPERCLASS(AMSSegClass);
  res = super->split(seg, segHi, base, mid, limit, withReservoirPermit);
  if (res != ResOK)
    goto failSuper;

  /* Update seg. Full initialization for segHi. */

#define SPLIT_TABLES(table, setHighRangeFn) \
  /* Implementation depends on .table-names */ \
  BEGIN \
    BTCopyRange(amsseg->table, table ## Lo, 0, loGrains); \
    setHighRangeFn(table ## Hi, 0, hiGrains); \
    BTDestroy(amsseg->table, arena, allGrains); \
    amsseg->table = table ## Lo; \
    amssegHi->table = table ## Hi; \
  END

  SPLIT_TABLES(nonwhiteTable, BTSetRange);
  SPLIT_TABLES(nongreyTable, BTSetRange);
  SPLIT_TABLES(allocTable, BTResRange);

  amsseg->grains = loGrains;
  amssegHi->grains = hiGrains;
  AVER(amsseg->freeGrains >= hiGrains);
  amsseg->freeGrains -= hiGrains;
  amssegHi->freeGrains = hiGrains;
  amssegHi->oldGrains = (Count)0;
  amssegHi->newGrains = (Count)0;
  amssegHi->marksChanged = FALSE; /* <design/poolams/#marked.unused> */
  amssegHi->ambiguousFixes = FALSE;

  /* start off using firstFree, see <design/poolams/#no-bit> */
  amssegHi->allocTableInUse = FALSE;
  amssegHi->firstFree = 0;
  /* use colour tables if the segment is white */
  amssegHi->colourTablesInUse = (SegWhite(segHi) != TraceSetEMPTY);

  amssegHi->ams = ams;
  RingInit(&amssegHi->segRing);
  RingAppend((ams->allocRing)(ams, SegRankSet(segHi), SegSize(segHi)),
             &amssegHi->segRing);

  amssegHi->sig = AMSSegSig;
  AVERT(AMSSeg, amsseg);
  AVERT(AMSSeg, amssegHi);
  PoolGenAccountForSegSplit(&ams->pgen);
  return ResOK;

failSuper:
  amsDestroyTables(ams, allocTableHi, nongreyTableHi, nonwhiteTableHi,
                   arena, hiGrains);
failCreateTablesHi:
  amsDestroyTables(ams, allocTableLo, nongreyTableLo, nonwhiteTableLo,
                   arena, loGrains);
failCreateTablesLo:
  AVERT(AMSSeg, amsseg);
  return res;
}


/* AMSSegDescribe -- describe an AMS segment */

#define WRITE_BUFFER_LIMIT(stream, seg, i, buffer, accessor, char) \
  BEGIN \
    if ((buffer) != NULL \
       && (i) == AMS_ADDR_INDEX(seg, accessor(buffer))) { \
      Res _res = WriteF(stream, 0, char, NULL); \
      if (_res != ResOK) return _res; \
    } \
  END

static Res AMSSegDescribe(Seg seg, mps_lib_FILE *stream, Count depth)
{
  Res res;
  AMSSeg amsseg;
  SegClass super;
  Buffer buffer;               /* the segment's buffer, if it has one */
  Index i;

  if (!TESTT(Seg, seg)) return ResFAIL;
  if (stream == NULL) return ResFAIL;
  amsseg = Seg2AMSSeg(seg);
  if (!TESTT(AMSSeg, amsseg)) return ResFAIL;

  /* Describe the superclass fields first via next-method call */
  super = SEG_SUPERCLASS(AMSSegClass);
  res = super->describe(seg, stream, depth);
  if (res != ResOK) return res;

  buffer = SegBuffer(seg);

<<<<<<< HEAD
  res = WriteF(stream, depth,
               "AMS $P\n", (WriteFP)amsseg->ams,
               "grains $W\n", (WriteFW)amsseg->grains,
=======
  res = WriteF(stream,
               "  AMS $P\n", (WriteFP)amsseg->ams,
               "  grains $W\n", (WriteFW)amsseg->grains,
               "  freeGrains  $W\n", (WriteFW)amsseg->freeGrains,
               "  oldGrains   $W\n", (WriteFW)amsseg->oldGrains,
               "  newGrains   $W\n", (WriteFW)amsseg->newGrains,
>>>>>>> 6e72fe4d
               NULL);
  if (res != ResOK) return res;
  if (amsseg->allocTableInUse)
    res = WriteF(stream, depth,
                 "alloctable $P\n", (WriteFP)amsseg->allocTable,
                 NULL);
  else
    res = WriteF(stream, depth,
                 "firstFree $W\n", (WriteFW)amsseg->firstFree,
                 NULL);
  if (res != ResOK) return res;
  res = WriteF(stream, depth,
               "tables: nongrey $P, nonwhite $P\n",
               (WriteFP)amsseg->nongreyTable,
               (WriteFP)amsseg->nonwhiteTable,
               "map:",
               NULL);
  if (res != ResOK) return res;

  for (i=0; i < amsseg->grains; ++i) {
    char c = 0;

    if (i % 64 == 0) {
      res = WriteF(stream, 0, "\n", NULL);
      if (res != ResOK) return res;
      res = WriteF(stream, depth, "  ", NULL);
      if (res != ResOK) return res;
    }

    WRITE_BUFFER_LIMIT(stream, seg, i, buffer, BufferBase, "[");
    WRITE_BUFFER_LIMIT(stream, seg, i, buffer, BufferGetInit, "|");
    WRITE_BUFFER_LIMIT(stream, seg, i, buffer, BufferAlloc, ">");

    if (AMS_ALLOCED(seg, i)) {
      if (amsseg->colourTablesInUse) {
        if (AMS_IS_INVALID_COLOUR(seg, i))
          c = '!';
        else if (AMS_IS_WHITE(seg, i))
          c = '-';
        else if (AMS_IS_GREY(seg, i))
          c = '+';
        else /* must be black */
          c = '*';
      } else
        c = '.';
    } else
      c = ' ';
    res = WriteF(stream, 0, "$C", c, NULL);
    if (res != ResOK)
      return res;

    WRITE_BUFFER_LIMIT(stream, seg, i+1, buffer, BufferScanLimit, "<");
    WRITE_BUFFER_LIMIT(stream, seg, i+1, buffer, BufferLimit, "]");
  }

  return ResOK;
}


/* AMSSegClass -- Class definition for AMS segments */

DEFINE_CLASS(AMSSegClass, class)
{
  INHERIT_CLASS(class, GCSegClass);
  class->name = "AMSSEG";
  class->size = sizeof(AMSSegStruct);
  class->init = AMSSegInit;
  class->finish = AMSSegFinish;
  class->merge = AMSSegMerge;
  class->split = AMSSegSplit;
  class->describe = AMSSegDescribe;
  AVERT(SegClass, class);
}


/* AMSPoolRing -- the ring of segments in the pool */

static Ring AMSPoolRing(AMS ams, RankSet rankSet, Size size)
{
  /* arguments checked in the caller */
  UNUSED(rankSet); UNUSED(size);
  return &ams->segRing;
}


/* AMSSegSizePolicy
 *
 * Picks a segment size.  This policy simply rounds the size
 * up to the arena alignment.
 */
static Res AMSSegSizePolicy(Size *sizeReturn,
                            Pool pool, Size size, RankSet rankSet)
{
  Arena arena;

  AVER(sizeReturn != NULL);
  AVERT(Pool, pool);
  AVER(size > 0);
  AVERT(RankSet, rankSet);

  arena = PoolArena(pool);

  size = SizeAlignUp(size, ArenaAlign(arena));
  if (size == 0) {
    /* overflow */
    return ResMEMORY;
  }
  *sizeReturn = size;
  return ResOK;
}


/* AMSSegCreate -- create a single AMSSeg */

static Res AMSSegCreate(Seg *segReturn, Pool pool, Size size,
                        RankSet rankSet, Bool withReservoirPermit)
{
  Seg seg;
  AMS ams;
  Res res;
  Arena arena;
  Size prefSize;

  AVER(segReturn != NULL);
  AVERT(Pool, pool);
  AVER(size > 0);
  AVERT(RankSet, rankSet);
  AVERT(Bool, withReservoirPermit);

  ams = Pool2AMS(pool);
  AVERT(AMS,ams);
  arena = PoolArena(pool);

  res = ams->segSize(&prefSize, pool, size, rankSet);
  if (res != ResOK)
    goto failSize;

  res = PoolGenAlloc(&seg, &ams->pgen, (*ams->segClass)(), prefSize,
                     withReservoirPermit, argsNone);
  if (res != ResOK) { /* try to allocate one that's just large enough */
    Size minSize = SizeAlignUp(size, ArenaAlign(arena));
    if (minSize == prefSize)
      goto failSeg;
    res = PoolGenAlloc(&seg, &ams->pgen, (*ams->segClass)(), prefSize,
                       withReservoirPermit, argsNone);
    if (res != ResOK)
      goto failSeg;
  }

  /* see <design/seg/#field.rankset> */
  if (rankSet != RankSetEMPTY) {
    SegSetRankAndSummary(seg, rankSet, RefSetUNIV);
  } else {
    SegSetRankAndSummary(seg, rankSet, RefSetEMPTY);
  }
  DebugPoolFreeSplat(pool, SegBase(seg), SegLimit(seg));

  AVERT(AMSSeg, Seg2AMSSeg(seg));

  *segReturn = seg;
  return ResOK;

failSeg:
failSize:
  return res;
}


/* AMSSegsDestroy -- destroy all the segments */

static void AMSSegsDestroy(AMS ams)
{
  Ring ring, node, next;     /* for iterating over the segments */

  ring = PoolSegRing(AMS2Pool(ams));
  RING_FOR(node, ring, next) {
    Seg seg = SegOfPoolRing(node);
    AMSSeg amsseg = Seg2AMSSeg(seg);
    AVERT(AMSSeg, amsseg);
    AVER(amsseg->ams == ams);
    AMSSegFreeCheck(amsseg);
    PoolGenFree(&ams->pgen, seg,
                AMSGrainsSize(ams, amsseg->freeGrains),
                AMSGrainsSize(ams, amsseg->oldGrains),
                AMSGrainsSize(ams, amsseg->newGrains),
                FALSE);
  }
}


/* AMSVarargs -- decode obsolete varargs */

static void AMSVarargs(ArgStruct args[MPS_ARGS_MAX], va_list varargs)
{
  args[0].key = MPS_KEY_FORMAT;
  args[0].val.format = va_arg(varargs, Format);
  args[1].key = MPS_KEY_CHAIN;
  args[1].val.chain = va_arg(varargs, Chain);
  args[2].key = MPS_KEY_AMS_SUPPORT_AMBIGUOUS;
  args[2].val.b = va_arg(varargs, Bool);
  args[3].key = MPS_KEY_ARGS_END;
  AVERT(ArgList, args);
}

static void AMSDebugVarargs(ArgStruct args[MPS_ARGS_MAX], va_list varargs)
{
  args[0].key = MPS_KEY_POOL_DEBUG_OPTIONS;
  args[0].val.pool_debug_options = va_arg(varargs, mps_pool_debug_option_s *);
  AMSVarargs(args + 1, varargs);
}


/* AMSInit -- the pool class initialization method
 *
 *  Takes one additional argument: the format of the objects
 *  allocated in the pool.  See <design/poolams/#init>.
 */

ARG_DEFINE_KEY(ams_support_ambiguous, Bool);

static Res AMSInit(Pool pool, ArgList args)
{
  Res res;
  Format format;
  Chain chain;
  Bool supportAmbiguous = AMS_SUPPORT_AMBIGUOUS_DEFAULT;
  unsigned gen = AMS_GEN_DEFAULT;
  ArgStruct arg;

  AVERT(Pool, pool);
  AVERT(ArgList, args);

  if (ArgPick(&arg, args, MPS_KEY_CHAIN))
    chain = arg.val.chain;
  else {
    chain = ArenaGlobals(PoolArena(pool))->defaultChain;
    gen = 1; /* avoid the nursery of the default chain by default */
  }
  if (ArgPick(&arg, args, MPS_KEY_GEN))
    gen = arg.val.u;
  ArgRequire(&arg, args, MPS_KEY_FORMAT);
  format = arg.val.format;
  if (ArgPick(&arg, args, MPS_KEY_AMS_SUPPORT_AMBIGUOUS))
    supportAmbiguous = arg.val.b;

  /* .ambiguous.noshare: If the pool is required to support ambiguous */
  /* references, the alloc and white tables cannot be shared. */
  res = AMSInitInternal(Pool2AMS(pool), format, chain, gen, !supportAmbiguous);
  if (res == ResOK) {
    EVENT3(PoolInitAMS, pool, PoolArena(pool), format);
  }
  return res;
}


/* AMSInitInternal -- initialize an AMS pool, given the format and the chain */

Res AMSInitInternal(AMS ams, Format format, Chain chain, unsigned gen,
                    Bool shareAllocTable)
{
  Pool pool;
  Res res;

  /* Can't check ams, it's not initialized. */
  AVERT(Format, format);
  AVERT(Chain, chain);
  AVER(gen <= ChainGens(chain));

  pool = AMS2Pool(ams);
  AVERT(Pool, pool);
  pool->format = format;
  pool->alignment = pool->format->alignment;
  ams->grainShift = SizeLog2(PoolAlignment(pool));

  res = PoolGenInit(&ams->pgen, ChainGen(chain, gen), pool);
  if (res != ResOK)
    return res;

  ams->shareAllocTable = shareAllocTable;

  RingInit(&ams->segRing);

  /* The next four might be overridden by a subclass. */
  ams->segSize = AMSSegSizePolicy;
  ams->allocRing = AMSPoolRing;
  ams->segsDestroy = AMSSegsDestroy;
  ams->segClass = AMSSegClassGet;

  ams->sig = AMSSig;
  AVERT(AMS, ams);
  return ResOK;
}


/* AMSFinish -- the pool class finishing method
 *
 * Destroys all the segs in the pool.  Can't invalidate the AMS until
 * we've destroyed all the segments, as it may be checked.
 */
void AMSFinish(Pool pool)
{
  AMS ams;

  AVERT(Pool, pool);
  ams = Pool2AMS(pool);
  AVERT(AMS, ams);

  (ams->segsDestroy)(ams);
  /* can't invalidate the AMS until we've destroyed all the segs */
  ams->sig = SigInvalid;
  RingFinish(&ams->segRing);
  PoolGenFinish(&ams->pgen);
}


/* amsSegAlloc -- try to allocate an area in the given segment
 *
 * Tries to find an area of at least the given size.  If successful,
 * returns its base and limit grain indices.
 */
static Bool amsSegAlloc(Index *baseReturn, Index *limitReturn,
                        Seg seg, Size size)
{
  AMS ams;
  AMSSeg amsseg;
  Size grains;
  Bool canAlloc;      /* can we allocate in this segment? */
  Index base, limit;

  AVER(baseReturn != NULL);
  AVER(limitReturn != NULL);
  /* seg has already been checked, in AMSBufferFill. */
  amsseg = Seg2AMSSeg(seg);

  ams = amsseg->ams;
  AVERT(AMS, ams);

  AVER(size > 0);
  AVER(SizeIsAligned(size, PoolAlignment(AMS2Pool(ams))));

  grains = AMSGrains(ams, size);
  AVER(grains > 0);
  if (grains > amsseg->grains)
    return FALSE;

  if (amsseg->allocTableInUse) {
    canAlloc = BTFindLongResRange(&base, &limit, amsseg->allocTable,
                                  0, amsseg->grains, grains);
    if (!canAlloc)
      return FALSE;
    BTSetRange(amsseg->allocTable, base, limit);
  } else {
    if (amsseg->firstFree > amsseg->grains - grains)
      return FALSE;
    base = amsseg->firstFree;
    limit = amsseg->grains;
    amsseg->firstFree = limit;
  }

  /* We don't place buffers on white segments, so no need to adjust colour. */
  AVER(!amsseg->colourTablesInUse);

  AVER(amsseg->freeGrains >= limit - base);
  amsseg->freeGrains -= limit - base;
  amsseg->newGrains += limit - base;
  *baseReturn = base;
  *limitReturn = limit;
  return TRUE;
}


/* AMSBufferFill -- the pool class buffer fill method
 *
 * Iterates over the segments looking for space.  See
 * <design/poolams/#fill>.
 */
static Res AMSBufferFill(Addr *baseReturn, Addr *limitReturn,
                         Pool pool, Buffer buffer, Size size,
                         Bool withReservoirPermit)
{
  Res res;
  AMS ams;
  Seg seg;
  Ring node, ring, nextNode;    /* for iterating over the segments */
  Index base = 0, limit = 0;    /* suppress "may be used uninitialized" */
  Addr baseAddr, limitAddr;
  RankSet rankSet;
  Bool b;                       /* the return value of amsSegAlloc */
  Size allocatedSize;

  AVER(baseReturn != NULL);
  AVER(limitReturn != NULL);
  AVERT(Pool, pool);
  ams = Pool2AMS(pool);
  AVERT(AMS, ams);
  AVERT(Buffer, buffer);
  AVER(size > 0);
  AVER(SizeIsAligned(size, PoolAlignment(pool)));
  AVERT(Bool, withReservoirPermit);

  /* Check that we're not in the grey mutator phase (see */
  /* <design/poolams/#fill.colour>). */
  AVER(PoolArena(pool)->busyTraces == PoolArena(pool)->flippedTraces);

  rankSet = BufferRankSet(buffer);
  ring = (ams->allocRing)(ams, rankSet, size);
  /* <design/poolams/#fill.slow> */
  RING_FOR(node, ring, nextNode) {
    AMSSeg amsseg = RING_ELT(AMSSeg, segRing, node);
    AVERT_CRITICAL(AMSSeg, amsseg);
    if (amsseg->freeGrains >= AMSGrains(ams, size)) {
      seg = AMSSeg2Seg(amsseg);

      if (SegRankSet(seg) == rankSet
          && SegBuffer(seg) == NULL
          /* Can't use a white or grey segment, see d.m.p.fill.colour. */
          && SegWhite(seg) == TraceSetEMPTY
          && SegGrey(seg) == TraceSetEMPTY)
      {
        b = amsSegAlloc(&base, &limit, seg, size);
        if (b)
          goto found;
      }
    }
  }

  /* No suitable segment found; make a new one. */
  res = AMSSegCreate(&seg, pool, size, rankSet,
                     withReservoirPermit);
  if (res != ResOK)
    return res;
  b = amsSegAlloc(&base, &limit, seg, size);

found:
  AVER(b);
  baseAddr = AMS_INDEX_ADDR(seg, base); limitAddr = AMS_INDEX_ADDR(seg, limit);
  DebugPoolFreeCheck(pool, baseAddr, limitAddr);
  allocatedSize = AddrOffset(baseAddr, limitAddr);

  PoolGenAccountForFill(&ams->pgen, allocatedSize, FALSE);
  *baseReturn = baseAddr;
  *limitReturn = limitAddr;
  return ResOK;
}


/* AMSBufferEmpty -- the pool class buffer empty method
 *
 * Frees the unused part of the buffer.  The colour of the area doesn't
 * need to be changed.  See <design/poolams/#empty>.
 */
static void AMSBufferEmpty(Pool pool, Buffer buffer, Addr init, Addr limit)
{
  AMS ams;
  Index initIndex, limitIndex;
  Seg seg;
  AMSSeg amsseg;
  Size size;

  AVERT(Pool, pool);
  ams = Pool2AMS(pool);
  AVERT(AMS, ams);
  AVERT(Buffer,buffer);
  AVER(BufferIsReady(buffer));
  seg = BufferSeg(buffer);
  AVERT(Seg, seg);
  AVER(init <= limit);
  AVER(AddrIsAligned(init, PoolAlignment(pool)));
  AVER(AddrIsAligned(limit, PoolAlignment(pool)));

  amsseg = Seg2AMSSeg(seg);
  AVERT(AMSSeg, amsseg);

  if (init == limit)
    return;

  /* Tripped allocations might have scribbled on it, need to splat again. */
  DebugPoolFreeSplat(pool, init, limit);

  initIndex = AMS_ADDR_INDEX(seg, init);
  limitIndex = AMS_ADDR_INDEX(seg, limit);

  if (amsseg->allocTableInUse) {
    /* check that it's allocated */
    AVER(BTIsSetRange(amsseg->allocTable, initIndex, limitIndex));
    BTResRange(amsseg->allocTable, initIndex, limitIndex);
  } else {
    /* check that it's allocated */
    AVER(limitIndex <= amsseg->firstFree);
    if (limitIndex == amsseg->firstFree) /* is it at the end? */ {
      amsseg->firstFree = initIndex;
    } else if (ams->shareAllocTable && amsseg->colourTablesInUse) {
      /* The nonwhiteTable is shared with allocTable and in use, so we
       * mustn't start using allocTable. In this case we know: 1. the
       * segment has been condemned (because colour tables are turned
       * on in AMSWhiten); 2. the segment has not yet been reclaimed
       * (because colour tables are turned off in AMSReclaim); 3. the
       * unused portion of the buffer is black (see AMSWhiten). So we
       * need to whiten the unused portion of the buffer. The
       * allocTable will be turned back on (if necessary) in
       * AMSReclaim, when we know that the nonwhite grains are exactly
       * the allocated grains.
       */
    } else {
      /* start using allocTable */
      amsseg->allocTableInUse = TRUE;
      BTSetRange(amsseg->allocTable, 0, amsseg->firstFree);
      if (amsseg->firstFree < amsseg->grains)
        BTResRange(amsseg->allocTable, amsseg->firstFree, amsseg->grains);
      BTResRange(amsseg->allocTable, initIndex, limitIndex);
    }
  }

  if (amsseg->colourTablesInUse)
    AMS_RANGE_WHITEN(seg, initIndex, limitIndex);

  amsseg->freeGrains += limitIndex - initIndex;
  /* Unused portion of the buffer must be new, since it's not condemned. */
  AVER(amsseg->newGrains >= limitIndex - initIndex);
  amsseg->newGrains -= limitIndex - initIndex;
  size = AddrOffset(init, limit);
  PoolGenAccountForEmpty(&ams->pgen, size, FALSE);
}


/* amsRangeWhiten -- Condemn a part of an AMS segment
 * Allow calling it with base = limit, to simplify the callers.
 */
static void amsRangeWhiten(Seg seg, Index base, Index limit)
{
  if (base != limit) {
    AMSSeg amsseg = Seg2AMSSeg(seg);

    AVER(base < limit);
    AVER(limit <= amsseg->grains);

    AMS_RANGE_WHITEN(seg, base, limit);
  }
}


/* AMSWhiten -- the pool class segment condemning method */

static Res AMSWhiten(Pool pool, Trace trace, Seg seg)
{
  AMS ams;
  AMSSeg amsseg;
  Buffer buffer;                /* the seg's buffer, if it has one */
  Count uncondemned;

  AVERT(Pool, pool);
  ams = Pool2AMS(pool);
  AVERT(AMS, ams);

  AVERT(Trace, trace);
  AVERT(Seg, seg);

  amsseg = Seg2AMSSeg(seg);
  AVERT(AMSSeg, amsseg);

  /* <design/poolams/#colour.single> */
  AVER(SegWhite(seg) == TraceSetEMPTY);
  AVER(!amsseg->colourTablesInUse);

  amsseg->colourTablesInUse = TRUE;

  /* Init allocTable, if necessary. */
  if (!amsseg->allocTableInUse) {
    if (0 < amsseg->firstFree)
      BTSetRange(amsseg->allocTable, 0, amsseg->firstFree);
    if (amsseg->firstFree < amsseg->grains)
      BTResRange(amsseg->allocTable, amsseg->firstFree, amsseg->grains);
  }

  /* Start using allocTable as the white table, if so configured. */
  if (ams->shareAllocTable) {
    if (amsseg->allocTableInUse) {
      /* During the collection, it can't use allocTable for AMS_ALLOCED, so */
      /* make it use firstFree. */
      amsseg->allocTableInUse = FALSE;
      /* Could find a better value for firstFree, but probably not worth it. */
      amsseg->firstFree = amsseg->grains;
    }
  } else { /* Otherwise, use it as alloc table. */
    amsseg->allocTableInUse = TRUE;
  }

  buffer = SegBuffer(seg);
  if (buffer != NULL) { /* <design/poolams/#condemn.buffer> */
    Index scanLimitIndex, limitIndex;
    scanLimitIndex = AMS_ADDR_INDEX(seg, BufferScanLimit(buffer));
    limitIndex = AMS_ADDR_INDEX(seg, BufferLimit(buffer));

    amsRangeWhiten(seg, 0, scanLimitIndex);
    if (scanLimitIndex < limitIndex)
      AMS_RANGE_BLACKEN(seg, scanLimitIndex, limitIndex);
    amsRangeWhiten(seg, limitIndex, amsseg->grains);
    /* We didn't condemn the buffer, subtract it from the count. */
    uncondemned = limitIndex - scanLimitIndex;
  } else { /* condemn whole seg */
    amsRangeWhiten(seg, 0, amsseg->grains);
    uncondemned = (Count)0;
  }

  /* The unused part of the buffer remains new: the rest becomes old. */
  PoolGenAccountForAge(&ams->pgen, AMSGrainsSize(ams, amsseg->newGrains - uncondemned), FALSE);
  amsseg->oldGrains += amsseg->newGrains - uncondemned;
  amsseg->newGrains = uncondemned;
  amsseg->marksChanged = FALSE; /* <design/poolams/#marked.condemn> */
  amsseg->ambiguousFixes = FALSE;
  trace->condemned += AMSGrainsSize(ams, amsseg->oldGrains);

  SegSetWhite(seg, TraceSetAdd(SegWhite(seg), trace));

  return ResOK;
}


/* AMSObjectFunction is the type of the method that an */
/* amsIterate applies to each object in a segment. */
typedef Res (*AMSObjectFunction)(
  /* the segment */              Seg seg,
  /* the object grain index */   Index i,
  /* the address of the object */Addr p,
  /*  "   "   after the object */Addr next,
  /* the iteration closure */    void *closure);

#define AMSObjectFunctionCheck(f) \
  ((f) != NULL) /* that's the best we can do */


/* amsIterate -- applies a function to each object in a segment
 *
 * amsIterate(seg, f, closure) applies f to all the objects in the
 * segment.  It skips the buffer, if any (from BufferScanLimit to
 * BufferLimit).  */

static Res amsIterate(Seg seg, AMSObjectFunction f, void *closure)
{
  Res res;
  AMS ams;
  AMSSeg amsseg;
  Format format;
  Align alignment;
  Index i;
  Addr p, next, limit;
  Buffer buffer;

  AVERT(Seg, seg);
  AVERT(AMSObjectFunction, f);
  /* Can't check closure */

  amsseg = Seg2AMSSeg(seg);
  AVERT(AMSSeg, amsseg);
  ams = amsseg->ams;
  AVERT(AMS, ams);
  format = AMS2Pool(ams)->format;
  AVERT(Format, format);
  alignment = PoolAlignment(AMS2Pool(ams));

  /* If we're using the alloc table as a white table, we can't use it to */
  /* determine where there are objects. */
  AVER(!(ams->shareAllocTable && amsseg->colourTablesInUse));

  p = SegBase(seg);
  limit = SegLimit(seg);
  buffer = SegBuffer(seg);

  while (p < limit) { /* loop over the objects in the segment */
    if (buffer != NULL
        && p == BufferScanLimit(buffer) && p != BufferLimit(buffer)) {
      /* skip buffer */
      next = BufferLimit(buffer);
      AVER(AddrIsAligned(next, alignment));
    } else {
      AVER((buffer == NULL)
           || (p < BufferScanLimit(buffer))
           || (p >= BufferLimit(buffer)));  /* not in the buffer */

      i = AMS_ADDR_INDEX(seg, p);
      if (!AMS_ALLOCED(seg, i)) { /* no object here */
        if (amsseg->allocTableInUse) {
          Index dummy, nextIndex;
          Bool more;

          /* Find out how large the free block is. */
          more = BTFindLongResRange(&dummy, &nextIndex, amsseg->allocTable,
                                    i, amsseg->grains, 1);
          AVER(more);
          AVER(dummy == i);
          next = AMS_INDEX_ADDR(seg, nextIndex);
        } else {
          /* If there's no allocTable, this is the free block at the end. */
          next = limit;
        }
      } else { /* there is an object here */
        if (format->skip != NULL) {
            next = (*format->skip)(AddrAdd(p, format->headerSize));
            next = AddrSub(next, format->headerSize);
        } else {
          next = AddrAdd(p, alignment);
        }
        AVER(AddrIsAligned(next, alignment));
        res = (*f)(seg, i, p, next, closure);
        if (res != ResOK)
          return res;
      }
    }
    AVER(next > p); /* make sure we make progress */
    p = next;
  }
  AVER(p == limit);
  return ResOK;
}


/* amsScanObject -- scan a single object
 *
 * This is the object function passed to amsIterate by AMSScan.  */

struct amsScanClosureStruct {
  ScanState ss;
  Bool scanAllObjects;
};

typedef struct amsScanClosureStruct *amsScanClosure;

static Res amsScanObject(Seg seg, Index i, Addr p, Addr next, void *clos)
{
  amsScanClosure closure;
  AMSSeg amsseg;
  Format format;
  Res res;

  amsseg = Seg2AMSSeg(seg);
  /* seg & amsseg have already been checked, in amsIterate. */
  AVER(i < amsseg->grains);
  AVER(p != 0);
  AVER(p < next);
  AVER(clos != NULL);
  closure = (amsScanClosure)clos;
  AVERT(ScanState, closure->ss);
  AVERT(Bool, closure->scanAllObjects);

  format = AMS2Pool(amsseg->ams)->format;
  AVERT(Format, format);

  /* @@@@ This isn't quite right for multiple traces. */
  if (closure->scanAllObjects || AMS_IS_GREY(seg, i)) {
    res = (*format->scan)(&closure->ss->ss_s,
                          AddrAdd(p, format->headerSize),
                          AddrAdd(next, format->headerSize));
    if (res != ResOK)
      return res;
    closure->ss->scannedSize += AddrOffset(p, next);
    if (!closure->scanAllObjects) {
      Index j = AMS_ADDR_INDEX(seg, next);
      AVER(!AMS_IS_INVALID_COLOUR(seg, i));
      AMS_GREY_BLACKEN(seg, i);
      if (i+1 < j)
        AMS_RANGE_WHITE_BLACKEN(seg, i+1, j);
    }
  }

  return ResOK;
}


/* AMSScan -- the pool class segment scanning method
 *
 * See <design/poolams/#scan>
 */
Res AMSScan(Bool *totalReturn, ScanState ss, Pool pool, Seg seg)
{
  Res res;
  AMS ams;
  Arena arena;
  AMSSeg amsseg;
  struct amsScanClosureStruct closureStruct;
  Format format;
  Align alignment;

  AVER(totalReturn != NULL);
  AVERT(ScanState, ss);
  AVERT(Pool, pool);
  ams = Pool2AMS(pool);
  AVERT(AMS, ams);
  arena = PoolArena(pool);
  AVERT(Seg, seg);
  amsseg = Seg2AMSSeg(seg);
  AVERT(AMSSeg, amsseg);

  /* Check that we're not in the grey mutator phase (see */
  /* <design/poolams/#not-req.grey>). */
  AVER(TraceSetSub(ss->traces, arena->flippedTraces));

  closureStruct.scanAllObjects =
    (TraceSetDiff(ss->traces, SegWhite(seg)) != TraceSetEMPTY);
  closureStruct.ss = ss;
  /* @@@@ This isn't quite right for multiple traces. */
  if (closureStruct.scanAllObjects) {
    /* The whole seg (except the buffer) is grey for some trace. */
    res = amsIterate(seg, amsScanObject, &closureStruct);
    if (res != ResOK) {
      *totalReturn = FALSE;
      return res;
    }
    *totalReturn = TRUE;
  } else {
    AVER(amsseg->marksChanged); /* something must have changed */
    AVER(amsseg->colourTablesInUse);
    format = pool->format;
    AVERT(Format, format);
    alignment = PoolAlignment(AMS2Pool(ams));
    do { /* <design/poolams/#scan.iter> */
      amsseg->marksChanged = FALSE; /* <design/poolams/#marked.scan> */
      /* <design/poolams/#ambiguous.middle> */
      if (amsseg->ambiguousFixes) {
        res = amsIterate(seg, amsScanObject, &closureStruct);
        if (res != ResOK) {
          /* <design/poolams/#marked.scan.fail> */
          amsseg->marksChanged = TRUE;
          *totalReturn = FALSE;
          return res;
        }
      } else {
        Index i, j = 0;
        Addr p, next;

        while(j < amsseg->grains
              && AMSFindGrey(&i, &j, seg, j, amsseg->grains)) {
          Addr clientP, clientNext;
          AVER(!AMS_IS_INVALID_COLOUR(seg, i));
          p = AMS_INDEX_ADDR(seg, i);
          clientP = AddrAdd(p, format->headerSize);
          if (format->skip != NULL) {
            clientNext = (*format->skip)(clientP);
            next = AddrSub(clientNext, format->headerSize);
          } else {
            clientNext = AddrAdd(clientP, alignment);
            next = AddrAdd(p, alignment);
          }
          j = AMS_ADDR_INDEX(seg, next);
          res = (*format->scan)(&ss->ss_s, clientP, clientNext);
          if (res != ResOK) {
            /* <design/poolams/#marked.scan.fail> */
            amsseg->marksChanged = TRUE;
            *totalReturn = FALSE;
            return res;
          }
          /* Check that there haven't been any ambiguous fixes during the */
          /* scan, because AMSFindGrey won't work otherwise. */
          AVER_CRITICAL(!amsseg->ambiguousFixes);
          ss->scannedSize += AddrOffset(p, next);
          AMS_GREY_BLACKEN(seg, i);
          if (i+1 < j)
            AMS_RANGE_WHITE_BLACKEN(seg, i+1, j);
        }
      }
    } while(amsseg->marksChanged);
    *totalReturn = FALSE;
  }

  return ResOK;
}


/* AMSFix -- the pool class fixing method */

static Res AMSFix(Pool pool, ScanState ss, Seg seg, Ref *refIO)
{
  AMSSeg amsseg;
  Index i;                      /* the index of the fixed grain */
  Addr base;
  Ref clientRef;
  Format format;

  AVERT_CRITICAL(Pool, pool);
  AVER_CRITICAL(TESTT(AMS, Pool2AMS(pool)));
  AVERT_CRITICAL(ScanState, ss);
  AVERT_CRITICAL(Seg, seg);
  AVER_CRITICAL(refIO != NULL);

  format = pool->format;
  AVERT(Format, format);

  amsseg = Seg2AMSSeg(seg);
  AVERT_CRITICAL(AMSSeg, amsseg);
  /* It's a white seg, so it must have colour tables. */
  AVER_CRITICAL(amsseg->colourTablesInUse);

  /* @@@@ We should check that we're not in the grey mutator phase */
  /* (see <design/poolams/#not-req.grey>), but there's no way of */
  /* doing that here (this can be called from RootScan, during flip). */

  clientRef = *refIO;
  AVER_CRITICAL(SegBase(seg) <= clientRef);
  AVER_CRITICAL(clientRef < SegLimit(seg)); /* see .ref-limit */
  base = AddrSub((Addr)clientRef, format->headerSize);
  /* can get an ambiguous reference too close to the base of the
   * segment, so when we subtract the header we are not in the
   * segment any longer.  This isn't a real reference,
   * so we can just skip it.  */
  if (base < SegBase(seg)) {
    AVER_CRITICAL(ss->rank == RankAMBIG);
    return ResOK;
  }

  i = AMS_ADDR_INDEX(seg, base);
  AVER_CRITICAL(i < amsseg->grains);
  AVER_CRITICAL(!AMS_IS_INVALID_COLOUR(seg, i));

  ss->wasMarked = TRUE;

  switch (ss->rank) {
  case RankAMBIG:
    if (Pool2AMS(pool)->shareAllocTable)
      /* In this state, the pool doesn't support ambiguous references (see */
      /* .ambiguous.noshare), so this is not a reference. */
      break;
    /* not a real pointer if not aligned or not allocated */
    if (!AddrIsAligned(base, PoolAlignment(pool))
       || !AMS_ALLOCED(seg, i)) {
      break;
    }
    amsseg->ambiguousFixes = TRUE;
    /* falls through */
  case RankEXACT:
  case RankFINAL:
  case RankWEAK:
    AVER_CRITICAL(AddrIsAligned(base, PoolAlignment(pool)));
    AVER_CRITICAL(AMS_ALLOCED(seg, i));
    if (AMS_IS_WHITE(seg, i)) {
      ss->wasMarked = FALSE;
      if (ss->rank == RankWEAK) { /* then splat the reference */
        *refIO = (Ref)0;
      } else {
        ++ss->preservedInPlaceCount; /* Size updated on reclaim */
        if (SegRankSet(seg) == RankSetEMPTY && ss->rank != RankAMBIG) {
          /* <design/poolams/#fix.to-black> */
          Addr clientNext, next;

          ShieldExpose(PoolArena(pool), seg);
          clientNext = (*pool->format->skip)(clientRef);
          ShieldCover(PoolArena(pool), seg);
          next = AddrSub(clientNext, format->headerSize);
          /* Part of the object might be grey, because of ambiguous */
          /* fixes, but that's OK, because scan will ignore that. */
          AMS_RANGE_WHITE_BLACKEN(seg, i, AMS_ADDR_INDEX(seg, next));
        } else { /* turn it grey */
          AMS_WHITE_GREYEN(seg, i);
          SegSetGrey(seg, TraceSetUnion(SegGrey(seg), ss->traces));
          /* mark it for scanning - <design/poolams/#marked.fix> */
          amsseg->marksChanged = TRUE;
        }
      }
    }
    break;
  default:
    NOTREACHED;
  }

  return ResOK;
}


/* AMSBlacken -- the pool class blackening method
 *
 * Turn all grey objects black.  */


static Res amsBlackenObject(Seg seg, Index i, Addr p, Addr next, void *clos)
{
  UNUSED(p);
  AVER(clos == NULL);
  /* Do what amsScanObject does, minus the scanning. */
  if (AMS_IS_GREY(seg, i)) {
    Index j = AMS_ADDR_INDEX(seg, next);
    AVER(!AMS_IS_INVALID_COLOUR(seg, i));
    AMS_GREY_BLACKEN(seg, i);
    if (i+1 < j)
      AMS_RANGE_BLACKEN(seg, i+1, j);
  }
  return ResOK;
}


static void AMSBlacken(Pool pool, TraceSet traceSet, Seg seg)
{
  AMS ams;
  Res res;

  AVERT(Pool, pool);
  ams = Pool2AMS(pool);
  AVERT(AMS, ams);
  AVERT(TraceSet, traceSet);
  AVERT(Seg, seg);

  /* If it's white for any of these traces, turn grey to black without scanning. */
  if (TraceSetInter(traceSet, SegWhite(seg)) != TraceSetEMPTY) {
    AMSSeg amsseg = Seg2AMSSeg(seg);
    AVERT(AMSSeg, amsseg);
    AVER(amsseg->marksChanged); /* there must be something grey */
    amsseg->marksChanged = FALSE;
    res = amsIterate(seg, amsBlackenObject, NULL);
    AVER(res == ResOK);
  }
}


/* AMSReclaim -- the pool class reclamation method */

static void AMSReclaim(Pool pool, Trace trace, Seg seg)
{
  AMS ams;
  AMSSeg amsseg;
  Count nowFree, grains, reclaimedGrains;
  PoolDebugMixin debug;

  AVERT(Pool, pool);
  ams = Pool2AMS(pool);
  AVERT(AMS, ams);
  AVERT(Trace, trace);
  AVERT(Seg, seg);

  amsseg = Seg2AMSSeg(seg);
  /* It's a white seg, so it must have colour tables. */
  AVER(amsseg->colourTablesInUse);
  AVER(!amsseg->marksChanged); /* there must be nothing grey */
  grains = amsseg->grains;

  /* Loop over all white blocks and splat them, if it's a debug class. */
  debug = ((pool)->class->debugMixin)(pool);
  if (debug != NULL) {
    Index i, j = 0;

    while(j < grains && AMS_FIND_WHITE_RANGE(&i, &j, seg, j, grains)) {
      AVER(!AMS_IS_INVALID_COLOUR(seg, i));
      DebugPoolFreeSplat(pool, AMS_INDEX_ADDR(seg, i), AMS_INDEX_ADDR(seg, j));
      ++j; /* we know next grain is not white */
    }
  }

  nowFree = BTCountResRange(amsseg->nonwhiteTable, 0, grains);

  /* If the free space is all after firstFree, keep on using firstFree. */
  /* It could have a more complicated condition, but not worth the trouble. */
  if (!amsseg->allocTableInUse && amsseg->firstFree + nowFree == grains) {
    AVER(amsseg->firstFree == grains
         || BTIsResRange(amsseg->nonwhiteTable,
                         amsseg->firstFree, grains));
  } else {
    if (ams->shareAllocTable) {
      /* Stop using allocTable as the white table. */
      amsseg->allocTableInUse = TRUE;
    } else {
      AVER(amsseg->allocTableInUse);
      BTCopyRange(amsseg->nonwhiteTable, amsseg->allocTable, 0, grains);
    }
  }

  reclaimedGrains = nowFree - amsseg->freeGrains;
  AVER(amsseg->oldGrains >= reclaimedGrains);
  amsseg->oldGrains -= reclaimedGrains;
  amsseg->freeGrains += reclaimedGrains;
  PoolGenAccountForReclaim(&ams->pgen, AMSGrainsSize(ams, reclaimedGrains), FALSE);
  trace->reclaimSize += AMSGrainsSize(ams, reclaimedGrains);
  /* preservedInPlaceCount is updated on fix */
  trace->preservedInPlaceSize += AMSGrainsSize(ams, amsseg->oldGrains);

  /* Ensure consistency of segment even if are just about to free it */
  amsseg->colourTablesInUse = FALSE;
  SegSetWhite(seg, TraceSetDel(SegWhite(seg), trace));

  if (amsseg->freeGrains == grains && SegBuffer(seg) == NULL)
    /* No survivors */
    PoolGenFree(&ams->pgen, seg,
                AMSGrainsSize(ams, amsseg->freeGrains),
                AMSGrainsSize(ams, amsseg->oldGrains),
                AMSGrainsSize(ams, amsseg->newGrains),
                FALSE);
}


/* AMSFreeWalk -- free block walking method of the pool class */

static void AMSFreeWalk(Pool pool, FreeBlockStepMethod f, void *p)
{
  AMS ams;
  Ring node, ring, nextNode;    /* for iterating over the segments */

  AVERT(Pool, pool);
  ams = Pool2AMS(pool);
  AVERT(AMS, ams);

  ring = &ams->segRing;
  RING_FOR(node, ring, nextNode) {
    AMSSegFreeWalk(RING_ELT(AMSSeg, segRing, node), f, p);
  }
}


/* AMSDescribe -- the pool class description method
 *
 * Iterates over the segments, describing all of them.
 */
static Res AMSDescribe(Pool pool, mps_lib_FILE *stream, Count depth)
{
  AMS ams;
  Ring node, nextNode;
  Res res;

  if (!TESTT(Pool, pool)) return ResFAIL;
  ams = Pool2AMS(pool);
  if (!TESTT(AMS, ams)) return ResFAIL;
  if (stream == NULL) return ResFAIL;

  res = WriteF(stream, depth,
               "AMS $P {\n", (WriteFP)ams,
               "  pool $P ($U)\n",
               (WriteFP)pool, (WriteFU)pool->serial,
               "  grain shift $U\n", (WriteFU)ams->grainShift,
               NULL);
  if (res != ResOK) return res;

  res = WriteF(stream, depth + 2,
               "segments: * black  + grey  - white  . alloc  ! bad\n"
               "buffers: [ base  < scan limit  | init  > alloc  ] limit\n",
               NULL);
  if (res != ResOK) return res;

  RING_FOR(node, &ams->segRing, nextNode) {
    AMSSeg amsseg = RING_ELT(AMSSeg, segRing, node);
    res = SegDescribe(AMSSeg2Seg(amsseg), stream, depth + 2);
    if (res != ResOK) return res;
  }

  res = WriteF(stream, depth, "} AMS $P\n",(WriteFP)ams, NULL);
  if (res != ResOK)
    return res;

  return ResOK;
}


/* AMSPoolClass -- the class definition */

/* <code/poolams.h> contains the type definition.  Hence the use */
/* of DEFINE_CLASS rather than DEFINE_POOL_CLASS */

DEFINE_CLASS(AMSPoolClass, this)
{
  INHERIT_CLASS(this, AbstractCollectPoolClass);
  PoolClassMixInFormat(this);
  this->name = "AMS";
  this->size = sizeof(AMSStruct);
  this->offset = offsetof(AMSStruct, poolStruct);
  this->varargs = AMSVarargs;
  this->init = AMSInit;
  this->finish = AMSFinish;
  this->bufferClass = RankBufClassGet;
  this->bufferFill = AMSBufferFill;
  this->bufferEmpty = AMSBufferEmpty;
  this->whiten = AMSWhiten;
  this->blacken = AMSBlacken;
  this->scan = AMSScan;
  this->fix = AMSFix;
  this->fixEmergency = AMSFix;
  this->reclaim = AMSReclaim;
  this->walk = PoolNoWalk; /* TODO: job003738 */
  this->freewalk = AMSFreeWalk;
  this->describe = AMSDescribe;
  AVERT(PoolClass, this);
}


/* AMSDebugMixin - find debug mixin in class AMSDebug */

static PoolDebugMixin AMSDebugMixin(Pool pool)
{
  AMS ams;

  AVERT(Pool, pool);
  ams = Pool2AMS(pool);
  AVERT(AMS, ams);
  /* Can't check AMSDebug, because this is called during init */
  return &(AMS2AMSDebug(ams)->debug);
}


/* AMSDebugPoolClass -- the class definition for the debug version */

DEFINE_POOL_CLASS(AMSDebugPoolClass, this)
{
  INHERIT_CLASS(this, AMSPoolClass);
  PoolClassMixInDebug(this);
  this->name = "AMSDBG";
  this->size = sizeof(AMSDebugStruct);
  this->varargs = AMSDebugVarargs;
  this->debugMixin = AMSDebugMixin;
  AVERT(PoolClass, this);
}


/* AMSCheck -- the check method for an AMS */

Bool AMSCheck(AMS ams)
{
  CHECKS(AMS, ams);
  CHECKD(Pool, AMS2Pool(ams));
  CHECKL(IsSubclassPoly(AMS2Pool(ams)->class, AMSPoolClassGet()));
  CHECKL(PoolAlignment(AMS2Pool(ams)) == AMSGrainsSize(ams, (Size)1));
  CHECKL(PoolAlignment(AMS2Pool(ams)) == AMS2Pool(ams)->format->alignment);
  CHECKD(PoolGen, &ams->pgen);
  CHECKL(FUNCHECK(ams->segSize));
  CHECKD_NOSIG(Ring, &ams->segRing);
  CHECKL(FUNCHECK(ams->allocRing));
  CHECKL(FUNCHECK(ams->segsDestroy));
  CHECKL(FUNCHECK(ams->segClass));

  return TRUE;
}


/* C. COPYRIGHT AND LICENSE
 *
 * Copyright (C) 2001-2014 Ravenbrook Limited <http://www.ravenbrook.com/>.
 * All rights reserved.  This is an open source license.  Contact
 * Ravenbrook for commercial licensing options.
 *
 * Redistribution and use in source and binary forms, with or without
 * modification, are permitted provided that the following conditions are
 * met:
 *
 * 1. Redistributions of source code must retain the above copyright
 * notice, this list of conditions and the following disclaimer.
 *
 * 2. Redistributions in binary form must reproduce the above copyright
 * notice, this list of conditions and the following disclaimer in the
 * documentation and/or other materials provided with the distribution.
 *
 * 3. Redistributions in any form must be accompanied by information on how
 * to obtain complete source code for this software and any accompanying
 * software that uses this software.  The source code must either be
 * included in the distribution or be available for no more than the cost
 * of distribution plus a nominal fee, and must be freely redistributable
 * under reasonable conditions.  For an executable file, complete source
 * code means the source code for all modules it contains. It does not
 * include source code for modules or files that typically accompany the
 * major components of the operating system on which the executable file
 * runs.
 *
 * THIS SOFTWARE IS PROVIDED BY THE COPYRIGHT HOLDERS AND CONTRIBUTORS "AS
 * IS" AND ANY EXPRESS OR IMPLIED WARRANTIES, INCLUDING, BUT NOT LIMITED
 * TO, THE IMPLIED WARRANTIES OF MERCHANTABILITY, FITNESS FOR A PARTICULAR
 * PURPOSE, OR NON-INFRINGEMENT, ARE DISCLAIMED. IN NO EVENT SHALL THE
 * COPYRIGHT HOLDERS AND CONTRIBUTORS BE LIABLE FOR ANY DIRECT, INDIRECT,
 * INCIDENTAL, SPECIAL, EXEMPLARY, OR CONSEQUENTIAL DAMAGES (INCLUDING, BUT
 * NOT LIMITED TO, PROCUREMENT OF SUBSTITUTE GOODS OR SERVICES; LOSS OF
 * USE, DATA, OR PROFITS; OR BUSINESS INTERRUPTION) HOWEVER CAUSED AND ON
 * ANY THEORY OF LIABILITY, WHETHER IN CONTRACT, STRICT LIABILITY, OR TORT
 * (INCLUDING NEGLIGENCE OR OTHERWISE) ARISING IN ANY WAY OUT OF THE USE OF
 * THIS SOFTWARE, EVEN IF ADVISED OF THE POSSIBILITY OF SUCH DAMAGE.
 */<|MERGE_RESOLUTION|>--- conflicted
+++ resolved
@@ -551,18 +551,12 @@
 
   buffer = SegBuffer(seg);
 
-<<<<<<< HEAD
   res = WriteF(stream, depth,
-               "AMS $P\n", (WriteFP)amsseg->ams,
-               "grains $W\n", (WriteFW)amsseg->grains,
-=======
-  res = WriteF(stream,
                "  AMS $P\n", (WriteFP)amsseg->ams,
                "  grains $W\n", (WriteFW)amsseg->grains,
                "  freeGrains  $W\n", (WriteFW)amsseg->freeGrains,
                "  oldGrains   $W\n", (WriteFW)amsseg->oldGrains,
                "  newGrains   $W\n", (WriteFW)amsseg->newGrains,
->>>>>>> 6e72fe4d
                NULL);
   if (res != ResOK) return res;
   if (amsseg->allocTableInUse)
