/* poolams.c: AUTOMATIC MARK & SWEEP POOL CLASS
 *
 * $Id$
 * Copyright (c) 2001-2018 Ravenbrook Limited.  See end of file for license.
 * Portions copyright (c) 2002 Global Graphics Software.
 *
 *
 * .design: See <design/poolams/>.
 *
 *
 * TRANSGRESSSIONS
 *
 * .no-check.local: We have decided to omit checks in local functions of
 * structure arguments that are simply passed down through the caller
 * (as opposed to being constructed by the caller).
 */

#include "poolams.h"
#include "dbgpool.h"
#include "mpm.h"
#include <stdarg.h>

SRCID(poolams, "$Id$");


#define AMSSig          ((Sig)0x519A3599) /* SIGnature AMS */
#define AMSSegSig       ((Sig)0x519A3559) /* SIGnature AMS SeG */

static void amsSegBlacken(Seg seg, TraceSet traceSet);
static Res amsSegWhiten(Seg seg, Trace trace);
static Res amsSegScan(Bool *totalReturn, Seg seg, ScanState ss);
static Res amsSegFix(Seg seg, ScanState ss, Ref *refIO);
static void amsSegReclaim(Seg seg, Trace trace);
static void amsSegWalk(Seg seg, Format format, FormattedObjectsVisitor f,
                       void *p, size_t s);


/* AMSDebugStruct -- structure for a debug subclass */

typedef struct AMSDebugStruct {
  AMSStruct amsStruct;         /* AMS structure */
  PoolDebugMixinStruct debug;  /* debug mixin */
} AMSDebugStruct;

typedef struct AMSDebugStruct *AMSDebug;


#define AMS2AMSDebug(ams)  PARENT(AMSDebugStruct, amsStruct, ams)
#define AMSDebug2AMS(amsd) (&((amsd)->amsStruct))



/* AMSSegCheck -- check an AMS segment */

Bool AMSSegCheck(AMSSeg amsseg)
{
  Seg seg = MustBeA(Seg, amsseg);
  Pool pool = SegPool(seg);
  CHECKS(AMSSeg, amsseg);
  CHECKD(GCSeg, &amsseg->gcSegStruct);
  CHECKU(AMS, amsseg->ams);
  CHECKL(AMSPool(amsseg->ams) == SegPool(seg));

  CHECKL(amsseg->grains == PoolSizeGrains(pool, SegSize(seg)));
  CHECKL(amsseg->grains > 0);
  CHECKL(amsseg->grains == amsseg->freeGrains + amsseg->bufferedGrains
         + amsseg->oldGrains + amsseg->newGrains);

  CHECKL(BoolCheck(amsseg->allocTableInUse));
  if (!amsseg->allocTableInUse)
    CHECKL(amsseg->firstFree <= amsseg->grains);
  CHECKD_NOSIG(BT, amsseg->allocTable);

  if (SegWhite(seg) != TraceSetEMPTY) {
    /* <design/poolams/#colour.single> */
    CHECKL(TraceSetIsSingle(SegWhite(seg)));
    CHECKL(amsseg->colourTablesInUse);
  }

  CHECKL(BoolCheck(amsseg->marksChanged));
  CHECKL(BoolCheck(amsseg->ambiguousFixes));
  CHECKL(BoolCheck(amsseg->colourTablesInUse));
  CHECKD_NOSIG(BT, amsseg->nongreyTable);
  CHECKD_NOSIG(BT, amsseg->nonwhiteTable);

  /* If tables are shared, they mustn't both be in use. */
  CHECKL(!(amsseg->ams->shareAllocTable
           && amsseg->allocTableInUse
           && amsseg->colourTablesInUse));

  return TRUE;
}


/* AMSSegFreeWalk -- walk the free space in a segment */

void AMSSegFreeWalk(AMSSeg amsseg, FreeBlockVisitor f, void *p)
{
  Pool pool;
  Seg seg;

  AVERT(AMSSeg, amsseg);
  pool = SegPool(AMSSeg2Seg(amsseg));
  seg = AMSSeg2Seg(amsseg);

  if (amsseg->freeGrains == 0)
    return;
  if (amsseg->allocTableInUse) {
    Index base, limit, next;

    next = 0;
    while (next < amsseg->grains) {
      Bool found = BTFindLongResRange(&base, &limit, amsseg->allocTable,
                                      next, amsseg->grains, 1);
      if (!found)
        break;
      (*f)(PoolAddrOfIndex(SegBase(seg), pool, base),
           PoolAddrOfIndex(SegBase(seg), pool, limit), pool, p);
      next = limit + 1;
    }
  } else if (amsseg->firstFree < amsseg->grains)
    (*f)(PoolAddrOfIndex(SegBase(seg), pool, amsseg->firstFree),
         SegLimit(seg), pool, p);
}


/* AMSSegFreeCheck -- check the free space in a segment */

static void amsFreeBlockCheckStep(Addr base, Addr limit, Pool pool, void *p)
{
  UNUSED(p);
  DebugPoolFreeCheck(pool, base, limit);
}

void AMSSegFreeCheck(AMSSeg amsseg)
{
  Pool pool;
  PoolDebugMixin debug;

  AVERT(AMSSeg, amsseg);

  if (amsseg->freeGrains == 0)
    return;

  /* If it's not a debug class, don't bother walking. */
  pool = SegPool(AMSSeg2Seg(amsseg));
  AVERT(Pool, pool);
  debug = Method(Pool, pool, debugMixin)(pool);
  if (debug == NULL)
    return;

  AMSSegFreeWalk(amsseg, amsFreeBlockCheckStep, NULL);
}


/* amsCreateTables -- create the tables for an AMS seg */

static Res amsCreateTables(AMS ams, BT *allocReturn,
                           BT *nongreyReturn, BT *nonwhiteReturn,
                           Arena arena, Count length)
{
  Res res;
  BT allocTable, nongreyTable, nonwhiteTable;

  AVER(allocReturn != NULL);
  AVER(nongreyReturn != NULL);
  AVER(nonwhiteReturn != NULL);
  AVERT(Arena, arena);
  AVER(length > 0);

  res = BTCreate(&allocTable, arena, length);
  if (res != ResOK)
    goto failAlloc;
  res = BTCreate(&nongreyTable, arena, length);
  if (res != ResOK)
    goto failGrey;
  if (ams->shareAllocTable)
    nonwhiteTable = allocTable;
  else {
    res = BTCreate(&nonwhiteTable, arena, length);
    if (res != ResOK)
      goto failWhite;
  }

#if defined(AVER_AND_CHECK_ALL)
  /* Invalidate the colour tables in checking varieties. The algorithm
   * is designed not to depend on the initial values of these tables,
   * so by invalidating them we get some checking of this.
   */
  BTResRange(nongreyTable, 0, length);
  BTSetRange(nonwhiteTable, 0, length);
#endif

  *allocReturn = allocTable;
  *nongreyReturn = nongreyTable;
  *nonwhiteReturn = nonwhiteTable;
  return ResOK;

failWhite:
  BTDestroy(nongreyTable, arena, length);
failGrey:
  BTDestroy(allocTable, arena, length);
failAlloc:
  return res;
}


/* amsDestroyTables -- destroy the tables for an AMS seg */

static void amsDestroyTables(AMS ams, BT allocTable,
                             BT nongreyTable, BT nonwhiteTable,
                             Arena arena, Count length)
{
  AVER(allocTable != NULL);
  AVER(nongreyTable != NULL);
  AVER(nonwhiteTable != NULL);
  AVERT(Arena, arena);
  AVER(length > 0);

  if (!ams->shareAllocTable)
    BTDestroy(nonwhiteTable, arena, length);
  BTDestroy(nongreyTable, arena, length);
  BTDestroy(allocTable, arena, length);
}


/* AMSSegInit -- Init method for AMS segments */

static Res AMSSegInit(Seg seg, Pool pool, Addr base, Size size, ArgList args)
{
  AMSSeg amsseg;
  Res res;
  Arena arena;
  AMS ams;

  /* Initialize the superclass fields first via next-method call */
  res = NextMethod(Seg, AMSSeg, init)(seg, pool, base, size, args);
  if (res != ResOK)
    goto failNextMethod;
  amsseg = CouldBeA(AMSSeg, seg);

  AVERT(Pool, pool);
  ams = PoolAMS(pool);
  AVERT(AMS, ams);
  arena = PoolArena(pool);
  /* no useful checks for base and size */

  amsseg->grains = PoolSizeGrains(pool, size);
  amsseg->freeGrains = amsseg->grains;
  amsseg->bufferedGrains = (Count)0;
  amsseg->newGrains = (Count)0;
  amsseg->oldGrains = (Count)0;
  amsseg->marksChanged = FALSE; /* <design/poolams/#marked.unused> */
  amsseg->ambiguousFixes = FALSE;

  res = amsCreateTables(ams, &amsseg->allocTable,
                        &amsseg->nongreyTable, &amsseg->nonwhiteTable,
                        arena, amsseg->grains);
  if (res != ResOK)
    goto failCreateTables;

  /* start off using firstFree, see <design/poolams/#no-bit> */
  amsseg->allocTableInUse = FALSE;
  amsseg->firstFree = 0;
  amsseg->colourTablesInUse = FALSE;
  amsseg->ams = ams;
  SetClassOfPoly(seg, CLASS(AMSSeg));
  amsseg->sig = AMSSegSig;
  AVERC(AMSSeg, amsseg);

  return ResOK;

failCreateTables:
  NextMethod(Inst, AMSSeg, finish)(MustBeA(Inst, seg));
failNextMethod:
  AVER(res != ResOK);
  return res;
}


/* AMSSegFinish -- Finish method for AMS segments */

static void AMSSegFinish(Inst inst)
{
  Seg seg = MustBeA(Seg, inst);
  AMSSeg amsseg = MustBeA(AMSSeg, seg);
  AMS ams = amsseg->ams;
  Arena arena = PoolArena(AMSPool(ams));

  AVERT(AMSSeg, amsseg);
  AVER(!SegHasBuffer(seg));

  /* keep the destructions in step with AMSSegInit failure cases */
  amsDestroyTables(ams, amsseg->allocTable, amsseg->nongreyTable,
                   amsseg->nonwhiteTable, arena, amsseg->grains);

  amsseg->sig = SigInvalid;

  /* finish the superclass fields last */
  NextMethod(Inst, AMSSeg, finish)(inst);
}


/* AMSSegMerge & AMSSegSplit -- AMSSeg split & merge methods
 *
 * .empty: segment merging and splitting is limited to simple cases
 * where the high segment is empty.
 * See <design/poolams/#split-merge.constrain>.
 *
 * .grain-align: segment merging and splitting is limited to cases
 * where the join is aligned with the grain alignment
 * See <design/poolams/#split-merge.constrain>.
 *
 * .alloc-early: Allocations are performed before calling the
 * next method to simplify the fail cases. See
 * <design/seg/#split-merge.fail>
 *
 * .table-names: The names of local variables holding the new
 * allocation and colour tables are chosen to have names which
 * are derivable from the field names for tables in AMSSegStruct.
 * (I.e. allocTable, nongreyTable, nonwhiteTable). This simplifies
 * processing of all such tables by a macro.
 */

static Res AMSSegMerge(Seg seg, Seg segHi,
                       Addr base, Addr mid, Addr limit)
{
  Count loGrains, hiGrains, allGrains;
  AMSSeg amsseg, amssegHi;
  Pool pool;
  Arena arena;
  AMS ams;
  BT allocTable, nongreyTable, nonwhiteTable;   /* .table-names */
  Res res;

  AVERT(Seg, seg);
  AVERT(Seg, segHi);
  amsseg = Seg2AMSSeg(seg);
  amssegHi = Seg2AMSSeg(segHi);
  AVERT(AMSSeg, amsseg);
  AVERT(AMSSeg, amssegHi);
  /* other parameters are checked by next-method */
  pool = SegPool(seg);
  arena = PoolArena(pool);
  ams = PoolAMS(pool);

  loGrains = amsseg->grains;
  hiGrains = amssegHi->grains;
  allGrains = loGrains + hiGrains;

  /* checks for .grain-align */
  AVER(allGrains == PoolSizeGrains(pool, AddrOffset(base, limit)));
  /* checks for .empty */
  AVER(amssegHi->freeGrains == hiGrains);
  AVER(!amssegHi->marksChanged);

  /* .alloc-early  */
  res = amsCreateTables(ams, &allocTable, &nongreyTable, &nonwhiteTable,
                        arena, allGrains);
  if (res != ResOK)
    goto failCreateTables;

  /* Merge the superclass fields via next-method call */
  res = NextMethod(Seg, AMSSeg, merge)(seg, segHi, base, mid, limit);
  if (res != ResOK)
    goto failSuper;

  /* Update fields of seg. Finish segHi. */

#define MERGE_TABLES(table, setHighRangeFn) \
  /* Implementation depends on .table-names */ \
  BEGIN \
    BTCopyRange(amsseg->table, (table), 0, loGrains); \
    setHighRangeFn((table), loGrains, allGrains); \
    BTDestroy(amsseg->table, arena, loGrains); \
    BTDestroy(amssegHi->table, arena, hiGrains); \
    amsseg->table = (table); \
  END

  MERGE_TABLES(allocTable, BTResRange);
  MERGE_TABLES(nongreyTable, BTSetRange);
  if (!ams->shareAllocTable)
    MERGE_TABLES(nonwhiteTable, BTSetRange);

  amsseg->grains = allGrains;
  amsseg->freeGrains = amsseg->freeGrains + amssegHi->freeGrains;
  amsseg->bufferedGrains = amsseg->bufferedGrains + amssegHi->bufferedGrains;
  amsseg->newGrains = amsseg->newGrains + amssegHi->newGrains;
  amsseg->oldGrains = amsseg->oldGrains + amssegHi->oldGrains;
  /* other fields in amsseg are unaffected */

  amssegHi->sig = SigInvalid;

  AVERT(AMSSeg, amsseg);
  PoolGenAccountForSegMerge(ams->pgen);
  return ResOK;

failSuper:
  amsDestroyTables(ams, allocTable, nongreyTable, nonwhiteTable,
                   arena, allGrains);
failCreateTables:
  AVERT(AMSSeg, amsseg);
  AVERT(AMSSeg, amssegHi);
  return res;
}


static Res AMSSegSplit(Seg seg, Seg segHi,
                       Addr base, Addr mid, Addr limit)
{
  Count loGrains, hiGrains, allGrains;
  AMSSeg amsseg, amssegHi;
  Pool pool;
  Arena arena;
  AMS ams;
  BT allocTableLo, nongreyTableLo, nonwhiteTableLo; /* .table-names */
  BT allocTableHi, nongreyTableHi, nonwhiteTableHi; /* .table-names */
  Res res;

  AVERT(Seg, seg);
  AVER(segHi != NULL);  /* can't check fully, it's not initialized */
  amsseg = Seg2AMSSeg(seg);
  amssegHi = Seg2AMSSeg(segHi);
  AVERT(AMSSeg, amsseg);
  /* other parameters are checked by next-method */
  pool = SegPool(seg);
  arena = PoolArena(pool);
  ams = PoolAMS(pool);

  loGrains = PoolSizeGrains(pool, AddrOffset(base, mid));
  hiGrains = PoolSizeGrains(pool, AddrOffset(mid, limit));
  allGrains = loGrains + hiGrains;

  /* checks for .grain-align */
  AVER(allGrains == amsseg->grains);
  /* checks for .empty */
  AVER(amsseg->freeGrains >= hiGrains);
  if (amsseg->allocTableInUse) {
    AVER(BTIsResRange(amsseg->allocTable, loGrains, allGrains));
  } else {
    AVER(amsseg->firstFree <= loGrains);
  }

  /* .alloc-early */
  res = amsCreateTables(ams, &allocTableLo, &nongreyTableLo, &nonwhiteTableLo,
                        arena, loGrains);
  if (res != ResOK)
    goto failCreateTablesLo;
  res = amsCreateTables(ams, &allocTableHi, &nongreyTableHi, &nonwhiteTableHi,
                        arena, hiGrains);
  if (res != ResOK)
    goto failCreateTablesHi;

  /* Split the superclass fields via next-method call */
  res = NextMethod(Seg, AMSSeg, split)(seg, segHi, base, mid, limit);
  if (res != ResOK)
    goto failSuper;

  /* Update seg. Full initialization for segHi. */

#define SPLIT_TABLES(table, setHighRangeFn) \
  /* Implementation depends on .table-names */ \
  BEGIN \
    BTCopyRange(amsseg->table, table ## Lo, 0, loGrains); \
    setHighRangeFn(table ## Hi, 0, hiGrains); \
    BTDestroy(amsseg->table, arena, allGrains); \
    amsseg->table = table ## Lo; \
    amssegHi->table = table ## Hi; \
  END

  SPLIT_TABLES(nonwhiteTable, BTSetRange);
  SPLIT_TABLES(nongreyTable, BTSetRange);
  SPLIT_TABLES(allocTable, BTResRange);

  amsseg->grains = loGrains;
  amssegHi->grains = hiGrains;
  AVER(amsseg->freeGrains >= hiGrains);
  amsseg->freeGrains -= hiGrains;
  amssegHi->freeGrains = hiGrains;
  amssegHi->bufferedGrains = (Count)0;
  amssegHi->newGrains = (Count)0;
  amssegHi->oldGrains = (Count)0;
  amssegHi->marksChanged = FALSE; /* <design/poolams/#marked.unused> */
  amssegHi->ambiguousFixes = FALSE;

  /* start off using firstFree, see <design/poolams/#no-bit> */
  amssegHi->allocTableInUse = FALSE;
  amssegHi->firstFree = 0;
  /* use colour tables if the segment is white */
  amssegHi->colourTablesInUse = (SegWhite(segHi) != TraceSetEMPTY);
  amssegHi->ams = ams;
  amssegHi->sig = AMSSegSig;
  AVERT(AMSSeg, amsseg);
  AVERT(AMSSeg, amssegHi);
  PoolGenAccountForSegSplit(ams->pgen);
  return ResOK;

failSuper:
  amsDestroyTables(ams, allocTableHi, nongreyTableHi, nonwhiteTableHi,
                   arena, hiGrains);
failCreateTablesHi:
  amsDestroyTables(ams, allocTableLo, nongreyTableLo, nonwhiteTableLo,
                   arena, loGrains);
failCreateTablesLo:
  AVERT(AMSSeg, amsseg);
  return res;
}


/* AMSSegDescribe -- describe an AMS segment */

#define WRITE_BUFFER_LIMIT(i, accessor, code) \
  BEGIN \
  if (hasBuffer && \
      (i) == PoolIndexOfAddr(SegBase(seg), SegPool(seg), accessor(buffer))) \
    { \
      Res _res = WriteF(stream, 0, code, NULL); \
      if (_res != ResOK) return _res; \
    } \
  END

static Res AMSSegDescribe(Inst inst, mps_lib_FILE *stream, Count depth)
{
  AMSSeg amsseg = CouldBeA(AMSSeg, inst);
  Seg seg = CouldBeA(Seg, amsseg);
  Res res;
  Buffer buffer;
  Bool hasBuffer;
  Index i;

  if (!TESTC(AMSSeg, amsseg))
    return ResPARAM;
  if (stream == NULL)
    return ResPARAM;

  /* Describe the superclass fields first via next-method call */
  res = NextMethod(Inst, AMSSeg, describe)(inst, stream, depth);
  if (res != ResOK)
    return res;

  hasBuffer = SegBuffer(&buffer, seg);

  res = WriteF(stream, depth + 2,
               "AMS $P\n", (WriteFP)amsseg->ams,
               "grains $W\n", (WriteFW)amsseg->grains,
               "freeGrains $W\n", (WriteFW)amsseg->freeGrains,
               "buffferedGrains $W\n", (WriteFW)amsseg->bufferedGrains,
               "newGrains $W\n", (WriteFW)amsseg->newGrains,
               "oldGrains $W\n", (WriteFW)amsseg->oldGrains,
               NULL);
  if (res != ResOK)
    return res;
  if (amsseg->allocTableInUse)
    res = WriteF(stream, depth,
                 "alloctable $P\n", (WriteFP)amsseg->allocTable,
                 NULL);
  else
    res = WriteF(stream, depth,
                 "firstFree $W\n", (WriteFW)amsseg->firstFree,
                 NULL);
  if (res != ResOK)
    return res;
  res = WriteF(stream, depth,
               "tables: nongrey $P, nonwhite $P\n",
               (WriteFP)amsseg->nongreyTable,
               (WriteFP)amsseg->nonwhiteTable,
               "map:",
               NULL);
  if (res != ResOK)
    return res;

  for (i=0; i < amsseg->grains; ++i) {
    char c = 0;

    if (i % 64 == 0) {
      res = WriteF(stream, 0, "\n", NULL);
      if (res != ResOK)
        return res;
      res = WriteF(stream, depth, "  ", NULL);
      if (res != ResOK)
        return res;
    }

    WRITE_BUFFER_LIMIT(i, BufferBase,    "[");
    WRITE_BUFFER_LIMIT(i, BufferGetInit, "|");
    WRITE_BUFFER_LIMIT(i, BufferAlloc,   ">");

    if (AMS_ALLOCED(seg, i)) {
      if (amsseg->colourTablesInUse) {
        if (AMS_IS_INVALID_COLOUR(seg, i))
          c = '!';
        else if (AMS_IS_WHITE(seg, i))
          c = '-';
        else if (AMS_IS_GREY(seg, i))
          c = '+';
        else /* must be black */
          c = '*';
      } else
        c = '.';
    } else
      c = ' ';
    res = WriteF(stream, 0, "$C", (WriteFC)c, NULL);
    if (res != ResOK)
      return res;

    WRITE_BUFFER_LIMIT(i+1, BufferScanLimit, "<");
    WRITE_BUFFER_LIMIT(i+1, BufferLimit,     "]");
  }

  return ResOK;
}


/* AMSSegClass -- Class definition for AMS segments */

DEFINE_CLASS(Seg, AMSSeg, klass)
{
  INHERIT_CLASS(klass, AMSSeg, GCSeg);
  klass->instClassStruct.describe = AMSSegDescribe;
  klass->instClassStruct.finish = AMSSegFinish;
  klass->size = sizeof(AMSSegStruct);
  klass->init = AMSSegInit;
  klass->merge = AMSSegMerge;
  klass->split = AMSSegSplit;
  klass->whiten = amsSegWhiten;
  klass->blacken = amsSegBlacken;
  klass->scan = amsSegScan;
  klass->fix = amsSegFix;
  klass->fixEmergency = amsSegFix;
  klass->reclaim = amsSegReclaim;
  klass->walk = amsSegWalk;
  AVERT(SegClass, klass);
}


/* AMSSegSizePolicy
 *
 * Picks a segment size.  This policy simply rounds the size
 * up to the arena grain size.
 */
static Res AMSSegSizePolicy(Size *sizeReturn,
                            Pool pool, Size size, RankSet rankSet)
{
  Arena arena;

  AVER(sizeReturn != NULL);
  AVERT(Pool, pool);
  AVER(size > 0);
  AVERT(RankSet, rankSet);

  arena = PoolArena(pool);

  size = SizeArenaGrains(size, arena);
  if (size == 0) {
    /* overflow */
    return ResMEMORY;
  }
  *sizeReturn = size;
  return ResOK;
}


/* AMSSegCreate -- create a single AMSSeg */

static Res AMSSegCreate(Seg *segReturn, Pool pool, Size size,
                        RankSet rankSet)
{
  Seg seg;
  AMS ams;
  Res res;
  Arena arena;
  Size prefSize;

  AVER(segReturn != NULL);
  AVERT(Pool, pool);
  AVER(size > 0);
  AVERT(RankSet, rankSet);

  ams = PoolAMS(pool);
  AVERT(AMS,ams);
  arena = PoolArena(pool);

  res = ams->segSize(&prefSize, pool, size, rankSet);
  if (res != ResOK)
    goto failSize;

  res = PoolGenAlloc(&seg, ams->pgen, (*ams->segClass)(), prefSize,
                     argsNone);
  if (res != ResOK) { /* try to allocate one that's just large enough */
    Size minSize = SizeArenaGrains(size, arena);
    if (minSize == prefSize)
      goto failSeg;
    res = PoolGenAlloc(&seg, ams->pgen, (*ams->segClass)(), prefSize,
                       argsNone);
    if (res != ResOK)
      goto failSeg;
  }

  /* see <design/seg/#field.rankset> */
  if (rankSet != RankSetEMPTY) {
    SegSetRankAndSummary(seg, rankSet, RefSetUNIV);
  } else {
    SegSetRankAndSummary(seg, rankSet, RefSetEMPTY);
  }
  DebugPoolFreeSplat(pool, SegBase(seg), SegLimit(seg));

  AVERT(AMSSeg, Seg2AMSSeg(seg));

  *segReturn = seg;
  return ResOK;

failSeg:
failSize:
  return res;
}


/* AMSSegsDestroy -- destroy all the segments */

static void AMSSegsDestroy(AMS ams)
{
  Pool pool = AMSPool(ams);
  Ring ring, node, next;     /* for iterating over the segments */

  ring = PoolSegRing(AMSPool(ams));
  RING_FOR(node, ring, next) {
    Seg seg = SegOfPoolRing(node);
    AMSSeg amsseg = Seg2AMSSeg(seg);
    AVER(!SegHasBuffer(seg));
    AVERT(AMSSeg, amsseg);
    AVER(amsseg->ams == ams);
    AVER(amsseg->bufferedGrains == 0);
    AMSSegFreeCheck(amsseg);
    PoolGenFree(ams->pgen, seg,
                PoolGrainsSize(pool, amsseg->freeGrains),
                PoolGrainsSize(pool, amsseg->oldGrains),
                PoolGrainsSize(pool, amsseg->newGrains),
                FALSE);
  }
}


/* AMSVarargs -- decode obsolete varargs */

static void AMSVarargs(ArgStruct args[MPS_ARGS_MAX], va_list varargs)
{
  args[0].key = MPS_KEY_FORMAT;
  args[0].val.format = va_arg(varargs, Format);
  args[1].key = MPS_KEY_CHAIN;
  args[1].val.chain = va_arg(varargs, Chain);
  args[2].key = MPS_KEY_AMS_SUPPORT_AMBIGUOUS;
  args[2].val.b = va_arg(varargs, Bool);
  args[3].key = MPS_KEY_ARGS_END;
  AVERT(ArgList, args);
}

static void AMSDebugVarargs(ArgStruct args[MPS_ARGS_MAX], va_list varargs)
{
  args[0].key = MPS_KEY_POOL_DEBUG_OPTIONS;
  args[0].val.pool_debug_options = va_arg(varargs, mps_pool_debug_option_s *);
  AMSVarargs(args + 1, varargs);
}


/* AMSInit -- the pool class initialization method
 *
 *  Takes one additional argument: the format of the objects
 *  allocated in the pool.  See <design/poolams/#init>.
 */

ARG_DEFINE_KEY(AMS_SUPPORT_AMBIGUOUS, Bool);

static Res AMSInit(Pool pool, Arena arena, PoolClass klass, ArgList args)
{
  Res res;
  Chain chain;
  Bool supportAmbiguous = AMS_SUPPORT_AMBIGUOUS_DEFAULT;
  unsigned gen = AMS_GEN_DEFAULT;
  ArgStruct arg;
  AMS ams;

  AVER(pool != NULL);
  AVERT(Arena, arena);
  AVERT(ArgList, args);
  UNUSED(klass); /* used for debug pools only */

  if (ArgPick(&arg, args, MPS_KEY_CHAIN))
    chain = arg.val.chain;
  else {
    chain = ArenaGlobals(arena)->defaultChain;
    gen = 1; /* avoid the nursery of the default chain by default */
  }
  if (ArgPick(&arg, args, MPS_KEY_GEN))
    gen = arg.val.u;
  if (ArgPick(&arg, args, MPS_KEY_AMS_SUPPORT_AMBIGUOUS))
    supportAmbiguous = arg.val.b;

  AVERT(Chain, chain);
  AVER(gen <= ChainGens(chain));
  AVER(chain->arena == arena);

  res = NextMethod(Pool, AMSPool, init)(pool, arena, klass, args);
  if (res != ResOK)
    goto failNextInit;
  ams = CouldBeA(AMSPool, pool);

  /* Ensure a format was supplied in the argument list. */
  AVER(pool->format != NULL);
  pool->alignment = pool->format->alignment;
  pool->alignShift = SizeLog2(pool->alignment);
  /* .ambiguous.noshare: If the pool is required to support ambiguous */
  /* references, the alloc and white tables cannot be shared. */
  ams->shareAllocTable = !supportAmbiguous;
  ams->pgen = NULL;

  /* The next four might be overridden by a subclass. */
  ams->segSize = AMSSegSizePolicy;
  ams->segsDestroy = AMSSegsDestroy;
  ams->segClass = AMSSegClassGet;

  SetClassOfPoly(pool, CLASS(AMSPool));
  ams->sig = AMSSig;
  AVERC(AMS, ams);
  
  res = PoolGenInit(&ams->pgenStruct, ChainGen(chain, gen), pool);
  if (res != ResOK)
    goto failGenInit;
  ams->pgen = &ams->pgenStruct;

  EVENT3(PoolInitAMS, pool, PoolArena(pool), pool->format);

  return ResOK;

failGenInit:
  NextMethod(Inst, AMSPool, finish)(MustBeA(Inst, pool));
failNextInit:
  AVER(res != ResOK);
  return res;
}


/* AMSFinish -- the pool class finishing method
 *
 * Destroys all the segs in the pool.  Can't invalidate the AMS until
 * we've destroyed all the segments, as it may be checked.
 */
void AMSFinish(Inst inst)
{
  Pool pool = MustBeA(AbstractPool, inst);
  AMS ams = MustBeA(AMSPool, pool);

  AVERT(AMS, ams);

  ams->segsDestroy(ams);
  /* can't invalidate the AMS until we've destroyed all the segs */
  ams->sig = SigInvalid;
  PoolGenFinish(ams->pgen);
  ams->pgen = NULL;

  NextMethod(Inst, AMSPool, finish)(inst);
}


/* amsSegAlloc -- try to allocate an area in the given segment
 *
 * Tries to find an area of at least the given size.  If successful,
 * returns its base and limit grain indices.
 */
static Bool amsSegAlloc(Index *baseReturn, Index *limitReturn,
                        Seg seg, Size size)
{
  Pool pool;
  AMSSeg amsseg;
  Size grains;
  Bool canAlloc;      /* can we allocate in this segment? */
  Index base, limit;

  AVER(baseReturn != NULL);
  AVER(limitReturn != NULL);
  /* seg has already been checked, in AMSBufferFill. */
  amsseg = Seg2AMSSeg(seg);

  pool = SegPool(seg);

  AVER(size > 0);
  AVER(SizeIsAligned(size, PoolAlignment(pool)));

  grains = PoolSizeGrains(pool, size);
  AVER(grains > 0);
  if (grains > amsseg->grains)
    return FALSE;

  if (amsseg->allocTableInUse) {
    canAlloc = BTFindLongResRange(&base, &limit, amsseg->allocTable,
                                  0, amsseg->grains, grains);
    if (!canAlloc)
      return FALSE;
    BTSetRange(amsseg->allocTable, base, limit);
  } else {
    if (amsseg->firstFree > amsseg->grains - grains)
      return FALSE;
    base = amsseg->firstFree;
    limit = amsseg->grains;
    amsseg->firstFree = limit;
  }

  /* We don't place buffers on white segments, so no need to adjust colour. */
  AVER(!amsseg->colourTablesInUse);

  AVER(amsseg->freeGrains >= limit - base);
  amsseg->freeGrains -= limit - base;
  amsseg->bufferedGrains += limit - base;
  *baseReturn = base;
  *limitReturn = limit;
  return TRUE;
}


/* AMSBufferFill -- the pool class buffer fill method
 *
 * Iterates over the segments looking for space.  See
 * <design/poolams/#fill>.
 */
static Res AMSBufferFill(Addr *baseReturn, Addr *limitReturn,
                         Pool pool, Buffer buffer, Size size)
{
  Res res;
  AMS ams;
  Seg seg;
  AMSSeg amsseg;
  Ring node, ring, nextNode;    /* for iterating over the segments */
  Index base = 0, limit = 0;    /* suppress "may be used uninitialized" */
  Addr baseAddr, limitAddr;
  RankSet rankSet;
  Bool b;                       /* the return value of amsSegAlloc */
  Size allocatedSize;

  AVER(baseReturn != NULL);
  AVER(limitReturn != NULL);
  AVERT(Pool, pool);
  ams = PoolAMS(pool);
  AVERT(AMS, ams);
  AVERT(Buffer, buffer);
  AVER(size > 0);
  AVER(SizeIsAligned(size, PoolAlignment(pool)));

  /* Check that we're not in the grey mutator phase (see */
  /* <design/poolams/#fill.colour>). */
  AVER(PoolArena(pool)->busyTraces == PoolArena(pool)->flippedTraces);

  rankSet = BufferRankSet(buffer);
  ring = PoolSegRing(AMSPool(ams));
  /* <design/poolams/#fill.slow> */
  RING_FOR(node, ring, nextNode) {
    seg = SegOfPoolRing(node);
    amsseg = Seg2AMSSeg(seg);
    AVERT_CRITICAL(AMSSeg, amsseg);
    if (amsseg->freeGrains >= PoolSizeGrains(pool, size)) {
      if (SegRankSet(seg) == rankSet
          && !SegHasBuffer(seg)
          /* Can't use a white or grey segment, see d.m.p.fill.colour. */
          && SegWhite(seg) == TraceSetEMPTY
          && SegGrey(seg) == TraceSetEMPTY)
      {
        b = amsSegAlloc(&base, &limit, seg, size);
        if (b)
          goto found;
      }
    }
  }

  /* No suitable segment found; make a new one. */
  res = AMSSegCreate(&seg, pool, size, rankSet);
  if (res != ResOK)
    return res;
  b = amsSegAlloc(&base, &limit, seg, size);

found:
  AVER(b);
  baseAddr = PoolAddrOfIndex(SegBase(seg), pool, base);
  limitAddr = PoolAddrOfIndex(SegBase(seg), pool, limit);
  DebugPoolFreeCheck(pool, baseAddr, limitAddr);
  allocatedSize = AddrOffset(baseAddr, limitAddr);

  PoolGenAccountForFill(ams->pgen, allocatedSize);

  *baseReturn = baseAddr;
  *limitReturn = limitAddr;
  return ResOK;
}


/* AMSBufferEmpty -- the pool class buffer empty method
 *
 * Frees the unused part of the buffer.  The colour of the area doesn't
 * need to be changed.  See <design/poolams/#empty>.
 */
static void AMSBufferEmpty(Pool pool, Buffer buffer, Addr init, Addr limit)
{
  AMS ams;
  Index initIndex, limitIndex;
  Seg seg;
  AMSSeg amsseg;
  Count usedGrains, unusedGrains;

  AVERT(Pool, pool);
  ams = PoolAMS(pool);
  AVERT(AMS, ams);
  AVERT(Buffer,buffer);
  AVER(BufferIsReady(buffer));
  seg = BufferSeg(buffer);
  AVERT(Seg, seg);
  AVER(init <= limit);
  AVER(AddrIsAligned(init, PoolAlignment(pool)));
  AVER(AddrIsAligned(limit, PoolAlignment(pool)));

  amsseg = Seg2AMSSeg(seg);
  AVERT(AMSSeg, amsseg);

  initIndex = PoolIndexOfAddr(SegBase(seg), pool, init);
  limitIndex = PoolIndexOfAddr(SegBase(seg), pool, limit);
  AVER(initIndex <= limitIndex);

  if (init < limit) {
    /* Tripped allocations might have scribbled on it, need to splat again. */
    DebugPoolFreeSplat(pool, init, limit);

    if (amsseg->allocTableInUse) {
      /* check that it's allocated */
      AVER(BTIsSetRange(amsseg->allocTable, initIndex, limitIndex));
      BTResRange(amsseg->allocTable, initIndex, limitIndex);
    } else {
      /* check that it's allocated */
      AVER(limitIndex <= amsseg->firstFree);
      if (limitIndex == amsseg->firstFree) /* is it at the end? */ {
        amsseg->firstFree = initIndex;
      } else if (ams->shareAllocTable && amsseg->colourTablesInUse) {
        /* The nonwhiteTable is shared with allocTable and in use, so we
         * mustn't start using allocTable. In this case we know: 1. the
         * segment has been condemned (because colour tables are turned on
         * in amsSegWhiten); 2. the segment has not yet been reclaimed
         * (because colour tables are turned off in amsSegReclaim); 3. the
         * unused portion of the buffer is black (see amsSegWhiten). So we
         * need to whiten the unused portion of the buffer. The allocTable
         * will be turned back on (if necessary) in amsSegReclaim, when we
         * know that the nonwhite grains are exactly the allocated grains.
         */
      } else {
        /* start using allocTable */
        amsseg->allocTableInUse = TRUE;
        BTSetRange(amsseg->allocTable, 0, amsseg->firstFree);
        if (amsseg->firstFree < amsseg->grains)
          BTResRange(amsseg->allocTable, amsseg->firstFree, amsseg->grains);
        BTResRange(amsseg->allocTable, initIndex, limitIndex);
      }
    }

    if (amsseg->colourTablesInUse)
      AMS_RANGE_WHITEN(seg, initIndex, limitIndex);
  }

  unusedGrains = limitIndex - initIndex;
  AVER(amsseg->bufferedGrains >= unusedGrains);
  usedGrains = amsseg->bufferedGrains - unusedGrains;
  amsseg->freeGrains += unusedGrains;
  amsseg->bufferedGrains = 0;
  amsseg->newGrains += usedGrains;
  PoolGenAccountForEmpty(ams->pgen, PoolGrainsSize(pool, usedGrains),
                         PoolGrainsSize(pool, unusedGrains), FALSE);
}


/* amsSegPoolGen -- get pool generation for an AMS segment */

static PoolGen amsSegPoolGen(Pool pool, Seg seg)
{
  AMS ams = MustBeA(AMSPool, pool);
  AVERT(Seg, seg);
  return ams->pgen;
}


/* amsSegRangeWhiten -- Condemn a part of an AMS segment
 * Allow calling it with base = limit, to simplify the callers.
 */
static void amsSegRangeWhiten(Seg seg, Index base, Index limit)
{
  if (base != limit) {
    AMSSeg amsseg = Seg2AMSSeg(seg);

    AVER(base < limit);
    AVER(limit <= amsseg->grains);

    AMS_RANGE_WHITEN(seg, base, limit);
  }
}


/* amsSegWhiten -- the pool class segment condemning method */

static Res amsSegWhiten(Seg seg, Trace trace)
{
  Buffer buffer;                /* the seg's buffer, if it has one */
  Count agedGrains, uncondemnedGrains;
  AMSSeg amsseg = MustBeA(AMSSeg, seg);
  Pool pool = SegPool(seg);
  PoolGen pgen = PoolSegPoolGen(pool, seg);

  AVERT(Trace, trace);

  /* <design/poolams/#colour.single> */
  AVER(SegWhite(seg) == TraceSetEMPTY);
  AVER(!amsseg->colourTablesInUse);

  amsseg->colourTablesInUse = TRUE;

  /* Init allocTable, if necessary. */
  if (!amsseg->allocTableInUse) {
    if (0 < amsseg->firstFree)
      BTSetRange(amsseg->allocTable, 0, amsseg->firstFree);
    if (amsseg->firstFree < amsseg->grains)
      BTResRange(amsseg->allocTable, amsseg->firstFree, amsseg->grains);
  }

  /* Start using allocTable as the white table, if so configured. */
  if (amsseg->ams->shareAllocTable) {
    if (amsseg->allocTableInUse) {
      /* During the collection, it can't use allocTable for AMS_ALLOCED, so */
      /* make it use firstFree. */
      amsseg->allocTableInUse = FALSE;
      /* Could find a better value for firstFree, but probably not worth it. */
      amsseg->firstFree = amsseg->grains;
    }
  } else { /* Otherwise, use it as alloc table. */
    amsseg->allocTableInUse = TRUE;
  }

  if (SegBuffer(&buffer, seg)) { /* <design/poolams/#condemn.buffer> */
    Index scanLimitIndex, limitIndex;
    scanLimitIndex = PoolIndexOfAddr(SegBase(seg), pool, BufferScanLimit(buffer));
    limitIndex = PoolIndexOfAddr(SegBase(seg), pool, BufferLimit(buffer));

    amsSegRangeWhiten(seg, 0, scanLimitIndex);
    if (scanLimitIndex < limitIndex)
      AMS_RANGE_BLACKEN(seg, scanLimitIndex, limitIndex);
    amsSegRangeWhiten(seg, limitIndex, amsseg->grains);
    /* We didn't condemn the buffer, subtract it from the count. */
    uncondemnedGrains = limitIndex - scanLimitIndex;
  } else { /* condemn whole seg */
    amsSegRangeWhiten(seg, 0, amsseg->grains);
    uncondemnedGrains = (Count)0;
  }

  /* The unused part of the buffer remains buffered: the rest becomes old. */
  AVER(amsseg->bufferedGrains >= uncondemnedGrains);
  agedGrains = amsseg->bufferedGrains - uncondemnedGrains;
  PoolGenAccountForAge(pgen, PoolGrainsSize(pool, agedGrains),
                       PoolGrainsSize(pool, amsseg->newGrains), FALSE);
  amsseg->oldGrains += agedGrains + amsseg->newGrains;
  amsseg->bufferedGrains = uncondemnedGrains;
  amsseg->newGrains = 0;
  amsseg->marksChanged = FALSE; /* <design/poolams/#marked.condemn> */
  amsseg->ambiguousFixes = FALSE;

  if (amsseg->oldGrains > 0) {
    GenDescCondemned(pgen->gen, trace,
                     PoolGrainsSize(pool, amsseg->oldGrains));
    SegSetWhite(seg, TraceSetAdd(SegWhite(seg), trace));
  } else {
    amsseg->colourTablesInUse = FALSE;
  }

  return ResOK;
}


/* AMSObjectFunction is the type of the method that an */
/* amsIterate applies to each object in a segment. */
typedef Res (*AMSObjectFunction)(
  /* the segment */              Seg seg,
  /* the object grain index */   Index i,
  /* the address of the object */Addr p,
  /*  "   "   after the object */Addr next,
  /* the iteration closure */    void *closure);

#define AMSObjectFunctionCheck(f) \
  ((f) != NULL) /* that's the best we can do */


/* semSegIterate -- applies a function to each object in a segment
 *
 * semSegIterate(seg, f, closure) applies f to all the objects in the
 * segment.  It skips the buffer, if any (from BufferScanLimit to
 * BufferLimit).  */

static Res semSegIterate(Seg seg, AMSObjectFunction f, void *closure)
{
  Res res;
  Pool pool;
  AMSSeg amsseg;
  Format format;
  Align alignment;
  Index i;
  Addr p, next, limit;
  Buffer buffer;
  Bool hasBuffer;

  AVERT(Seg, seg);
  AVERT(AMSObjectFunction, f);
  /* Can't check closure */

  amsseg = Seg2AMSSeg(seg);
  AVERT(AMSSeg, amsseg);
  pool = SegPool(seg);
  AVERT(Pool, pool);
  format = pool->format;
  AVERT(Format, format);
  alignment = PoolAlignment(pool);

  /* If we're using the alloc table as a white table, we can't use it to */
  /* determine where there are objects. */
<<<<<<< HEAD
  AVER(!(amsseg->ams->shareAllocTable && amsseg->colourTablesInUse));
=======
  AVER(!ams->shareAllocTable || !amsseg->colourTablesInUse);
>>>>>>> fe384f5c

  p = SegBase(seg);
  limit = SegLimit(seg);
  hasBuffer = SegBuffer(&buffer, seg);

  while (p < limit) { /* loop over the objects in the segment */
    if (hasBuffer && p == BufferScanLimit(buffer) && p != BufferLimit(buffer)) {
      /* skip buffer */
      next = BufferLimit(buffer);
      AVER(AddrIsAligned(next, alignment));
    } else {
      AVER(!hasBuffer
           || (p < BufferScanLimit(buffer))
           || (p >= BufferLimit(buffer)));  /* not in the buffer */

      i = PoolIndexOfAddr(SegBase(seg), pool, p);
      if (!AMS_ALLOCED(seg, i)) { /* no object here */
        if (amsseg->allocTableInUse) {
          Index dummy, nextIndex;
          Bool more;

          /* Find out how large the free block is. */
          more = BTFindLongResRange(&dummy, &nextIndex, amsseg->allocTable,
                                    i, amsseg->grains, 1);
          AVER(more);
          AVER(dummy == i);
          next = PoolAddrOfIndex(SegBase(seg), pool, nextIndex);
        } else {
          /* If there's no allocTable, this is the free block at the end. */
          next = limit;
        }
      } else { /* there is an object here */
        if (format->skip != NULL) {
            next = (*format->skip)(AddrAdd(p, format->headerSize));
            next = AddrSub(next, format->headerSize);
        } else {
          next = AddrAdd(p, alignment);
        }
        AVER(AddrIsAligned(next, alignment));
        res = (*f)(seg, i, p, next, closure);
        if (res != ResOK)
          return res;
      }
    }
    AVER(next > p); /* make sure we make progress */
    p = next;
  }
  AVER(p == limit);
  return ResOK;
}


/* amsScanObject -- scan a single object
 *
 * This is the object function passed to semSegIterate by amsSegScan.  */

struct amsScanClosureStruct {
  ScanState ss;
  Bool scanAllObjects;
};

typedef struct amsScanClosureStruct *amsScanClosure;

static Res amsScanObject(Seg seg, Index i, Addr p, Addr next, void *clos)
{
  amsScanClosure closure;
  AMSSeg amsseg;
  Format format;
  Res res;

  amsseg = Seg2AMSSeg(seg);
  /* seg & amsseg have already been checked, in semSegIterate. */
  AVER(i < amsseg->grains);
  AVER(p != 0);
  AVER(p < next);
  AVER(clos != NULL);
  closure = (amsScanClosure)clos;
  AVERT(ScanState, closure->ss);
  AVERT(Bool, closure->scanAllObjects);

  format = AMSPool(amsseg->ams)->format;
  AVERT(Format, format);

  /* @@@@ This isn't quite right for multiple traces. */
  if (closure->scanAllObjects || AMS_IS_GREY(seg, i)) {
    res = FormatScan(format,
                     closure->ss,
                     AddrAdd(p, format->headerSize),
                     AddrAdd(next, format->headerSize));
    if (res != ResOK)
      return res;
    if (!closure->scanAllObjects) {
      Index j = PoolIndexOfAddr(SegBase(seg), SegPool(seg), next);
      AVER(!AMS_IS_INVALID_COLOUR(seg, i));
      AMS_GREY_BLACKEN(seg, i);
      if (i+1 < j)
        AMS_RANGE_WHITE_BLACKEN(seg, i+1, j);
    }
  }

  return ResOK;
}


/* amsSegScan -- the segment scanning method
 *
 * See <design/poolams/#scan>
 */
static Res amsSegScan(Bool *totalReturn, Seg seg, ScanState ss)
{
  Res res;
  AMSSeg amsseg = MustBeA(AMSSeg, seg);
  Pool pool = SegPool(seg);
  AMS ams = MustBeA(AMSPool, pool);
  Arena arena = PoolArena(pool);
  struct amsScanClosureStruct closureStruct;
  Format format;
  Align alignment;

  AVER(totalReturn != NULL);
  AVERT(ScanState, ss);

  /* Check that we're not in the grey mutator phase (see */
  /* <design/poolams/#not-req.grey>). */
  AVER(TraceSetSub(ss->traces, arena->flippedTraces));

  closureStruct.scanAllObjects =
    (TraceSetDiff(ss->traces, SegWhite(seg)) != TraceSetEMPTY);
  closureStruct.ss = ss;
  /* @@@@ This isn't quite right for multiple traces. */
  if (closureStruct.scanAllObjects) {
    /* The whole seg (except the buffer) is grey for some trace. */
    res = semSegIterate(seg, amsScanObject, &closureStruct);
    if (res != ResOK) {
      *totalReturn = FALSE;
      return res;
    }
    *totalReturn = TRUE;
  } else {
    AVER(amsseg->marksChanged); /* something must have changed */
    AVER(amsseg->colourTablesInUse);
    format = pool->format;
    AVERT(Format, format);
    alignment = PoolAlignment(AMSPool(ams));
    do { /* <design/poolams/#scan.iter> */
      amsseg->marksChanged = FALSE; /* <design/poolams/#marked.scan> */
      /* <design/poolams/#ambiguous.middle> */
      if (amsseg->ambiguousFixes) {
        res = semSegIterate(seg, amsScanObject, &closureStruct);
        if (res != ResOK) {
          /* <design/poolams/#marked.scan.fail> */
          amsseg->marksChanged = TRUE;
          *totalReturn = FALSE;
          return res;
        }
      } else {
        Index i, j = 0;
        Addr p, next;

        while(j < amsseg->grains
              && AMSFindGrey(&i, &j, seg, j, amsseg->grains)) {
          Addr clientP, clientNext;
          AVER(!AMS_IS_INVALID_COLOUR(seg, i));
          p = PoolAddrOfIndex(SegBase(seg), pool, i);
          clientP = AddrAdd(p, format->headerSize);
          if (format->skip != NULL) {
            clientNext = (*format->skip)(clientP);
            next = AddrSub(clientNext, format->headerSize);
          } else {
            clientNext = AddrAdd(clientP, alignment);
            next = AddrAdd(p, alignment);
          }
          j = PoolIndexOfAddr(SegBase(seg), pool, next);
          res = FormatScan(format, ss, clientP, clientNext);
          if (res != ResOK) {
            /* <design/poolams/#marked.scan.fail> */
            amsseg->marksChanged = TRUE;
            *totalReturn = FALSE;
            return res;
          }
          /* Check that there haven't been any ambiguous fixes during the */
          /* scan, because AMSFindGrey won't work otherwise. */
          AVER_CRITICAL(!amsseg->ambiguousFixes);
          AMS_GREY_BLACKEN(seg, i);
          if (i+1 < j)
            AMS_RANGE_WHITE_BLACKEN(seg, i+1, j);
        }
      }
    } while(amsseg->marksChanged);
    *totalReturn = FALSE;
  }

  return ResOK;
}


/* amsSegFix -- the segment fixing method */

static Res amsSegFix(Seg seg, ScanState ss, Ref *refIO)
{
  AMSSeg amsseg = MustBeA_CRITICAL(AMSSeg, seg);
  Pool pool = SegPool(seg);
  Index i;                      /* the index of the fixed grain */
  Addr base;
  Ref clientRef;
  Format format;

  AVERT_CRITICAL(ScanState, ss);
  AVER_CRITICAL(refIO != NULL);

  format = pool->format;
  AVERT_CRITICAL(Format, format);

  amsseg = Seg2AMSSeg(seg);
  AVERT_CRITICAL(AMSSeg, amsseg);
  /* It's a white seg, so it must have colour tables. */
  AVER_CRITICAL(amsseg->colourTablesInUse);

  /* @@@@ We should check that we're not in the grey mutator phase */
  /* (see <design/poolams/#not-req.grey>), but there's no way of */
  /* doing that here (this can be called from RootScan, during flip). */

  clientRef = *refIO;
  AVER_CRITICAL(SegBase(seg) <= clientRef);
  AVER_CRITICAL(clientRef < SegLimit(seg)); /* see .ref-limit */
  base = AddrSub((Addr)clientRef, format->headerSize);
  /* can get an ambiguous reference too close to the base of the
   * segment, so when we subtract the header we are not in the
   * segment any longer.  This isn't a real reference,
   * so we can just skip it.  */
  if (base < SegBase(seg)) {
    AVER_CRITICAL(ss->rank == RankAMBIG);
    return ResOK;
  }

  i = PoolIndexOfAddr(SegBase(seg), pool, base);
  AVER_CRITICAL(i < amsseg->grains);
  AVER_CRITICAL(!AMS_IS_INVALID_COLOUR(seg, i));

  switch (ss->rank) {
  case RankAMBIG:
    if (PoolAMS(pool)->shareAllocTable)
      /* In this state, the pool doesn't support ambiguous references (see */
      /* .ambiguous.noshare), so this is not a reference. */
      break;
    /* not a real pointer if not aligned or not allocated */
    if (!AddrIsAligned(base, PoolAlignment(pool))
       || !AMS_ALLOCED(seg, i)) {
      break;
    }
    amsseg->ambiguousFixes = TRUE;
    /* falls through */
  case RankEXACT:
  case RankFINAL:
  case RankWEAK:
    AVER_CRITICAL(AddrIsAligned(base, PoolAlignment(pool)));
    AVER_CRITICAL(AMS_ALLOCED(seg, i)); /* <design/check/#.common> */
    if (AMS_IS_WHITE(seg, i)) {
      ss->wasMarked = FALSE; /* <design/fix/#was-marked.not> */
      if (ss->rank == RankWEAK) { /* then splat the reference */
        *refIO = (Ref)0;
      } else {
        STATISTIC(++ss->preservedInPlaceCount); /* Size updated on reclaim */
        if (SegRankSet(seg) == RankSetEMPTY && ss->rank != RankAMBIG) {
          /* <design/poolams/#fix.to-black> */
          Addr clientNext, next;

          ShieldExpose(PoolArena(pool), seg);
          clientNext = (*pool->format->skip)(clientRef);
          ShieldCover(PoolArena(pool), seg);
          next = AddrSub(clientNext, format->headerSize);
          /* Part of the object might be grey, because of ambiguous */
          /* fixes, but that's OK, because scan will ignore that. */
          AMS_RANGE_WHITE_BLACKEN(seg, i, PoolIndexOfAddr(SegBase(seg), pool, next));
        } else { /* turn it grey */
          AMS_WHITE_GREYEN(seg, i);
          SegSetGrey(seg, TraceSetUnion(SegGrey(seg), ss->traces));
          /* mark it for scanning - <design/poolams/#marked.fix> */
          amsseg->marksChanged = TRUE;
        }
      }
    }
    break;
  default:
    NOTREACHED;
  }

  return ResOK;
}


/* amsSegBlacken -- the segment blackening method
 *
 * Turn all grey objects black.  */

static Res amsSegBlackenObject(Seg seg, Index i, Addr p, Addr next, void *clos)
{
  UNUSED(p);
  AVER(clos == UNUSED_POINTER);
  /* Do what amsScanObject does, minus the scanning. */
  if (AMS_IS_GREY(seg, i)) {
    Index j = PoolIndexOfAddr(SegBase(seg), SegPool(seg), next);
    AVER(!AMS_IS_INVALID_COLOUR(seg, i));
    AMS_GREY_BLACKEN(seg, i);
    if (i+1 < j)
      AMS_RANGE_BLACKEN(seg, i+1, j);
  }
  return ResOK;
}

static void amsSegBlacken(Seg seg, TraceSet traceSet)
{
  Res res;

  AVERT(TraceSet, traceSet);
  AVERT(Seg, seg);

  /* If it's white for any of these traces, turn grey to black without scanning. */
  if (TraceSetInter(traceSet, SegWhite(seg)) != TraceSetEMPTY) {
    AMSSeg amsseg = Seg2AMSSeg(seg);
    AVERT(AMSSeg, amsseg);
    AVER(amsseg->marksChanged); /* there must be something grey */
    amsseg->marksChanged = FALSE;
    res = semSegIterate(seg, amsSegBlackenObject, UNUSED_POINTER);
    AVER(res == ResOK);
  }
}


/* amsSegReclaim -- the segment reclamation method */

static void amsSegReclaim(Seg seg, Trace trace)
{
  AMSSeg amsseg = MustBeA(AMSSeg, seg);
  Pool pool = SegPool(seg);
  PoolGen pgen = PoolSegPoolGen(pool, seg);
  Count nowFree, grains, reclaimedGrains;
  Size preservedInPlaceSize;
  PoolDebugMixin debug;

  AVERT(Trace, trace);

  /* It's a white seg, so it must have colour tables. */
  AVER(amsseg->colourTablesInUse);
  AVER(!amsseg->marksChanged); /* there must be nothing grey */
  grains = amsseg->grains;

  /* Loop over all white blocks and splat them, if it's a debug class. */
  debug = Method(Pool, pool, debugMixin)(pool);
  if (debug != NULL) {
    Index i, j = 0;

    while(j < grains && AMS_FIND_WHITE_RANGE(&i, &j, seg, j, grains)) {
      AVER(!AMS_IS_INVALID_COLOUR(seg, i));
      DebugPoolFreeSplat(pool, PoolAddrOfIndex(SegBase(seg), pool, i),
                         PoolAddrOfIndex(SegBase(seg), pool, j));
      ++j; /* we know next grain is not white */
    }
  }

  nowFree = BTCountResRange(amsseg->nonwhiteTable, 0, grains);

  /* If the free space is all after firstFree, keep on using firstFree. */
  /* It could have a more complicated condition, but not worth the trouble. */
  if (!amsseg->allocTableInUse && amsseg->firstFree + nowFree == grains) {
    AVER(amsseg->firstFree == grains
         || BTIsResRange(amsseg->nonwhiteTable,
                         amsseg->firstFree, grains));
  } else {
    if (amsseg->ams->shareAllocTable) {
      /* Stop using allocTable as the white table. */
      amsseg->allocTableInUse = TRUE;
    } else {
      AVER(amsseg->allocTableInUse);
      BTCopyRange(amsseg->nonwhiteTable, amsseg->allocTable, 0, grains);
    }
  }

  reclaimedGrains = nowFree - amsseg->freeGrains;
  AVER(amsseg->oldGrains >= reclaimedGrains);
  amsseg->oldGrains -= reclaimedGrains;
  amsseg->freeGrains += reclaimedGrains;
  PoolGenAccountForReclaim(pgen, PoolGrainsSize(pool, reclaimedGrains), FALSE);
  STATISTIC(trace->reclaimSize += PoolGrainsSize(pool, reclaimedGrains));
  /* preservedInPlaceCount is updated on fix */
  preservedInPlaceSize = PoolGrainsSize(pool, amsseg->oldGrains);
  GenDescSurvived(pgen->gen, trace, 0, preservedInPlaceSize);

  /* Ensure consistency of segment even if are just about to free it */
  amsseg->colourTablesInUse = FALSE;
  SegSetWhite(seg, TraceSetDel(SegWhite(seg), trace));

  if (amsseg->freeGrains == grains && !SegHasBuffer(seg)) {
    /* No survivors */
    AVER(amsseg->bufferedGrains == 0);
    PoolGenFree(pgen, seg,
                PoolGrainsSize(pool, amsseg->freeGrains),
                PoolGrainsSize(pool, amsseg->oldGrains),
                PoolGrainsSize(pool, amsseg->newGrains),
                FALSE);
  }
}


/* amsSegWalk -- walk formatted objects in AMC segment */

static void amsSegWalk(Seg seg, Format format, FormattedObjectsVisitor f,
                       void *p, size_t s)
{
  AMSSeg amsseg = MustBeA(AMSSeg, seg);
  Pool pool = SegPool(seg);
  Addr object, base, limit;

  AVERT(Format, format);
  AVER(FUNCHECK(f));
  /* p and s are arbitrary closures and can't be checked */

  base = SegBase(seg);
  object = base;
  limit = SegLimit(seg);

  while (object < limit) {
    /* object is a slight misnomer because it might point to a free grain */
    Addr next;
    Index i;
    Buffer buffer;

    if (SegBuffer(&buffer, seg)) {
      if (object == BufferScanLimit(buffer)
          && BufferScanLimit(buffer) != BufferLimit(buffer)) {
        /* skip over buffered area */
        object = BufferLimit(buffer);
        continue;
      }
      /* since we skip over the buffered area we are always */
      /* either before the buffer, or after it, never in it */
      AVER(object < BufferGetInit(buffer) || BufferLimit(buffer) <= object);
    }
    i = PoolIndexOfAddr(SegBase(seg), pool, object);
    if (!AMS_ALLOCED(seg, i)) {
      /* This grain is free */
      object = AddrAdd(object, PoolAlignment(pool));
      continue;
    }
    object = AddrAdd(object, format->headerSize);
    next = format->skip(object);
    next = AddrSub(next, format->headerSize);
    AVER(AddrIsAligned(next, PoolAlignment(pool)));
    if (!amsseg->colourTablesInUse || !AMS_IS_WHITE(seg, i))
      (*f)(object, pool->format, pool, p, s);
    object = next;
  }
}


/* AMSFreeWalk -- free block walking method of the pool class */

static void AMSFreeWalk(Pool pool, FreeBlockVisitor f, void *p)
{
  AMS ams;
  Ring node, ring, nextNode;    /* for iterating over the segments */

  AVERT(Pool, pool);
  ams = PoolAMS(pool);
  AVERT(AMS, ams);

  ring = PoolSegRing(AMSPool(ams));
  RING_FOR(node, ring, nextNode) {
    AMSSegFreeWalk(Seg2AMSSeg(SegOfPoolRing(node)), f, p);
  }
}


/* AMSTotalSize -- total memory allocated from the arena */

static Size AMSTotalSize(Pool pool)
{
  AMS ams;

  AVERT(Pool, pool);
  ams = PoolAMS(pool);
  AVERT(AMS, ams);

  return ams->pgen->totalSize;
}


/* AMSFreeSize -- free memory (unused by client program) */

static Size AMSFreeSize(Pool pool)
{
  AMS ams;

  AVERT(Pool, pool);
  ams = PoolAMS(pool);
  AVERT(AMS, ams);

  return ams->pgen->freeSize;
}


/* AMSDescribe -- the pool class description method
 *
 * Iterates over the segments, describing all of them.
 */

static Res AMSDescribe(Inst inst, mps_lib_FILE *stream, Count depth)
{
  Pool pool = CouldBeA(AbstractPool, inst);
  AMS ams = CouldBeA(AMSPool, pool);
  Ring ring, node, nextNode;
  Res res;

  if (!TESTC(AMSPool, ams))
    return ResPARAM;
  if (stream == NULL)
    return ResPARAM;

  res = NextMethod(Inst, AMSPool, describe)(inst, stream, depth);
  if (res != ResOK)
    return res;

  res = WriteF(stream, depth + 2,
               "segments: * black  + grey  - white  . alloc  ! bad\n"
               "buffers: [ base  < scan limit  | init  > alloc  ] limit\n",
               NULL);
  if (res != ResOK)
    return res;

  ring = PoolSegRing(AMSPool(ams));
  RING_FOR(node, ring, nextNode) {
    res = SegDescribe(SegOfPoolRing(node), stream, depth + 2);
    if (res != ResOK)
      return res;
  }

  return ResOK;
}


/* AMSPoolClass -- the class definition */

/* <code/poolams.h> contains the type definition.  Hence the use */
/* of DEFINE_CLASS rather than DEFINE_POOL_CLASS */

DEFINE_CLASS(Pool, AMSPool, klass)
{
  INHERIT_CLASS(klass, AMSPool, AbstractCollectPool);
  klass->instClassStruct.describe = AMSDescribe;
  klass->instClassStruct.finish = AMSFinish;
  klass->size = sizeof(AMSStruct);
  klass->varargs = AMSVarargs;
  klass->init = AMSInit;
  klass->bufferClass = RankBufClassGet;
  klass->bufferFill = AMSBufferFill;
  klass->bufferEmpty = AMSBufferEmpty;
  klass->segPoolGen = amsSegPoolGen;
  klass->freewalk = AMSFreeWalk;
  klass->totalSize = AMSTotalSize;
  klass->freeSize = AMSFreeSize;
  AVERT(PoolClass, klass);
}


/* AMSDebugMixin - find debug mixin in class AMSDebug */

static PoolDebugMixin AMSDebugMixin(Pool pool)
{
  AMS ams;

  AVERT(Pool, pool);
  ams = PoolAMS(pool);
  AVERT(AMS, ams);
  /* Can't check AMSDebug, because this is called during init */
  return &(AMS2AMSDebug(ams)->debug);
}


/* AMSDebugPoolClass -- the class definition for the debug version */

DEFINE_CLASS(Pool, AMSDebugPool, klass)
{
  INHERIT_CLASS(klass, AMSDebugPool, AMSPool);
  PoolClassMixInDebug(klass);
  klass->size = sizeof(AMSDebugStruct);
  klass->varargs = AMSDebugVarargs;
  klass->debugMixin = AMSDebugMixin;
  AVERT(PoolClass, klass);
}


/* mps_class_ams -- return the AMS pool class descriptor */

mps_pool_class_t mps_class_ams(void)
{
  return (mps_pool_class_t)CLASS(AMSPool);
}


/* mps_class_ams_debug -- return the AMS (debug) pool class descriptor */

mps_pool_class_t mps_class_ams_debug(void)
{
  return (mps_pool_class_t)CLASS(AMSDebugPool);
}


/* AMSCheck -- the check method for an AMS */

Bool AMSCheck(AMS ams)
{
  CHECKS(AMS, ams);
  CHECKC(AMSPool, ams);
  CHECKD(Pool, AMSPool(ams));
  CHECKL(IsA(AMSPool, ams));
  CHECKL(PoolAlignment(AMSPool(ams)) == AMSPool(ams)->format->alignment);
  if (ams->pgen != NULL) {
    CHECKL(ams->pgen == &ams->pgenStruct);
    CHECKD(PoolGen, ams->pgen);
  }
  CHECKL(FUNCHECK(ams->segSize));
  CHECKL(FUNCHECK(ams->segsDestroy));
  CHECKL(FUNCHECK(ams->segClass));

  return TRUE;
}


/* C. COPYRIGHT AND LICENSE
 *
 * Copyright (C) 2001-2018 Ravenbrook Limited <http://www.ravenbrook.com/>.
 * All rights reserved.  This is an open source license.  Contact
 * Ravenbrook for commercial licensing options.
 *
 * Redistribution and use in source and binary forms, with or without
 * modification, are permitted provided that the following conditions are
 * met:
 *
 * 1. Redistributions of source code must retain the above copyright
 * notice, this list of conditions and the following disclaimer.
 *
 * 2. Redistributions in binary form must reproduce the above copyright
 * notice, this list of conditions and the following disclaimer in the
 * documentation and/or other materials provided with the distribution.
 *
 * 3. Redistributions in any form must be accompanied by information on how
 * to obtain complete source code for this software and any accompanying
 * software that uses this software.  The source code must either be
 * included in the distribution or be available for no more than the cost
 * of distribution plus a nominal fee, and must be freely redistributable
 * under reasonable conditions.  For an executable file, complete source
 * code means the source code for all modules it contains. It does not
 * include source code for modules or files that typically accompany the
 * major components of the operating system on which the executable file
 * runs.
 *
 * THIS SOFTWARE IS PROVIDED BY THE COPYRIGHT HOLDERS AND CONTRIBUTORS "AS
 * IS" AND ANY EXPRESS OR IMPLIED WARRANTIES, INCLUDING, BUT NOT LIMITED
 * TO, THE IMPLIED WARRANTIES OF MERCHANTABILITY, FITNESS FOR A PARTICULAR
 * PURPOSE, OR NON-INFRINGEMENT, ARE DISCLAIMED. IN NO EVENT SHALL THE
 * COPYRIGHT HOLDERS AND CONTRIBUTORS BE LIABLE FOR ANY DIRECT, INDIRECT,
 * INCIDENTAL, SPECIAL, EXEMPLARY, OR CONSEQUENTIAL DAMAGES (INCLUDING, BUT
 * NOT LIMITED TO, PROCUREMENT OF SUBSTITUTE GOODS OR SERVICES; LOSS OF
 * USE, DATA, OR PROFITS; OR BUSINESS INTERRUPTION) HOWEVER CAUSED AND ON
 * ANY THEORY OF LIABILITY, WHETHER IN CONTRACT, STRICT LIABILITY, OR TORT
 * (INCLUDING NEGLIGENCE OR OTHERWISE) ARISING IN ANY WAY OUT OF THE USE OF
 * THIS SOFTWARE, EVEN IF ADVISED OF THE POSSIBILITY OF SUCH DAMAGE.
 */<|MERGE_RESOLUTION|>--- conflicted
+++ resolved
@@ -1219,11 +1219,7 @@
 
   /* If we're using the alloc table as a white table, we can't use it to */
   /* determine where there are objects. */
-<<<<<<< HEAD
-  AVER(!(amsseg->ams->shareAllocTable && amsseg->colourTablesInUse));
-=======
-  AVER(!ams->shareAllocTable || !amsseg->colourTablesInUse);
->>>>>>> fe384f5c
+  AVER(!amsseg->ams->shareAllocTable || !amsseg->colourTablesInUse);
 
   p = SegBase(seg);
   limit = SegLimit(seg);
