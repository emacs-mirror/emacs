/* arenavm.c: VIRTUAL MEMORY ARENA CLASS
 *
 * $Id$
 * Copyright (c) 2001-2013 Ravenbrook Limited.  See end of file for license.
 *
 *
 * DESIGN
 *
 * .design: See <design/arenavm/>, and <design/arena/#coop-vm>
 *
 * .vm.addr-is-star: In this file, Addr is compatible with C
 * pointers, and Count with size_t (Index), because all refer to the
 * virtual address space.
 *
 *
 * IMPROVEMENTS
 *
 * .improve.table.zone-zero: It would be better to make sure that the
 * page tables are in zone zero, since that zone is least useful for
 * GC.  (But it would change how pagesFindFreeInZones avoids allocating
 * over the tables, see .alloc.skip.)
 */

#include "boot.h"
#include "tract.h"
#include "bt.h"
#include "mpm.h"
#include "mpsavm.h"

SRCID(arenavm, "$Id$");


<<<<<<< HEAD
/* Arbitrary calculation for the maximum number of distinct */
/* object sets for generations. */
/* TODO: Should be in config.h. */
/* TODO: The arena shouldn't be managing generations */
/* .gencount.const: Must be a constant suitable for use as an */
/* array size. */
#define VMArenaGenCount ((Count)(MPS_WORD_WIDTH/2))

=======
>>>>>>> 2b0f94df
/* VMChunk -- chunks for VM arenas */

typedef struct VMChunkStruct *VMChunk;

#define VMChunkSig ((Sig)0x519A6B3C) /* SIGnature ARena VM Chunk */

typedef struct VMChunkStruct {
  ChunkStruct chunkStruct;      /* generic chunk */
  VM vm;                        /* virtual memory handle */
  Addr overheadMappedLimit;           /* limit of pages mapped for overhead */
  BT pageTableMapped;           /* indicates mapped state of page table */
  BT noSparePages;             /* 1 bit per page of pageTable */
  Sig sig;                      /* <design/sig/> */
} VMChunkStruct;

#define VMChunk2Chunk(vmchunk) (&(vmchunk)->chunkStruct)
#define Chunk2VMChunk(chunk) PARENT(VMChunkStruct, chunkStruct, chunk)


/* VMChunkVMArena -- get the VM arena from a VM chunk */

#define VMChunkVMArena(vmchunk) \
  Arena2VMArena(ChunkArena(VMChunk2Chunk(vmchunk)))


/* VMArena
 *
 * See <design/arena/#coop-vm.struct.vmarena> for description.
 */

typedef struct VMArenaStruct *VMArena;

#define VMArenaSig      ((Sig)0x519A6EB3) /* SIGnature AREna VM */

typedef struct VMArenaStruct {  /* VM arena structure */
  ArenaStruct arenaStruct;
  VM vm;                        /* VM where the arena itself is stored */
  char vmParams[VMParamSize];   /* VM parameter block */
  Size spareSize;              /* total size of spare pages */
  ZoneSet blacklist;             /* zones to use last */
  ZoneSet freeSet;               /* unassigned zones */
  Size extendBy;                /* desired arena increment */
  Size extendMin;               /* minimum arena increment */
  ArenaVMExtendedCallback extended;
  ArenaVMContractedCallback contracted;
  Sig sig;                      /* <design/sig/> */
} VMArenaStruct;

#define Arena2VMArena(arena) PARENT(VMArenaStruct, arenaStruct, arena)
#define VMArena2Arena(vmarena) (&(vmarena)->arenaStruct)


/* Forward declarations */

static void sparePagesPurge(VMArena vmArena);
extern ArenaClass VMArenaClassGet(void);
extern ArenaClass VMNZArenaClassGet(void);
static void VMCompact(Arena arena, Trace trace);


/* VMChunkCheck -- check the consistency of a VM chunk */

static Bool VMChunkCheck(VMChunk vmchunk)
{
  Chunk chunk;

  CHECKS(VMChunk, vmchunk);
  chunk = VMChunk2Chunk(vmchunk);
  CHECKL(ChunkCheck(chunk));
  CHECKL(VMCheck(vmchunk->vm));
  CHECKL(VMAlign(vmchunk->vm) == ChunkPageSize(chunk));
  CHECKL(vmchunk->overheadMappedLimit <= (Addr)chunk->pageTable);
  /* check pageTableMapped table */
  CHECKL(vmchunk->pageTableMapped != NULL);
  CHECKL((Addr)vmchunk->pageTableMapped >= chunk->base);
  CHECKL(AddrAdd((Addr)vmchunk->pageTableMapped, BTSize(chunk->pageTablePages))
         <= vmchunk->overheadMappedLimit);
  /* check noSparePages table */
  CHECKL(vmchunk->noSparePages != NULL);
  CHECKL((Addr)vmchunk->noSparePages >= chunk->base);
  CHECKL(AddrAdd((Addr)vmchunk->noSparePages, BTSize(chunk->pageTablePages))
         <= vmchunk->overheadMappedLimit);
  /* .improve.check-table: Could check the consistency of the tables. */
  return TRUE;
}


/* addrOfPageDesc -- address of the page descriptor (as an Addr) */

#define addrOfPageDesc(chunk, index) \
  ((Addr)&(chunk)->pageTable[index])


/* PageTablePageIndex
 *
 * Maps from a page base address for a page occupied by the page table
 * to the index of that page in the range of pages occupied by the
 * page table.  So that
 *   PageTablePageIndex(chunk, (Addr)chunk->pageTable) == 0
 * and
 *   PageTablePageIndex(chunk,
 *                      AddrAlignUp(addrOfPageDesc(chunk->pages), pageSize)
 *     == chunk->pageTablePages
 */
#define PageTablePageIndex(chunk, pageAddr) \
  ChunkSizeToPages(chunk, AddrOffset((Addr)(chunk)->pageTable, pageAddr))


/* TablePageIndexBase
 *
 * Takes a page table page index (i.e., the index of a page occupied
 * by the page table, where the page occupied by chunk->pageTable is
 * index 0) and returns the base address of that page.
 * (Reverse of mapping defined by PageTablePageIndex.)
 */
#define TablePageIndexBase(chunk, index) \
  AddrAdd((Addr)(chunk)->pageTable, ChunkPagesToSize(chunk, index))


/* pageIsSpare -- is page spare (free and mapped)? */

#define pageIsSpare(page) \
  ((page)->the.rest.pool == NULL && (page)->the.rest.type == PageTypeSpare)


/* VMArenaCheck -- check the consistency of an arena structure */

static Bool VMArenaCheck(VMArena vmArena)
{
  Arena arena;
  VMChunk primary;

  CHECKS(VMArena, vmArena);
  arena = VMArena2Arena(vmArena);
  CHECKD(Arena, arena);
  /* spare pages are committed, so must be less spare than committed. */
  CHECKL(vmArena->spareSize <= arena->committed);
  CHECKL(vmArena->blacklist != ZoneSetUNIV);

  CHECKL(vmArena->extendBy > 0);
  CHECKL(vmArena->extendMin <= vmArena->extendBy);

  if (arena->primary != NULL) {
    primary = Chunk2VMChunk(arena->primary);
    CHECKD(VMChunk, primary);
    /* We could iterate over all chunks accumulating an accurate */
    /* count of committed, but we don't have all day. */
    CHECKL(VMMapped(primary->vm) <= arena->committed);
  }
  
  /* FIXME: Can't check VMParams */

  return TRUE;
}


/* VMArenaDescribe -- describe the VMArena
 */
static Res VMArenaDescribe(Arena arena, mps_lib_FILE *stream)
{
  Res res;
  VMArena vmArena;

  if (!TESTT(Arena, arena)) return ResFAIL;
  if (stream == NULL) return ResFAIL;
  vmArena = Arena2VMArena(arena);
  if (!TESTT(VMArena, vmArena)) return ResFAIL;

  /* Describe the superclass fields first via next-method call */
  /* ...but the next method is ArenaTrivDescribe, so don't call it;
   * see impl.c.arena#describe.triv.dont-upcall.
   *
  super = ARENA_SUPERCLASS(VMArenaClass);
  res = super->describe(arena, stream);
  if (res != ResOK) return res;
   *
  */

  res = WriteF(stream,
               "  freeSet:       $B\n", (WriteFB)vmArena->freeSet,
               "  blacklist:     $B\n", (WriteFB)vmArena->blacklist,
               NULL);
  if(res != ResOK)
    return res;

  /* (incomplete: some fields are not Described) */

  return ResOK;
}



/* VM indirect functions
 *
 * These functions should be used to map and unmap within the arena.
 * They are responsible for maintaining vmArena->committed, and for
 * checking that the commit limit does not get exceeded.
 */
static Res vmArenaMap(VMArena vmArena, VM vm, Addr base, Addr limit)
{
  Arena arena;
  Size size;
  Res res;

  /* no checking as function is local to module */

  arena = VMArena2Arena(vmArena);
  size = AddrOffset(base, limit);
  /* committed can't overflow (since we can't commit more memory than */
  /* address space), but we're paranoid. */
  AVER(arena->committed < arena->committed + size);
  /* check against commit limit */
  if (arena->commitLimit < arena->committed + size)
    return ResCOMMIT_LIMIT;

  res = VMMap(vm, base, limit);
  if (res != ResOK)
    return res;
  arena->committed += size;
  return ResOK;
}


static void vmArenaUnmap(VMArena vmArena, VM vm, Addr base, Addr limit)
{
  Arena arena;
  Size size;

  /* no checking as function is local to module */

  arena = VMArena2Arena(vmArena);
  size = AddrOffset(base, limit);
  AVER(size <= arena->committed);

  VMUnmap(vm, base, limit);
  arena->committed -= size;
  return;
}


/* VMChunkCreate -- create a chunk
 *
 * chunkReturn, return parameter for the created chunk.
 * vmArena, the parent VMArena.
 * size, approximate amount of virtual address that the chunk should reserve.
 */
static Res VMChunkCreate(Chunk *chunkReturn, VMArena vmArena, Size size)
{
  Res res;
  Addr base, limit, chunkStructLimit;
  Align pageSize;
  VM vm;
  BootBlockStruct bootStruct;
  BootBlock boot = &bootStruct;
  VMChunk vmChunk;
  void *p;

  AVER(chunkReturn != NULL);
  AVERT(VMArena, vmArena);
  AVER(size > 0);

  res = VMCreate(&vm, size, vmArena->vmParams);
  if (res != ResOK)
    goto failVMCreate;

  pageSize = VMAlign(vm);
  /* The VM will have aligned the userSize; pick up the actual size. */
  base = VMBase(vm);
  limit = VMLimit(vm);

  res = BootBlockInit(boot, (void *)base, (void *)limit);
  if (res != ResOK)
    goto failBootInit;

  /* Allocate and map the descriptor. */
  /* See <design/arena/>.@@@@ */
  res = BootAlloc(&p, boot, sizeof(VMChunkStruct), MPS_PF_ALIGN);
  if (res != ResOK)
    goto failChunkAlloc;
  vmChunk = p;
  /* Calculate the limit of the page where the chunkStruct resides. */
  chunkStructLimit = AddrAlignUp((Addr)(vmChunk + 1), pageSize);
  res = vmArenaMap(vmArena, vm, base, chunkStructLimit);
  if (res != ResOK)
    goto failChunkMap;
  vmChunk->overheadMappedLimit = chunkStructLimit;

  vmChunk->vm = vm;
  res = ChunkInit(VMChunk2Chunk(vmChunk), VMArena2Arena(vmArena),
                  base, limit, pageSize, boot);
  if (res != ResOK)
    goto failChunkInit;

  BootBlockFinish(boot);

  vmChunk->sig = VMChunkSig;
  AVERT(VMChunk, vmChunk);
  *chunkReturn = VMChunk2Chunk(vmChunk);
  return ResOK;

failChunkInit:
  /* No need to unmap, as we're destroying the VM. */
failChunkMap:
failChunkAlloc:
failBootInit:
  VMDestroy(vm);
failVMCreate:
  return res;
}


/* VMChunkInit -- initialize a VMChunk */

static Res VMChunkInit(Chunk chunk, BootBlock boot)
{
  size_t btSize;
  VMChunk vmChunk;
  Addr overheadLimit;
  void *p;
  Res res;

  /* chunk is supposed to be uninitialized, so don't check it. */
  vmChunk = Chunk2VMChunk(chunk);
  AVERT(BootBlock, boot);

  btSize = (size_t)BTSize(chunk->pageTablePages);
  res = BootAlloc(&p, boot, btSize, MPS_PF_ALIGN);
  if (res != ResOK)
    goto failPageTableMapped;
  vmChunk->pageTableMapped = p;
  res = BootAlloc(&p, boot, btSize, MPS_PF_ALIGN);
  if (res != ResOK)
    goto failnoSparePages;
  vmChunk->noSparePages = p;

  /* Map memory for the bit tables. */
  overheadLimit = AddrAdd(chunk->base, (Size)BootAllocated(boot));
  if (vmChunk->overheadMappedLimit < overheadLimit) {
    overheadLimit = AddrAlignUp(overheadLimit, ChunkPageSize(chunk));
    res = vmArenaMap(VMChunkVMArena(vmChunk), vmChunk->vm,
                     vmChunk->overheadMappedLimit, overheadLimit);
    if (res != ResOK)
      goto failTableMap;
    vmChunk->overheadMappedLimit = overheadLimit;
  }

  BTResRange(vmChunk->pageTableMapped, 0, chunk->pageTablePages);
  BTSetRange(vmChunk->noSparePages, 0, chunk->pageTablePages);
  return ResOK;

  /* .no-clean: No clean-ups needed for boot, as we will discard the chunk. */
failTableMap:
failnoSparePages:
failPageTableMapped:
  return res;
}


/* vmChunkDestroy -- destroy a VMChunk */

static void vmChunkDestroy(Chunk chunk)
{
  VM vm;
  VMChunk vmChunk;

  AVERT(Chunk, chunk);
  vmChunk = Chunk2VMChunk(chunk);
  AVERT(VMChunk, vmChunk);
  AVER(BTIsSetRange(vmChunk->noSparePages, 0, chunk->pageTablePages));
  AVER(BTIsResRange(vmChunk->pageTableMapped, 0, chunk->pageTablePages));

  vmChunk->sig = SigInvalid;
  vm = vmChunk->vm;
  ChunkFinish(chunk);
  VMDestroy(vm);
}


/* VMChunkFinish -- finish a VMChunk */

static void VMChunkFinish(Chunk chunk)
{
  VMChunk vmChunk = Chunk2VMChunk(chunk);

  vmArenaUnmap(VMChunkVMArena(vmChunk), vmChunk->vm,
               VMBase(vmChunk->vm), vmChunk->overheadMappedLimit);
  /* No point in finishing the other fields, since they are unmapped. */
}


/* VMArenaVarargs -- parse obsolete varargs */

static void VMArenaVarargs(ArgStruct args[MPS_ARGS_MAX], va_list varargs)
{
  args[0].key = MPS_KEY_ARENA_SIZE;
  args[0].val.size = va_arg(varargs, Size);
  args[1].key = MPS_KEY_ARGS_END;
  AVER(ArgListCheck(args));
}


/* VMArenaTrivExtended -- trivial callback for VM arena extension */

static void vmArenaTrivExtended(Arena arena, Addr base, Size size)
{
  AVERT(Arena, arena);
  AVER(base != 0);
  AVER(size > 0);
  UNUSED(arena);
  UNUSED(base);
  UNUSED(size);
}

/* VMArenaTrivContracted -- trivial callback for VM arena contraction */

static void vmArenaTrivContracted(Arena arena, Addr base, Size size)
{
  AVERT(Arena, arena);
  AVER(base != 0);
  AVER(size > 0);
  UNUSED(arena);
  UNUSED(base);
  UNUSED(size);
}


/* VMArenaInit -- create and initialize the VM arena
 *
 * .arena.init: Once the arena has been allocated, we call ArenaInit
 * to do the generic part of init.
 */

ARG_DEFINE_KEY(arena_extended, Fun);
#define vmKeyArenaExtended (&_mps_key_arena_extended)
ARG_DEFINE_KEY(arena_contracted, Fun);
#define vmKeyArenaContracted (&_mps_key_arena_contracted)

static Res VMArenaInit(Arena *arenaReturn, ArenaClass class, ArgList args)
{
  Size userSize;        /* size requested by user */
  Size chunkSize;       /* size actually created */
  Size vmArenaSize; /* aligned size of VMArenaStruct */
  Res res;
  VMArena vmArena;
  Arena arena;
  VM arenaVM;
  Chunk chunk;
  mps_arg_s arg;
  char vmParams[VMParamSize];
  
  AVER(arenaReturn != NULL);
  AVER(class == VMArenaClassGet() || class == VMNZArenaClassGet());
  AVER(ArgListCheck(args));

  ArgRequire(&arg, args, MPS_KEY_ARENA_SIZE);
  userSize = arg.val.size;

  AVER(userSize > 0);
  
  /* Parse the arguments into VM parameters, if any.  We must do this into
     some stack-allocated memory for the moment, since we don't have anywhere
     else to put it.  It gets copied later. */
  res = VMParamFromArgs(vmParams, sizeof(vmParams), args);
  if (res != ResOK)
    goto failVMCreate;

  /* Create a VM to hold the arena and map it. */
  vmArenaSize = SizeAlignUp(sizeof(VMArenaStruct), MPS_PF_ALIGN);
  res = VMCreate(&arenaVM, vmArenaSize, vmParams);
  if (res != ResOK)
    goto failVMCreate;
  res = VMMap(arenaVM, VMBase(arenaVM), VMLimit(arenaVM));
  if (res != ResOK)
    goto failVMMap;
  vmArena = (VMArena)VMBase(arenaVM);

  arena = VMArena2Arena(vmArena);
  /* <code/arena.c#init.caller> */
  res = ArenaInit(arena, class);
  if (res != ResOK)
    goto failArenaInit;
  arena->committed = VMMapped(arenaVM);

  vmArena->vm = arenaVM;
  vmArena->spareSize = 0;

  /* Copy the stack-allocated VM parameters into their home in the VMArena. */
  AVER(sizeof(vmArena->vmParams) == sizeof(vmParams));
  mps_lib_memcpy(vmArena->vmParams, vmParams, sizeof(vmArena->vmParams));

  /* .blacklist: We blacklist the zones that could be referenced by small
     integers misinterpreted as references.  This isn't a perfect simulation,
     but it should catch the common cases. */
  {
    union {
      mps_word_t word;
      mps_addr_t addr;
      int i;
      long l;
    } nono;
    vmArena->blacklist = ZoneSetEMPTY;
    nono.word = 0;
    nono.i = 1;
    vmArena->blacklist = ZoneSetAdd(arena, vmArena->blacklist, nono.addr);
    nono.i = -1;
    vmArena->blacklist = ZoneSetAdd(arena, vmArena->blacklist, nono.addr);
    nono.l = 1;
    vmArena->blacklist = ZoneSetAdd(arena, vmArena->blacklist, nono.addr);
    nono.l = -1;
    vmArena->blacklist = ZoneSetAdd(arena, vmArena->blacklist, nono.addr);
  }
  EVENT2(ArenaBlacklistZone, vmArena, vmArena->blacklist);
  
  vmArena->freeSet = ZoneSetUNIV; /* includes blacklist */
  /* <design/arena/#coop-vm.struct.vmarena.extendby.init> */
  vmArena->extendBy = userSize;
  vmArena->extendMin = 0;

  vmArena->extended = vmArenaTrivExtended;
  if (ArgPick(&arg, args, vmKeyArenaExtended))
    vmArena->extended = (ArenaVMExtendedCallback)arg.val.fun;

  vmArena->contracted = vmArenaTrivContracted;
  if (ArgPick(&arg, args, vmKeyArenaContracted))
    vmArena->contracted = (ArenaVMContractedCallback)arg.val.fun;

  /* have to have a valid arena before calling ChunkCreate */
  vmArena->sig = VMArenaSig;
  res = VMChunkCreate(&chunk, vmArena, userSize);
  if (res != ResOK)
    goto failChunkCreate;
  arena->primary = chunk;

  /* .zoneshift: Set the zone shift to divide the chunk into the same */
  /* number of stripes as will fit into a reference set (the number of */
  /* bits in a word).  Fail if the chunk is so small stripes are smaller */
  /* than pages.  Note that some zones are discontiguous in the chunk if */
  /* the size is not a power of 2.  See <design/arena/#class.fields>. */
  chunkSize = AddrOffset(chunk->base, chunk->limit);
  arena->zoneShift = SizeFloorLog2(chunkSize >> MPS_WORD_SHIFT);
  arena->alignment = chunk->pageSize;

  AVERT(VMArena, vmArena);
  if ((ArenaClass)mps_arena_class_vm() == class)
    EVENT3(ArenaCreateVM, arena, userSize, chunkSize);
  else
    EVENT3(ArenaCreateVMNZ, arena, userSize, chunkSize);

  vmArena->extended(arena, chunk->base, chunkSize);
  
  *arenaReturn = arena;
  return ResOK;

failChunkCreate:
  ArenaFinish(arena);
failArenaInit:
  VMUnmap(arenaVM, VMBase(arenaVM), VMLimit(arenaVM));
failVMMap:
  VMDestroy(arenaVM);
failVMCreate:
  return res;
}


/* VMArenaFinish -- finish the arena */

static void VMArenaFinish(Arena arena)
{
  VMArena vmArena;
  Ring node, next;
  VM arenaVM;

  vmArena = Arena2VMArena(arena);
  AVERT(VMArena, vmArena);
  arenaVM = vmArena->vm;

  sparePagesPurge(vmArena);
  /* destroy all chunks, including the primary */
  arena->primary = NULL;
  RING_FOR(node, &arena->chunkRing, next) {
    Chunk chunk = RING_ELT(Chunk, chunkRing, node);
    vmChunkDestroy(chunk);
  }
  AVER(arena->committed == VMMapped(arenaVM));

  vmArena->sig = SigInvalid;

  ArenaFinish(arena); /* <code/global.c#finish.caller> */

  VMUnmap(arenaVM, VMBase(arenaVM), VMLimit(arenaVM));
  VMDestroy(arenaVM);
  EVENT1(ArenaDestroy, vmArena);
}


/* VMArenaReserved -- return the amount of reserved address space
 *
 * Add up the reserved space from all the chunks.
 */
static Size VMArenaReserved(Arena arena)
{
  Size reserved;
  Ring node, next;

  reserved = 0;
  RING_FOR(node, &arena->chunkRing, next) {
    VMChunk vmChunk = Chunk2VMChunk(RING_ELT(Chunk, chunkRing, node));
    reserved += VMReserved(vmChunk->vm);
  }
  return reserved;
}


/* VMArenaSpareCommitExceeded -- handle excess spare pages */

static void VMArenaSpareCommitExceeded(Arena arena)
{
  VMArena vmArena;

  vmArena = Arena2VMArena(arena);
  AVERT(VMArena, vmArena);

  sparePagesPurge(vmArena);
  return;
}


/* Page Table Partial Mapping
 *
 * Some helper functions
 */


/* tablePageBaseIndex -- index of the first page descriptor falling
 *                       (at least partially) on this table page
 *
 * .repr.table-page: Table pages are passed as the page's base address.
 *
 * .division: We calculate it by dividing the offset from the beginning
 * of the page table by the size of a table element.  This relies on
 * .vm.addr-is-star.
 */
#define tablePageBaseIndex(chunk, tablePage) \
  (AddrOffset((Addr)(chunk)->pageTable, (tablePage)) \
   / sizeof(PageStruct))


/* tablePageWholeBaseIndex
 *
 * Index of the first page descriptor wholly on this table page.
 * Table page specified by address (not index).
 */
#define tablePageWholeBaseIndex(chunk, tablePage) \
  (AddrOffset((Addr)(chunk)->pageTable, \
              AddrAdd((tablePage), sizeof(PageStruct)-1)) \
   / sizeof(PageStruct))


/* tablePageLimitIndex -- index of the first page descriptor falling
 *                        (wholly) on the next table page
 *
 * Similar to tablePageBaseIndex, see .repr.table-page and .division.
 */
#define tablePageLimitIndex(chunk, tablePage) \
  ((AddrOffset((Addr)(chunk)->pageTable, (tablePage)) \
    + ChunkPageSize(chunk) - 1) \
   / sizeof(PageStruct) \
   + 1)

/* tablePageWholeLimitIndex
 *
 * Index of the first page descriptor falling partially on the next
 * table page.
 */
#define tablePageWholeLimitIndex(chunk, tablePage) \
  ((AddrOffset((Addr)(chunk)->pageTable, (tablePage)) \
    + ChunkPageSize(chunk)) \
   / sizeof(PageStruct))


/* tablePageInUse -- Check whether a given page of the page table is in use
 *
 * Returns TRUE if and only if the table page given is in use, i.e., if
 * any of the page descriptors falling on it (even partially) are being
 * used.  Relies on .repr.table-page and .vm.addr-is-star.
 *
 * .improve.limits: We don't need to check the parts we're (de)allocating.
 */
static Bool tablePageInUse(Chunk chunk, Addr tablePage)
{
  Index limitIndex;

  /* Check it's in the page table. */
  AVER((Addr)&chunk->pageTable[0] <= tablePage);
  AVER(tablePage < addrOfPageDesc(chunk, chunk->pages));

  if (tablePage == AddrPageBase(chunk, addrOfPageDesc(chunk, chunk->pages))) {
    limitIndex = chunk->pages;
  } else {
    limitIndex = tablePageLimitIndex(chunk, tablePage);
  }
  AVER(limitIndex <= chunk->pages);

  return !BTIsResRange(chunk->allocTable,
                       tablePageBaseIndex(chunk, tablePage), limitIndex);
}


/* tablePagesUsed
 *
 * Takes a range of pages identified by [pageBase, pageLimit), and
 * returns the pages occupied by the page table which store the
 * PageStruct descriptors for those pages.
 */
static void tablePagesUsed(Index *tableBaseReturn, Index *tableLimitReturn,
                           Chunk chunk, Index pageBase, Index pageLimit)
{
  *tableBaseReturn =
    PageTablePageIndex(chunk,
                       AddrPageBase(chunk, addrOfPageDesc(chunk, pageBase)));
  *tableLimitReturn =
    PageTablePageIndex(chunk,
                       AddrAlignUp(addrOfPageDesc(chunk, pageLimit),
                                   ChunkPageSize(chunk)));
  return;
}


/* tablePagesEnsureMapped -- ensure needed part of page table is mapped
 *
 * Pages from baseIndex to limitIndex are about to be allocated.
 * Ensure that the relevant pages occupied by the page table are mapped.
 */
static Res tablePagesEnsureMapped(VMChunk vmChunk,
                                  Index baseIndex, Index limitIndex)
{
  /* tableBaseIndex, tableLimitIndex, tableCursorIndex, */
  /* unmappedBase, unmappedLimit are all indexes of pages occupied */
  /* by the page table. */
  Index tableBaseIndex, tableLimitIndex;
  Index tableCursorIndex;
  Index unmappedBaseIndex, unmappedLimitIndex;
  Index i;
  Chunk chunk;
  Res res;

  chunk = VMChunk2Chunk(vmChunk);

  tablePagesUsed(&tableBaseIndex, &tableLimitIndex,
                 chunk, baseIndex, limitIndex);

  tableCursorIndex = tableBaseIndex;
 
  while(BTFindLongResRange(&unmappedBaseIndex, &unmappedLimitIndex,
                           vmChunk->pageTableMapped,
                           tableCursorIndex, tableLimitIndex,
                           1)) {
    Addr unmappedBase = TablePageIndexBase(chunk, unmappedBaseIndex);
    Addr unmappedLimit = TablePageIndexBase(chunk, unmappedLimitIndex);
    /* There might be a page descriptor overlapping the beginning */
    /* of the range of table pages we are about to map. */
    /* We need to work out whether we should touch it. */
    if (unmappedBaseIndex == tableBaseIndex
        && unmappedBaseIndex > 0
        && !BTGet(vmChunk->pageTableMapped, unmappedBaseIndex - 1)) {
      /* Start with first descriptor wholly on page */
      baseIndex = tablePageWholeBaseIndex(chunk, unmappedBase);
    } else {
      /* start with first descriptor partially on page */
      baseIndex = tablePageBaseIndex(chunk, unmappedBase);
    }
    /* Similarly for the potentially overlapping page descriptor */
    /* at the end. */
    if (unmappedLimitIndex == tableLimitIndex
        && unmappedLimitIndex < chunk->pageTablePages
        && !BTGet(vmChunk->pageTableMapped, unmappedLimitIndex)) {
      /* Finish with last descriptor wholly on page */
      limitIndex = tablePageBaseIndex(chunk, unmappedLimit);
    } else if (unmappedLimitIndex == chunk->pageTablePages) {
      /* Finish with last descriptor in chunk */
      limitIndex = chunk->pages;
    } else {
      /* Finish with last descriptor partially on page */
      limitIndex = tablePageWholeBaseIndex(chunk, unmappedLimit);
    }
    res = vmArenaMap(VMChunkVMArena(vmChunk),
                     vmChunk->vm, unmappedBase, unmappedLimit);
    if (res != ResOK)
      return res;
    BTSetRange(vmChunk->pageTableMapped, unmappedBaseIndex, unmappedLimitIndex);
    for(i = baseIndex; i < limitIndex; ++i) {
      PageInit(chunk, i);
    }
    tableCursorIndex = unmappedLimitIndex;
    if (tableCursorIndex == tableLimitIndex)
      break;
  }

  return ResOK;
}


/* tablePagesUnmapUnused
 *
 * Of the pages occupied by the page table from tablePageBase to
 * tablePageLimit find those which are wholly unused and unmap them.
 */
static void tablePagesUnmapUnused(VMChunk vmChunk,
                                  Addr tablePageBase, Addr tablePageLimit)
{
  Chunk chunk;
  Addr cursor;
  Size pageSize;

  chunk = VMChunk2Chunk(vmChunk);
  pageSize = ChunkPageSize(chunk);
  AVER(AddrIsAligned(tablePageBase, pageSize));
  AVER(AddrIsAligned(tablePageLimit, pageSize));

  /* for loop indexes over base addresses of pages occupied by page table */
  for(cursor = tablePageBase;
      cursor < tablePageLimit;
      cursor = AddrAdd(cursor, pageSize)) {
    if (!tablePageInUse(chunk, cursor)) {
      vmArenaUnmap(VMChunkVMArena(vmChunk), vmChunk->vm,
                   cursor, AddrAdd(cursor, pageSize));
      AVER(BTGet(vmChunk->noSparePages, PageTablePageIndex(chunk, cursor)));
      AVER(BTGet(vmChunk->pageTableMapped, PageTablePageIndex(chunk, cursor)));
      BTRes(vmChunk->pageTableMapped, PageTablePageIndex(chunk, cursor));
    }
  }
  AVER(cursor == tablePageLimit);

  return;
}


/* pagesFindFreeInArea -- find a range of free pages in a given address range
 *
 * Search for a free run of pages in the free table, between the given
 * base and limit.
 *
 * The downwards arg governs whether we use BTFindShortResRange (if
 * downwards is FALSE) or BTFindShortResRangeHigh (if downwards is
 * TRUE).  This _roughly_ corresponds to allocating pages from top down
 * (when downwards is TRUE), at least within an interval.  It is used
 * for implementing SegPrefHigh.
 */
static Bool pagesFindFreeInArea(Index *baseReturn, Chunk chunk, Size size,
                                Addr base, Addr limit, Bool downwards)
{
  Word pages;                   /* number of pages equiv. to size */
  Index basePage, limitPage;    /* Index equiv. to base and limit */
  Index start, end;             /* base and limit of free run */

  AVER(AddrIsAligned(base, ChunkPageSize(chunk)));
  AVER(AddrIsAligned(limit, ChunkPageSize(chunk)));
  AVER(chunk->base <= base);
  AVER(base < limit);
  AVER(limit <= chunk->limit);
  AVER(size <= AddrOffset(base, limit));
  AVER(size > (Size)0);
  AVER(SizeIsAligned(size, ChunkPageSize(chunk)));

  basePage = INDEX_OF_ADDR(chunk, base);
  limitPage = INDEX_OF_ADDR(chunk, limit);
  pages = ChunkSizeToPages(chunk, size);

  if (downwards) {
    if (!BTFindShortResRangeHigh(&start, &end, chunk->allocTable,
                                 basePage, limitPage, pages))
      return FALSE;
  } else {
    if(!BTFindShortResRange(&start, &end, chunk->allocTable,
                            basePage, limitPage, pages))
      return FALSE;
  }

  *baseReturn = start;
  return TRUE;
}


/* pagesFindFreeInZones -- find a range of free pages with a ZoneSet
 *
 * This function finds the intersection of ZoneSet and the set of free
 * pages and tries to find a free run of pages in the resulting set of
 * areas.
 *
 * In other words, it finds space for a page whose ZoneSet (see
 * ZoneSetOfPage) will be a subset of the specified ZoneSet.
 *
 * For meaning of downwards arg see pagesFindFreeInArea.
 * .improve.findfree.downwards: This should be improved so that it
 * allocates pages from top down globally, as opposed to (currently)
 * just within an interval.
 */
static Bool pagesFindFreeInZones(Index *baseReturn, VMChunk *chunkReturn,
                                 VMArena vmArena, Size size, ZoneSet zones,
                                 Bool downwards)
{
  Arena arena;
  Addr chunkBase, base, limit;
  Size zoneSize;
  Ring node, next;

  arena = VMArena2Arena(vmArena);
  zoneSize = (Size)1 << arena->zoneShift;

  /* Should we check chunk cache first? */
  RING_FOR(node, &arena->chunkRing, next) {
    Chunk chunk = RING_ELT(Chunk, chunkRing, node);
    AVERT(Chunk, chunk);

    /* .alloc.skip: The first address available for arena allocation, */
    /* is just after the arena tables. */
    chunkBase = PageIndexBase(chunk, chunk->allocBase);

    base = chunkBase;
    while(base < chunk->limit) {
      if (ZoneSetIsMember(arena, zones, base)) {
        /* Search for a run of zone stripes which are in the ZoneSet */
        /* and the arena.  Adding the zoneSize might wrap round (to */
        /* zero, because limit is aligned to zoneSize, which is a */
        /* power of two). */
        limit = base;
        do {
          /* advance limit to next higher zone stripe boundary */
          limit = AddrAlignUp(AddrAdd(limit, 1), zoneSize);

          AVER(limit > base || limit == (Addr)0);

          if (limit >= chunk->limit || limit < base) {
            limit = chunk->limit;
            break;
          }

          AVER(base < limit);
          AVER(limit < chunk->limit);
        } while(ZoneSetIsMember(arena, zones, limit));

        /* If the ZoneSet was universal, then the area found ought to */
        /* be the whole chunk. */
        AVER(zones != ZoneSetUNIV
             || (base == chunkBase && limit == chunk->limit));

        /* Try to allocate a page in the area. */
        if (AddrOffset(base, limit) >= size
            && pagesFindFreeInArea(baseReturn, chunk, size, base, limit,
                                   downwards)) {
          *chunkReturn = Chunk2VMChunk(chunk);
          return TRUE;
        }
       
        base = limit;
      } else {
        /* Adding the zoneSize might wrap round (to zero, because */
        /* base is aligned to zoneSize, which is a power of two). */
        base = AddrAlignUp(AddrAdd(base, 1), zoneSize);
        AVER(base > chunkBase || base == (Addr)0);
        if (base >= chunk->limit || base < chunkBase) {
          base = chunk->limit;
          break;
        }
      }
    }

    AVER(base == chunk->limit);
  }

  return FALSE;
}


/* pagesFindFreeWithSegPref -- find a range of free pages with given preferences
 *
 * Note this does not create or allocate any pages.
 *
 * basereturn: return parameter for the index in the
 *   chunk's page table of the base of the free area found.
 * chunkreturn: return parameter for the chunk in which
 *   the free space has been found.
 * pref: the SegPref object to be used when considering
 *   which zones to try.
 * size: Size to find space for.
 * barge: TRUE iff stealing space in zones used
 *   by other SegPrefs should be considered (if it's FALSE then only
 *   zones already used by this segpref or free zones will be used).
 */
static Bool pagesFindFreeWithSegPref(Index *baseReturn, VMChunk *chunkReturn,
                                     VMArena vmArena, SegPref pref, Size size,
                                     Bool barge)
{
<<<<<<< HEAD
  ZoneSet preferred;

  if (pref->isGen) {
    Serial gen = vmGenOfSegPref(vmArena, pref);
    preferred = vmArena->genZoneSet[gen];
  } else {
    preferred = pref->zones;
  }

  /* Some of these tests might be duplicates.  If we're about */
=======
  /* @@@@ Some of these tests might be duplicates.  If we're about */
>>>>>>> 2b0f94df
  /* to run out of virtual address space, then slow allocation is */
  /* probably the least of our worries. */

  /* .alloc.improve.map: Define a function that takes a list */
  /* (say 4 long) of ZoneSets and tries pagesFindFreeInZones on */
  /* each one in turn.  Extra ZoneSet args that weren't needed */
  /* could be ZoneSetEMPTY */

  if (pref->isCollected) { /* GC'd memory */
    /* We look for space in the following places (in order) */
    /*   - Zones already allocated to me (preferred) but are not */
    /*     blacklisted; */
    /*   - Zones that are either allocated to me, or are unallocated */
    /*     but not blacklisted; */
    /*   - Any non-blacklisted zone; */
    /*   - Any zone; */
    /* Note that each is a superset of the previous, unless */
    /* blacklisted zones have been allocated (or the default */
    /* is used). */
    if (pagesFindFreeInZones(baseReturn, chunkReturn, vmArena, size,
                             ZoneSetDiff(pref->zones, vmArena->blacklist),
                             pref->high)
        || pagesFindFreeInZones(baseReturn, chunkReturn, vmArena, size,
                                ZoneSetUnion(pref->zones,
                                             ZoneSetDiff(vmArena->freeSet,
                                                         vmArena->blacklist)),
                                pref->high)) {
      return TRUE; /* found */
    }
    if (!barge)
      /* do not barge into other zones, give up now */
      return FALSE;
    if (pagesFindFreeInZones(baseReturn, chunkReturn, vmArena, size,
                             ZoneSetDiff(ZoneSetUNIV, vmArena->blacklist),
                             pref->high)
        || pagesFindFreeInZones(baseReturn, chunkReturn, vmArena, size,
                                ZoneSetUNIV, pref->high)) {
      return TRUE; /* found */
    }
  } else { /* non-GC'd memory */
    /* We look for space in the following places (in order) */
    /*   - Zones preferred (preferred) and blacklisted; */
    /*   - Zones preferred; */
    /*   - Zones preferred or blacklisted zone; */
    /*   - Any zone. */
    /* Note that each is a superset of the previous, unless */
    /* blacklisted zones have been allocated. */
    if (pagesFindFreeInZones(baseReturn, chunkReturn, vmArena, size,
                             ZoneSetInter(pref->zones, vmArena->blacklist),
                             pref->high)
        || pagesFindFreeInZones(baseReturn, chunkReturn, vmArena, size,
                                pref->zones, pref->high)
        || pagesFindFreeInZones(baseReturn, chunkReturn, vmArena, size,
                                ZoneSetUnion(pref->zones, vmArena->blacklist),
                                pref->high)
        || pagesFindFreeInZones(baseReturn, chunkReturn, vmArena, size,
                                ZoneSetUNIV, pref->high)) {
      return TRUE;
    }
  }
  return FALSE;
}


/* vmArenaExtend -- Extend the arena by making a new chunk
 *
 * The size arg specifies how much we wish to allocate after the extension.
 */
static Res vmArenaExtend(VMArena vmArena, Size size)
{
  Chunk newChunk;
  Size chunkSize;
  Res res;

  /* Choose chunk size. */
  /* .vmchunk.overhead: This code still lacks a proper estimate of */
  /* the overhead required by a vmChunk for chunkStruct, page tables */
  /* etc.  For now, estimate it as 10%.  RHSK 2007-12-21 */
  do {
    Size fraction = 10;  /* 10% -- see .vmchunk.overhead */
    Size chunkOverhead;
    
    /* 1: use extendBy, if it is big enough for size + overhead */
    chunkSize = vmArena->extendBy;
    chunkOverhead = chunkSize / fraction;
    if(chunkSize > size && (chunkSize - size) >= chunkOverhead)
      break;
    
    /* 2: use size + overhead (unless it overflows SizeMAX) */
    chunkOverhead = size / (fraction - 1);
    if((SizeMAX - size) >= chunkOverhead) {
      chunkSize = size + chunkOverhead;
      break;
    }
    
    /* 3: use SizeMAX */
    chunkSize = SizeMAX;
    break;
  } while(0);

  EVENT3(vmArenaExtendStart, size, chunkSize,
         VMArenaReserved(VMArena2Arena(vmArena)));

  /* .chunk-create.fail: If we fail, try again with a smaller size */
  {
    unsigned fidelity = 8;  /* max fraction of addr-space we may 'waste' */
    Size chunkHalf;
    Size chunkMin = 4 * 1024;  /* typical single page */
    Size sliceSize;
    
    if (vmArena->extendMin > chunkMin)
      chunkMin = vmArena->extendMin;
    if (chunkSize < chunkMin)
      chunkSize = chunkMin;
    
    for(;; chunkSize = chunkHalf) {
      chunkHalf = chunkSize / 2;
      sliceSize = chunkHalf / fidelity;
      AVER(sliceSize > 0);
      
      /* remove slices, down to chunkHalf but no further */
      for(; chunkSize > chunkHalf; chunkSize -= sliceSize) {
        if(chunkSize < chunkMin) {
          EVENT2(vmArenaExtendFail, chunkMin,
                 VMArenaReserved(VMArena2Arena(vmArena)));
          return ResRESOURCE;
        }
        res = VMChunkCreate(&newChunk, vmArena, chunkSize);
        if(res == ResOK)
          goto vmArenaExtend_Done;
      }
    }
  }

vmArenaExtend_Done:
  EVENT2(vmArenaExtendDone, chunkSize, VMArenaReserved(VMArena2Arena(vmArena)));
  vmArena->extended(VMArena2Arena(vmArena),
		    newChunk->base,
		    AddrOffset(newChunk->base, newChunk->limit));

  return res;
}


/* VM*AllocPolicy -- allocation policy methods */


/* Used in abstracting allocation policy between VM and VMNZ */
typedef Res (*VMAllocPolicyMethod)(Index *, VMChunk *, VMArena, SegPref, Size);

static Res VMAllocPolicy(Index *baseIndexReturn, VMChunk *chunkReturn,
                         VMArena vmArena, SegPref pref, Size size)
{
  if (!pagesFindFreeWithSegPref(baseIndexReturn, chunkReturn,
                                vmArena, pref, size, FALSE)) {
    /* try and extend, but don't worry if we can't */
    (void)vmArenaExtend(vmArena, size);

    /* We may or may not have a new chunk at this point */
    /* we proceed to try the allocation again anyway. */
    /* We specify barging, but if we have got a new chunk */
    /* then hopefully we won't need to barge. */
    if (!pagesFindFreeWithSegPref(baseIndexReturn, chunkReturn,
                                  vmArena, pref, size, TRUE)) {
      /* .improve.alloc-fail: This could be because the request was */
      /* too large, or perhaps the arena is fragmented.  We could */
      /* return a more meaningful code. */
      return ResRESOURCE;
    }
  }
  return ResOK;
}

static Res VMNZAllocPolicy(Index *baseIndexReturn, VMChunk *chunkReturn,
                           VMArena vmArena, SegPref pref, Size size)
{
  if (pagesFindFreeInZones(baseIndexReturn, chunkReturn, vmArena, size,
                           ZoneSetUNIV, pref->high)) {
    return ResOK;
  }
  return ResRESOURCE;
}


/* pageIsMapped -- checks whether a free page is mapped or not. */

static Bool pageIsMapped(VMChunk vmChunk, Index pi)
{
  Index pageTableBaseIndex;
  Index pageTableLimitIndex;
  int pageType;
  Chunk chunk = VMChunk2Chunk(vmChunk);

  /* Note that unless the pi'th PageStruct crosses a page boundary */
  /* Base and Limit will differ by exactly 1. */
  /* They will differ by at most 2 assuming that */
  /* sizeof(PageStruct) <= ChunkPageSize(chunk) (!) */
  tablePagesUsed(&pageTableBaseIndex, &pageTableLimitIndex, chunk, pi, pi+1);
  /* using unsigned arithmetic overflow to use just one comparison */
  AVER(pageTableLimitIndex - pageTableBaseIndex - 1 < 2);

  /* We can examine the PageStruct descriptor iff both table pages */
  /* are mapped. */
  if (BTGet(vmChunk->pageTableMapped, pageTableBaseIndex)
      && BTGet(vmChunk->pageTableMapped, pageTableLimitIndex - 1)) {
    pageType = PageType(&chunk->pageTable[pi]);
    if (pageType == PageTypeSpare)
      return TRUE;
    AVER(pageType == PageTypeFree);
  }
  return FALSE;
}


/* sparePageRelease -- releases a spare page
 *
 * Either to allocate it or to purge it.
 * Temporarily leaves it in an inconsistent state.
 */
static void sparePageRelease(VMChunk vmChunk, Index pi)
{
  Chunk chunk = VMChunk2Chunk(vmChunk);
  Arena arena = ChunkArena(chunk);

  AVER(PageType(&chunk->pageTable[pi]) == PageTypeSpare);
  AVER(arena->spareCommitted >= ChunkPageSize(chunk));
  arena->spareCommitted -= ChunkPageSize(chunk);
  return;
}


/* pagesMarkAllocated -- Mark the pages allocated */

static Res pagesMarkAllocated(VMArena vmArena, VMChunk vmChunk,
                              Index baseIndex, Count pages, Pool pool)
{
  Index i;
  Index limitIndex;
  Index mappedBase, mappedLimit;
  Index unmappedBase, unmappedLimit;
  Chunk chunk = VMChunk2Chunk(vmChunk);
  Res res;

  /* Ensure that the page descriptors we need are on mapped pages. */
  limitIndex = baseIndex + pages;
  res = tablePagesEnsureMapped(vmChunk, baseIndex, limitIndex);
  if (res != ResOK)
    goto failTableMap;

  mappedBase = baseIndex;
  mappedLimit = mappedBase;

  do {
    while(pageIsMapped(vmChunk, mappedLimit)) {
      ++mappedLimit;
      if (mappedLimit >= limitIndex)
        break;
    }
    AVER(mappedLimit <= limitIndex);
    /* NB for loop will loop 0 times iff first page is not mapped */
    for(i = mappedBase; i < mappedLimit; ++i) {
      sparePageRelease(vmChunk, i);
      PageAlloc(chunk, i, pool);
    }
    if (mappedLimit >= limitIndex)
      break;
    unmappedBase = mappedLimit;
    unmappedLimit = unmappedBase;
    while(!pageIsMapped(vmChunk, unmappedLimit)) {
      ++unmappedLimit;
      if (unmappedLimit >= limitIndex)
        break;
    }
    AVER(unmappedLimit <= limitIndex);
    res = vmArenaMap(vmArena, vmChunk->vm,
                     PageIndexBase(chunk, unmappedBase),
                     PageIndexBase(chunk, unmappedLimit));
    if (res != ResOK)
      goto failPagesMap;
    for(i = unmappedBase; i < unmappedLimit; ++i) {
      PageAlloc(chunk, i, pool);
    }
    mappedBase = unmappedLimit;
    mappedLimit = mappedBase;
  } while(mappedLimit < limitIndex);
  AVER(mappedLimit == limitIndex);

  return ResOK;

failPagesMap:
  /* region from baseIndex to mappedLimit needs unmapping */
  if (baseIndex < mappedLimit) {
    vmArenaUnmap(vmArena, vmChunk->vm,
                 PageIndexBase(chunk, baseIndex),
                 PageIndexBase(chunk, mappedLimit));
    /* mark pages as free */
    for(i = baseIndex; i < mappedLimit; ++i) {
      TractFinish(PageTract(&chunk->pageTable[i]));
      PageFree(chunk, i);
    }
  }
  {
    Index pageTableBaseIndex, pageTableLimitIndex;
    /* find which pages of page table were affected */
    tablePagesUsed(&pageTableBaseIndex, &pageTableLimitIndex,
                   chunk, baseIndex, limitIndex);
    /* Resetting the noSparePages bits is lazy, it means that */
    /* we don't have to bother trying to unmap unused portions */
    /* of the pageTable. */
    BTResRange(vmChunk->noSparePages, pageTableBaseIndex, pageTableLimitIndex);
  }
failTableMap:
  return res;
}


/* vmAllocComm -- allocate a region from the arena
 *
 * Common code used by mps_arena_class_vm and
 * mps_arena_class_vmnz.
 */
static Res vmAllocComm(Addr *baseReturn, Tract *baseTractReturn,
                       VMAllocPolicyMethod policy,
                       SegPref pref, Size size, Pool pool)
{
  Addr base, limit;
  Tract baseTract;
  Arena arena;
  Count pages;
  Index baseIndex;
  ZoneSet zones;
  Res res;
  VMArena vmArena;
  VMChunk vmChunk;
  Chunk chunk;

  AVER(baseReturn != NULL);
  AVER(baseTractReturn != NULL);
  AVER(FunCheck((Fun)policy));
  AVERT(SegPref, pref);
  AVER(size > (Size)0);
  AVERT(Pool, pool);

  arena = PoolArena(pool);
  vmArena = Arena2VMArena(arena);
  AVERT(VMArena, vmArena);
  /* All chunks have same pageSize. */
  AVER(SizeIsAligned(size, ChunkPageSize(arena->primary)));
 
  /* NULL is used as a discriminator */
  /* (see <design/arenavm/table.disc>) therefore the real pool */
  /* must be non-NULL. */
  AVER(pool != NULL);

  /* Early check on commit limit. */
  if (arena->spareCommitted < size) {
    Size necessaryCommitIncrease = size - arena->spareCommitted;
    if (arena->committed + necessaryCommitIncrease > arena->commitLimit
        || arena->committed + necessaryCommitIncrease < arena->committed) {
      return ResCOMMIT_LIMIT;
    }
  }

  res = (*policy)(&baseIndex, &vmChunk, vmArena, pref, size);
  if (res != ResOK)
    return res;

  /* chunk (and baseIndex) should be initialised by policy */
  AVERT(VMChunk, vmChunk);
  chunk = VMChunk2Chunk(vmChunk);

  /* Compute number of pages to be allocated. */
  pages = ChunkSizeToPages(chunk, size);

  res = pagesMarkAllocated(vmArena, vmChunk, baseIndex, pages, pool);
  if (res != ResOK) {
    if (arena->spareCommitted > 0) {
      sparePagesPurge(vmArena);
      res = pagesMarkAllocated(vmArena, vmChunk, baseIndex, pages, pool);
      if (res != ResOK)
        goto failPagesMap;
      /* win! */
    } else {
      goto failPagesMap;
    }
  }

  base = PageIndexBase(chunk, baseIndex);
  baseTract = PageTract(&chunk->pageTable[baseIndex]);
  limit = AddrAdd(base, size);
  zones = ZoneSetOfRange(arena, base, limit);

  if (ZoneSetInter(vmArena->freeSet, zones) != ZoneSetEMPTY) {
      EVENT2(ArenaUseFreeZone, arena, ZoneSetInter(vmArena->freeSet, zones));
  }
  vmArena->freeSet = ZoneSetDiff(vmArena->freeSet, zones);
 
  *baseReturn = base;
  *baseTractReturn = baseTract;
  return ResOK;

failPagesMap:
  return res;
}


static Res VMAlloc(Addr *baseReturn, Tract *baseTractReturn,
                   SegPref pref, Size size, Pool pool)
{
  /* All checks performed in common vmAllocComm */
  return vmAllocComm(baseReturn, baseTractReturn,
                     VMAllocPolicy, pref, size, pool);
}

static Res VMNZAlloc(Addr *baseReturn, Tract *baseTractReturn,
                     SegPref pref, Size size, Pool pool)
{
  /* All checks performed in common vmAllocComm */
  return vmAllocComm(baseReturn, baseTractReturn,
                     VMNZAllocPolicy, pref, size, pool);
}


/* spareRangesMap -- map a function over spare ranges
 *
 * The function f is called on the ranges of spare pages which are
 * within the range of pages from base to limit.  PageStruct descriptors
 * from base to limit should be mapped in the page table before calling
 * this function.
 */
typedef void (*spareRangesFn)(VMChunk, Index, Index, void *);

static void spareRangesMap(VMChunk vmChunk, Index base, Index limit,
                           spareRangesFn f, void *p)
{
  Index spareBase, spareLimit;
  Chunk chunk = VMChunk2Chunk(vmChunk);

  AVER(base < limit);

  spareBase = base;
  do {
    while(!pageIsSpare(&chunk->pageTable[spareBase])) {
      ++spareBase;
      if (spareBase >= limit)
        goto done;
    }
    spareLimit = spareBase;
    while(pageIsSpare(&chunk->pageTable[spareLimit])) {
      ++spareLimit;
      if (spareLimit >= limit)
        break;
    }
    f(vmChunk, spareBase, spareLimit, p);
    spareBase = spareLimit;
  } while(spareBase < limit);
done:
  AVER(spareBase == limit);

  return;
}


/* vmArenaUnmapSpareRange
 *
 * Takes a range of spare pages and unmaps them, turning them into free pages.
 */
static void vmArenaUnmapSpareRange(VMChunk vmChunk,
                                   Index rangeBase, Index rangeLimit, void *p)
{
  Index i;
  Chunk chunk = VMChunk2Chunk(vmChunk);

  UNUSED(p);
  for(i = rangeBase; i < rangeLimit; ++i) {
    sparePageRelease(vmChunk, i);
    PageInit(chunk, i);
  }
  vmArenaUnmap(VMChunkVMArena(vmChunk), vmChunk->vm,
               PageIndexBase(chunk, rangeBase),
               PageIndexBase(chunk, rangeLimit));

  return;
}
 

/* sparePagesPurge -- all spare pages are found and purged (unmapped)
 *
 * This is currently the only way the spare pages are reduced.
 *
 * It uses the noSparePages bits to determine which areas of the
 * pageTable to examine.
 */
static void sparePagesPurge(VMArena vmArena)
{
  Ring node, next;
  Arena arena = VMArena2Arena(vmArena);

  RING_FOR(node, &arena->chunkRing, next) {
    Chunk chunk = RING_ELT(Chunk, chunkRing, node);
    VMChunk vmChunk = Chunk2VMChunk(chunk);
    Index spareBaseIndex, spareLimitIndex;
    Index tablePageCursor = 0;

    while(BTFindLongResRange(&spareBaseIndex, &spareLimitIndex,
                             vmChunk->noSparePages,
                             tablePageCursor, chunk->pageTablePages,
                             1)) {
      Addr spareTableBase, spareTableLimit;
      Index pageBase, pageLimit;
      Index tablePage;

      spareTableBase = TablePageIndexBase(chunk, spareBaseIndex);
      spareTableLimit = TablePageIndexBase(chunk, spareLimitIndex);
      /* Determine whether to use initial overlapping PageStruct. */
      if (spareBaseIndex > 0
          && !BTGet(vmChunk->pageTableMapped, spareBaseIndex - 1)) {
        pageBase = tablePageWholeBaseIndex(chunk, spareTableBase);
      } else {
        pageBase = tablePageBaseIndex(chunk, spareTableBase);
      }
      for(tablePage = spareBaseIndex; tablePage < spareLimitIndex;
          ++tablePage) {
        /* Determine whether to use final overlapping PageStruct. */
        if (tablePage == spareLimitIndex - 1
            && spareLimitIndex < chunk->pageTablePages
            && !BTGet(vmChunk->pageTableMapped, spareLimitIndex)) {
          pageLimit =
            tablePageWholeLimitIndex(chunk,
                                     TablePageIndexBase(chunk, tablePage));
        } else if (tablePage == chunk->pageTablePages - 1) {
          pageLimit = chunk->pages;
        } else {
          pageLimit =
            tablePageLimitIndex(chunk, TablePageIndexBase(chunk, tablePage));
        }
        if (pageBase < pageLimit) {
          spareRangesMap(vmChunk, pageBase, pageLimit,
                         vmArenaUnmapSpareRange, NULL);
        } else {
          /* Only happens for last page occupied by the page table */
          /* and only then when that last page has just the tail end */
          /* part of the last page descriptor and nothing more. */
          AVER(pageBase == pageLimit);
          AVER(tablePage == chunk->pageTablePages - 1);
        }
        BTSet(vmChunk->noSparePages, tablePage);
        pageBase = pageLimit;
      }
      tablePagesUnmapUnused(vmChunk, spareTableBase, spareTableLimit);
      tablePageCursor = spareLimitIndex;
      if (tablePageCursor >= chunk->pageTablePages) {
        AVER(tablePageCursor == chunk->pageTablePages);
        break;
      }
    }

  }

  AVER(arena->spareCommitted == 0);
  return;
}


/* VMFree -- free a region in the arena */

static void VMFree(Addr base, Size size, Pool pool)
{
  Arena arena;
  VMArena vmArena;
  VMChunk vmChunk;
  Chunk chunk = NULL;           /* suppress "may be used uninitialized" */
  Count pages;
  Index pi, piBase, piLimit;
  Index pageTableBase;
  Index pageTableLimit;
  Bool foundChunk;

  AVER(base != NULL);
  AVER(size > (Size)0);
  AVERT(Pool, pool);
  arena = PoolArena(pool);
  AVERT(Arena, arena);
  vmArena = Arena2VMArena(arena);
  AVERT(VMArena, vmArena);

  /* All chunks have same pageSize. */
  AVER(SizeIsAligned(size, ChunkPageSize(arena->primary)));
  AVER(AddrIsAligned(base, ChunkPageSize(arena->primary)));

  foundChunk = ChunkOfAddr(&chunk, arena, base);
  AVER(foundChunk);
  vmChunk = Chunk2VMChunk(chunk);

  /* Calculate the number of pages in the region */
  pages = ChunkSizeToPages(chunk, size);
  piBase = INDEX_OF_ADDR(chunk, base);
  piLimit = piBase + pages;
  AVER(piBase < piLimit);
  AVER(piLimit <= chunk->pages);

  /* loop from pageBase to pageLimit-1 inclusive */
  /* Finish each Tract found, then convert them to spare pages. */
  for(pi = piBase; pi < piLimit; ++pi) {
    Page page = &chunk->pageTable[pi];
    Tract tract = PageTract(page);
    AVER(TractPool(tract) == pool);

    TractFinish(tract);
    PagePool(page) = NULL;
    PageType(page) = PageTypeSpare;
  }
  arena->spareCommitted += ChunkPagesToSize(chunk, piLimit - piBase);
  BTResRange(chunk->allocTable, piBase, piLimit);

  tablePagesUsed(&pageTableBase, &pageTableLimit, chunk, piBase, piLimit);
  BTResRange(vmChunk->noSparePages, pageTableBase, pageTableLimit);

  if (arena->spareCommitted > arena->spareCommitLimit) {
    sparePagesPurge(vmArena);
  }

  /* Chunks are only freed when ArenaCompact is called. */

  return;
}


static void VMCompact(Arena arena, Trace trace)
{
  VMArena vmArena;
  Ring node, next;
  Size vmem1;

  vmArena = Arena2VMArena(arena);
  AVERT(VMArena, vmArena);
  AVERT(Trace, trace);

  vmem1 = VMArenaReserved(arena);

  /* Destroy any empty chunks (except the primary). */
  /* TODO: Avoid a scan of the allocTable by keeping a count of allocated
     pages in a chunk. */
  /* TODO: Avoid oscillations in chunk creation by adding some hysteresis. */
  RING_FOR(node, &arena->chunkRing, next) {
    Chunk chunk = RING_ELT(Chunk, chunkRing, node);
    if(chunk != arena->primary
       && BTIsResRange(chunk->allocTable, 0, chunk->pages)) {
      Addr base = chunk->base;
      Size size = AddrOffset(chunk->base, chunk->limit);

      sparePagesPurge(vmArena);
      vmChunkDestroy(chunk);

      vmArena->contracted(arena, base, size);
    }
  }

  {
    Size vmem0 = trace->preTraceArenaReserved;
    Size vmem2 = VMArenaReserved(arena);

    /* VMCompact event: emit for all client-requested collections, */
    /* plus any others where chunks were gained or lost during the */
    /* collection.  */
    if(trace->why == TraceStartWhyCLIENTFULL_INCREMENTAL
       || trace->why == TraceStartWhyCLIENTFULL_BLOCK
       || vmem0 != vmem1
       || vmem1 != vmem2)
      EVENT3(VMCompact, vmem0, vmem1, vmem2);
  }
}

mps_res_t mps_arena_vm_growth(mps_arena_t mps_arena,
                              size_t mps_desired, size_t mps_minimum)
{
  Arena arena = (Arena)mps_arena;
  Size desired = (Size)mps_desired;
  Size minimum = (Size)mps_minimum;
  VMArena vmArena;
  
  ArenaEnter(arena);
  
  AVERT(Arena, arena);
  vmArena = Arena2VMArena(arena);
  AVERT(VMArena, vmArena);
  
  if(desired < minimum) {
    /* May not desire an increment smaller than the minimum! */
    ArenaLeave(arena);
    return MPS_RES_PARAM;
  }
  
  vmArena->extendBy = desired;
  vmArena->extendMin = minimum;
  
  ArenaLeave(arena);
  
  return MPS_RES_OK;
}


/* VMArenaClass  -- The VM arena class definition */

DEFINE_ARENA_CLASS(VMArenaClass, this)
{
  INHERIT_CLASS(this, AbstractArenaClass);
  this->name = "VM";
  this->size = sizeof(VMArenaStruct);
  this->offset = offsetof(VMArenaStruct, arenaStruct);
  this->varargs = VMArenaVarargs;
  this->init = VMArenaInit;
  this->finish = VMArenaFinish;
  this->reserved = VMArenaReserved;
  this->spareCommitExceeded = VMArenaSpareCommitExceeded;
  this->alloc = VMAlloc;
  this->free = VMFree;
  this->chunkInit = VMChunkInit;
  this->chunkFinish = VMChunkFinish;
  this->compact = VMCompact;
  this->describe = VMArenaDescribe;
}


/* VMNZArenaClass  -- The VMNZ arena class definition
 *
 * VMNZ is just VMArena with a different allocation policy.
 */
DEFINE_ARENA_CLASS(VMNZArenaClass, this)
{
  INHERIT_CLASS(this, VMArenaClass);
  this->name = "VMNZ";
  this->alloc = VMNZAlloc;
}


/* mps_arena_class_vm -- return the arena class VM */

mps_arena_class_t mps_arena_class_vm(void)
{
  return (mps_arena_class_t)VMArenaClassGet();
}


/* mps_arena_class_vmnz -- return the arena class VMNZ */

mps_arena_class_t mps_arena_class_vmnz(void)
{
  return (mps_arena_class_t)VMNZArenaClassGet();
}


/* C. COPYRIGHT AND LICENSE
 *
 * Copyright (C) 2001-2013 Ravenbrook Limited <http://www.ravenbrook.com/>.
 * All rights reserved.  This is an open source license.  Contact
 * Ravenbrook for commercial licensing options.
 * 
 * Redistribution and use in source and binary forms, with or without
 * modification, are permitted provided that the following conditions are
 * met:
 * 
 * 1. Redistributions of source code must retain the above copyright
 * notice, this list of conditions and the following disclaimer.
 * 
 * 2. Redistributions in binary form must reproduce the above copyright
 * notice, this list of conditions and the following disclaimer in the
 * documentation and/or other materials provided with the distribution.
 * 
 * 3. Redistributions in any form must be accompanied by information on how
 * to obtain complete source code for this software and any accompanying
 * software that uses this software.  The source code must either be
 * included in the distribution or be available for no more than the cost
 * of distribution plus a nominal fee, and must be freely redistributable
 * under reasonable conditions.  For an executable file, complete source
 * code means the source code for all modules it contains. It does not
 * include source code for modules or files that typically accompany the
 * major components of the operating system on which the executable file
 * runs.
 * 
 * THIS SOFTWARE IS PROVIDED BY THE COPYRIGHT HOLDERS AND CONTRIBUTORS "AS
 * IS" AND ANY EXPRESS OR IMPLIED WARRANTIES, INCLUDING, BUT NOT LIMITED
 * TO, THE IMPLIED WARRANTIES OF MERCHANTABILITY, FITNESS FOR A PARTICULAR
 * PURPOSE, OR NON-INFRINGEMENT, ARE DISCLAIMED. IN NO EVENT SHALL THE
 * COPYRIGHT HOLDERS AND CONTRIBUTORS BE LIABLE FOR ANY DIRECT, INDIRECT,
 * INCIDENTAL, SPECIAL, EXEMPLARY, OR CONSEQUENTIAL DAMAGES (INCLUDING, BUT
 * NOT LIMITED TO, PROCUREMENT OF SUBSTITUTE GOODS OR SERVICES; LOSS OF
 * USE, DATA, OR PROFITS; OR BUSINESS INTERRUPTION) HOWEVER CAUSED AND ON
 * ANY THEORY OF LIABILITY, WHETHER IN CONTRACT, STRICT LIABILITY, OR TORT
 * (INCLUDING NEGLIGENCE OR OTHERWISE) ARISING IN ANY WAY OUT OF THE USE OF
 * THIS SOFTWARE, EVEN IF ADVISED OF THE POSSIBILITY OF SUCH DAMAGE.
 */<|MERGE_RESOLUTION|>--- conflicted
+++ resolved
@@ -30,17 +30,6 @@
 SRCID(arenavm, "$Id$");
 
 
-<<<<<<< HEAD
-/* Arbitrary calculation for the maximum number of distinct */
-/* object sets for generations. */
-/* TODO: Should be in config.h. */
-/* TODO: The arena shouldn't be managing generations */
-/* .gencount.const: Must be a constant suitable for use as an */
-/* array size. */
-#define VMArenaGenCount ((Count)(MPS_WORD_WIDTH/2))
-
-=======
->>>>>>> 2b0f94df
 /* VMChunk -- chunks for VM arenas */
 
 typedef struct VMChunkStruct *VMChunk;
@@ -1034,20 +1023,7 @@
                                      VMArena vmArena, SegPref pref, Size size,
                                      Bool barge)
 {
-<<<<<<< HEAD
-  ZoneSet preferred;
-
-  if (pref->isGen) {
-    Serial gen = vmGenOfSegPref(vmArena, pref);
-    preferred = vmArena->genZoneSet[gen];
-  } else {
-    preferred = pref->zones;
-  }
-
   /* Some of these tests might be duplicates.  If we're about */
-=======
-  /* @@@@ Some of these tests might be duplicates.  If we're about */
->>>>>>> 2b0f94df
   /* to run out of virtual address space, then slow allocation is */
   /* probably the least of our worries. */
 
