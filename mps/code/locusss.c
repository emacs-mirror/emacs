--- conflicted
+++ resolved
@@ -219,11 +219,7 @@
   MPS_ARGS_BEGIN(args) {
     MPS_ARGS_ADD(args, MPS_KEY_ARENA_SIZE, size);
     MPS_ARGS_ADD(args, MPS_KEY_ARENA_ZONED, FALSE);
-<<<<<<< HEAD
-    MPS_ARGS_ADD(args, MPS_KEY_ARENA_COMMIT_LIMIT, size - chunkSize);
-=======
     MPS_ARGS_ADD(args, MPS_KEY_COMMIT_LIMIT, size - chunkSize);
->>>>>>> 85326531
     die(mps_arena_create_k(&arena, mps_arena_class_vm(), args),
         "mps_arena_create");
   } MPS_ARGS_END(args);
