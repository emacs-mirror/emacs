/* poolmv.c: MANUAL VARIABLE POOL
 *
 * $Id$
 * Copyright (c) 2001-2014 Ravenbrook Limited.  See end of file for license.
 * Portions copyright (C) 2002 Global Graphics Software.
 *
 * **** RESTRICTION: This pool may not allocate from the arena control
 *                   pool, since it is used to implement that pool.
 *
 * An observation: Freeing memory introduces more information
 * into the system than allocating it.  This causes the problem
 * described in note 2.
 *
 * Notes
 *  1. Need to measure typical fragmentation levels and adjust the
 *     blockExtendBy parameter appropriately.  richard 1994-11-08
 *  2. free can lose memory if it can't allocate a block descriptor.  The
 *     memory could be pushed onto a special chain to be reclaimed later.
 *     richard 1994-11-09
 *  3. The span chain could be adaptive.  richard 1994-11-09
 *  5. An MFS pool for the block descriptors is justified, but not really
 *     for the spans, which are much rarer. richard 1994-11-09
 *  8. By changing MVSpanAlloc it might be possible to keep track of all
 *     allocated blocks using descriptors, for debugging purposes.  richard
 *     1994-11-10
 */

#include "mpscmv.h"
#include "dbgpool.h"
#include "poolmv.h"
#include "poolmfs.h"
#include "mpm.h"

SRCID(poolmv, "$Id$");


#define mvBlockPool(mv) MFSPool(&(mv)->blockPoolStruct)
#define mvSpanPool(mv) MFSPool(&(mv)->spanPoolStruct)


#define PoolMV(pool) PARENT(MVStruct, poolStruct, pool)


/* MVDebug -- MV Debug pool class */

typedef struct MVDebugStruct {
  MVStruct MVStruct;             /* MV structure */
  PoolDebugMixinStruct debug;    /* debug mixin */
} MVDebugStruct;

typedef MVDebugStruct *MVDebug;


#define MV2MVDebug(mv)   PARENT(MVDebugStruct, MVStruct, mv)
#define MVDebug2MV(mvd)  (&((mvd)->MVStruct))


/* MVBlockStruct -- block structure
 *
 * The pool maintains a descriptor structure for each contiguous
 * allocated block of memory it manages.  The descriptor is on a simple
 * linked-list of such descriptors, which is in ascending order of
 * address.
 */

typedef struct MVBlockStruct *MVBlock;
typedef struct MVBlockStruct {
  MVBlock next;
  Addr base, limit;
} MVBlockStruct;


/* MVBlockCheck -- check the consistency of a block structure */

ATTRIBUTE_UNUSED
static Bool MVBlockCheck(MVBlock block)
{
  AVER(block != NULL);
  AVER(block->limit >= block->base);
  /* Check that it is in the block pool.  See note 7. */
  /* This turns out to be considerably tricky, as we cannot get hold */
  /* of the blockPool (pool is not a parameter). */
  return TRUE;
}


/* MVSpanStruct -- span structure
 *
 * The pool maintains a wrapper for each span allocated from the arena
 * which contains a chain of descriptors for the allocated memory in that
 * span.  It also contains sentinel block descriptors which mark the
 * start and end of the span.  These blocks considerably simplify
 * allocation, and may be zero-sized.
 *
 * .design.largest: If 'largestKnown' is TRUE, 'largest' is the size
 * of the largest free block in the span. Otherwise, 'largest' is
 * one more than the span size.
 *
 * .design.largest.alloc: When seeking a span in which to allocate,
 * a span should not be examined if 'largest' is less than the
 * space sought.
 *
 * .design.largest.free: When freeing, compute the size of the new
 * free area. If it is larger than 'largest', set 'largest' to it.
 */

#define MVSpanSig       ((Sig)0x5193F5BA) /* SIGnature MV SPAn */

typedef struct MVSpanStruct *MVSpan;
typedef struct MVSpanStruct {
  Sig sig;                      /* <design/sig/> */
  RingStruct spans;             /* all the spans */
  MV mv;                        /* owning MV pool */
  Tract tract;                  /* first tract of the span */
  Size size;                    /* size of the span */
  MVBlockStruct base;           /* sentinel at base of span */
  MVBlockStruct limit;          /* sentinel at limit of span */
  MVBlock blocks;               /* allocated blocks */
  Size free;                    /* free space in span */
  Size largest;                 /* .design.largest */
  Bool largestKnown;            /* .design.largest */
  unsigned blockCount;          /* number of blocks on chain */
} MVSpanStruct;


#define SpanSize(span) \
  AddrOffset((span)->base.base, (span)->limit.limit)
#define SpanInsideSentinels(span) \
  AddrOffset((span)->base.limit, (span)->limit.base)


/* MVSpanCheck -- check the consistency of a span structure */

ATTRIBUTE_UNUSED
static Bool MVSpanCheck(MVSpan span)
{
  Addr base, limit;

  CHECKS(MVSpan, span);

  CHECKD_NOSIG(Ring, &span->spans);
  CHECKU(MV, span->mv);
  CHECKD_NOSIG(Tract, span->tract);
  CHECKD_NOSIG(MVBlock, &span->base);
  CHECKD_NOSIG(MVBlock, &span->limit);
  /* The block chain starts with the base sentinel. */
  CHECKL(span->blocks == &span->base);
  /* Since there is a limit sentinel, the chain can't end just after the */
  /* base sentinel... */
  CHECKL(span->base.next != NULL);
  /* ... and it's sure to have at least two blocks on it. */
  CHECKL(span->blockCount >= 2);
  /* This is just defined this way.  It shouldn't change. */
  CHECKL(span->limit.next == NULL);
  /* The sentinels should mark the ends of the span. */
  base = TractBase(span->tract);
  limit = AddrAdd(base, span->size);
  CHECKL(span->base.base == base);
  CHECKL(span->limit.limit == limit);
  /* The sentinels mustn't overlap. */
  CHECKL(span->base.limit <= span->limit.base);
  /* The free space can't be more than the gap between the sentinels. */
  CHECKL(span->free <= SpanInsideSentinels(span));

  CHECKL(BoolCheck(span->largestKnown));
  if (span->largestKnown) { /* .design.largest */
    CHECKL(span->largest <= span->free);
    /* at least this much is free */
  } else {
    CHECKL(span->largest == SpanSize(span)+1);
  }

  /* Note that even if the CHECKs are compiled away there is still a
   * significant cost in looping over the tracts, hence this guard. */
#if defined(AVER_AND_CHECK_ALL)
  {
    Addr addr;
    Arena arena;
    Tract tract;
    /* Each tract of the span must refer to the span */
    arena = PoolArena(TractPool(span->tract));
    TRACT_FOR(tract, addr, arena, base, limit) {
      CHECKD_NOSIG(Tract, tract);
      CHECKL(TractP(tract) == (void *)span);
    }
    CHECKL(addr == limit);
  }
#endif

  return TRUE;
}


/* MVVarargs -- decode obsolete varargs */

static void MVVarargs(ArgStruct args[MPS_ARGS_MAX], va_list varargs)
{
  args[0].key = MPS_KEY_EXTEND_BY;
  args[0].val.size = va_arg(varargs, Size);
  args[1].key = MPS_KEY_MEAN_SIZE;
  args[1].val.size = va_arg(varargs, Size);
  args[2].key = MPS_KEY_MAX_SIZE;
  args[2].val.size = va_arg(varargs, Size);
  args[3].key = MPS_KEY_ARGS_END;
  AVERT(ArgList, args);
}

static void MVDebugVarargs(ArgStruct args[MPS_ARGS_MAX], va_list varargs)
{
  args[0].key = MPS_KEY_POOL_DEBUG_OPTIONS;
  args[0].val.pool_debug_options = va_arg(varargs, mps_pool_debug_option_s *);
  MVVarargs(args + 1, varargs);
}


/* MVInit -- init method for class MV */

static Res MVInit(Pool pool, ArgList args)
{
  Align align = MV_ALIGN_DEFAULT;
  Size extendBy = MV_EXTEND_BY_DEFAULT;
  Size avgSize = MV_AVG_SIZE_DEFAULT;
  Size maxSize = MV_MAX_SIZE_DEFAULT;
  Size blockExtendBy, spanExtendBy;
  MV mv;
  Arena arena;
  Res res;
  ArgStruct arg;
  
  if (ArgPick(&arg, args, MPS_KEY_ALIGN))
    align = arg.val.align;
  if (ArgPick(&arg, args, MPS_KEY_EXTEND_BY))
    extendBy = arg.val.size;
  if (ArgPick(&arg, args, MPS_KEY_MEAN_SIZE))
    avgSize = arg.val.size;
  if (ArgPick(&arg, args, MPS_KEY_MAX_SIZE))
    maxSize = arg.val.size;

  AVERT(Align, align);
  AVER(extendBy > 0);
  AVER(avgSize > 0);
  AVER(avgSize <= extendBy);
  AVER(maxSize > 0);
  AVER(extendBy <= maxSize);

  pool->alignment = align;
  mv = PoolMV(pool);
  arena = PoolArena(pool);

  /* At 100% fragmentation we will need one block descriptor for every other */
  /* allocated block, or (extendBy/avgSize)/2 descriptors.  See note 1. */
  blockExtendBy = sizeof(MVBlockStruct) * (extendBy/avgSize)/2;
  if(blockExtendBy < sizeof(MVBlockStruct)) {
    blockExtendBy = sizeof(MVBlockStruct);
  }

  MPS_ARGS_BEGIN(piArgs) {
    MPS_ARGS_ADD(piArgs, MPS_KEY_EXTEND_BY, blockExtendBy);
    MPS_ARGS_ADD(piArgs, MPS_KEY_MFS_UNIT_SIZE, sizeof(MVBlockStruct));
    res = PoolInit(mvBlockPool(mv), arena, PoolClassMFS(), piArgs);
  } MPS_ARGS_END(piArgs);
  if(res != ResOK)
    return res;

  spanExtendBy = sizeof(MVSpanStruct) * (maxSize/extendBy);

  MPS_ARGS_BEGIN(piArgs) {
    MPS_ARGS_ADD(piArgs, MPS_KEY_EXTEND_BY, spanExtendBy);
    MPS_ARGS_ADD(piArgs, MPS_KEY_MFS_UNIT_SIZE, sizeof(MVSpanStruct));
    res = PoolInit(mvSpanPool(mv), arena, PoolClassMFS(), piArgs);
  } MPS_ARGS_END(piArgs);
  if(res != ResOK)
    return res;

  mv->extendBy = extendBy;
  mv->avgSize  = avgSize;
  mv->maxSize  = maxSize;
  RingInit(&mv->spans);
   
  mv->free = 0;
  mv->lost = 0;

  mv->sig = MVSig;
  AVERT(MV, mv);
  EVENT5(PoolInitMV, pool, arena, extendBy, avgSize, maxSize);
  return ResOK;
}


/* MVFinish -- finish method for class MV */

static void MVFinish(Pool pool)
{
  MV mv;
  Ring spans, node = NULL, nextNode; /* gcc whinge stop */
  MVSpan span;

  AVERT(Pool, pool);
  mv = PoolMV(pool);
  AVERT(MV, mv);

  /* Destroy all the spans attached to the pool. */
  spans = &mv->spans;
  RING_FOR(node, spans, nextNode) {
    span = RING_ELT(MVSpan, spans, node);
    AVERT(MVSpan, span);
    ArenaFree(TractBase(span->tract), span->size, pool);
  }

  mv->sig = SigInvalid;

  PoolFinish(mvBlockPool(mv));
  PoolFinish(mvSpanPool(mv));
}


/* MVSpanAlloc -- allocate space from a span of memory
 *
 * MVSpanAlloc searches a span for a free block of the requested size.  If it
 * finds one it allocates it from the span, updates *addrReturn to point
 * to it, and returns TRUE.
 */

static Bool MVSpanAlloc(Addr *addrReturn, MVSpan span, Size size,
                        Pool blockPool)
{
  Size gap;
  Size largest = 0;
  MVBlock block;

  AVERT(MVSpan, span);
  AVER(size > 0);
  AVER(addrReturn != NULL);

  block = span->blocks;
  AVER(block == &span->base);   /* should be the base sentinel */

  /* We're guaranteed at least one gap between sentinels, and therefore at */
  /* least one iteration of this loop.  So, the test is at the end.  */
  do {
    AVER(block->next != NULL);

    gap = AddrOffset(block->limit, block->next->base);

    if (gap > largest) {
      largest = gap;
      AVER(largest <= span->largest);
    }

    if(gap >= size) {
      Addr new = block->limit;

      /* If the gap is exactly the right size then the preceeding and */
      /* following blocks can be merged, into the preceeding one, */
      /* unless the following block is the end sentinel. */
      if(gap == size && block->next != &span->limit) {
        MVBlock old = block->next;
        block->limit = old->limit;
        block->next = old->next;
        PoolFree(blockPool, (Addr)old, sizeof(MVBlockStruct));
        --span->blockCount;
      } else
        block->limit = AddrAdd(block->limit, size);

      if (gap == span->largest) { /* we've used a 'largest' gap */
        AVER(span->largestKnown);
        span->largestKnown = FALSE;
        span->largest = SpanSize(span) + 1;  /* .design.largest */
      }

      span->free -= size;
      *addrReturn = new;
      return TRUE;
    }

    block = block->next;
  }
  while(block->next != NULL);

  /* we've looked at all the gaps, so now we know the largest */
  AVER(span->largestKnown == FALSE);
  span->largestKnown = TRUE;
  span->largest = largest;

  return FALSE;
}


/* MVSpanFree -- free an area in a span of memory
 *
 * Searches a span for a block which contains the area specified by the
 * base and limit, and frees it within that span.  This may involve
 * allocating a block descriptor, which may fail, in which case an error is
 * returned.
 *
 * There are eight cases, depending on what we are freeing:
 * 1. whole of non-sentinel
 * 2. in body of any block
 * 3. at base of non-base
 * 4. at limit of non-limit
 * 5. whole of base sentinel
 * 6. whole of limit sentinel
 * 7. at base of base sentinel
 * 8. at limit of limit sentinel
 */

static Res MVSpanFree(MVSpan span, Addr base, Addr limit, Pool blockPool)
{
  MVBlock prev, block;
  Size freeAreaSize = 0; /* .design.largest.free */

  AVERT(MVSpan, span);
  AVER(span->base.base <= base);
  AVER(limit <= span->limit.limit);
  AVERT(Pool, blockPool);

  prev = NULL;
  block = span->blocks;

  AVER(block == &span->base); /* should be base sentinel */
  do {
    AVERT(MVBlock, block);

    /* Is the freed area within the block? */
    if(block->base <= base && limit <= block->limit) {
      Bool isBase = block == &span->base;
      Bool isLimit = block == &span->limit;
      Bool isSentinel = isBase || isLimit;

      if(!isSentinel && block->base == base && limit == block->limit) {
        /* case 1 : the whole of a non-sentinel block */
        AVER(block->next != NULL); /* there must at least be a sentinel */
        AVER(prev != NULL); /* block isn't sentinel */
        freeAreaSize = AddrOffset(prev->limit, block->next->base);
        prev->next = block->next;
        PoolFree(blockPool, (Addr)block, sizeof(MVBlockStruct));
        --span->blockCount;
      } else if(!isBase && block->base == base) {
        /* cases 3 and 6: at base of a block other than the base sentinel */
        AVER(prev != NULL); /* block isn't sentinel */
        freeAreaSize = AddrOffset(prev->limit, limit);
        block->base = limit;
      } else if(!isLimit && limit == block->limit) {
        /* cases 4 and 5: at limit of a block other than the limit sentinel */
        AVER(block->next != NULL); /* should at least be a sentinel */
        freeAreaSize = AddrOffset(base, block->next->base);
        block->limit = base;
      } else {
        /* cases 2, 7, and 8: making a new fragment */
        Res res;
        MVBlock new;
        Addr addr;

        /* The freed area is buried in the middle of the block, so the */
        /* block must be split into two parts.  */
        res = PoolAlloc(&addr, blockPool, sizeof(MVBlockStruct),
                        /* withReservoirPermit */ FALSE);
        if(res != ResOK) return res;
        new = (MVBlock)addr;

        freeAreaSize = AddrOffset(base, limit);

        /* If the freed area is in the base sentinel then insert the new */
        /* descriptor after it, otherwise insert before. */
        if(isBase) { /* case 7: new fragment at the base of the span */
          new->base = limit;
          new->limit = block->limit;
          block->limit = base;
          new->next = block->next;
          AVER(new->next != NULL); /* should at least be a sentinel */
          block->next = new;
        } else { /* cases 2 and 8 */
          new->base = block->base;
          new->limit = base;
          block->base = limit;
          new->next = block;
          AVER(prev != NULL);
          prev->next = new;
        }

        AVERT(MVBlock, new);
        ++span->blockCount;
      }

      AVERT(MVBlock, block);

      span->free += AddrOffset(base, limit);

      if (freeAreaSize > span->largest) { /* .design.largest */
        AVER(span->largestKnown);
        span->largest = freeAreaSize;
      }

      return ResOK;
    }

    prev = block;
    block = block->next;
  } while(block != NULL);

  /* The freed area is in the span, but not within a block. */
  NOTREACHED;

  return ResOK;
}


/* MVAlloc -- allocate method for class MV */

static Res MVAlloc(Addr *pReturn, Pool pool, Size size,
                   Bool withReservoirPermit)
{
  Res res;
  MVSpan span;
  Arena arena;
  Addr base, limit, addr;
  Tract tract;
  MV mv;
  Size regionSize;
  Ring spans, node = NULL, nextNode; /* gcc whinge stop */

  AVER(pReturn != NULL);
  AVERT(Pool, pool);
  mv = PoolMV(pool);
  AVERT(MV, mv);
  AVER(size > 0);
  AVERT(Bool, withReservoirPermit);

  size = SizeAlignUp(size, pool->alignment);

  if(size <= mv->free) {
    spans = &mv->spans;
    RING_FOR(node, spans, nextNode) {
      span = RING_ELT(MVSpan, spans, node);
      if((size <= span->largest) &&          /* .design.largest.alloc */
         (size <= span->free)) {
        Addr new;

        if(MVSpanAlloc(&new, span, size, mvBlockPool(mv))) {
          mv->free -= size;
          AVER(AddrIsAligned(new, pool->alignment));
          *pReturn = new;
          return ResOK;
        }
      }
    }
  }

  /* There is no block large enough in any of the spans, so extend the */
  /* pool with a new region which will hold the requested allocation. */
  /* Allocate a new span descriptor and initialize it to point at the */
  /* region. */
  res = PoolAlloc(&addr, mvSpanPool(mv), sizeof(MVSpanStruct),
                  withReservoirPermit);
  if(res != ResOK)
    return res;
  span = (MVSpan)addr;

  if(size <= mv->extendBy)
    regionSize = mv->extendBy;
  else
    regionSize = size;

  arena = PoolArena(pool);
  regionSize = SizeAlignUp(regionSize, ArenaAlign(arena));

  res = ArenaAlloc(&base, SegPrefDefault(), regionSize, pool,
                   withReservoirPermit);
  if(res != ResOK) { /* try again with a region big enough for this object */
    regionSize = SizeAlignUp(size, ArenaAlign(arena));
    res = ArenaAlloc(&base, SegPrefDefault(), regionSize, pool,
                     withReservoirPermit);
    if (res != ResOK) {
      PoolFree(mvSpanPool(mv), (Addr)span, sizeof(MVSpanStruct));
      return res;
    }
  }
  limit = AddrAdd(base, regionSize);

  DebugPoolFreeSplat(pool, base, limit);

  span->size = regionSize;
  span->tract = TractOfBaseAddr(arena, base);
  span->mv = mv;
  /* Set the p field for each tract of the span  */
  TRACT_FOR(tract, addr, arena, base, limit) {
    AVERT(Tract, tract);
    AVER(TractP(tract) == NULL);
    AVER(TractPool(tract) == pool);
    TractSetP(tract, (void *)span);
  }
  AVER(addr == limit);
  RingInit(&span->spans);
  span->base.base = span->base.limit = base;
  span->limit.base = span->limit.limit = limit;
  span->free = AddrOffset(span->base.limit, span->limit.base);
  span->limit.next = NULL;
  span->base.next = &span->limit;
  span->blocks = &span->base;
  span->blockCount = 2;
  span->base.limit = AddrAdd(span->base.limit, size);
  span->free -= size;
  span->largest = span->free;
  span->largestKnown = TRUE;

  span->sig = MVSpanSig;
  AVERT(MVSpan, span);

  mv->free += span->free;
  RingInsert(&mv->spans, &span->spans);
  /* use RingInsert so that we examine this new span first when allocating */

  *pReturn = span->base.base;
  return ResOK;
}


/* MVFree -- free method for class MV */

static void MVFree(Pool pool, Addr old, Size size)
{
  Addr base, limit;
  MVSpan span;
  MV mv;
  Res res;
  Bool b;
  Tract tract = NULL;           /* suppress "may be used uninitialized" */

  AVERT(Pool, pool);
  mv = PoolMV(pool);
  AVERT(MV, mv);

  AVER(old != (Addr)0);
  AVER(AddrIsAligned(old, pool->alignment));
  AVER(size > 0);

  size = SizeAlignUp(size, pool->alignment);
  base = old;
  limit = AddrAdd(base, size);

  /* Map the pointer onto the tract which contains it, and thence */
  /* onto the span. */
  b = TractOfAddr(&tract, PoolArena(pool), old);
  AVER(b);
  span = (MVSpan)TractP(tract);
  AVERT(MVSpan, span);

  /* the to be freed area should be within the span just found */
  AVER(span->base.base <= base);
  AVER(limit <= span->limit.limit);

  /* Unfortunately, if allocating the new block descriptor fails we */
  /* can't do anything, and the memory is lost.  See note 2. */
  res = MVSpanFree(span, base, limit, mvBlockPool(mv));
  if(res != ResOK)
    mv->lost += size;
  else
    mv->free += size;
 
  /* free space should be less than total space */
  AVER(span->free <= SpanInsideSentinels(span));
  if(span->free == SpanSize(span)) { /* the whole span is free */
    AVER(span->blockCount == 2);
    /* both blocks are the trivial sentinel blocks */
    AVER(span->base.limit == span->base.base);
    AVER(span->limit.limit == span->limit.base);
    mv->free -= span->free;
    ArenaFree(TractBase(span->tract), span->size, pool);
    RingRemove(&span->spans);
    RingFinish(&span->spans);
    PoolFree(mvSpanPool(mv), (Addr)span, sizeof(MVSpanStruct));
  }
}


/* MVDebugMixin - find debug mixin in class MVDebug */

static PoolDebugMixin MVDebugMixin(Pool pool)
{
  MV mv;

  AVERT(Pool, pool);
  mv = PoolMV(pool);
  AVERT(MV, mv);
  /* Can't check MVDebug, because this is called during MVDebug init */
  return &(MV2MVDebug(mv)->debug);
}


<<<<<<< HEAD
/* MVTotalSize -- total memory allocated from the arena */

static Size MVTotalSize(Pool pool)
{
  MV mv;
  Size size = 0;
  Ring node, next;

  AVERT(Pool, pool);
  mv = Pool2MV(pool);
  AVERT(MV, mv);

  RING_FOR(node, &mv->spans, next) {
    MVSpan span = RING_ELT(MVSpan, spans, node);
    AVERT(MVSpan, span);
    size += span->size;
  }

  return size;
}


/* MVFreeSize -- free memory (unused by client program) */

static Size MVFreeSize(Pool pool)
{
  MV mv;
  Size size = 0;
  Ring node, next;

  AVERT(Pool, pool);
  mv = Pool2MV(pool);
  AVERT(MV, mv);

  RING_FOR(node, &mv->spans, next) {
    MVSpan span = RING_ELT(MVSpan, spans, node);
    AVERT(MVSpan, span);
    size += span->free;
  }

  AVER(size == mv->free + mv->lost);
  return size;
}


static Res MVDescribe(Pool pool, mps_lib_FILE *stream)
=======
static Res MVDescribe(Pool pool, mps_lib_FILE *stream, Count depth)
>>>>>>> bb917243
{
  Res res;
  MV mv;
  MVSpan span;
  Align step;
  Size length;
  char c;
  Ring spans, node = NULL, nextNode; /* gcc whinge stop */

  if(!TESTT(Pool, pool)) return ResFAIL;
  mv = PoolMV(pool);
  if(!TESTT(MV, mv)) return ResFAIL;
  if(stream == NULL) return ResFAIL;

  res = WriteF(stream, depth,
               "blockPool $P ($U)\n",
               (WriteFP)mvBlockPool(mv), (WriteFU)mvBlockPool(mv)->serial,
               "spanPool  $P ($U)\n",
               (WriteFP)mvSpanPool(mv), (WriteFU)mvSpanPool(mv)->serial,
<<<<<<< HEAD
               "  extendBy  $W\n",  (WriteFW)mv->extendBy,
               "  avgSize   $W\n",  (WriteFW)mv->avgSize,
               "  maxSize   $W\n",  (WriteFW)mv->maxSize,
               "  free      $W\n",  (WriteFP)mv->free,
               "  lost      $W\n",  (WriteFP)mv->lost,
=======
               "extendBy  $W\n",  (WriteFW)mv->extendBy,
               "avgSize   $W\n",  (WriteFW)mv->avgSize,
               "maxSize   $W\n",  (WriteFW)mv->maxSize,
               "space     $P\n",  (WriteFP)mv->space,
>>>>>>> bb917243
               NULL);
  if(res != ResOK) return res;              

  step = pool->alignment;
  length = 0x40 * step;

  spans = &mv->spans;
  RING_FOR(node, spans, nextNode) {
    Addr i, j;
    MVBlock block;
    span = RING_ELT(MVSpan, spans, node);
    res = WriteF(stream, depth, "MVSpan $P {\n", (WriteFP)span, NULL);
    if(res != ResOK) return res;

<<<<<<< HEAD
    res = WriteF(stream,
                 "    span $P",   (WriteFP)span,
                 "  tract $P",    (WriteFP)span->tract,
                 "  size $W",     (WriteFW)span->size,
                 "  free $W",     (WriteFW)span->free,
                 "  blocks $U",   (WriteFU)span->blockCount,
                 "  largest ",
=======
    res = WriteF(stream, depth + 2,
                 "span    $P\n", (WriteFP)span,
                 "tract   $P\n", (WriteFP)span->tract,
                 "space   $W\n", (WriteFW)span->space,
                 "blocks  $U\n", (WriteFU)span->blockCount,
                 "largest ",
>>>>>>> bb917243
                 NULL);
    if(res != ResOK) return res;

    if (span->largestKnown) /* .design.largest */
      res = WriteF(stream, 0, "$W\n", (WriteFW)span->largest, NULL);
    else
      res = WriteF(stream, 0, "unknown\n", NULL);
    if(res != ResOK) return res;

    block = span->blocks;

    for(i = span->base.base; i < span->limit.limit; i = AddrAdd(i, length)) {
      res = WriteF(stream, depth + 2, "$A ", i, NULL);
      if(res != ResOK) return res;

      for(j = i;
          j < AddrAdd(i, length) && j < span->limit.limit;
          j = AddrAdd(j, step)) {

        if(j >= block->limit) {
          block = block->next;
          if(block == NULL) return ResFAIL; /* shouldn't pass limit */
        }

        if(j == block->base) {
          if(AddrAdd(j, step) == block->limit)
            c = 'O';
          else
            c = '[';
        } else if(j < block->base)
          c = '.';
        else if(AddrAdd(j, step) == block->limit)
          c = ']';
        else /* j > block->base && j < block->limit */
          c = '=';
        res = WriteF(stream, 0, "$C", c, NULL);
        if(res != ResOK) return res;
      }
      res = WriteF(stream, 0, "\n", NULL);
      if(res != ResOK) return res;
    }
    res = WriteF(stream, depth, "} MVSpan $P\n", (WriteFP)span, NULL);
    if(res != ResOK) return res;
  }

  return ResOK;
}


/* Pool class MV */


DEFINE_POOL_CLASS(MVPoolClass, this)
{
  INHERIT_CLASS(this, AbstractBufferPoolClass);
  this->name = "MV";
  this->size = sizeof(MVStruct);
  this->offset = offsetof(MVStruct, poolStruct);
  this->varargs = MVVarargs;
  this->init = MVInit;
  this->finish = MVFinish;
  this->alloc = MVAlloc;
  this->free = MVFree;
  this->totalSize = MVTotalSize;
  this->freeSize = MVFreeSize;
  this->describe = MVDescribe;
  AVERT(PoolClass, this);
}


MVPoolClass PoolClassMV(void)
{
  return EnsureMVPoolClass();
}


/* Pool class MVDebug */

DEFINE_POOL_CLASS(MVDebugPoolClass, this)
{
  INHERIT_CLASS(this, MVPoolClass);
  PoolClassMixInDebug(this);
  this->name = "MVDBG";
  this->size = sizeof(MVDebugStruct);
  this->varargs = MVDebugVarargs;
  this->debugMixin = MVDebugMixin;
  AVERT(PoolClass, this);
}


/* class functions
 *
 * Note this is an MPS interface extension
 */

mps_class_t mps_class_mv(void)
{
  return (mps_class_t)(EnsureMVPoolClass());
}

mps_class_t mps_class_mv_debug(void)
{
  return (mps_class_t)(EnsureMVDebugPoolClass());
}


<<<<<<< HEAD
=======
/* mps_mv_free_size -- free bytes in pool */

size_t mps_mv_free_size(mps_pool_t mps_pool)
{
  Pool pool;
  MV mv;
  MVSpan span;
  Size f = 0;
  Ring spans, node = NULL, nextNode; /* gcc whinge stop */

  pool = (Pool)mps_pool;

  AVERT(Pool, pool);
  mv = PoolMV(pool);
  AVERT(MV, mv);

  spans = &mv->spans;
  RING_FOR(node, spans, nextNode) {
  span = RING_ELT(MVSpan, spans, node);
    AVERT(MVSpan, span);
    f += span->space;
  }

  return (size_t)f;
}


size_t mps_mv_size(mps_pool_t mps_pool)
{
  Pool pool;
  MV mv;
  MVSpan span;
  Size f = 0;
  Ring spans, node = NULL, nextNode; /* gcc whinge stop */

  pool = (Pool)mps_pool;

  AVERT(Pool, pool);
  mv = PoolMV(pool);
  AVERT(MV, mv);

  spans = &mv->spans;
  RING_FOR(node, spans, nextNode) {
  span = RING_ELT(MVSpan, spans, node);
    AVERT(MVSpan, span);
    f += span->size;
  }

  return (size_t)f;
}


>>>>>>> bb917243
/* MVCheck -- check the consistency of an MV structure */

Bool MVCheck(MV mv)
{
  CHECKS(MV, mv);
  CHECKD(Pool, MVPool(mv));
  CHECKL(IsSubclassPoly(MVPool(mv)->class, EnsureMVPoolClass()));
  CHECKD(MFS, &mv->blockPoolStruct);
  CHECKD(MFS, &mv->spanPoolStruct);
  CHECKL(mv->extendBy > 0);
  CHECKL(mv->avgSize > 0);
  CHECKL(mv->extendBy >= mv->avgSize);
  /* TODO: More checks are possible.  Consider what else could be checked. */
  return TRUE;
}


/* C. COPYRIGHT AND LICENSE
 *
 * Copyright (C) 2001-2014 Ravenbrook Limited <http://www.ravenbrook.com/>.
 * All rights reserved.  This is an open source license.  Contact
 * Ravenbrook for commercial licensing options.
 * 
 * Redistribution and use in source and binary forms, with or without
 * modification, are permitted provided that the following conditions are
 * met:
 * 
 * 1. Redistributions of source code must retain the above copyright
 * notice, this list of conditions and the following disclaimer.
 * 
 * 2. Redistributions in binary form must reproduce the above copyright
 * notice, this list of conditions and the following disclaimer in the
 * documentation and/or other materials provided with the distribution.
 * 
 * 3. Redistributions in any form must be accompanied by information on how
 * to obtain complete source code for this software and any accompanying
 * software that uses this software.  The source code must either be
 * included in the distribution or be available for no more than the cost
 * of distribution plus a nominal fee, and must be freely redistributable
 * under reasonable conditions.  For an executable file, complete source
 * code means the source code for all modules it contains. It does not
 * include source code for modules or files that typically accompany the
 * major components of the operating system on which the executable file
 * runs.
 * 
 * THIS SOFTWARE IS PROVIDED BY THE COPYRIGHT HOLDERS AND CONTRIBUTORS "AS
 * IS" AND ANY EXPRESS OR IMPLIED WARRANTIES, INCLUDING, BUT NOT LIMITED
 * TO, THE IMPLIED WARRANTIES OF MERCHANTABILITY, FITNESS FOR A PARTICULAR
 * PURPOSE, OR NON-INFRINGEMENT, ARE DISCLAIMED. IN NO EVENT SHALL THE
 * COPYRIGHT HOLDERS AND CONTRIBUTORS BE LIABLE FOR ANY DIRECT, INDIRECT,
 * INCIDENTAL, SPECIAL, EXEMPLARY, OR CONSEQUENTIAL DAMAGES (INCLUDING, BUT
 * NOT LIMITED TO, PROCUREMENT OF SUBSTITUTE GOODS OR SERVICES; LOSS OF
 * USE, DATA, OR PROFITS; OR BUSINESS INTERRUPTION) HOWEVER CAUSED AND ON
 * ANY THEORY OF LIABILITY, WHETHER IN CONTRACT, STRICT LIABILITY, OR TORT
 * (INCLUDING NEGLIGENCE OR OTHERWISE) ARISING IN ANY WAY OUT OF THE USE OF
 * THIS SOFTWARE, EVEN IF ADVISED OF THE POSSIBILITY OF SUCH DAMAGE.
 */<|MERGE_RESOLUTION|>--- conflicted
+++ resolved
@@ -687,7 +687,6 @@
 }
 
 
-<<<<<<< HEAD
 /* MVTotalSize -- total memory allocated from the arena */
 
 static Size MVTotalSize(Pool pool)
@@ -697,7 +696,7 @@
   Ring node, next;
 
   AVERT(Pool, pool);
-  mv = Pool2MV(pool);
+  mv = PoolMV(pool);
   AVERT(MV, mv);
 
   RING_FOR(node, &mv->spans, next) {
@@ -719,7 +718,7 @@
   Ring node, next;
 
   AVERT(Pool, pool);
-  mv = Pool2MV(pool);
+  mv = PoolMV(pool);
   AVERT(MV, mv);
 
   RING_FOR(node, &mv->spans, next) {
@@ -733,10 +732,7 @@
 }
 
 
-static Res MVDescribe(Pool pool, mps_lib_FILE *stream)
-=======
 static Res MVDescribe(Pool pool, mps_lib_FILE *stream, Count depth)
->>>>>>> bb917243
 {
   Res res;
   MV mv;
@@ -756,18 +752,11 @@
                (WriteFP)mvBlockPool(mv), (WriteFU)mvBlockPool(mv)->serial,
                "spanPool  $P ($U)\n",
                (WriteFP)mvSpanPool(mv), (WriteFU)mvSpanPool(mv)->serial,
-<<<<<<< HEAD
-               "  extendBy  $W\n",  (WriteFW)mv->extendBy,
-               "  avgSize   $W\n",  (WriteFW)mv->avgSize,
-               "  maxSize   $W\n",  (WriteFW)mv->maxSize,
-               "  free      $W\n",  (WriteFP)mv->free,
-               "  lost      $W\n",  (WriteFP)mv->lost,
-=======
                "extendBy  $W\n",  (WriteFW)mv->extendBy,
                "avgSize   $W\n",  (WriteFW)mv->avgSize,
                "maxSize   $W\n",  (WriteFW)mv->maxSize,
-               "space     $P\n",  (WriteFP)mv->space,
->>>>>>> bb917243
+               "free      $W\n",  (WriteFP)mv->free,
+               "lost      $W\n",  (WriteFP)mv->lost,
                NULL);
   if(res != ResOK) return res;              
 
@@ -782,22 +771,12 @@
     res = WriteF(stream, depth, "MVSpan $P {\n", (WriteFP)span, NULL);
     if(res != ResOK) return res;
 
-<<<<<<< HEAD
-    res = WriteF(stream,
-                 "    span $P",   (WriteFP)span,
-                 "  tract $P",    (WriteFP)span->tract,
-                 "  size $W",     (WriteFW)span->size,
-                 "  free $W",     (WriteFW)span->free,
-                 "  blocks $U",   (WriteFU)span->blockCount,
-                 "  largest ",
-=======
     res = WriteF(stream, depth + 2,
                  "span    $P\n", (WriteFP)span,
                  "tract   $P\n", (WriteFP)span->tract,
-                 "space   $W\n", (WriteFW)span->space,
+                 "free    $W\n", (WriteFW)span->free,
                  "blocks  $U\n", (WriteFU)span->blockCount,
                  "largest ",
->>>>>>> bb917243
                  NULL);
     if(res != ResOK) return res;
 
@@ -904,61 +883,6 @@
 }
 
 
-<<<<<<< HEAD
-=======
-/* mps_mv_free_size -- free bytes in pool */
-
-size_t mps_mv_free_size(mps_pool_t mps_pool)
-{
-  Pool pool;
-  MV mv;
-  MVSpan span;
-  Size f = 0;
-  Ring spans, node = NULL, nextNode; /* gcc whinge stop */
-
-  pool = (Pool)mps_pool;
-
-  AVERT(Pool, pool);
-  mv = PoolMV(pool);
-  AVERT(MV, mv);
-
-  spans = &mv->spans;
-  RING_FOR(node, spans, nextNode) {
-  span = RING_ELT(MVSpan, spans, node);
-    AVERT(MVSpan, span);
-    f += span->space;
-  }
-
-  return (size_t)f;
-}
-
-
-size_t mps_mv_size(mps_pool_t mps_pool)
-{
-  Pool pool;
-  MV mv;
-  MVSpan span;
-  Size f = 0;
-  Ring spans, node = NULL, nextNode; /* gcc whinge stop */
-
-  pool = (Pool)mps_pool;
-
-  AVERT(Pool, pool);
-  mv = PoolMV(pool);
-  AVERT(MV, mv);
-
-  spans = &mv->spans;
-  RING_FOR(node, spans, nextNode) {
-  span = RING_ELT(MVSpan, spans, node);
-    AVERT(MVSpan, span);
-    f += span->size;
-  }
-
-  return (size_t)f;
-}
-
-
->>>>>>> bb917243
 /* MVCheck -- check the consistency of an MV structure */
 
 Bool MVCheck(MV mv)
