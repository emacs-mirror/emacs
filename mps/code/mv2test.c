/* mv2test.c: POOLMVT STRESS TEST
 *
 * $Id$
 * Copyright (c) 2001-2014 Ravenbrook Limited.  See end of file for license.
 */

#include <math.h>
#include <stdarg.h>
<<<<<<< HEAD
#include <stdio.h>
=======
>>>>>>> 6e72fe4d
#include <time.h>

#include "mpm.h"
#include "mps.h"
<<<<<<< HEAD
=======
#include "mpslib.h"
>>>>>>> 6e72fe4d
#include "mpsavm.h"
#include "mpscmvt.h"
#include "mpslib.h"
#include "mpstd.h"
#include "testlib.h"

/* expdev() -- exponentially distributed random deviates
 *
 * From <http://cfatab.harvard.edu/nr/bookcpdf/c7-2.pdf>
 *
 * Returns an exponentially distributed, positive, random deviate of
 * unit mean, using rnd_double() as the source of uniform deviates.
 */

static double expdev(void)
{
  double dum;
  do
    dum=rnd_double();
  while (dum == 0.0);
  return (float)-log(dum);
}


static size_t size_min;
static size_t size_mean;
static size_t size_max;
static int verbose = 0;
static mps_pool_t pool;

static size_t randomSize(unsigned long i)
{
  /* Distribution centered on mean.  Verify that allocations
     below min and above max are handled correctly */
  size_t s = (size_max - size_mean)/4;
  size_t m = size_mean;
  double r;
  double x;

  testlib_unused(i);

  /* per SGR */
  do {
    r = expdev();
    x = (double)s * sqrt(2 * r);
    x += (double)m;
  } while (x <= 1.0);

  return (size_t)x;

}


#define testArenaSIZE   ((size_t)64<<20)
#define TEST_SET_SIZE 1234
#define TEST_LOOPS 27

static mps_res_t make(mps_addr_t *p, mps_ap_t ap, size_t size, mps_align_t align)
{
  mps_res_t res;

  size = alignUp(size, align);
 
  do {
    MPS_RESERVE_BLOCK(res, *p, ap, size);
    if(res != MPS_RES_OK)
      return res;
  } while(!mps_commit(ap, *p, size));

  return MPS_RES_OK;
}


static mps_res_t stress(mps_arena_t arena, mps_align_t align,
                        size_t (*size)(unsigned long i),
                        mps_class_t class, mps_arg_s args[])
{
  mps_res_t res;
  mps_ap_t ap;
  unsigned long i, k;
  int *ps[TEST_SET_SIZE];
  size_t ss[TEST_SET_SIZE];

  res = mps_pool_create_k(&pool, arena, class, args);
  if(res != MPS_RES_OK) return res;

  die(mps_ap_create(&ap, pool, mps_rank_exact()), "BufferCreate");

  /* allocate a load of objects */
  for(i=0; i<TEST_SET_SIZE; ++i) {
    ss[i] = (*size)(i);

    res = make((mps_addr_t *)&ps[i], ap, ss[i], align);
    if(res != MPS_RES_OK)
      ss[i] = 0;
    else
      *ps[i] = 1; /* Write something, so it gets swap. */

    if (verbose) {
      if(i && i%4==0) putchar('\n');
      printf("%"PRIwWORD PRIXLONGEST" %6"PRIXLONGEST" ",
             (ulongest_t)ps[i], (ulongest_t)ss[i]);
    }
    if (i == 100) {
      PoolDescribe(pool, mps_lib_get_stdout(), 0);
    }
  }
  if (verbose) {
    putchar('\n');
  }

  for (k=0; k<TEST_LOOPS; ++k) {
    unsigned long x = rnd()%(TEST_SET_SIZE-1);
    /* shuffle all the objects */
    for(i=0; i<TEST_SET_SIZE; ++i) {
      unsigned long j = rnd()%(TEST_SET_SIZE-i);
      void *tp;
      size_t ts;
     
      tp = ps[j]; ts = ss[j];
      ps[j] = ps[i]; ss[j] = ss[i];
      ps[i] = tp; ss[i] = ts;
    }
    /* free some of the objects */
   
    for(i=x; i<TEST_SET_SIZE; ++i) {
      if (ss[i] > 0) {
        mps_free(pool, (mps_addr_t)ps[i], ss[i]);
        ss[i] = 0;
      }
    }
    /* allocate some new objects */
    for(i=x; i<TEST_SET_SIZE; ++i) {
      size_t s = (*size)(i);
      res = make((mps_addr_t *)&ps[i], ap, s, align);
      if(res != MPS_RES_OK)
        break;
      ss[i] = s;
     
      if (verbose) {
        if(i && i%4==0) putchar('\n');
        printf("%"PRIwWORD PRIXLONGEST" %6"PRIXLONGEST" ",
               (ulongest_t)ps[i], (ulongest_t)ss[i]);
      }
    }
    if (verbose)
      putchar('\n');
  }
 
  mps_ap_destroy(ap);
  mps_pool_destroy(pool);

  return MPS_RES_OK;
}


static void test_in_arena(mps_arena_class_t arena_class, mps_arg_s *arena_args)
{
  mps_arena_t arena;

  die(mps_arena_create_k(&arena, arena_class, arena_args),
      "mps_arena_create");

  size_min = MPS_PF_ALIGN;
  size_mean = 42;
  size_max = 8192;

  MPS_ARGS_BEGIN(args) {
    mps_align_t align = sizeof(void *) << (rnd() % 4);
    MPS_ARGS_ADD(args, MPS_KEY_ALIGN, align);
    MPS_ARGS_ADD(args, MPS_KEY_MIN_SIZE, size_min);
    MPS_ARGS_ADD(args, MPS_KEY_MEAN_SIZE, size_mean);
    MPS_ARGS_ADD(args, MPS_KEY_MAX_SIZE, size_max);
    MPS_ARGS_ADD(args, MPS_KEY_MVT_RESERVE_DEPTH, TEST_SET_SIZE/2);
    MPS_ARGS_ADD(args, MPS_KEY_MVT_FRAG_LIMIT, 0.3);
    die(stress(arena, align, randomSize, mps_class_mvt(), args), "stress MVT");
  } MPS_ARGS_END(args);

  mps_arena_destroy(arena);
}


int main(int argc, char *argv[])
{
  testlib_init(argc, argv);

  MPS_ARGS_BEGIN(args) {
    MPS_ARGS_ADD(args, MPS_KEY_ARENA_SIZE, testArenaSIZE);
    test_in_arena(mps_arena_class_vm(), args);
  } MPS_ARGS_END(args);

  MPS_ARGS_BEGIN(args) {
    MPS_ARGS_ADD(args, MPS_KEY_ARENA_SIZE, testArenaSIZE);
    MPS_ARGS_ADD(args, MPS_KEY_ARENA_ZONED, FALSE);
    test_in_arena(mps_arena_class_vm(), args);
  } MPS_ARGS_END(args);

  printf("%s: Conclusion: Failed to find any defects.\n", argv[0]);
  return 0;
}


/* C. COPYRIGHT AND LICENSE
 *
 * Copyright (c) 2001-2014 Ravenbrook Limited <http://www.ravenbrook.com/>.
 * All rights reserved.  This is an open source license.  Contact
 * Ravenbrook for commercial licensing options.
 * 
 * Redistribution and use in source and binary forms, with or without
 * modification, are permitted provided that the following conditions are
 * met:
 * 
 * 1. Redistributions of source code must retain the above copyright
 * notice, this list of conditions and the following disclaimer.
 * 
 * 2. Redistributions in binary form must reproduce the above copyright
 * notice, this list of conditions and the following disclaimer in the
 * documentation and/or other materials provided with the distribution.
 * 
 * 3. Redistributions in any form must be accompanied by information on how
 * to obtain complete source code for this software and any accompanying
 * software that uses this software.  The source code must either be
 * included in the distribution or be available for no more than the cost
 * of distribution plus a nominal fee, and must be freely redistributable
 * under reasonable conditions.  For an executable file, complete source
 * code means the source code for all modules it contains. It does not
 * include source code for modules or files that typically accompany the
 * major components of the operating system on which the executable file
 * runs.
 * 
 * THIS SOFTWARE IS PROVIDED BY THE COPYRIGHT HOLDERS AND CONTRIBUTORS "AS
 * IS" AND ANY EXPRESS OR IMPLIED WARRANTIES, INCLUDING, BUT NOT LIMITED
 * TO, THE IMPLIED WARRANTIES OF MERCHANTABILITY, FITNESS FOR A PARTICULAR
 * PURPOSE, OR NON-INFRINGEMENT, ARE DISCLAIMED. IN NO EVENT SHALL THE
 * COPYRIGHT HOLDERS AND CONTRIBUTORS BE LIABLE FOR ANY DIRECT, INDIRECT,
 * INCIDENTAL, SPECIAL, EXEMPLARY, OR CONSEQUENTIAL DAMAGES (INCLUDING, BUT
 * NOT LIMITED TO, PROCUREMENT OF SUBSTITUTE GOODS OR SERVICES; LOSS OF
 * USE, DATA, OR PROFITS; OR BUSINESS INTERRUPTION) HOWEVER CAUSED AND ON
 * ANY THEORY OF LIABILITY, WHETHER IN CONTRACT, STRICT LIABILITY, OR TORT
 * (INCLUDING NEGLIGENCE OR OTHERWISE) ARISING IN ANY WAY OUT OF THE USE OF
 * THIS SOFTWARE, EVEN IF ADVISED OF THE POSSIBILITY OF SUCH DAMAGE.
 */<|MERGE_RESOLUTION|>--- conflicted
+++ resolved
@@ -6,18 +6,11 @@
 
 #include <math.h>
 #include <stdarg.h>
-<<<<<<< HEAD
 #include <stdio.h>
-=======
->>>>>>> 6e72fe4d
 #include <time.h>
 
 #include "mpm.h"
 #include "mps.h"
-<<<<<<< HEAD
-=======
-#include "mpslib.h"
->>>>>>> 6e72fe4d
 #include "mpsavm.h"
 #include "mpscmvt.h"
 #include "mpslib.h"
