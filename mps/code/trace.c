/* trace.c: GENERIC TRACER IMPLEMENTATION
 *
 * $Id$
<<<<<<< HEAD
 * Copyright (c) 2001-2015 Ravenbrook Limited.
=======
 * Copyright (c) 2001-2016 Ravenbrook Limited.
>>>>>>> aeb1eed7
 * See end of file for license.
 * Portions copyright (C) 2002 Global Graphics Software.
 *
 * .design: <design/trace/>.  */

#include "locus.h"
#include "mpm.h"
#include <limits.h> /* for LONG_MAX */

SRCID(trace, "$Id$");

/* Forward declarations */
Rank traceBand(Trace);
Bool traceBandAdvance(Trace);
Bool traceBandFirstStretch(Trace);
void traceBandFirstStretchDone(Trace);

/* Types */

enum {
  traceAccountingPhaseRootScan = 1,
  traceAccountingPhaseSegScan,
  traceAccountingPhaseSingleScan
};
typedef int traceAccountingPhase;

/* ScanStateCheck -- check consistency of a ScanState object */

Bool ScanStateCheck(ScanState ss)
{
  TraceId ti;
  Trace trace;
  ZoneSet white;

  CHECKS(ScanState, ss);
  CHECKL(FUNCHECK(ss->fix));
  /* Can't check ss->fixClosure. */
  CHECKL(ScanStateZoneShift(ss) == ss->arena->zoneShift);
  white = ZoneSetEMPTY;
  TRACE_SET_ITER(ti, trace, ss->traces, ss->arena)
    white = ZoneSetUnion(white, ss->arena->trace[ti].white);
  TRACE_SET_ITER_END(ti, trace, ss->traces, ss->arena);
  CHECKL(ScanStateWhite(ss) == white);
  CHECKU(Arena, ss->arena);
  /* Summaries could be anything, and can't be checked. */
  CHECKL(TraceSetCheck(ss->traces));
  CHECKL(TraceSetSuper(ss->arena->busyTraces, ss->traces));
  CHECKL(RankCheck(ss->rank));
  CHECKL(BoolCheck(ss->wasMarked));
  /* @@@@ checks for counts missing */
  return TRUE;
}


/* ScanStateInit -- Initialize a ScanState object */

void ScanStateInit(ScanState ss, TraceSet ts, Arena arena,
                   Rank rank, ZoneSet white)
{
  TraceId ti;
  Trace trace;

  AVERT(TraceSet, ts);
  AVERT(Arena, arena);
  AVERT(Rank, rank);
  /* white is arbitrary and can't be checked */

  /* NOTE: We can only currently support scanning for a set of traces with
     the same fix method and closure.  To remove this restriction,
     it would be necessary to dispatch to the fix methods of sets of traces
     in TraceFix. */
  ss->fix = NULL;
  ss->fixClosure = NULL;
  TRACE_SET_ITER(ti, trace, ts, arena) {
    if (ss->fix == NULL) {
      ss->fix = trace->fix;
      ss->fixClosure = trace->fixClosure;
    } else {
      AVER(ss->fix == trace->fix);
      AVER(ss->fixClosure == trace->fixClosure);
    }
  } TRACE_SET_ITER_END(ti, trace, ts, arena);
  AVER(ss->fix != NULL);

  /* If the fix method is the normal GC fix, then we optimise the test for
     whether it's an emergency or not by updating the dispatch here, once. */
  if (ss->fix == PoolFix && ArenaEmergency(arena))
        ss->fix = PoolFixEmergency;

  ss->rank = rank;
  ss->traces = ts;
  ScanStateSetZoneShift(ss, arena->zoneShift);
  ScanStateSetUnfixedSummary(ss, RefSetEMPTY);
  ss->fixedSummary = RefSetEMPTY;
  ss->arena = arena;
  ss->wasMarked = TRUE;
  ScanStateSetWhite(ss, white);
  STATISTIC(ss->fixRefCount = (Count)0);
  STATISTIC(ss->segRefCount = (Count)0);
  STATISTIC(ss->whiteSegRefCount = (Count)0);
  STATISTIC(ss->nailCount = (Count)0);
  STATISTIC(ss->snapCount = (Count)0);
  STATISTIC(ss->forwardedCount = (Count)0);
  ss->forwardedSize = (Size)0; /* see .message.data */
  STATISTIC(ss->preservedInPlaceCount = (Count)0);
  ss->preservedInPlaceSize = (Size)0; /* see .message.data */
  STATISTIC(ss->copiedSize = (Size)0);
  ss->scannedSize = (Size)0; /* see .work */
  ss->sig = ScanStateSig;

  AVERT(ScanState, ss);
}


/* ScanStateFinish -- Finish a ScanState object */

void ScanStateFinish(ScanState ss)
{
  AVERT(ScanState, ss);
  ss->sig = SigInvalid;
}


/* TraceIdCheck -- check that a TraceId is valid */

Bool TraceIdCheck(TraceId ti)
{
  CHECKL(ti < TraceLIMIT);
  UNUSED(ti); /* <code/mpm.c#check.unused> */
  return TRUE;
}


/* TraceSetCheck -- check that a TraceSet is valid */

Bool TraceSetCheck(TraceSet ts)
{
  CHECKL(ts < ((ULongest)1 << TraceLIMIT));
  UNUSED(ts); /* <code/mpm.c#check.unused> */
  return TRUE;
}


/* TraceCheck -- check consistency of Trace object */

Bool TraceCheck(Trace trace)
{
  CHECKS(Trace, trace);
  CHECKU(Arena, trace->arena);
  CHECKL(TraceIdCheck(trace->ti));
  CHECKL(trace == &trace->arena->trace[trace->ti]);
  CHECKL(TraceSetIsMember(trace->arena->busyTraces, trace));
  CHECKL(ZoneSetSub(trace->mayMove, trace->white));
  /* Use trace->state to check more invariants. */
  switch(trace->state) {
    case TraceINIT:
      CHECKL(!TraceSetIsMember(trace->arena->flippedTraces, trace));
      /* @@@@ What can be checked here? */
      break;

    case TraceUNFLIPPED:
      CHECKL(!TraceSetIsMember(trace->arena->flippedTraces, trace));
      /* @@@@ Assert that mutator is grey for trace. */
      break;

    case TraceFLIPPED:
      CHECKL(TraceSetIsMember(trace->arena->flippedTraces, trace));
      /* @@@@ Assert that mutator is black for trace. */
      break;

    case TraceRECLAIM:
      CHECKL(TraceSetIsMember(trace->arena->flippedTraces, trace));
      /* @@@@ Assert that grey set is empty for trace. */
      break;

    case TraceFINISHED:
      CHECKL(TraceSetIsMember(trace->arena->flippedTraces, trace));
      /* @@@@ Assert that grey and white sets is empty for trace. */
      break;

    default:
      NOTREACHED;
      break;
  }
  /* Valid values for band depend on state. */
  if(trace->state == TraceFLIPPED) {
    CHECKL(RankCheck(trace->band));
  }
  if(trace->chain != NULL) {
    CHECKU(Chain, trace->chain);
  }
  CHECKL(FUNCHECK(trace->fix));
  /* Can't check trace->fixClosure. */

  /* @@@@ checks for counts missing */

  /* check pre-allocated messages for this traceid */
  CHECKL(TraceIdMessagesCheck(trace->arena, trace->ti));

  return TRUE;
}

/* traceBand - current band of the trace.
 *
 * The current band is the band currently being discovered.  Each band
 * corresponds to a rank.  The R band is all objects that are reachable
 * only by tracing references of rank R or earlier _and_ are not in some
 * earlier band (thus, the bands are disjoint).  Whilst a particular
 * band is current all the objects that become marked are the objects in
 * that band.
 */
Rank traceBand(Trace trace)
{
  AVERT(Trace, trace);

  return trace->band;
}

/* traceBandAdvance - advance to next band.
 *
 * Advances (increments) the current band to the next band and returns TRUE
 * if possible;
 * otherwise, there are no more bands, so resets the band state and
 * returns FALSE.
 */
Bool traceBandAdvance(Trace trace)
{
  AVER(trace->state == TraceFLIPPED);

  ++trace->band;
  trace->firstStretch = TRUE;
  if(trace->band >= RankLIMIT) {
    trace->band = RankMIN;
    return FALSE;
  }
  EVENT3(TraceBandAdvance, trace->arena, trace->ti, trace->band);
  return TRUE;
}

/* traceBandFirstStretch - whether in first stretch or not.
 *
 * For a band R (see traceBand) the first stretch is defined as all the
 * scanning work done up until the first point where we run out of grey
 * rank R segments (and either scan something of an earlier rank or
 * change bands).
 *
 * This function returns TRUE whilst we are in the first stretch, FALSE
 * otherwise.
 *
 * Entering the first stretch is automatically performed by
 * traceBandAdvance, but finishing it is detected in traceFindGrey.
 */
Bool traceBandFirstStretch(Trace trace)
{
  return trace->firstStretch;
}

void traceBandFirstStretchDone(Trace trace)
{
  trace->firstStretch = FALSE;
}

/* traceUpdateCounts - dumps the counts from a ScanState into the Trace */

static void traceUpdateCounts(Trace trace, ScanState ss,
                              traceAccountingPhase phase)
{
  switch(phase) {
    case traceAccountingPhaseRootScan: {
      trace->rootScanSize += ss->scannedSize;
      trace->rootCopiedSize += ss->copiedSize;
      STATISTIC(++trace->rootScanCount);
      break;
    }
    case traceAccountingPhaseSegScan: {
      trace->segScanSize += ss->scannedSize; /* see .work */
      trace->segCopiedSize += ss->copiedSize;
      STATISTIC(++trace->segScanCount);
      break;
    }
    case traceAccountingPhaseSingleScan: {
      STATISTIC(trace->singleScanSize += ss->scannedSize);
      STATISTIC(trace->singleCopiedSize += ss->copiedSize);
      break;
    }
    default:
      NOTREACHED;
  }
  STATISTIC(trace->fixRefCount += ss->fixRefCount);
  STATISTIC(trace->segRefCount += ss->segRefCount);
  STATISTIC(trace->whiteSegRefCount += ss->whiteSegRefCount);
  STATISTIC(trace->nailCount += ss->nailCount);
  STATISTIC(trace->snapCount += ss->snapCount);
  STATISTIC(trace->forwardedCount += ss->forwardedCount);
  trace->forwardedSize += ss->forwardedSize;  /* see .message.data */
  STATISTIC(trace->preservedInPlaceCount += ss->preservedInPlaceCount);
  trace->preservedInPlaceSize += ss->preservedInPlaceSize;

  return;
}


/* traceSetUpdateCounts -- update counts for a set of traces */

static void traceSetUpdateCounts(TraceSet ts, Arena arena, ScanState ss,
                                 traceAccountingPhase phase)
{
  TraceId ti; Trace trace;

  AVERT(ScanState, ss); /* check that we're not copying garbage */

  TRACE_SET_ITER(ti, trace, ts, arena)
    traceUpdateCounts(trace, ss, phase);
  TRACE_SET_ITER_END(ti, trace, ts, arena);
  return;
}


/* traceSetWhiteUnion
 *
 * Returns a ZoneSet describing the union of the white sets of all the
 * specified traces.  */

static ZoneSet traceSetWhiteUnion(TraceSet ts, Arena arena)
{
  TraceId ti;
  Trace trace;
  ZoneSet white = ZoneSetEMPTY;

  TRACE_SET_ITER(ti, trace, ts, arena)
    white = ZoneSetUnion(white, trace->white);
  TRACE_SET_ITER_END(ti, trace, ts, arena);

  return white;
}


/* TraceIsEmpty -- return TRUE if trace has no condemned segments
 *
 * .empty.size: If the trace has a condemned size of zero, then it has
 * no white segments, because we don't allow pools to whiten segments
 * with no white objects in.
 */

Bool TraceIsEmpty(Trace trace)
{
  AVERT(Trace, trace);
  return trace->condemned == 0;
}


/* TraceAddWhite -- add a segment to the white set of a trace */

Res TraceAddWhite(Trace trace, Seg seg)
{
  Res res;
  Pool pool;
  Size condemnedBefore;

  AVERT(Trace, trace);
  AVERT(Seg, seg);
  AVER(!TraceSetIsMember(SegWhite(seg), trace)); /* .start.black */

  pool = SegPool(seg);
  AVERT(Pool, pool);

  condemnedBefore = trace->condemned;

  /* Give the pool the opportunity to turn the segment white. */
  /* If it fails, unwind. */
  res = PoolWhiten(pool, trace, seg);
  if(res != ResOK)
    return res;

  if (TraceSetIsMember(SegWhite(seg), trace)) {
    /* Pools must not condemn empty segments, otherwise we can't tell
       when a trace is empty and safe to destroy.  See .empty.size. */
    AVER(trace->condemned > condemnedBefore);
    
    /* Add the segment to the approximation of the white set if the
       pool made it white. */
    trace->white = ZoneSetUnion(trace->white, ZoneSetOfSeg(trace->arena, seg));

    /* if the pool is a moving GC, then condemned objects may move */
    if (PoolHasAttr(pool, AttrMOVINGGC)) {
      trace->mayMove = ZoneSetUnion(trace->mayMove,
                                    ZoneSetOfSeg(trace->arena, seg));
    }
  }

  return ResOK;
}


/* TraceCondemnZones -- condemn all objects in the given zones
 *
 * TraceCondemnZones is passed a trace in state TraceINIT, and a set of
 * objects to condemn.
 *
 * @@@@ For efficiency, we ought to find the condemned set and the
 * foundation in one search of the segment ring.  This hasn't been done
 * because some pools still use TraceAddWhite for the condemned set.
 *
 * @@@@ This function would be more efficient if there were a cheaper
 * way to select the segments in a particular zone set.  */

Res TraceCondemnZones(Trace trace, ZoneSet condemnedSet)
{
  Seg seg;
  Arena arena;
  Res res;

  AVERT(Trace, trace);
  AVER(condemnedSet != ZoneSetEMPTY);
  AVER(trace->state == TraceINIT);
  AVER(trace->white == ZoneSetEMPTY);

  arena = trace->arena;

  ShieldHold(arena); /* .whiten.hold */

  if(SegFirst(&seg, arena)) {
    do {
      /* Segment should be black now. */
      AVER(!TraceSetIsMember(SegGrey(seg), trace));
      AVER(!TraceSetIsMember(SegWhite(seg), trace));

      /* A segment can only be white if it is GC-able. */
      /* This is indicated by the pool having the GC attribute */
      /* We only condemn segments that fall entirely within */
      /* the requested zone set.  Otherwise, we would bloat the */
      /* foundation to no gain.  Note that this doesn't exclude */
      /* any segments from which the condemned set was derived, */
      if(PoolHasAttr(SegPool(seg), AttrGC)
         && ZoneSetSuper(condemnedSet, ZoneSetOfSeg(arena, seg)))
      {
        res = TraceAddWhite(trace, seg);
        if(res != ResOK)
          goto failBegin;
      }
    } while (SegNext(&seg, arena, seg));
  }

  ShieldRelease(arena);

  EVENT3(TraceCondemnZones, trace, condemnedSet, trace->white);

  /* The trace's white set must be a subset of the condemned set */
  AVER(ZoneSetSuper(condemnedSet, trace->white));

  return ResOK;

failBegin:
  ShieldRelease(arena);
  AVER(TraceIsEmpty(trace)); /* See .whiten.fail. */
  return res;
}


/* traceFlipBuffers -- flip all buffers in the arena */

static void traceFlipBuffers(Globals arena)
{
  Ring nodep, nextp;

  RING_FOR(nodep, &arena->poolRing, nextp) {
    Pool pool = RING_ELT(Pool, arenaRing, nodep);
    Ring nodeb, nextb;

    AVERT(Pool, pool);
    RING_FOR(nodeb, &pool->bufferRing, nextb) {
      BufferFlip(RING_ELT(Buffer, poolRing, nodeb));
    }
  }
}


/* traceScanRootRes -- scan a root, with result code */

static Res traceScanRootRes(TraceSet ts, Rank rank, Arena arena, Root root)
{
  ZoneSet white;
  Res res;
  ScanStateStruct ss;

  white = traceSetWhiteUnion(ts, arena);

  ScanStateInit(&ss, ts, arena, rank, white);

  res = RootScan(&ss, root);

  traceSetUpdateCounts(ts, arena, &ss, traceAccountingPhaseRootScan);
  ScanStateFinish(&ss);
  return res;
}


/* traceScanRoot
 *
 * Scan a root, entering emergency mode on allocation failure.
 */

static Res traceScanRoot(TraceSet ts, Rank rank, Arena arena, Root root)
{
  Res res;

  res = traceScanRootRes(ts, rank, arena, root);

  if (ResIsAllocFailure(res)) {
    ArenaSetEmergency(arena, TRUE);
    res = traceScanRootRes(ts, rank, arena, root);
    /* Should be OK in emergency mode */
    AVER(!ResIsAllocFailure(res));
  }

  return res;
}


/* traceFlip -- blacken the mutator */

struct rootFlipClosureStruct {
  TraceSet ts;
  Arena arena;
  Rank rank;
};

static Res rootFlip(Root root, void *p)
{
  struct rootFlipClosureStruct *rf = (struct rootFlipClosureStruct *)p;
  Res res;

  AVERT(Root, root);
  AVER(p != NULL);
  AVERT(TraceSet, rf->ts);
  AVERT(Arena, rf->arena);
  AVERT(Rank, rf->rank);

  AVER(RootRank(root) <= RankEXACT); /* see .root.rank */

  if(RootRank(root) == rf->rank) {
    res = traceScanRoot(rf->ts, rf->rank, rf->arena, root);
    if (res != ResOK)
      return res;
  }

  return ResOK;
}


/* traceFlip -- flip the mutator from grey to black w.r.t. a trace
 *
 * The main job of traceFlip is to scan references which can't be protected
 * from the mutator, changing the colour of the mutator from grey to black
 * with respect to a trace.  The mutator threads are suspended while this
 * is happening, and the mutator perceives an instantaneous change in all
 * the references, enforced by the shield (barrier) system.
 *
 * NOTE: We don't have a way to shield the roots, so they are all scanned
 * here.  This is a coincidence.  There is no theoretical reason that the
 * roots have to be scanned at flip time, provided we could protect them
 * from the mutator.  (The thread registers are unlikely ever to be
 * protectable on stock hardware, however, as they were -- kind of -- on
 * Lisp machines.)
 *
 * NOTE: Ambiguous references may only exist in roots, because we can't
 * shield the exact roots and defer them for later scanning (after ambiguous
 * heap references).
 *
 * NOTE: We don't support weak or final roots because we can't shield them
 * and defer scanning until later.  See above.
 *
 * If roots and segments were more similar, we could melt a lot of these
 * problems.
 */

static Res traceFlip(Trace trace)
{
  Ring node, nextNode;
  Arena arena;
  Rank rank;
  struct rootFlipClosureStruct rfc;
  Res res;

  AVERT(Trace, trace);
  rfc.ts = TraceSetSingle(trace);

  arena = trace->arena;
  rfc.arena = arena;
  ShieldHold(arena);

  AVER(trace->state == TraceUNFLIPPED);
  AVER(!TraceSetIsMember(arena->flippedTraces, trace));

  EVENT2(TraceFlipBegin, trace, arena);

  traceFlipBuffers(ArenaGlobals(arena));

  /* Update location dependency structures. */
  /* mayMove is a conservative approximation of the zones of objects */
  /* which may move during this collection. */
  if(trace->mayMove != ZoneSetEMPTY) {
    LDAge(arena, trace->mayMove);
  }

  /* .root.rank: At the moment we must scan all roots, because we don't have */
  /* a mechanism for shielding them.  There can't be any weak or final roots */
  /* either, since we must protect these in order to avoid scanning them too */
  /* early, before the pool contents.  @@@@ This isn't correct if there are */
  /* higher ranking roots than data in pools. */

  for(rank = RankMIN; rank <= RankEXACT; ++rank) {
    rfc.rank = rank;
    res = RootsIterate(ArenaGlobals(arena), rootFlip, (void *)&rfc);
    if (res != ResOK)
      goto failRootFlip;
  }

  /* .flip.alloc: Allocation needs to become black now. While we flip */
  /* at the start, we can get away with always allocating black. This */
  /* needs to change when we flip later (i.e. have a read-barrier     */
  /* collector), so that we allocate grey or white before the flip    */
  /* and black afterwards. For instance, see                          */
  /* <design/poolams/#invariant.alloc>.                              */
  /* (surely we mean "write-barrier" not "read-barrier" above? */
  /* drj 2003-02-19) */

  /* Now that the mutator is black we must prevent it from reading */
  /* grey objects so that it can't obtain white pointers.  This is */
  /* achieved by read protecting all segments containing objects */
  /* which are grey for any of the flipped traces. */
  for(rank = RankMIN; rank < RankLIMIT; ++rank)
    RING_FOR(node, ArenaGreyRing(arena, rank), nextNode) {
      Seg seg = SegOfGreyRing(node);
      if(TraceSetInter(SegGrey(seg), arena->flippedTraces) == TraceSetEMPTY
          && TraceSetIsMember(SegGrey(seg), trace))
        ShieldRaise(arena, seg, AccessREAD);
    }

  /* @@@@ When write barrier collection is implemented, this is where */
  /* write protection should be removed for all segments which are */
  /* no longer blacker than the mutator.  Possibly this can be done */
  /* lazily as they are touched. */

  /* Mark the trace as flipped. */
  trace->state = TraceFLIPPED;
  arena->flippedTraces = TraceSetAdd(arena->flippedTraces, trace);

  EVENT2(TraceFlipEnd, trace, arena);

  ShieldRelease(arena);
  return ResOK;

failRootFlip:
  ShieldRelease(arena);
  return res;
}


/* TraceCreate -- create a Trace object
 *
 * Allocates and initializes a new Trace object with a TraceId which is
 * not currently active.
 *
 * Returns ResLIMIT if there aren't any available trace IDs.
 *
 * Trace objects are allocated directly from a small array in the arena
 * structure which is indexed by the TraceId.  This is so that it's
 * always possible to start a trace (provided there's a free TraceId)
 * even if there's no available memory.
 *
 * This code is written to be adaptable to allocating Trace objects
 * dynamically.  */

static void TraceCreatePoolGen(GenDesc gen)
{
  Ring n, nn;
  RING_FOR(n, &gen->locusRing, nn) {
    PoolGen pgen = RING_ELT(PoolGen, genRing, n);
    EVENT11(TraceCreatePoolGen, gen, gen->capacity, gen->mortality, gen->zones,
            pgen->pool, pgen->totalSize, pgen->freeSize, pgen->newSize,
            pgen->oldSize, pgen->newDeferredSize, pgen->oldDeferredSize);
  }
}

Res TraceCreate(Trace *traceReturn, Arena arena, int why)
{
  TraceId ti;
  Trace trace;

  AVER(traceReturn != NULL);
  AVERT(Arena, arena);

  /* Find a free trace ID */
  TRACE_SET_ITER(ti, trace, TraceSetComp(arena->busyTraces), arena)
    goto found;
  TRACE_SET_ITER_END(ti, trace, TraceSetComp(arena->busyTraces), arena);
  return ResLIMIT;              /* no trace IDs available */

found:
  trace = ArenaTrace(arena, ti);
  AVER(trace->sig == SigInvalid);       /* <design/arena/#trace.invalid> */

  trace->arena = arena;
  trace->why = why;
  trace->white = ZoneSetEMPTY;
  trace->mayMove = ZoneSetEMPTY;
  trace->ti = ti;
  trace->state = TraceINIT;
  trace->band = RankMIN;
  trace->fix = PoolFix;
  trace->fixClosure = NULL;
  trace->chain = NULL;
  STATISTIC(trace->preTraceArenaReserved = ArenaReserved(arena));
  trace->condemned = (Size)0;   /* nothing condemned yet */
  trace->notCondemned = (Size)0;
  trace->foundation = (Size)0;  /* nothing grey yet */
  trace->quantumWork = (Work)0; /* computed in TraceStart */
  STATISTIC(trace->greySegCount = (Count)0);
  STATISTIC(trace->greySegMax = (Count)0);
  STATISTIC(trace->rootScanCount = (Count)0);
  trace->rootScanSize = (Size)0;
  trace->rootCopiedSize = (Size)0;
  STATISTIC(trace->segScanCount = (Count)0);
  trace->segScanSize = (Size)0; /* see .work */
  trace->segCopiedSize = (Size)0;
  STATISTIC(trace->singleScanCount = (Count)0);
  STATISTIC(trace->singleScanSize = (Size)0);
  STATISTIC(trace->singleCopiedSize = (Size)0);
  STATISTIC(trace->fixRefCount = (Count)0);
  STATISTIC(trace->segRefCount = (Count)0);
  STATISTIC(trace->whiteSegRefCount = (Count)0);
  STATISTIC(trace->nailCount = (Count)0);
  STATISTIC(trace->snapCount = (Count)0);
  STATISTIC(trace->readBarrierHitCount = (Count)0);
  STATISTIC(trace->pointlessScanCount = (Count)0);
  STATISTIC(trace->forwardedCount = (Count)0);
  trace->forwardedSize = (Size)0; /* see .message.data */
  STATISTIC(trace->preservedInPlaceCount = (Count)0);
  trace->preservedInPlaceSize = (Size)0;  /* see .message.data */
  STATISTIC(trace->reclaimCount = (Count)0);
  STATISTIC(trace->reclaimSize = (Size)0);
  trace->sig = TraceSig;
  arena->busyTraces = TraceSetAdd(arena->busyTraces, trace);
  AVERT(Trace, trace);

  EVENT3(TraceCreate, trace, arena, (EventFU)why);

  STATISTIC_STAT ({
    /* Iterate over all chains, all GenDescs within a chain, and all
     * PoolGens within a GenDesc. */
    Ring node;
    Ring nextNode;

    RING_FOR(node, &arena->chainRing, nextNode) {
      Chain chain = RING_ELT(Chain, chainRing, node);
      Index i;
      for (i = 0; i < chain->genCount; ++i) {
        GenDesc gen = &chain->gens[i];
        TraceCreatePoolGen(gen);
      }
    }

    /* Now do topgen GenDesc, and all PoolGens within it. */
    TraceCreatePoolGen(&arena->topGen);
  });

  *traceReturn = trace;
  return ResOK;
}


/* TraceDestroyInit -- destroy a trace object in state INIT */

void TraceDestroyInit(Trace trace)
{
  AVERT(Trace, trace);
  AVER(trace->state == TraceINIT);
  AVER(trace->condemned == 0);

  EVENT1(TraceDestroy, trace);

  trace->sig = SigInvalid;
  trace->arena->busyTraces = TraceSetDel(trace->arena->busyTraces, trace);

  /* Clear the emergency flag so the next trace starts normally. */
  ArenaSetEmergency(trace->arena, FALSE);
}


/* TraceDestroyFinished -- destroy a trace object in state FINISHED
 *
 * Finish and deallocate a Trace object, freeing up a TraceId.
 *
 * This code does not allow a Trace to be destroyed while it is active.
 * It would be possible to allow this, but the colours of segments
 * etc. would need to be reset to black.  This also means the error
 * paths in this file don't work.  @@@@ */

void TraceDestroyFinished(Trace trace)
{
  AVERT(Trace, trace);
  AVER(trace->state == TraceFINISHED);

  if(trace->chain == NULL) {
    Ring chainNode, nextChainNode;

    /* Notify all the chains. */
    RING_FOR(chainNode, &trace->arena->chainRing, nextChainNode) {
      Chain chain = RING_ELT(Chain, chainRing, chainNode);

      ChainEndGC(chain, trace);
    }
  } else {
    ChainEndGC(trace->chain, trace);
  }

  STATISTIC_STAT(EVENT13
                  (TraceStatScan, trace,
                   trace->rootScanCount, trace->rootScanSize,
                   trace->rootCopiedSize,
                   trace->segScanCount, trace->segScanSize,
                   trace->segCopiedSize,
                   trace->singleScanCount, trace->singleScanSize,
                   trace->singleCopiedSize,
                   trace->readBarrierHitCount, trace->greySegMax,
                   trace->pointlessScanCount));
  STATISTIC_STAT(EVENT10
                  (TraceStatFix, trace,
                   trace->fixRefCount, trace->segRefCount,
                   trace->whiteSegRefCount,
                   trace->nailCount, trace->snapCount,
                   trace->forwardedCount, trace->forwardedSize,
                   trace->preservedInPlaceCount,
                   trace->preservedInPlaceSize));
  STATISTIC_STAT(EVENT3
                  (TraceStatReclaim, trace,
                   trace->reclaimCount, trace->reclaimSize));

  EVENT1(TraceDestroy, trace);

  trace->sig = SigInvalid;
  trace->arena->busyTraces = TraceSetDel(trace->arena->busyTraces, trace);
  trace->arena->flippedTraces = TraceSetDel(trace->arena->flippedTraces, trace);

  /* Hopefully the trace reclaimed some memory, so clear any emergency. */
  ArenaSetEmergency(trace->arena, FALSE);
}


/* traceReclaim -- reclaim the remaining objects white for this trace */

static void traceReclaim(Trace trace)
{
  Arena arena;
  Seg seg;
  Ring node, nextNode;

  AVER(trace->state == TraceRECLAIM);

  EVENT1(TraceReclaim, trace);
  arena = trace->arena;
  if(SegFirst(&seg, arena)) {
    Pool pool;
    Ring next;
    do {
      Addr base = SegBase(seg);
      pool = SegPool(seg);
      next = RingNext(SegPoolRing(seg));

      /* There shouldn't be any grey stuff left for this trace. */
      AVER_CRITICAL(!TraceSetIsMember(SegGrey(seg), trace));

      if(TraceSetIsMember(SegWhite(seg), trace)) {
        AVER_CRITICAL(PoolHasAttr(pool, AttrGC));
        STATISTIC(++trace->reclaimCount);
        PoolReclaim(pool, trace, seg);

        /* If the segment still exists, it should no longer be white. */
        /* Note that the seg returned by this SegOfAddr may not be */
        /* the same as the one above, but in that case it's new and */
        /* still shouldn't be white for this trace. */

        /* The code from the class-specific reclaim methods to */
        /* unwhiten the segment could in fact be moved here.   */
        {
          Seg nonWhiteSeg = NULL;       /* prevents compiler warning */
          AVER_CRITICAL(!(SegOfAddr(&nonWhiteSeg, arena, base)
                          && TraceSetIsMember(SegWhite(nonWhiteSeg), trace)));
          UNUSED(nonWhiteSeg); /* <code/mpm.c#check.unused> */
        }
      }
    } while(SegNextOfRing(&seg, arena, pool, next));
  }

  trace->state = TraceFINISHED;

  /* Call each pool's TraceEnd method -- do end-of-trace work */
  RING_FOR(node, &ArenaGlobals(arena)->poolRing, nextNode) {
    Pool pool = RING_ELT(Pool, arenaRing, node);
    PoolTraceEnd(pool, trace);
  }

  ArenaCompact(arena, trace);  /* let arenavm drop chunks */

  TracePostMessage(trace);  /* trace end */
  /* Immediately pre-allocate messages for next time; failure is okay */
  (void)TraceIdMessagesCreate(arena, trace->ti);
}

/* TraceRankForAccess -- Returns rank to scan at if we hit a barrier.
 * 
 * We assume a single trace as otherwise we need to implement rank
 * filters on scanning.
 *
 * .scan.conservative: It's safe to scan at EXACT unless the band is
 * WEAK and in that case the segment should be weak.
 * 
 * If the trace band is EXACT then we scan EXACT. This might prevent
 * finalisation messages and may preserve objects pointed to only by weak
 * references but tough luck -- the mutator wants to look.
 * 
 * If the trace band is FINAL and the segment is FINAL, we scan it FINAL.
 * Any objects not yet preserved deserve to die, and we're only giving
 * them a temporary reprieve.  All the objects on the segment should be FINAL,
 * otherwise they might get sent finalization messages.
 *
 * If the trace band is FINAL, and the segment is not FINAL, we scan at EXACT.
 * This is safe to do for FINAL and WEAK references.
 * 
 * If the trace band is WEAK then the segment must be weak only, and we 
 * scan at WEAK.  All other segments for this trace should be scanned by now.
 * We must scan at WEAK to avoid bringing any objects back to life.
 * 
 * See the message <http://info.ravenbrook.com/mail/2012/08/30/16-46-42/0.txt>
 * for a description of these semantics.
 */
Rank TraceRankForAccess(Arena arena, Seg seg)
{
  TraceSet ts;
  Trace trace;
  TraceId ti;
  Rank band;
  RankSet rankSet;

  AVERT(Arena, arena);
  AVERT(Seg, seg);

  band = RankLIMIT; /* initialize with invalid rank */
  ts = arena->flippedTraces;    
  AVER(TraceSetIsSingle(ts));
  TRACE_SET_ITER(ti, trace, ts, arena)
    band = traceBand(trace);
  TRACE_SET_ITER_END(ti, trace, ts, arena);
  rankSet = SegRankSet(seg);
  switch(band) {
  case RankAMBIG:
    NOTREACHED;
    break;
  case RankEXACT:
    return RankEXACT;
  case RankFINAL:
    if(rankSet == RankSetSingle(RankFINAL)) {
      return RankFINAL;
    }
    /* It's safe to scan at exact in the final band so do so if there are
     * any non-final references. */
    return RankEXACT;
  case RankWEAK:
    AVER(rankSet == RankSetSingle(RankWEAK));
    return RankWEAK;
  default:
    NOTREACHED;
    break;
  }
  NOTREACHED;
  return RankEXACT;
}
 
/* traceFindGrey -- find a grey segment
 *
 * This function finds the next segment to scan.  It does this according
 * to the current band of the trace.  See design/trace/
 *
 * This code also performs various checks about the ranks of the object
 * graph.  Explanations of the checks would litter the code, so the
 * explanations are here, and the code references these.
 *
 * .check.ambig.not: RankAMBIG segments never appear on the grey ring.
 * The current tracer cannot support ambiguous reference except as
 * roots, so it's a bug if we ever find any.  This behaviour is not set
 * in stone, it's possible to imagine changing the tracer so that we can
 * support ambiguous objects one day.  For example, a fully conservative
 * non-moving mode.
 *
 * .check.band.begin: At the point where we start working on a new band
 * of Rank R, there are no grey objects at earlier ranks.  If there
 * were, we would've found them whilst the current band was the previous
 * band.  We don't check this, but I rely on this fact in the next
 * check, .check.weak.no-preserve.
 *
 * .check.weak.band: Weak references cannot cause objects to be
 * newly preserved (marked).  Because of .check.band.begin all the
 * scanning work performed when the current band is a weak rank will be
 * scanning objects at that rank.  There is currently only one weak
 * rank, RankWEAK.
 *
 * .check.final.one-pass: Because all the RankFINAL references are
 * allocated in PoolMRG and effectively treated as roots, all the
 * RankFINAL references will be scanned in one push (possibly split up,
 * incrementally).  Once they have been scanned, no new RankFINAL
 * references will be discovered (the mutator is not permitted to
 * allocate RankFINAL references wherever they like).  In fact because
 * of various coincidences (no Ambig segments so band Exact never
 * discovers an Ambig segment and then more Exact segments; the only
 * other rank is weak so never discovers any new segments) it is the
 * case that for any band R there is an initial burst of scanning
 * segments at rank R then after that we see no more rank R segments
 * whilst working in this band.  That's what we check, although we
 * expect to have to change the check if we introduce more ranks, or
 * start changing the semantics of them.  A flag is used to implement
 * this check.  See <http://info.ravenbrook.com/project/mps/issue/job001658/>.
 * 
 * For further discussion on the semantics of rank based tracing see
 * <http://info.ravenbrook.com/mail/2007/06/25/11-35-57/0.txt>
 */

static Bool traceFindGrey(Seg *segReturn, Rank *rankReturn,
                          Arena arena, TraceId ti)
{
  Rank rank;
  Trace trace;
  Ring node, nextNode;

  AVER(segReturn != NULL);
  AVERT(TraceId, ti);

  trace = ArenaTrace(arena, ti);

  while(1) {
    Rank band = traceBand(trace);

    /* Within the R band we look for segments of rank R first,  */
    /* then successively earlier ones.  Slight hack: We never    */
    /* expect to find any segments of RankAMBIG, so we use      */
    /* this as a terminating condition for the loop.            */
    for(rank = band; rank > RankAMBIG; --rank) {
      RING_FOR(node, ArenaGreyRing(arena, rank), nextNode) {
        Seg seg = SegOfGreyRing(node);

        AVERT(Seg, seg);
        AVER(SegGrey(seg) != TraceSetEMPTY);
        AVER(RankSetIsMember(SegRankSet(seg), rank));

        if(TraceSetIsMember(SegGrey(seg), trace)) {
          /* .check.band.weak */
          AVER(band != RankWEAK || rank == band);
          if(rank != band) {
            traceBandFirstStretchDone(trace);
          } else {
            /* .check.final.one-pass */
            AVER(traceBandFirstStretch(trace));
          }
          *segReturn = seg;
          *rankReturn = rank;
          EVENT4(TraceFindGrey, arena, ti, seg, rank);
          return TRUE;
        }
      }
    }
    /* .check.ambig.not */
    AVER(RingIsSingle(ArenaGreyRing(arena, RankAMBIG)));
    if(!traceBandAdvance(trace)) {
      /* No grey segments for this trace. */
      return FALSE;
    }
  }
}


/* ScanStateSetSummary -- set the summary of scanned references
 *
 * This function sets unfixedSummary and fixedSummary such that
 * ScanStateSummary will return the summary passed.  Subsequently fixed
 * references are accumulated into this result.  */

void ScanStateSetSummary(ScanState ss, RefSet summary)
{
  AVERT(ScanState, ss);
  /* Can't check summary, as it can be anything. */

  ScanStateSetUnfixedSummary(ss, RefSetEMPTY);
  ss->fixedSummary = summary;
  AVER(ScanStateSummary(ss) == summary);
}


/* ScanStateSummary -- calculate the summary of scanned references
 *
 * The summary of the scanned references is the summary of the unfixed
 * references, minus the white set, plus the summary of the fixed
 * references.  This is because TraceFix is called for all references in
 * the white set, and accumulates a summary of references after they
 * have been fixed.  */

RefSet ScanStateSummary(ScanState ss)
{
  AVERT(ScanState, ss);

  return RefSetUnion(ss->fixedSummary,
                     RefSetDiff(ScanStateUnfixedSummary(ss),
                                ScanStateWhite(ss)));
}


/* traceScanSegRes -- scan a segment to remove greyness
 *
 * @@@@ During scanning, the segment should be write-shielded to prevent
 * any other threads from updating it while fix is being applied to it
 * (because fix is not atomic).  At the moment, we don't bother, because
 * we know that all threads are suspended.  */

static Res traceScanSegRes(TraceSet ts, Rank rank, Arena arena, Seg seg)
{
  Bool wasTotal;
  ZoneSet white;
  Res res;
  RefSet summary;

  /* The reason for scanning a segment is that it's grey. */
  AVER(TraceSetInter(ts, SegGrey(seg)) != TraceSetEMPTY);
  EVENT4(TraceScanSeg, ts, rank, arena, seg);

  white = traceSetWhiteUnion(ts, arena);

  /* Only scan a segment if it refers to the white set. */
  if(ZoneSetInter(white, SegSummary(seg)) == ZoneSetEMPTY) {
    PoolBlacken(SegPool(seg), ts, seg);
    /* Setup result code to return later. */
    res = ResOK;
  } else {      /* scan it */
    ScanStateStruct ssStruct;
    ScanState ss = &ssStruct;
    ScanStateInit(ss, ts, arena, rank, white);

    /* Expose the segment to make sure we can scan it. */
    ShieldExpose(arena, seg);
    res = PoolScan(&wasTotal, ss, SegPool(seg), seg);
    /* Cover, regardless of result */
    ShieldCover(arena, seg);

    traceSetUpdateCounts(ts, arena, ss, traceAccountingPhaseSegScan);
    /* Count segments scanned pointlessly */
    STATISTIC_STAT
      ({
         TraceId ti; Trace trace;
         Count whiteSegRefCount = 0;

         TRACE_SET_ITER(ti, trace, ts, arena)
           whiteSegRefCount += trace->whiteSegRefCount;
         TRACE_SET_ITER_END(ti, trace, ts, arena);
         if(whiteSegRefCount == 0)
           TRACE_SET_ITER(ti, trace, ts, arena)
             ++trace->pointlessScanCount;
           TRACE_SET_ITER_END(ti, trace, ts, arena);
      });

    /* Following is true whether or not scan was total. */
    /* See <design/scan/#summary.subset>. */
    /* .verify.segsummary: were the seg contents, as found by this 
     * scan, consistent with the recorded SegSummary?
     */
    AVER(RefSetSub(ScanStateUnfixedSummary(ss), SegSummary(seg)));

    /* Write barrier deferral -- see design.mps.write-barrier.deferral. */
    /* Did the segment refer to the white set? */
    if (ZoneSetInter(ScanStateUnfixedSummary(ss), white) == ZoneSetEMPTY) {
      /* Boring scan.  One step closer to raising the write barrier. */
      if (seg->defer > 0)
        --seg->defer;
    } else {
      /* Interesting scan. Defer raising the write barrier. */
      if (seg->defer < WB_DEFER_DELAY)
        seg->defer = WB_DEFER_DELAY;
    }

    /* Only apply the write barrier if it is not deferred. */
    if (seg->defer == 0) {
      /* If we scanned every reference in the segment then we have a
         complete summary we can set. Otherwise, we just have
         information about more zones that the segment refers to. */
      if (res == ResOK && wasTotal)
        summary = ScanStateSummary(ss);
      else
        summary = RefSetUnion(SegSummary(seg), ScanStateSummary(ss));
    } else {
      summary = RefSetUNIV;
    }
    SegSetSummary(seg, summary);

    ScanStateFinish(ss);
  }

  if(res == ResOK) {
    /* The segment is now black only if scan was successful. */
    /* Remove the greyness from it. */
    SegSetGrey(seg, TraceSetDiff(SegGrey(seg), ts));
  }

  return res;
}


/* traceScanSeg
 *
 * Scans a segment, switching to emergency mode if there is an allocation
 * failure.
 */

static Res traceScanSeg(TraceSet ts, Rank rank, Arena arena, Seg seg)
{
  Res res;

  res = traceScanSegRes(ts, rank, arena, seg);
  if(ResIsAllocFailure(res)) {
    ArenaSetEmergency(arena, TRUE);
    res = traceScanSegRes(ts, rank, arena, seg);
    /* Should be OK in emergency mode. */
    AVER(!ResIsAllocFailure(res));
  }

  return res;
}


/* TraceSegAccess -- handle barrier hit on a segment */

void TraceSegAccess(Arena arena, Seg seg, AccessSet mode)
{
  Res res;
  AccessSet shieldHit;
  Bool readHit, writeHit;

  AVERT(Arena, arena);
  AVERT(Seg, seg);
  AVERT(AccessSet, mode);
<<<<<<< HEAD
=======

  shieldHit = BS_INTER(mode, SegSM(seg));
  readHit = BS_INTER(shieldHit, AccessREAD) != AccessSetEMPTY;
  writeHit = BS_INTER(shieldHit, AccessWRITE) != AccessSetEMPTY;
>>>>>>> aeb1eed7

  /* If it's a read access, then the segment must be grey for a trace */
  /* which is flipped. */
  AVER(!readHit ||
       TraceSetInter(SegGrey(seg), arena->flippedTraces) != TraceSetEMPTY);

  /* If it's a write access, then the segment must have a summary that */
  /* is smaller than the mutator's summary (which is assumed to be */
  /* RefSetUNIV). */
  AVER(!writeHit || SegSummary(seg) != RefSetUNIV);

  EVENT3(TraceAccess, arena, seg, mode);

  /* Write barrier deferral -- see design.mps.write-barrier.deferral. */
  if (writeHit)
    seg->defer = WB_DEFER_HIT;

  if (readHit) {
    Trace trace;
    TraceId ti;
    Rank rank;
    TraceSet traces;

    AVER(SegRankSet(seg) != RankSetEMPTY);
    
    /* Pick set of traces to scan for: */
    traces = arena->flippedTraces;
    rank = TraceRankForAccess(arena, seg);
    res = traceScanSeg(traces, rank, arena, seg);      

    /* Allocation failures should be handled my emergency mode, and we don't
       expect any other kind of failure in a normal GC that causes access
       faults. */
    AVER(res == ResOK);

    /* The pool should've done the job of removing the greyness that */
    /* was causing the segment to be protected, so that the mutator */
    /* can go ahead and access it. */
    AVER(TraceSetInter(SegGrey(seg), traces) == TraceSetEMPTY);

    STATISTIC_STAT({
      TRACE_SET_ITER(ti, trace, traces, arena)
        ++trace->readBarrierHitCount;
      TRACE_SET_ITER_END(ti, trace, traces, arena);
    });
  } else {              /* write barrier */
    STATISTIC(++arena->writeBarrierHitCount);
  }

  /* The write barrier handling must come after the read barrier, */
  /* because the latter may set the summary and raise the write barrier. */
  if (writeHit)
    SegSetSummary(seg, RefSetUNIV);

  /* The segment must now be accessible. */
  AVER(BS_INTER(mode, SegSM(seg)) == AccessSetEMPTY);
}


/* _mps_fix2 (a.k.a. "TraceFix") -- second stage of fixing a reference
 *
 * _mps_fix2 is on the [critical path](../design/critical-path.txt).  A
 * one-instruction difference in the early parts of this code will have a
 * significant impact on overall run time.  The priority is to eliminate
 * irrelevant references early and fast using the colour information stored
 * in the tract table.
 *
 * The name "TraceFix" is pervasive in the MPS and its documents to describe
 * this function.  Optimisation and strict aliasing rules have meant that we
 * need to use the external name for it here.
 */

mps_res_t _mps_fix2(mps_ss_t mps_ss, mps_addr_t *mps_ref_io)
{
  ScanState ss = PARENT(ScanStateStruct, ss_s, mps_ss);
  Ref ref;
  Chunk chunk;
  Index i;
  Tract tract;
  Seg seg;
  Res res;
  Pool pool;

  /* Special AVER macros are used on the critical path. */
  /* See <design/trace/#fix.noaver> */
  AVERT_CRITICAL(ScanState, ss);
  AVER_CRITICAL(mps_ref_io != NULL);

  ref = (Ref)*mps_ref_io;

  /* The zone test should already have been passed by MPS_FIX1 in mps.h. */
  AVER_CRITICAL(ZoneSetInter(ScanStateWhite(ss),
                             ZoneSetAddAddr(ss->arena, ZoneSetEMPTY, ref)) !=
                ZoneSetEMPTY);

  STATISTIC(++ss->fixRefCount);
  EVENT4(TraceFix, ss, mps_ref_io, ref, ss->rank);

  /* This sequence of tests is equivalent to calling TractOfAddr(),
   * but inlined so that we can distinguish between "not pointing to
   * chunk" and "pointing to chunk but not to tract" so that we can
   * check the rank in the latter case. See
   * <design/trace/#fix.tractofaddr.inline>
   *
   * If compilers fail to do a good job of inlining ChunkOfAddr and
   * TreeFind then it may become necessary to inline at least the
   * comparison against the root of the tree. See
   * <https://info.ravenbrook.com/mail/2014/06/11/13-32-08/0/>
   */
  if (!ChunkOfAddr(&chunk, ss->arena, ref))
    /* Reference points outside MPS-managed address space: ignore. */
    goto done;

  i = INDEX_OF_ADDR(chunk, ref);
  if (!BTGet(chunk->allocTable, i)) {
    /* Reference points into a chunk but not to an allocated tract.
     * See <design/trace/#exact.legal> */
    AVER_CRITICAL(ss->rank < RankEXACT);
    goto done;
  }

  tract = PageTract(&chunk->pageTable[i]);
  if (TraceSetInter(TractWhite(tract), ss->traces) == TraceSetEMPTY) {
    /* Reference points to a tract that is not white for any of the
     * active traces. See <design/trace/#fix.tractofaddr> */
    STATISTIC_STAT
      ({
        if(TRACT_SEG(&seg, tract)) {
          ++ss->segRefCount;
          EVENT1(TraceFixSeg, seg);
        }
      });
    goto done;
  }

  if (!TRACT_SEG(&seg, tract)) {
    /* Tracts without segments must not be condemned. */
    NOTREACHED;
    goto done;
  }

  STATISTIC(++ss->segRefCount);
  STATISTIC(++ss->whiteSegRefCount);
  EVENT1(TraceFixSeg, seg);
  EVENT0(TraceFixWhite);
  pool = TractPool(tract);
  res = (*ss->fix)(pool, ss, seg, &ref);
  if (res != ResOK) {
    /* PoolFixEmergency must not fail. */
    AVER_CRITICAL(ss->fix != PoolFixEmergency);
    /* Fix protocol (de facto): if Fix fails, ref must be unchanged
     * Justification for this restriction:
     * A: it simplifies;
     * B: it's reasonable (given what may cause Fix to fail);
     * C: the code (here) already assumes this: it returns without 
     *    updating ss->fixedSummary.  RHSK 2007-03-21.
     */
    AVER_CRITICAL(ref == (Ref)*mps_ref_io);
    return res;
  }

done:
  /* See <design/trace/#fix.fixed.all> */
  ss->fixedSummary = RefSetAdd(ss->arena, ss->fixedSummary, ref);
  
  *mps_ref_io = (mps_addr_t)ref;
  return ResOK;
}


/* traceScanSingleRefRes -- scan a single reference, with result code */

static Res traceScanSingleRefRes(TraceSet ts, Rank rank, Arena arena,
                                 Seg seg, Ref *refIO)
{
  RefSet summary;
  ZoneSet white;
  Res res;
  ScanStateStruct ss;

  EVENT4(TraceScanSingleRef, ts, rank, arena, (Addr)refIO);

  white = traceSetWhiteUnion(ts, arena);
  if(ZoneSetInter(SegSummary(seg), white) == ZoneSetEMPTY) {
    return ResOK;
  }

  ScanStateInit(&ss, ts, arena, rank, white);
  ShieldExpose(arena, seg);

  TRACE_SCAN_BEGIN(&ss) {
    res = TRACE_FIX(&ss, refIO);
  } TRACE_SCAN_END(&ss);
  ss.scannedSize = sizeof *refIO;

  summary = SegSummary(seg);
  summary = RefSetAdd(arena, summary, *refIO);
  SegSetSummary(seg, summary);
  ShieldCover(arena, seg);

  traceSetUpdateCounts(ts, arena, &ss, traceAccountingPhaseSingleScan);
  ScanStateFinish(&ss);

  return res;
}


/* TraceScanSingleRef -- scan a single reference
 *
 * This one can't fail.  It may put the traces into emergency mode in
 * order to achieve this.  */

void TraceScanSingleRef(TraceSet ts, Rank rank, Arena arena,
                        Seg seg, Ref *refIO)
{
  Res res;

  AVERT(TraceSet, ts);
  AVERT(Rank, rank);
  AVERT(Arena, arena);
  AVERT(Seg, seg);
  AVER(refIO != NULL);

  res = traceScanSingleRefRes(ts, rank, arena, seg, refIO);
  if(res != ResOK) {
    ArenaSetEmergency(arena, TRUE);
    res = traceScanSingleRefRes(ts, rank, arena, seg, refIO);
    /* Ought to be OK in emergency mode now. */
  }
  AVER(ResOK == res);

  return;
}


/* TraceScanArea -- scan an area of memory for references
 *
 * This is a wrapper for area scanning functions, which should not
 * otherwise be called directly from within the MPS.  This function
 * checks arguments and takes care of accounting for the scanned
 * memory.
 *
 * c.f. FormatScan()
 */

Res TraceScanArea(ScanState ss, Word *base, Word *limit,
                  mps_area_scan_t scan_area,
                  void *closure)
{
  AVERT(ScanState, ss);
  AVER(base != NULL);
  AVER(limit != NULL);
  AVER(base < limit);

  EVENT3(TraceScanArea, ss, base, limit);

  /* scannedSize is accumulated whether or not scan_area succeeds, so
     it's safe to accumulate now so that we can tail-call
     scan_area. */
  ss->scannedSize += AddrOffset(base, limit);

  return scan_area(&ss->ss_s, base, limit, closure);
}


/* traceCondemnAll -- condemn everything and notify all the chains */

static Res traceCondemnAll(Trace trace)
{
  Res res;
  Arena arena;
  Ring poolNode, nextPoolNode, chainNode, nextChainNode;

  arena = trace->arena;
  AVERT(Arena, arena);

  /* .whiten.hold: We suspend the mutator threads so that the
     PoolWhiten methods can calculate white sets without the mutator
     allocating in buffers under our feet. See request.dylan.160098
     <https://info.ravenbrook.com/project/mps/import/2001-11-05/mmprevol/request/dylan/160098>. */
  /* TODO: Consider how to avoid this suspend in order to implement
     incremental condemn. */
  ShieldHold(arena);

  /* Condemn all segments in pools with the GC attribute. */
  RING_FOR(poolNode, &ArenaGlobals(arena)->poolRing, nextPoolNode) {
    Pool pool = RING_ELT(Pool, arenaRing, poolNode);
    AVERT(Pool, pool);

    if (PoolHasAttr(pool, AttrGC)) {
      Ring segNode, nextSegNode;
      RING_FOR(segNode, PoolSegRing(pool), nextSegNode) {
        Seg seg = SegOfPoolRing(segNode);

        AVERT(Seg, seg);

        res = TraceAddWhite(trace, seg);
        if (res != ResOK)
          goto failBegin;

      }
    }
  }

  ShieldRelease(arena);

  if (TraceIsEmpty(trace))
    return ResFAIL;

  /* Notify all the chains. */
  RING_FOR(chainNode, &arena->chainRing, nextChainNode) {
    Chain chain = RING_ELT(Chain, chainRing, chainNode);

    ChainStartGC(chain, trace);
  }
  return ResOK;

failBegin:
  /* .whiten.fail: If we successfully whitened one or more segments,
   * but failed to whiten them all, then the white sets would now be
   * inconsistent. This can't happen in practice (at time of writing)
   * because all PoolWhiten methods always succeed. If we ever have a
   * pool class that fails to whiten a segment, then this assertion
   * will be triggered. In that case, we'll have to recover here by
   * blackening the segments again. */
  AVER(TraceIsEmpty(trace));
  ShieldRelease(arena);
  return res;
}


/* Collection control parameters */

double TraceWorkFactor = 0.25;


/* TraceStart -- condemn a set of objects and start collection
 *
 * TraceStart should be passed a trace with state TraceINIT, i.e.,
 * recently returned from TraceCreate, with some condemned segments
 * added. mortality is the fraction of the condemned set expected not
 * to survive. finishingTime is relative to the current polling clock,
 * see <design/arena/#poll.clock>.
 *
 * .start.black: All segments are black w.r.t. a newly allocated trace.
 * However, if TraceStart initialized segments to black when it
 * calculated the grey set then this condition could be relaxed, making
 * it easy to destroy traces half-way through.  */

static Res rootGrey(Root root, void *p)
{
  Trace trace = (Trace)p;

  AVERT(Root, root);
  AVERT(Trace, trace);

  if(ZoneSetInter(RootSummary(root), trace->white) != ZoneSetEMPTY) {
    RootGrey(root, trace);
  }

  return ResOK;
}


/* TraceStart -- start a trace whose white set has been established
 *
 * The main job of TraceStart is to set up the grey list for a trace.  The
 * trace is first created with TraceCreate, objects are whitened, then
 * TraceStart is called to initialise the tracing process.
 *
 * NOTE: At present, TraceStart also flips the mutator, so there is no
 * grey-mutator tracing.
 */

Res TraceStart(Trace trace, double mortality, double finishingTime)
{
  Arena arena;
  Res res;
  Seg seg;

  AVERT(Trace, trace);
  AVER(trace->state == TraceINIT);
  AVER(0.0 <= mortality);
  AVER(mortality <= 1.0);
  AVER(finishingTime >= 0.0);
  AVER(trace->condemned > 0);

  arena = trace->arena;
  
  /* From the already set up white set, derive a grey set. */

  /* @@@@ Instead of iterating over all the segments, we could */
  /* iterate over all pools which are scannable and thence over */
  /* all their segments.  This might be better if the minority */
  /* of segments are scannable.  Perhaps we should choose */
  /* dynamically which method to use. */

  if(SegFirst(&seg, arena)) {
    do {
      Size size = SegSize(seg);
      AVER(!TraceSetIsMember(SegGrey(seg), trace));

      /* A segment can only be grey if it contains some references. */
      /* This is indicated by the rankSet begin non-empty.  Such */
      /* segments may only belong to scannable pools. */
      if(SegRankSet(seg) != RankSetEMPTY) {
        /* Turn the segment grey if there might be a reference in it */
        /* to the white set.  This is done by seeing if the summary */
        /* of references in the segment intersects with the */
        /* approximation to the white set. */
        if(ZoneSetInter(SegSummary(seg), trace->white) != ZoneSetEMPTY) {
          /* Note: can a white seg get greyed as well?  At this point */
          /* we still assume it may.  (This assumption runs out in */
          /* PoolTrivGrey). */
          PoolGrey(SegPool(seg), trace, seg);
          if(TraceSetIsMember(SegGrey(seg), trace)) {
            trace->foundation += size;
          }
        }

        if(PoolHasAttr(SegPool(seg), AttrGC)
           && !TraceSetIsMember(SegWhite(seg), trace))
        {
          trace->notCondemned += size;
        }
      }
    } while (SegNext(&seg, arena, seg));
  }

  res = RootsIterate(ArenaGlobals(arena), rootGrey, (void *)trace);
  AVER(res == ResOK);

  STATISTIC_STAT(EVENT2(ArenaWriteFaults, arena, arena->writeBarrierHitCount));

  /* Calculate the rate of scanning. */
  {
    Size sSurvivors = (Size)(trace->condemned * (1.0 - mortality));
    double nPolls = finishingTime / ArenaPollALLOCTIME;

    /* There must be at least one poll. */
    if(nPolls < 1.0)
      nPolls = 1.0;
    /* We use casting to long to truncate nPolls down to the nearest */
    /* integer, so try to make sure it fits. */
    if(nPolls >= (double)LONG_MAX)
      nPolls = (double)LONG_MAX;
    /* One quantum of work equals total tracing work divided by number
     * of polls, plus one to ensure it's not zero. */
    trace->quantumWork
      = (trace->foundation + sSurvivors) / (unsigned long)nPolls + 1;
  }

  /* TODO: compute rate of scanning here. */

  EVENT8(TraceStart, trace, mortality, finishingTime,
         trace->condemned, trace->notCondemned,
         trace->foundation, trace->white,
         trace->quantumWork);

  STATISTIC_STAT(EVENT7(TraceStatCondemn, trace,
                        trace->condemned, trace->notCondemned,
                        trace->foundation, trace->quantumWork,
                        mortality, finishingTime));

  trace->state = TraceUNFLIPPED;
  TracePostStartMessage(trace);

  /* All traces must flip at beginning at the moment. */
  return traceFlip(trace);
}


/* traceWork -- a measure of the work done for this trace.
 *
 * See design.mps.type.work.
 */

#define traceWork(trace) ((Work)((trace)->segScanSize + (trace)->rootScanSize))


/* TraceAdvance -- progress a trace by one step */

void TraceAdvance(Trace trace)
{
  Arena arena;
  Work oldWork, newWork;

  AVERT(Trace, trace);
  arena = trace->arena;
  oldWork = traceWork(trace);

  switch (trace->state) {
  case TraceUNFLIPPED:
    /* all traces are flipped in TraceStart at the moment */
    NOTREACHED;
    break;
  case TraceFLIPPED: {
    Seg seg;
    Rank rank;

    if (traceFindGrey(&seg, &rank, arena, trace->ti)) {
      Res res;
      res = traceScanSeg(TraceSetSingle(trace), rank, arena, seg);
      /* Allocation failures should be handled by emergency mode, and we
       * don't expect any other error in a normal GC trace. */
      AVER(res == ResOK);
    } else {
      trace->state = TraceRECLAIM;
    }
    break;
  }
  case TraceRECLAIM:
    traceReclaim(trace);
    break;
  default:
    NOTREACHED;
    break;
  }

  newWork = traceWork(trace);
  AVER(newWork >= oldWork);
  arena->tracedWork += newWork - oldWork;
}


/* TraceStartCollectAll: start a trace which condemns everything in
 * the arena.
 *
 * "why" is a TraceStartWhy* enum member that specifies why the
 * collection is starting. */

Res TraceStartCollectAll(Trace *traceReturn, Arena arena, int why)
{
  Trace trace = NULL;
  Res res;
  double finishingTime;

  AVERT(Arena, arena);
  AVER(arena->busyTraces == TraceSetEMPTY);

  res = TraceCreate(&trace, arena, why);
  AVER(res == ResOK); /* succeeds because no other trace is busy */
  res = traceCondemnAll(trace);
  if(res != ResOK) /* should try some other trace, really @@@@ */
    goto failCondemn;
  finishingTime = ArenaAvail(arena)
                  - trace->condemned * (1.0 - arena->topGen.mortality);
  if(finishingTime < 0) {
    /* Run out of time, should really try a smaller collection. @@@@ */
    finishingTime = 0.0;
  }
  res = TraceStart(trace, arena->topGen.mortality, finishingTime);
  if (res != ResOK)
    goto failStart;
  *traceReturn = trace;
  return ResOK;

failStart:
  /* TODO: We can't back-out from a failed TraceStart that has
     already done some scanning, so this error path is somewhat bogus if it
     destroys the trace.  In the current system, TraceStartCollectAll is
     only used for a normal GC, so TraceStart should not fail and this case
     should never be reached.  There's a chance the mutator will survive
     if the assertion isn't hit, so drop through anyway. */
  NOTREACHED;
failCondemn:
  TraceDestroyInit(trace);
  return res;
}


/* TracePoll -- Check if there's any tracing work to be done
 *
 * Consider starting a trace if none is running; advance the running
 * trace (if any) by one quantum. If there may be more work to do,
 * update *workReturn with a measure of the work done and return TRUE.
 * Otherwise return FALSE.
 */

Bool TracePoll(Work *workReturn, Globals globals)
{
  Trace trace;
  Arena arena;
  Work oldWork, newWork, work, endWork;

  AVERT(Globals, globals);
  arena = GlobalsArena(globals);

  if (arena->busyTraces != TraceSetEMPTY) {
    trace = ArenaTrace(arena, (TraceId)0);
  } else {
    /* No traces are running: consider starting one now. */
    if (!PolicyStartTrace(&trace, arena))
      return FALSE;
  }

  AVER(arena->busyTraces == TraceSetSingle(trace));
  oldWork = traceWork(trace);
  endWork = oldWork + trace->quantumWork;
  do {
    TraceAdvance(trace);
  } while (trace->state != TraceFINISHED && traceWork(trace) < endWork);
  newWork = traceWork(trace);
  AVER(newWork >= oldWork);
  work = newWork - oldWork;
  if (trace->state == TraceFINISHED)
    TraceDestroyFinished(trace);
  *workReturn = work;
  return TRUE;
}


/* TraceDescribe -- describe a trace */

Res TraceDescribe(Trace trace, mps_lib_FILE *stream, Count depth)
{
  Res res;
  const char *state;

  if (!TESTT(Trace, trace))
    return ResFAIL;
  if (stream == NULL)
    return ResFAIL;

  switch (trace->state) {
  case TraceINIT:      state = "INIT";      break;
  case TraceUNFLIPPED: state = "UNFLIPPED"; break;
  case TraceFLIPPED:   state = "FLIPPED";   break;
  case TraceRECLAIM:   state = "RECLAIM";   break;
  case TraceFINISHED:  state = "FINISHED";  break;
  default:             state = "unknown";   break;
  }

  res = WriteF(stream, depth,
               "Trace $P ($U) {\n", (WriteFP)trace, (WriteFU)trace->ti,
               "  arena $P ($U)\n", (WriteFP)trace->arena,
               (WriteFU)trace->arena->serial,
               "  why \"$S\"\n", (WriteFS)TraceStartWhyToString(trace->why),
               "  state $S\n", (WriteFS)state,
               "  band $U\n", (WriteFU)trace->band,
               "  white   $B\n", (WriteFB)trace->white,
               "  mayMove $B\n", (WriteFB)trace->mayMove,
               "  chain $P\n", (WriteFP)trace->chain,
               "  condemned $U\n", (WriteFU)trace->condemned,
               "  notCondemned $U\n", (WriteFU)trace->notCondemned,
               "  foundation $U\n", (WriteFU)trace->foundation,
               "  quantumWork $U\n", (WriteFU)trace->quantumWork,
               "  rootScanSize $U\n", (WriteFU)trace->rootScanSize,
               "  rootCopiedSize $U\n", (WriteFU)trace->rootCopiedSize,
               "  segScanSize $U\n", (WriteFU)trace->segScanSize,
               "  segCopiedSize $U\n", (WriteFU)trace->segCopiedSize,
               "  forwardedSize $U\n", (WriteFU)trace->forwardedSize,
               "  preservedInPlaceSize $U\n", (WriteFU)trace->preservedInPlaceSize,
               "} Trace $P\n", (WriteFP)trace,
               NULL);
  return res;
}


/* C. COPYRIGHT AND LICENSE
 *
<<<<<<< HEAD
 * Copyright (C) 2001-2015 Ravenbrook Limited
=======
 * Copyright (C) 2001-2016 Ravenbrook Limited
>>>>>>> aeb1eed7
 * <http://www.ravenbrook.com/>.
 * All rights reserved.  This is an open source license.  Contact
 * Ravenbrook for commercial licensing options.
 * 
 * Redistribution and use in source and binary forms, with or without
 * modification, are permitted provided that the following conditions are
 * met:
 * 
 * 1. Redistributions of source code must retain the above copyright
 * notice, this list of conditions and the following disclaimer.
 * 
 * 2. Redistributions in binary form must reproduce the above copyright
 * notice, this list of conditions and the following disclaimer in the
 * documentation and/or other materials provided with the distribution.
 * 
 * 3. Redistributions in any form must be accompanied by information on how
 * to obtain complete source code for this software and any accompanying
 * software that uses this software.  The source code must either be
 * included in the distribution or be available for no more than the cost
 * of distribution plus a nominal fee, and must be freely redistributable
 * under reasonable conditions.  For an executable file, complete source
 * code means the source code for all modules it contains. It does not
 * include source code for modules or files that typically accompany the
 * major components of the operating system on which the executable file
 * runs.
 * 
 * THIS SOFTWARE IS PROVIDED BY THE COPYRIGHT HOLDERS AND CONTRIBUTORS "AS
 * IS" AND ANY EXPRESS OR IMPLIED WARRANTIES, INCLUDING, BUT NOT LIMITED
 * TO, THE IMPLIED WARRANTIES OF MERCHANTABILITY, FITNESS FOR A PARTICULAR
 * PURPOSE, OR NON-INFRINGEMENT, ARE DISCLAIMED. IN NO EVENT SHALL THE
 * COPYRIGHT HOLDERS AND CONTRIBUTORS BE LIABLE FOR ANY DIRECT, INDIRECT,
 * INCIDENTAL, SPECIAL, EXEMPLARY, OR CONSEQUENTIAL DAMAGES (INCLUDING, BUT
 * NOT LIMITED TO, PROCUREMENT OF SUBSTITUTE GOODS OR SERVICES; LOSS OF
 * USE, DATA, OR PROFITS; OR BUSINESS INTERRUPTION) HOWEVER CAUSED AND ON
 * ANY THEORY OF LIABILITY, WHETHER IN CONTRACT, STRICT LIABILITY, OR TORT
 * (INCLUDING NEGLIGENCE OR OTHERWISE) ARISING IN ANY WAY OUT OF THE USE OF
 * THIS SOFTWARE, EVEN IF ADVISED OF THE POSSIBILITY OF SUCH DAMAGE.
 */<|MERGE_RESOLUTION|>--- conflicted
+++ resolved
@@ -1,11 +1,7 @@
 /* trace.c: GENERIC TRACER IMPLEMENTATION
  *
  * $Id$
-<<<<<<< HEAD
- * Copyright (c) 2001-2015 Ravenbrook Limited.
-=======
  * Copyright (c) 2001-2016 Ravenbrook Limited.
->>>>>>> aeb1eed7
  * See end of file for license.
  * Portions copyright (C) 2002 Global Graphics Software.
  *
@@ -1252,13 +1248,10 @@
   AVERT(Arena, arena);
   AVERT(Seg, seg);
   AVERT(AccessSet, mode);
-<<<<<<< HEAD
-=======
 
   shieldHit = BS_INTER(mode, SegSM(seg));
   readHit = BS_INTER(shieldHit, AccessREAD) != AccessSetEMPTY;
   writeHit = BS_INTER(shieldHit, AccessWRITE) != AccessSetEMPTY;
->>>>>>> aeb1eed7
 
   /* If it's a read access, then the segment must be grey for a trace */
   /* which is flipped. */
@@ -1920,11 +1913,7 @@
 
 /* C. COPYRIGHT AND LICENSE
  *
-<<<<<<< HEAD
- * Copyright (C) 2001-2015 Ravenbrook Limited
-=======
  * Copyright (C) 2001-2016 Ravenbrook Limited
->>>>>>> aeb1eed7
  * <http://www.ravenbrook.com/>.
  * All rights reserved.  This is an open source license.  Contact
  * Ravenbrook for commercial licensing options.
