/* trace.c: GENERIC TRACER IMPLEMENTATION
 *
 * $Id$
 * Copyright (c) 2001-2003, 2006 Ravenbrook Limited.  See end of file for license.
 * Portions copyright (C) 2002 Global Graphics Software.
 *
 * .design: <design/trace/>.  */

#include "chain.h"
#include "mpm.h"
#include <limits.h> /* for LONG_MAX */

SRCID(trace, "$Id$");

/* Forward declarations */
static void TraceStartMessageInit(Arena arena, TraceStartMessage tsMessage);

/* Types */

enum {
  traceAccountingPhaseRootScan = 1,
  traceAccountingPhaseSegScan,
  traceAccountingPhaseSingleScan
};
typedef int traceAccountingPhase;

struct RememberedSummaryBlockStruct {
  RingStruct globalRing;        /* link on globals->rememberedSummaryRing */
  struct SummaryPair {
    Addr base;
    RefSet summary;
  } the[RememberedSummaryBLOCK];
};

/* Forward Declarations -- avoid compiler warning. */
Res arenaRememberSummaryOne(Globals global, Addr base, RefSet summary);
void arenaForgetProtection(Globals globals);
void rememberedSummaryBlockInit(struct RememberedSummaryBlockStruct *block);


/* TraceMessage -- type of GC end messages */

#define TraceMessageSig ((Sig)0x51926359)

typedef struct TraceMessageStruct  {
  Sig sig;
  Size liveSize;
  Size condemnedSize;
  Size notCondemnedSize;
  MessageStruct messageStruct;
} TraceMessageStruct, *TraceMessage;

#define TraceMessageMessage(traceMessage) (&((traceMessage)->messageStruct))
#define MessageTraceMessage(message) \
  (PARENT(TraceMessageStruct, messageStruct, message))

static Bool TraceMessageCheck(TraceMessage message)
{
  CHECKS(TraceMessage, message);
  CHECKD(Message, TraceMessageMessage(message));
  CHECKL(MessageGetType(TraceMessageMessage(message)) ==
         MessageTypeGC);
  /* We can't check anything about the statistics.  In particular, */
  /* liveSize may exceed condemnedSize because they are only estimates. */

  return TRUE;
}

static void TraceMessageDelete(Message message)
{
  TraceMessage tMessage;
  Arena arena;

  AVERT(Message, message);
  tMessage = MessageTraceMessage(message);
  AVERT(TraceMessage, tMessage);

  arena = MessageArena(message);
  ControlFree(arena, (void *)tMessage, sizeof(TraceMessageStruct));
}

static Size TraceMessageLiveSize(Message message)
{
  TraceMessage tMessage;

  AVERT(Message, message);
  tMessage = MessageTraceMessage(message);
  AVERT(TraceMessage, tMessage);

  return tMessage->liveSize;
}

static Size TraceMessageCondemnedSize(Message message)
{
  TraceMessage tMessage;

  AVERT(Message, message);
  tMessage = MessageTraceMessage(message);
  AVERT(TraceMessage, tMessage);

  return tMessage->condemnedSize;
}

static Size TraceMessageNotCondemnedSize(Message message)
{
  TraceMessage tMessage;

  AVERT(Message, message);
  tMessage = MessageTraceMessage(message);
  AVERT(TraceMessage, tMessage);

  return tMessage->notCondemnedSize;
}

static MessageClassStruct TraceMessageClassStruct = {
  MessageClassSig,               /* sig */
  "TraceGC",                     /* name */
  TraceMessageDelete,            /* Delete */
  MessageNoFinalizationRef,      /* FinalizationRef */
  TraceMessageLiveSize,          /* GCLiveSize */
  TraceMessageCondemnedSize,     /* GCCondemnedSize */
  TraceMessageNotCondemnedSize,  /* GCNotCondemnedSize */
  MessageNoGCStartWhy,           /* GCStartWhy */
  MessageClassSig                /* <design/message/#class.sig.double> */
};

static void TraceMessageInit(Arena arena, TraceMessage tMessage)
{
  AVERT(Arena, arena);

  MessageInit(arena, TraceMessageMessage(tMessage),
              &TraceMessageClassStruct, MessageTypeGC);
  tMessage->liveSize = (Size)0;
  tMessage->condemnedSize = (Size)0;
  tMessage->notCondemnedSize = (Size)0;

  tMessage->sig = TraceMessageSig;
  AVERT(TraceMessage, tMessage);
}

/* TraceStartMessage - manages info needed by start of trace message
  (mps_message_type_gc_start).
  
  (structure declared in <code/mpmst.h> ) */

#define TraceStartMessageMessage(traceStartMessage) \
  (&((traceStartMessage)->messageStruct))
#define MessageTraceStartMessage(message) \
  (PARENT(TraceStartMessageStruct, messageStruct, message))

static Bool TraceStartMessageCheck(TraceStartMessage message)
{
  size_t i;

  CHECKS(TraceStartMessage, message);
  CHECKD(Message, TraceStartMessageMessage(message));
  CHECKL(MessageGetType(TraceStartMessageMessage(message)) ==
         MessageTypeGCSTART);

  /* Check that why is NUL terminated. */
  for(i=0; i<NELEMS(message->why); ++i) {
    if(message->why[i] == 0) {
       break;
    }
  }
  CHECKL(i<NELEMS(message->why));

  return TRUE;
}

static void TraceStartMessageDelete(Message message)
{
  TraceStartMessage tsMessage;

  AVERT(Message, message);
  tsMessage = MessageTraceStartMessage(message);
  AVERT(TraceStartMessage, tsMessage);

  TraceStartMessageInit(MessageArena(message), tsMessage);

  return;
}

static const char *TraceStartMessageWhy(Message message)
{
  TraceStartMessage tsMessage;

  AVERT(Message, message);
  tsMessage = MessageTraceStartMessage(message);
  AVERT(TraceStartMessage, tsMessage);

  return tsMessage->why;
}

static MessageClassStruct TraceStartMessageClassStruct = {
  MessageClassSig,               /* sig */
  "TraceGCStart",                /* name */
  TraceStartMessageDelete,       /* Delete */
  MessageNoFinalizationRef,      /* FinalizationRef */
  MessageNoGCLiveSize,           /* GCLiveSize */
  MessageNoGCCondemnedSize,        /* GCCondemnedSize */
  MessageNoGCNotCondemnedSize,     /* GCNotCondemnedSize */
  TraceStartMessageWhy,          /* GCStartWhy */
  MessageClassSig                /* <design/message/#class.sig.double> */
};

static void TraceStartMessageInit(Arena arena, TraceStartMessage tsMessage)
{
  AVERT(Arena, arena);

  MessageInit(arena, TraceStartMessageMessage(tsMessage),
              &TraceStartMessageClassStruct, MessageTypeGCSTART);
  tsMessage->why[0] = '\0';

  tsMessage->sig = TraceStartMessageSig;
  AVERT(TraceStartMessage, tsMessage);

  return;
}

/* traceStartWhyToString
 *
 * Converts a TraceStartWhy* code into a string description.
 * s specifies the beginning of the buffer to write the string
 * into, len specifies the length of the buffer.
 * The string written into will be NUL terminated (truncated if
 * necessary). */
static void traceStartWhyToString(char *s, size_t len, int why)
{
  const char *r;
  size_t i;

  AVER(s);
  /* len can be anything, including 0. */
  AVER(TraceStartWhyBASE <= why);
  AVER(why < TraceStartWhyLIMIT);

  switch(why) {
  case TraceStartWhyCHAIN_GEN0CAP:
    r = "Generation 0 of a chain has reached capacity:"
        " start a minor collection.";
    break;
  case TraceStartWhyDYNAMICCRITERION:
    r = "Need to start full collection now, or there won't be enough"
        " memory (ArenaAvail) to complete it.";
    break;
  case TraceStartWhyOPPORTUNISM:
    r = "Opportunism: client predicts plenty of idle time,"
        " so start full collection.";
    break;
  case TraceStartWhyCLIENTFULL_INCREMENTAL:
    r = "Client requests: start incremental full collection now.";
    break;
  case TraceStartWhyCLIENTFULL_BLOCK:
    r = "Client requests: immediate full collection.";
    break;
  case TraceStartWhyWALK:
    r = "Walking all live objects.";
    break;
  default:
    NOTREACHED;
    r = "Unknown reason (internal error).";
    break;
  }

  for(i=0; i<len; ++i) {
    s[i] = r[i];
    if(r[i] == '\0')
      break;
  }
  s[len-1] = '\0';

  return;
}


/* ScanStateCheck -- check consistency of a ScanState object */

Bool ScanStateCheck(ScanState ss)
{
  TraceId ti;
  Trace trace;
  ZoneSet white;

  CHECKS(ScanState, ss);
  CHECKL(FUNCHECK(ss->fix));
  CHECKL(ss->zoneShift == ss->arena->zoneShift);
  white = ZoneSetEMPTY;
  TRACE_SET_ITER(ti, trace, ss->traces, ss->arena)
    white = ZoneSetUnion(white, ss->arena->trace[ti].white);
  TRACE_SET_ITER_END(ti, trace, ss->traces, ss->arena);
  CHECKL(ss->white == white);
  CHECKU(Arena, ss->arena);
  /* Summaries could be anything, and can't be checked. */
  CHECKL(TraceSetCheck(ss->traces));
  CHECKL(TraceSetSuper(ss->arena->busyTraces, ss->traces));
  CHECKL(RankCheck(ss->rank));
  CHECKL(BoolCheck(ss->wasMarked));
  /* @@@@ checks for counts missing */
  return TRUE;
}


/* ScanStateInit -- Initialize a ScanState object */

void ScanStateInit(ScanState ss, TraceSet ts, Arena arena,
                   Rank rank, ZoneSet white)
{
  TraceId ti;
  Trace trace;

  AVER(TraceSetCheck(ts));
  AVERT(Arena, arena);
  AVER(RankCheck(rank));
  /* white is arbitrary and can't be checked */

  ss->fix = TraceFix;
  TRACE_SET_ITER(ti, trace, ts, arena)
    if (trace->emergency) {
      ss->fix = TraceFixEmergency;
    }
  TRACE_SET_ITER_END(ti, trace, ts, arena);
  ss->rank = rank;
  ss->traces = ts;
  ss->zoneShift = arena->zoneShift;
  ss->unfixedSummary = RefSetEMPTY;
  ss->fixedSummary = RefSetEMPTY;
  ss->arena = arena;
  ss->wasMarked = TRUE;
  ss->white = white;
  STATISTIC(ss->fixRefCount = (Count)0);
  STATISTIC(ss->segRefCount = (Count)0);
  STATISTIC(ss->whiteSegRefCount = (Count)0);
  STATISTIC(ss->nailCount = (Count)0);
  STATISTIC(ss->snapCount = (Count)0);
  STATISTIC(ss->forwardedCount = (Count)0);
  ss->forwardedSize = (Size)0; /* see .message.data */
  STATISTIC(ss->preservedInPlaceCount = (Count)0);
  ss->preservedInPlaceSize = (Size)0; /* see .message.data */
  STATISTIC(ss->copiedSize = (Size)0);
  ss->scannedSize = (Size)0; /* see .workclock */
  ss->sig = ScanStateSig;

  AVERT(ScanState, ss);
}


/* ScanStateFinish -- Finish a ScanState object */

void ScanStateFinish(ScanState ss)
{
  AVERT(ScanState, ss);
  ss->sig = SigInvalid;
}


/* TraceIdCheck -- check that a TraceId is valid */

Bool TraceIdCheck(TraceId ti)
{
  CHECKL(ti < TraceLIMIT);
  UNUSED(ti); /* <code/mpm.c#check.unused> */
  return TRUE;
}


/* TraceSetCheck -- check that a TraceSet is valid */

Bool TraceSetCheck(TraceSet ts)
{
  CHECKL(ts < (1uL << TraceLIMIT));
  UNUSED(ts); /* <code/mpm.c#check.unused> */
  return TRUE;
}


/* TraceCheck -- check consistency of Trace object */

Bool TraceCheck(Trace trace)
{
  CHECKS(Trace, trace);
  CHECKU(Arena, trace->arena);
  CHECKL(TraceIdCheck(trace->ti));
  CHECKL(trace == &trace->arena->trace[trace->ti]);
  CHECKL(TraceSetIsMember(trace->arena->busyTraces, trace));
  CHECKL(ZoneSetSub(trace->mayMove, trace->white));
  /* Use trace->state to check more invariants. */
  switch(trace->state) {
  case TraceINIT:
    /* @@@@ What can be checked here? */
    break;

  case TraceUNFLIPPED:
    CHECKL(!TraceSetIsMember(trace->arena->flippedTraces, trace));
    /* @@@@ Assert that mutator is grey for trace. */
    break;

  case TraceFLIPPED:
    CHECKL(TraceSetIsMember(trace->arena->flippedTraces, trace));
    /* @@@@ Assert that mutator is black for trace. */
    break;

  case TraceRECLAIM:
    CHECKL(TraceSetIsMember(trace->arena->flippedTraces, trace));
    /* @@@@ Assert that grey set is empty for trace. */
    break;

  case TraceFINISHED:
    CHECKL(TraceSetIsMember(trace->arena->flippedTraces, trace));
    /* @@@@ Assert that grey and white sets is empty for trace. */
    break;

  default:
    NOTREACHED;
  }
  CHECKL(BoolCheck(trace->emergency));
  if (trace->chain != NULL)
    CHECKU(Chain, trace->chain);
  /* @@@@ checks for counts missing */
  CHECKD(TraceStartMessage, &trace->startMessage);
  return TRUE;
}


/* traceUpdateCounts - dumps the counts from a ScanState into the Trace */

static void traceUpdateCounts(Trace trace, ScanState ss,
                              traceAccountingPhase phase)
{
  switch(phase) {
  case traceAccountingPhaseRootScan:
    trace->rootScanSize += ss->scannedSize;
    trace->rootCopiedSize += ss->copiedSize;
    STATISTIC(++trace->rootScanCount);
    break;

  case traceAccountingPhaseSegScan:
    trace->segScanSize += ss->scannedSize; /* see .workclock */
    trace->segCopiedSize += ss->copiedSize;
    STATISTIC(++trace->segScanCount);
    break;

  case traceAccountingPhaseSingleScan:
    STATISTIC(trace->singleScanSize += ss->scannedSize);
    STATISTIC(trace->singleCopiedSize += ss->copiedSize);
    break;

  default:
    NOTREACHED;
  }
  STATISTIC(trace->fixRefCount += ss->fixRefCount);
  STATISTIC(trace->segRefCount += ss->segRefCount);
  STATISTIC(trace->whiteSegRefCount += ss->whiteSegRefCount);
  STATISTIC(trace->nailCount += ss->nailCount);
  STATISTIC(trace->snapCount += ss->snapCount);
  STATISTIC(trace->forwardedCount += ss->forwardedCount);
  trace->forwardedSize += ss->forwardedSize;  /* see .message.data */
  STATISTIC(trace->preservedInPlaceCount += ss->preservedInPlaceCount);
  trace->preservedInPlaceSize += ss->preservedInPlaceSize;

  return;
}


/* traceSetUpdateCounts -- update counts for a set of traces */

static void traceSetUpdateCounts(TraceSet ts, Arena arena, ScanState ss,
                                 traceAccountingPhase phase)
{
  TraceId ti; Trace trace;

  AVERT(ScanState, ss); /* check that we're not copying garbage */

  TRACE_SET_ITER(ti, trace, ts, arena)
    traceUpdateCounts(trace, ss, phase);
  TRACE_SET_ITER_END(ti, trace, ts, arena);
  return;
}


/* traceSetSignalEmergency -- move a set of traces into emergency mode. */

static void traceSetSignalEmergency(TraceSet ts, Arena arena)
{
  TraceId ti;
  Trace trace;

  TRACE_SET_ITER(ti, trace, ts, arena)
    trace->emergency = TRUE;
  TRACE_SET_ITER_END(ti, trace, ts, arena);

  return;
}


/* traceSetWhiteUnion
 *
 * Returns a ZoneSet describing the union of the white sets of all the
 * specified traces.  */

static ZoneSet traceSetWhiteUnion(TraceSet ts, Arena arena)
{
  TraceId ti;
  Trace trace;
  ZoneSet white = ZoneSetEMPTY;

  TRACE_SET_ITER(ti, trace, ts, arena)
    white = ZoneSetUnion(white, trace->white);
  TRACE_SET_ITER_END(ti, trace, ts, arena);

  return white;
}


/* TraceAddWhite -- add a segment to the white set of a trace */

Res TraceAddWhite(Trace trace, Seg seg)
{
  Res res;
  Pool pool;

  AVERT(Trace, trace);
  AVERT(Seg, seg);
  AVER(!TraceSetIsMember(SegWhite(seg), trace)); /* .start.black */

  pool = SegPool(seg);
  AVERT(Pool, pool);

  /* Give the pool the opportunity to turn the segment white. */
  /* If it fails, unwind. */
  res = PoolWhiten(pool, trace, seg);
  if (res != ResOK)
    return res;

  /* Add the segment to the approximation of the white set the */
  /* pool made it white. */
  if (TraceSetIsMember(SegWhite(seg), trace)) {
    trace->white = ZoneSetUnion(trace->white, ZoneSetOfSeg(trace->arena, seg));
    /* if the pool is a moving GC, then condemned objects may move */
    if (pool->class->attr & AttrMOVINGGC) {
      trace->mayMove = ZoneSetUnion(trace->mayMove,
                                    ZoneSetOfSeg(trace->arena, seg));
    }
  }

  return ResOK;
}


/* TraceCondemnZones -- condemn all objects in the given zones
 *
 * TraceCondemnZones is passed a trace in state TraceINIT, and a set of
 * objects to condemn.
 *
 * @@@@ For efficiency, we ought to find the condemned set and the
 * foundation in one search of the segment ring.  This hasn't been done
 * because some pools still use TraceAddWhite for the condemned set.
 *
 * @@@@ This function would be more efficient if there were a cheaper
 * way to select the segments in a particular zone set.  */

Res TraceCondemnZones(Trace trace, ZoneSet condemnedSet)
{
  Seg seg;
  Arena arena;
  Res res;

  AVERT(Trace, trace);
  AVER(condemnedSet != ZoneSetEMPTY);
  AVER(trace->state == TraceINIT);
  AVER(trace->white == ZoneSetEMPTY);

  arena = trace->arena;

  if (SegFirst(&seg, arena)) {
    Addr base;
    do {
      base = SegBase(seg);
      /* Segment should be black now. */
      AVER(!TraceSetIsMember(SegGrey(seg), trace));
      AVER(!TraceSetIsMember(SegWhite(seg), trace));

      /* A segment can only be white if it is GC-able. */
      /* This is indicated by the pool having the GC attribute */
      /* We only condemn segments that fall entirely within */
      /* the requested zone set.  Otherwise, we would bloat the */
      /* foundation to no gain.  Note that this doesn't exclude */
      /* any segments from which the condemned set was derived, */
      if ((SegPool(seg)->class->attr & AttrGC) != 0
          && ZoneSetSuper(condemnedSet, ZoneSetOfSeg(arena, seg))) {
        res = TraceAddWhite(trace, seg);
        if (res != ResOK)
          return res;
      }
    } while (SegNext(&seg, arena, base));
  }

  /* The trace's white set must be a subset of the condemned set */
  AVER(ZoneSetSuper(condemnedSet, trace->white));

  return ResOK;
}


/* traceFlipBuffers -- flip all buffers in the arena */

static void traceFlipBuffers(Globals arena)
{
  Ring nodep, nextp;

  RING_FOR(nodep, &arena->poolRing, nextp) {
    Pool pool = RING_ELT(Pool, arenaRing, nodep);
    Ring nodeb, nextb;

    AVERT(Pool, pool);
    RING_FOR(nodeb, &pool->bufferRing, nextb) {
      BufferFlip(RING_ELT(Buffer, poolRing, nodeb));
    }
  }
}


/* traceScanRootRes -- scan a root, with result code */

static Res traceScanRootRes(TraceSet ts, Rank rank, Arena arena, Root root)
{
  ZoneSet white;
  Res res;
  ScanStateStruct ss;

  white = traceSetWhiteUnion(ts, arena);

  ScanStateInit(&ss, ts, arena, rank, white);

  res = RootScan(&ss, root);

  traceSetUpdateCounts(ts, arena, &ss, traceAccountingPhaseRootScan);
  ScanStateFinish(&ss);
  return res;
}


/* traceScanRoot
 *
 * Scan a root without fail.  The traces may enter emergency mode to
 * ensure this.  */

static void traceScanRoot(TraceSet ts, Rank rank, Arena arena, Root root)
{
  Res res;

  res = traceScanRootRes(ts, rank, arena, root);
  if (res != ResOK) {
    AVER(ResIsAllocFailure(res));
    traceSetSignalEmergency(ts, arena);
    res = traceScanRootRes(ts, rank, arena, root);
    /* Should be OK in emergency mode */
  }
  AVER(ResOK == res);

  return;
}


/* traceFlip -- blacken the mutator */

struct rootFlipClosureStruct {
  TraceSet ts;
  Arena arena;
  Rank rank;
};

static Res rootFlip(Root root, void *p)
{
  struct rootFlipClosureStruct *rf = (struct rootFlipClosureStruct *)p;

  AVERT(Root, root);
  AVER(p != NULL);
  AVER(TraceSetCheck(rf->ts));
  AVERT(Arena, rf->arena);
  AVER(RankCheck(rf->rank));

  AVER(RootRank(root) <= RankEXACT); /* see .root.rank */

  if (RootRank(root) == rf->rank)
    traceScanRoot(rf->ts, rf->rank, rf->arena, root);

  return ResOK;
}

static void traceFlip(Trace trace)
{
  Ring node, nextNode;
  Arena arena;
  Rank rank;
  struct rootFlipClosureStruct rfc;

  AVERT(Trace, trace);
  rfc.ts = TraceSetSingle(trace);

  arena = trace->arena;
  rfc.arena = arena;
  ShieldSuspend(arena);

  AVER(trace->state == TraceUNFLIPPED);
  AVER(!TraceSetIsMember(arena->flippedTraces, trace));

  EVENT_PP(TraceFlipBegin, trace, arena);

  traceFlipBuffers(ArenaGlobals(arena));

  /* Update location dependency structures. */
  /* mayMove is a conservative approximation of the zones of objects */
  /* which may move during this collection. */
  if (trace->mayMove != ZoneSetEMPTY) {
    LDAge(arena, trace->mayMove);
  }

  /* .root.rank: At the moment we must scan all roots, because we don't have */
  /* a mechanism for shielding them.  There can't be any weak or final roots */
  /* either, since we must protect these in order to avoid scanning them too */
  /* early, before the pool contents.  @@@@ This isn't correct if there are */
  /* higher ranking roots than data in pools. */

  for(rank = RankAMBIG; rank <= RankEXACT; ++rank) {
    Res res;

    rfc.rank = rank;
    res = RootsIterate(ArenaGlobals(arena), rootFlip, (void *)&rfc);
    AVER(res == ResOK);
  }

  /* .flip.alloc: Allocation needs to become black now. While we flip */
  /* at the start, we can get away with always allocating black. This */
  /* needs to change when we flip later (i.e. have a read-barrier     */
  /* collector), so that we allocate grey or white before the flip    */
  /* and black afterwards. For instance, see                          */
  /* <design/poolams/#invariant.alloc>.                              */
  /* (surely we mean "write-barrier" not "read-barrier" above? */
  /* drj 2003-02-19) */

  /* Now that the mutator is black we must prevent it from reading */
  /* grey objects so that it can't obtain white pointers.  This is */
  /* achieved by read protecting all segments containing objects */
  /* which are grey for any of the flipped traces. */
  for(rank = 0; rank < RankLIMIT; ++rank)
    RING_FOR(node, ArenaGreyRing(arena, rank), nextNode) {
      Seg seg = SegOfGreyRing(node);
      if (TraceSetInter(SegGrey(seg), arena->flippedTraces) == TraceSetEMPTY
          && TraceSetIsMember(SegGrey(seg), trace))
        ShieldRaise(arena, seg, AccessREAD);
    }

  /* @@@@ When write barrier collection is implemented, this is where */
  /* write protection should be removed for all segments which are */
  /* no longer blacker than the mutator.  Possibly this can be done */
  /* lazily as they are touched. */

  /* Mark the trace as flipped. */
  trace->state = TraceFLIPPED;
  arena->flippedTraces = TraceSetAdd(arena->flippedTraces, trace);

  EVENT_PP(TraceFlipEnd, trace, arena);

  ShieldResume(arena);

  return;
}


/* TraceCreate -- create a Trace object
 *
 * Allocates and initializes a new Trace object with a TraceId which is
 * not currently active.
 *
 * Returns ResLIMIT if there aren't any available trace IDs.
 *
 * Trace objects are allocated directly from a small array in the arena
 * structure which is indexed by the TraceId.  This is so that it's
 * always possible to start a trace (provided there's a free TraceId)
 * even if there's no available memory.
 *
 * This code is written to be adaptable to allocating Trace objects
 * dynamically.  */

Res TraceCreate(Trace *traceReturn, Arena arena, int why)
{
  TraceId ti;
  Trace trace;

  AVER(traceReturn != NULL);
  AVERT(Arena, arena);

  /* Find a free trace ID */
  TRACE_SET_ITER(ti, trace, TraceSetComp(arena->busyTraces), arena)
    goto found;
  TRACE_SET_ITER_END(ti, trace, TraceSetComp(arena->busyTraces), arena);
  return ResLIMIT;              /* no trace IDs available */

found:
  trace = ArenaTrace(arena, ti);
  AVER(trace->sig == SigInvalid);       /* <design/arena/#trace.invalid> */

  trace->arena = arena;
  trace->white = ZoneSetEMPTY;
  trace->mayMove = ZoneSetEMPTY;
  trace->ti = ti;
  trace->state = TraceINIT;
  trace->emergency = FALSE;
  trace->chain = NULL;
  trace->condemned = (Size)0;   /* nothing condemned yet */
  trace->notCondemned = (Size)0;
  trace->foundation = (Size)0;  /* nothing grey yet */
  trace->rate = (Size)0;        /* no scanning to be done yet */
  STATISTIC(trace->greySegCount = (Count)0);
  STATISTIC(trace->greySegMax = (Count)0);
  STATISTIC(trace->rootScanCount = (Count)0);
  trace->rootScanSize = (Size)0;
  trace->rootCopiedSize = (Size)0;
  STATISTIC(trace->segScanCount = (Count)0);
  trace->segScanSize = (Size)0; /* see .workclock */
  trace->segCopiedSize = (Size)0;
  STATISTIC(trace->singleScanCount = (Count)0);
  STATISTIC(trace->singleScanSize = (Size)0);
  STATISTIC(trace->singleCopiedSize = (Size)0);
  STATISTIC(trace->fixRefCount = (Count)0);
  STATISTIC(trace->segRefCount = (Count)0);
  STATISTIC(trace->whiteSegRefCount = (Count)0);
  STATISTIC(trace->nailCount = (Count)0);
  STATISTIC(trace->snapCount = (Count)0);
  STATISTIC(trace->readBarrierHitCount = (Count)0);
  STATISTIC(trace->pointlessScanCount = (Count)0);
  STATISTIC(trace->forwardedCount = (Count)0);
  trace->forwardedSize = (Size)0; /* see .message.data */
  STATISTIC(trace->preservedInPlaceCount = (Count)0);
  trace->preservedInPlaceSize = (Size)0;  /* see .message.data */
  STATISTIC(trace->reclaimCount = (Count)0);
  STATISTIC(trace->reclaimSize = (Size)0);
  TraceStartMessageInit(arena, &trace->startMessage);
  traceStartWhyToString(trace->startMessage.why,
    sizeof trace->startMessage.why, why);
  trace->sig = TraceSig;
  arena->busyTraces = TraceSetAdd(arena->busyTraces, trace);
  AVERT(Trace, trace);

  /* We suspend the mutator threads so that the PoolWhiten methods */
  /* can calculate white sets without the mutator allocating in */
  /* buffers under our feet. */
  /* @@@@ This is a short-term fix for request.dylan.160098. */
  ShieldSuspend(arena);

  *traceReturn = trace;
  return ResOK;
}


/* TraceDestroy -- destroy a trace object
 *
 * Finish and deallocate a Trace object, freeing up a TraceId.
 *
 * This code does not allow a Trace to be destroyed while it is active.
 * It would be possible to allow this, but the colours of segments
 * etc. would need to be reset to black.  This also means the error
 * paths in this file don't work.  @@@@ */

void TraceDestroy(Trace trace)
{
  AVERT(Trace, trace);
  AVER(trace->state == TraceFINISHED);

  if (trace->chain == NULL) {
    Ring chainNode, nextChainNode;

    /* Notify all the chains. */
    RING_FOR(chainNode, &trace->arena->chainRing, nextChainNode) {
      Chain chain = RING_ELT(Chain, chainRing, chainNode);

      ChainEndGC(chain, trace);
    }
  } else {
    ChainEndGC(trace->chain, trace);
  }

  STATISTIC_STAT(EVENT_PWWWWWWWWWWWW
                  (TraceStatScan, trace,
                   trace->rootScanCount, trace->rootScanSize,
                   trace->rootCopiedSize,
                   trace->segScanCount, trace->segScanSize,
                   trace->segCopiedSize,
                   trace->singleScanCount, trace->singleScanSize,
                   trace->singleCopiedSize,
                   trace->readBarrierHitCount, trace->greySegMax,
                   trace->pointlessScanCount));
  STATISTIC_STAT(EVENT_PWWWWWWWWW
                  (TraceStatFix, trace,
                   trace->fixRefCount, trace->segRefCount,
                   trace->whiteSegRefCount,
                   trace->nailCount, trace->snapCount,
                   trace->forwardedCount, trace->forwardedSize,
                   trace->preservedInPlaceCount,
                   trace->preservedInPlaceSize));
  STATISTIC_STAT(EVENT_PWW
                  (TraceStatReclaim, trace,
                   trace->reclaimCount, trace->reclaimSize));

  trace->sig = SigInvalid;
  trace->arena->busyTraces = TraceSetDel(trace->arena->busyTraces, trace);
  trace->arena->flippedTraces = TraceSetDel(trace->arena->flippedTraces, trace);
  EVENT_P(TraceDestroy, trace);
}


/* tracePostMessage -- post trace end message
 *
 * .message.data: The trace end message contains the live size
 * (forwardedSize + preservedInPlaceSize), the condemned size
 * (condemned), and the not-condemned size (notCondemned).  */

static void tracePostMessage(Trace trace)
{
  Arena arena;
  void *p;
  TraceMessage message;
  Res res;

  AVERT(Trace, trace);
  AVER(trace->state == TraceFINISHED);

  arena = trace->arena;
  res = ControlAlloc(&p, arena, sizeof(TraceMessageStruct), FALSE);
  if (res == ResOK) {
    message = (TraceMessage)p;
    TraceMessageInit(arena, message);
    message->liveSize = trace->forwardedSize + trace->preservedInPlaceSize;
    message->condemnedSize = trace->condemned;
    message->notCondemnedSize = trace->notCondemned;
    MessagePost(arena, TraceMessageMessage(message));
  }

  return;
}


/* traceReclaim -- reclaim the remaining objects white for this trace */

static void traceReclaim(Trace trace)
{
  Arena arena;
  Seg seg;

  AVER(trace->state == TraceRECLAIM);

  EVENT_P(TraceReclaim, trace);
  arena = trace->arena;
  if (SegFirst(&seg, arena)) {
    Addr base;
    do {
      base = SegBase(seg);
      /* There shouldn't be any grey stuff left for this trace. */
      AVER_CRITICAL(!TraceSetIsMember(SegGrey(seg), trace));

      if (TraceSetIsMember(SegWhite(seg), trace)) {
        AVER_CRITICAL((SegPool(seg)->class->attr & AttrGC) != 0);
        STATISTIC(++trace->reclaimCount);
        PoolReclaim(SegPool(seg), trace, seg);

        /* If the segment still exists, it should no longer be white. */
        /* Note that the seg returned by this SegOfAddr may not be */
        /* the same as the one above, but in that case it's new and */
        /* still shouldn't be white for this trace. */

        /* The code from the class-specific reclaim methods to */
        /* unwhiten the segment could in fact be moved here.   */
        {
          Seg nonWhiteSeg = NULL;       /* prevents compiler warning */
          AVER_CRITICAL(!(SegOfAddr(&nonWhiteSeg, arena, base)
                          && TraceSetIsMember(SegWhite(nonWhiteSeg), trace)));
          UNUSED(nonWhiteSeg); /* <code/mpm.c#check.unused> */
        }
      }
    } while (SegNext(&seg, arena, base));
  }

  trace->state = TraceFINISHED;
  tracePostMessage(trace);
  return;
}


/* traceFindGrey -- find a grey segment
 *
 * This function finds a segment which is grey for the trace given and
 * which does not have a higher rank than any other such segment (i.e.,
 * a next segment to scan).  */

static Bool traceFindGrey(Seg *segReturn, Rank *rankReturn,
                          Arena arena, TraceId ti)
{
  Rank rank;
  Trace trace;
  Ring node, nextNode;

  AVER(segReturn != NULL);
  AVER(TraceIdCheck(ti));

  trace = ArenaTrace(arena, ti);

  for(rank = 0; rank < RankLIMIT; ++rank) {
    RING_FOR(node, ArenaGreyRing(arena, rank), nextNode) {
      Seg seg = SegOfGreyRing(node);
      AVERT(Seg, seg);
      AVER(SegGrey(seg) != TraceSetEMPTY);
      AVER(RankSetIsMember(SegRankSet(seg), rank));
      if (TraceSetIsMember(SegGrey(seg), trace)) {
        *segReturn = seg; *rankReturn = rank;
        return TRUE;
      }
    }
  }

  return FALSE; /* There are no grey segments for this trace. */
}


/* ScanStateSetSummary -- set the summary of scanned references
 *
 * This function sets unfixedSummary and fixedSummary such that
 * ScanStateSummary will return the summary passed.  Subsequently fixed
 * references are accumulated into this result.  */

void ScanStateSetSummary(ScanState ss, RefSet summary)
{
  AVERT(ScanState, ss);
  /* Can't check summary, as it can be anything. */

  ss->unfixedSummary = RefSetEMPTY;
  ss->fixedSummary = summary;
  AVER(ScanStateSummary(ss) == summary);
}


/* ScanStateSummary -- calculate the summary of scanned references
 *
 * The summary of the scanned references is the summary of the unfixed
 * references, minus the white set, plus the summary of the fixed
 * references.  This is because TraceFix is called for all references in
 * the white set, and accumulates a summary of references after they
 * have been fixed.  */

RefSet ScanStateSummary(ScanState ss)
{
  AVERT(ScanState, ss);

  return RefSetUnion(ss->fixedSummary,
                     RefSetDiff(ss->unfixedSummary, ss->white));
}


/* traceScanSegRes -- scan a segment to remove greyness
 *
 * @@@@ During scanning, the segment should be write-shielded to prevent
 * any other threads from updating it while fix is being applied to it
 * (because fix is not atomic).  At the moment, we don't bother, because
 * we know that all threads are suspended.  */

static Res traceScanSegRes(TraceSet ts, Rank rank, Arena arena, Seg seg)
{
  Bool wasTotal;
  ZoneSet white;
  Res res;

  /* The reason for scanning a segment is that it's grey. */
  AVER(TraceSetInter(ts, SegGrey(seg)) != TraceSetEMPTY);
  EVENT_UUPP(TraceScanSeg, ts, rank, arena, seg);

  white = traceSetWhiteUnion(ts, arena);

  /* only scan a segment if it refers to the white set */
  if (ZoneSetInter(white, SegSummary(seg)) == ZoneSetEMPTY) {
    PoolBlacken(SegPool(seg), ts, seg);
    /* setup result code to return later */
    res = ResOK;
  } else {  /* scan it */
    ScanStateStruct ss;
    ScanStateInit(&ss, ts, arena, rank, white);

    /* Expose the segment to make sure we can scan it. */
    ShieldExpose(arena, seg);
    res = PoolScan(&wasTotal, &ss, SegPool(seg), seg);
<<<<<<< HEAD
=======
    if (res != ResOK) {
      /*
      WriteF(mps_lib_get_stdout(),
             "PoolScan failed on this seg:\n",
             NULL
            );
      SegDescribe(seg, mps_lib_get_stdout());
      */
    }
>>>>>>> 1772f845
    /* Cover, regardless of result */
    ShieldCover(arena, seg);

    traceSetUpdateCounts(ts, arena, &ss, traceAccountingPhaseSegScan);
    /* Count segments scanned pointlessly */
    STATISTIC_STAT
      ({
         TraceId ti; Trace trace;
         Count whiteSegRefCount = 0;

         TRACE_SET_ITER(ti, trace, ts, arena)
           whiteSegRefCount += trace->whiteSegRefCount;
         TRACE_SET_ITER_END(ti, trace, ts, arena);
         if (whiteSegRefCount == 0)
           TRACE_SET_ITER(ti, trace, ts, arena)
             ++trace->pointlessScanCount;
           TRACE_SET_ITER_END(ti, trace, ts, arena);
      });

    /* following is true whether or not scan was total */
    /* See <design/scan/#summary.subset>. */
<<<<<<< HEAD
=======
    if (!RefSetSub(ss.unfixedSummary, SegSummary(seg))) {
      mps_lib_FILE *stream = mps_lib_get_stdout();
      
      printf("RongRongRongRongRongRongRongRongRongRongRong:\n");
      
      (void) WriteF(stream,
        "Just done PoolScan....\n",
        " oldSummary: $B\n", (WriteFB)SegSummary(seg),
        " unfSummary: $B\n", (WriteFB)ss.unfixedSummary,
        " (wasTotal && ResOK): $U\n", wasTotal && (res == ResOK),
        " (Total: $U, Res: $U)\n", wasTotal, res,
        NULL
      );
      SegDescribe(seg, mps_lib_get_stdout());
      {
        TraceId ti;
        Trace trace;

        printf(" Traces:\n");
        TRACE_SET_ITER(ti, trace, ts, arena)
          /* no TraceDescribe */
          printf(" %u: %s\n", ti, (trace->emergency ? "EMERGENCY" : "non-emerg"));
        TRACE_SET_ITER_END(ti, trace, ts, arena);
      }
    }
    /* .verify.segsummary: were the seg contents, as found by this 
     * scan, consistent with the recorded SegSummary?
     */
>>>>>>> 1772f845
    AVER(RefSetSub(ss.unfixedSummary, SegSummary(seg)));

    if (res != ResOK || !wasTotal) {
      /* scan was partial, so... */
      /* scanned summary should be ORed into segment summary. */
      SegSetSummary(seg, RefSetUnion(SegSummary(seg), ScanStateSummary(&ss)));
    } else {
      /* all objects on segment have been scanned, so... */
      /* scanned summary should replace the segment summary. */
      SegSetSummary(seg, ScanStateSummary(&ss));
    }

    ScanStateFinish(&ss);
  }

  if (res == ResOK) {
    /* The segment is now black only if scan was successful. */
    /* Remove the greyness from it. */
    SegSetGrey(seg, TraceSetDiff(SegGrey(seg), ts));
  }

  return res;
}


/* traceScanSeg
 *
 * Scans a segment without fail.  May put the traces into emergency mode
 * to ensure this.  */

static void traceScanSeg(TraceSet ts, Rank rank, Arena arena, Seg seg)
{
  Res res;

  res = traceScanSegRes(ts, rank, arena, seg);
  if (res != ResOK) {
    AVER(ResIsAllocFailure(res));
    traceSetSignalEmergency(ts, arena);
    res = traceScanSegRes(ts, rank, arena, seg);
    /* should be OK in emergency mode */
  }
  AVER(ResOK == res);

  return;
}


/* TraceSegAccess -- handle barrier hit on a segment */

void TraceSegAccess(Arena arena, Seg seg, AccessSet mode)
{
  TraceId ti;

  AVERT(Arena, arena);
  AVERT(Seg, seg);

  /* If it's a read access, then the segment must be grey for a trace */
  /* which is flipped. */
  AVER((mode & SegSM(seg) & AccessREAD) == 0
       || TraceSetInter(SegGrey(seg), arena->flippedTraces) != TraceSetEMPTY);

  /* If it's a write acess, then the segment must have a summary that */
  /* is smaller than the mutator's summary (which is assumed to be */
  /* RefSetUNIV). */
  AVER((mode & SegSM(seg) & AccessWRITE) == 0 || SegSummary(seg) != RefSetUNIV);

  EVENT_PPU(TraceAccess, arena, seg, mode);

  if ((mode & SegSM(seg) & AccessREAD) != 0) {     /* read barrier? */
    /* Pick set of traces to scan for: */
    TraceSet traces = arena->flippedTraces;

    /* .scan.conservative: At the moment we scan at RankEXACT.  Really */
    /* we should be scanning at the "phase" of the trace, which is the */
    /* minimum rank of all grey segments. (see request.mps.170160) */
    traceScanSeg(traces, RankEXACT, arena, seg);

    /* The pool should've done the job of removing the greyness that */
    /* was causing the segment to be protected, so that the mutator */
    /* can go ahead and access it. */
    AVER(TraceSetInter(SegGrey(seg), traces) == TraceSetEMPTY);

    STATISTIC_STAT({
      Trace trace;

      TRACE_SET_ITER(ti, trace, traces, arena)
        ++trace->readBarrierHitCount;
      TRACE_SET_ITER_END(ti, trace, traces, arena);
    });
  } else { /* write barrier */
    STATISTIC(++arena->writeBarrierHitCount);
  }

  /* The write barrier handling must come after the read barrier, */
  /* because the latter may set the summary and raise the write barrier. */
  if ((mode & SegSM(seg) & AccessWRITE) != 0)      /* write barrier? */
    SegSetSummary(seg, RefSetUNIV);

  /* The segment must now be accessible. */
  AVER((mode & SegSM(seg)) == AccessSetEMPTY);
}


/* TraceFix -- fix a reference */

Res TraceFix(ScanState ss, Ref *refIO)
{
  Ref ref;
  Tract tract;
  Pool pool;

  /* See <design/trace/#fix.noaver> */
  AVERT_CRITICAL(ScanState, ss);
  AVER_CRITICAL(refIO != NULL);

  ref = *refIO;

  STATISTIC(++ss->fixRefCount);
  EVENT_PPAU(TraceFix, ss, refIO, ref, ss->rank);

  TRACT_OF_ADDR(&tract, ss->arena, ref);
  if (tract) {
    if (TraceSetInter(TractWhite(tract), ss->traces) != TraceSetEMPTY) {
      Seg seg;
      if (TRACT_SEG(&seg, tract)) {
        Res res;
        STATISTIC(++ss->segRefCount);
        STATISTIC(++ss->whiteSegRefCount);
        EVENT_P(TraceFixSeg, seg);
        EVENT_0(TraceFixWhite);
        pool = TractPool(tract);
        /* Could move the rank switch here from the class-specific */
        /* fix methods. */
        res = PoolFix(pool, ss, seg, refIO);
        if (res != ResOK) {
          /* Fix protocol (de facto): if Fix fails, ref must be unchanged */
          /* Justification for this restriction:
           * A: it simplifies;
           * B: it's reasonable (given what may cause Fix to fail);
           * C: the code (here) already assumes this: it returns without 
           *    updating ss->fixedSummary.  RHSK 2007-03-21.
           */
          AVER(*refIO == ref);
          return res;
        }
      }
    } else {
      /* Tract isn't white. Don't compute seg for non-statistical */
      /* variety. See <design/trace/#fix.tractofaddr> */
      STATISTIC_STAT
        ({
          Seg seg;
          if (TRACT_SEG(&seg, tract)) {
            ++ss->segRefCount;
            EVENT_P(TraceFixSeg, seg);
          }
        });
    }
  } else {
    /* See <design/trace/#exact.legal> */
    AVER(ss->rank < RankEXACT
         || !ArenaIsReservedAddr(ss->arena, ref));
  }

  /* See <design/trace/#fix.fixed.all> */
  ss->fixedSummary = RefSetAdd(ss->arena, ss->fixedSummary, *refIO);

  return ResOK;
}


/* TraceFixEmergency -- fix a reference in emergency mode */

Res TraceFixEmergency(ScanState ss, Ref *refIO)
{
  Ref ref;
  Tract tract;
  Pool pool;

  AVERT(ScanState, ss);
  AVER(refIO != NULL);

  ref = *refIO;

  STATISTIC(++ss->fixRefCount);
  EVENT_PPAU(TraceFix, ss, refIO, ref, ss->rank);

  TRACT_OF_ADDR(&tract, ss->arena, ref);
  if (tract) {
    if (TraceSetInter(TractWhite(tract), ss->traces) != TraceSetEMPTY) {
      Seg seg;
      if (TRACT_SEG(&seg, tract)) {
        STATISTIC(++ss->segRefCount);
        STATISTIC(++ss->whiteSegRefCount);
        EVENT_P(TraceFixSeg, seg);
        EVENT_0(TraceFixWhite);
        pool = TractPool(tract);
        PoolFixEmergency(pool, ss, seg, refIO);
      }
    } else {
      /* Tract isn't white. Don't compute seg for non-statistical */
      /* variety. See <design/trace/#fix.tractofaddr> */
      STATISTIC_STAT
        ({
          Seg seg;
          if (TRACT_SEG(&seg, tract)) {
            ++ss->segRefCount;
            EVENT_P(TraceFixSeg, seg);
          }
        });
    }
  } else {
    /* See <design/trace/#exact.legal> */
    AVER(ss->rank < RankEXACT ||
         !ArenaIsReservedAddr(ss->arena, ref));
  }

  /* See <design/trace/#fix.fixed.all> */
  ss->fixedSummary = RefSetAdd(ss->arena, ss->fixedSummary, *refIO);

  return ResOK;
}


/* traceScanSingleRefRes -- scan a single reference, with result code */

static Res traceScanSingleRefRes(TraceSet ts, Rank rank, Arena arena,
                                 Seg seg, Ref *refIO)
{
  RefSet summary;
  ZoneSet white;
  Res res;
  ScanStateStruct ss;

  EVENT_UUPA(TraceScanSingleRef, ts, rank, arena, (Addr)refIO);

  white = traceSetWhiteUnion(ts, arena);
  if (ZoneSetInter(SegSummary(seg), white) == ZoneSetEMPTY) {
    return ResOK;
  }

  ScanStateInit(&ss, ts, arena, rank, white);
  ShieldExpose(arena, seg);

  TRACE_SCAN_BEGIN(&ss) {
    res = TRACE_FIX(&ss, refIO);
  } TRACE_SCAN_END(&ss);
  ss.scannedSize = sizeof *refIO;

  summary = SegSummary(seg);
  summary = RefSetAdd(arena, summary, *refIO);
  SegSetSummary(seg, summary);
  ShieldCover(arena, seg);

  traceSetUpdateCounts(ts, arena, &ss, traceAccountingPhaseSingleScan);
  ScanStateFinish(&ss);

  return res;
}


/* TraceScanSingleRef -- scan a single reference
 *
 * This one can't fail.  It may put the traces into emergency mode in
 * order to achieve this.  */

void TraceScanSingleRef(TraceSet ts, Rank rank, Arena arena,
                        Seg seg, Ref *refIO)
{
  Res res;

  AVER(TraceSetCheck(ts));
  AVER(RankCheck(rank));
  AVERT(Arena, arena);
  AVER(SegCheck(seg));
  AVER(refIO != NULL);

  res = traceScanSingleRefRes(ts, rank, arena, seg, refIO);
  if (res != ResOK) {
    traceSetSignalEmergency(ts, arena);
    res = traceScanSingleRefRes(ts, rank, arena, seg, refIO);
    /* ought to be OK in emergency mode now */
  }
  AVER(ResOK == res);

  return;
}


/* TraceScanArea -- scan contiguous area of references
 *
 * This is a convenience function for scanning the contiguous area
 * [base, limit).  I.e., it calls Fix on all words from base up to
 * limit, inclusive of base and exclusive of limit.  */

Res TraceScanArea(ScanState ss, Addr *base, Addr *limit)
{
  Res res;
  Addr *p;
  Ref ref;

  AVER(base != NULL);
  AVER(limit != NULL);
  AVER(base < limit);

  EVENT_PPP(TraceScanArea, ss, base, limit);

  TRACE_SCAN_BEGIN(ss) {
    p = base;
  loop:
    if (p >= limit) goto out;
    ref = *p++;
    if (!TRACE_FIX1(ss, ref))
      goto loop;
    res = TRACE_FIX2(ss, p-1);
    if (res == ResOK)
      goto loop;
    return res;
  out:
    AVER(p == limit);
  } TRACE_SCAN_END(ss);

  return ResOK;
}


/* TraceScanAreaTagged -- scan contiguous area of tagged references
 *
 * This is as TraceScanArea except words are only fixed if they are
 * tagged as Dylan references (i.e., bottom two bits are zero).  @@@@
 * This Dylan-specificness should be generalized in some way.  */

Res TraceScanAreaTagged(ScanState ss, Addr *base, Addr *limit)
{
  return TraceScanAreaMasked(ss, base, limit, (Word)3);
}


/* TraceScanAreaMasked -- scan contiguous area of filtered references
 *
 * This is as TraceScanArea except words are only fixed if they are zero
 * when masked with a mask.  */

Res TraceScanAreaMasked(ScanState ss, Addr *base, Addr *limit, Word mask)
{
  Res res;
  Addr *p;
  Ref ref;

  AVER(base != NULL);
  AVER(limit != NULL);
  AVER(base < limit);

  EVENT_PPP(TraceScanAreaTagged, ss, base, limit);

  TRACE_SCAN_BEGIN(ss) {
    p = base;
  loop:
    if (p >= limit) goto out;
    ref = *p++;
    if (((Word)ref & mask) != 0) goto loop;
    if (!TRACE_FIX1(ss, ref)) goto loop;
    res = TRACE_FIX2(ss, p-1);
    if (res == ResOK)
      goto loop;
    return res;
  out:
    AVER(p == limit);
  } TRACE_SCAN_END(ss);

  return ResOK;
}


/* traceCondemnAll -- condemn everything and notify all the chains */

static Res traceCondemnAll(Trace trace)
{
  Res res;
  Arena arena;
  Ring chainNode, nextChainNode;
  Bool haveWhiteSegs = FALSE;

  arena = trace->arena;
  AVERT(Arena, arena);
  /* Condemn all the chains. */
  RING_FOR(chainNode, &arena->chainRing, nextChainNode) {
    Chain chain = RING_ELT(Chain, chainRing, chainNode);

    AVERT(Chain, chain);
    res = ChainCondemnAll(chain, trace);
    if (res != ResOK)
      goto failBegin;
    haveWhiteSegs = TRUE;
  }
  /* Notify all the chains. */
  RING_FOR(chainNode, &arena->chainRing, nextChainNode) {
    Chain chain = RING_ELT(Chain, chainRing, chainNode);

    ChainStartGC(chain, trace);
  }
  return ResOK;

failBegin:
  AVER(!haveWhiteSegs); /* Would leave white sets inconsistent. */
  return res;
}


/* Collection control parameters */

double TraceTopGenMortality = 0.51;
double TraceWorkFactor = 0.25;


/* TraceStart -- condemn a set of objects and start collection
 *
 * TraceStart should be passed a trace with state TraceINIT, i.e.,
 * recently returned from TraceCreate, with some condemned segments
 * added.  mortality is the fraction of the condemned set expected to
 * survive.  finishingTime is relative to the current polling clock, see
 * <design/arena/#poll.clock>.
 *
 * .start.black: All segments are black w.r.t. a newly allocated trace.
 * However, if TraceStart initialized segments to black when it
 * calculated the grey set then this condition could be relaxed, making
 * it easy to destroy traces half-way through.  */

static Res rootGrey(Root root, void *p)
{
  Trace trace = (Trace)p;

  AVERT(Root, root);
  AVERT(Trace, trace);

  if (ZoneSetInter(RootSummary(root), trace->white) != ZoneSetEMPTY) {
    RootGrey(root, trace);
  }

  return ResOK;
}

void TraceStart(Trace trace, double mortality, double finishingTime)
{
  Arena arena;
  Message message;
  Res res;
  Seg seg;
  Size size;

  AVERT(Trace, trace);
  AVER(trace->state == TraceINIT);
  AVER(0.0 <= mortality);
  AVER(mortality <= 1.0);
  AVER(finishingTime >= 0.0);

  arena = trace->arena;

  message = TraceStartMessageMessage(&trace->startMessage);
  /* Attempt to re-use message.
   * @@@@ This is not done safely, because we fail to record 
   * whether the client has discarded the message yet.  See 
   * design/message/#lifecycle.  We might over-write message 
   * fields the client is still looking at.
   * @@@@ Half-way measure: check message is not on queue.  
   * If it _is_ then client has not read the last Post yet, so 
   * we just silently drop the message for this TraceStart.
   */
  if(!MessageOnQueue(message)) {
    MessagePost(arena, message);
  }

  /* From the already set up white set, derive a grey set. */

  /* @@@@ Instead of iterating over all the segments, we could */
  /* iterate over all pools which are scannable and thence over */
  /* all their segments.  This might be better if the minority */
  /* of segments are scannable.  Perhaps we should choose */
  /* dynamically which method to use. */

  if (SegFirst(&seg, arena)) {
    Addr base;
    do {
      base = SegBase(seg);
      size = SegSize(seg);
      AVER(!TraceSetIsMember(SegGrey(seg), trace));

      /* A segment can only be grey if it contains some references. */
      /* This is indicated by the rankSet begin non-empty.  Such */
      /* segments may only belong to scannable pools. */
      if (SegRankSet(seg) != RankSetEMPTY) {
        /* Segments with ranks may only belong to scannable pools. */
        AVER((SegPool(seg)->class->attr & AttrSCAN) != 0);

        /* Turn the segment grey if there might be a reference in it */
        /* to the white set.  This is done by seeing if the summary */
        /* of references in the segment intersects with the */
        /* approximation to the white set. */
        if (ZoneSetInter(SegSummary(seg), trace->white) != ZoneSetEMPTY) {
          PoolGrey(SegPool(seg), trace, seg);
          if (TraceSetIsMember(SegGrey(seg), trace)) {
            trace->foundation += size;
	  }
        }

        if ((SegPool(seg)->class->attr & AttrGC)
            && !TraceSetIsMember(SegWhite(seg), trace)) {
          trace->notCondemned += size;
	}
      }
    } while (SegNext(&seg, arena, base));
  }

  res = RootsIterate(ArenaGlobals(arena), rootGrey, (void *)trace);
  AVER(res == ResOK);

  STATISTIC_STAT(EVENT_PW(ArenaWriteFaults, arena, arena->writeBarrierHitCount));

  /* Calculate the rate of scanning. */
  {
    Size sSurvivors = (Size)(trace->condemned * (1.0 - mortality));
    double nPolls = finishingTime / ArenaPollALLOCTIME;

    /* There must be at least one poll. */
    if (nPolls < 1.0)
      nPolls = 1.0;
    /* We use casting to long to truncate nPolls down to the nearest */
    /* integer, so try to make sure it fits. */
    if (nPolls >= (double)LONG_MAX)
      nPolls = (double)LONG_MAX;
    /* rate equals scanning work per number of polls available */
    trace->rate = (trace->foundation + sSurvivors) / (long)nPolls + 1;
  }

  STATISTIC_STAT(EVENT_PWWWWDD(TraceStatCondemn, trace,
                               trace->condemned, trace->notCondemned,
                               trace->foundation, trace->rate,
                               mortality, finishingTime));
  trace->state = TraceUNFLIPPED;

  /* All traces must flip at beginning at the moment. */
  traceFlip(trace);

  return;
}


/* traceWorkClock -- a measure of the work done for this trace
 *
 * .workclock: Segment and root scanning work is the regulator.  */

#define traceWorkClock(trace) ((trace)->segScanSize + (trace)->rootScanSize)


/* traceQuantum -- progresses a trace by one quantum */

static void traceQuantum(Trace trace)
{
  Size pollEnd;

  pollEnd = traceWorkClock(trace) + trace->rate;
  do {
    switch(trace->state) {
    case TraceUNFLIPPED:
      /* all traces are flipped in TraceStart at the moment */
      NOTREACHED;
      break;
    case TraceFLIPPED: {
      Arena arena = trace->arena;
      Seg seg;
      Rank rank;

      if (traceFindGrey(&seg, &rank, arena, trace->ti)) {
        AVER((SegPool(seg)->class->attr & AttrSCAN) != 0);
        traceScanSeg(TraceSetSingle(trace), rank, arena, seg);
      } else
        trace->state = TraceRECLAIM;
    } break;
    case TraceRECLAIM:
      traceReclaim(trace);
      break;
    default:
      NOTREACHED;
      break;
    }
  } while (trace->state != TraceFINISHED
           && (trace->emergency || traceWorkClock(trace) < pollEnd));
}

/* traceStartCollectAll: start a trace which condemns everything in
 * the arena.
 *
 * "why" is a TraceStartWhy* enum member that specifies why the
 * collection is starting. */

static Res traceStartCollectAll(Trace *traceReturn, Arena arena, int why)
{
  Trace trace;
  Res res;
  double finishingTime;

  AVERT(Arena, arena);
  AVER(arena->busyTraces == TraceSetEMPTY);

  res = TraceCreate(&trace, arena, why);
  AVER(res == ResOK); /* succeeds because no other trace is busy */
  res = traceCondemnAll(trace);
  if (res != ResOK) /* should try some other trace, really @@@@ */
    goto failCondemn;
  finishingTime = ArenaAvail(arena)
                  - trace->condemned * (1.0 - TraceTopGenMortality);
  if (finishingTime < 0) {
    /* Run out of time, should really try a smaller collection. @@@@ */
    finishingTime = 0.0;
  }
  TraceStart(trace, TraceTopGenMortality, finishingTime);
  *traceReturn = trace;
  return ResOK;

failCondemn:
  TraceDestroy(trace);
  return res;
}


/* TracePoll -- Check if there's any tracing work to be done */

Size TracePoll(Globals globals)
{
  Trace trace;
  Res res;
  Arena arena;
  Size scannedSize;

  AVERT(Globals, globals);
  arena = GlobalsArena(globals);

  scannedSize = (Size)0;
  if (arena->busyTraces == TraceSetEMPTY) {
    /* If no traces are going on, see if we need to start one. */
    Size sFoundation, sCondemned, sSurvivors, sConsTrace;
    double tTracePerScan; /* tTrace/cScan */
    double dynamicDeferral;

    /* Compute dynamic criterion.  See strategy.lisp-machine. */
    AVER(TraceTopGenMortality >= 0.0);
    AVER(TraceTopGenMortality <= 1.0);
    sFoundation = (Size)0; /* condemning everything, only roots @@@@ */
    /* @@@@ sCondemned should be scannable only */
    sCondemned = ArenaCommitted(arena) - ArenaSpareCommitted(arena);
    sSurvivors = (Size)(sCondemned * (1 - TraceTopGenMortality));
    tTracePerScan = sFoundation + (sSurvivors * (1 + TraceCopyScanRATIO));
    AVER(TraceWorkFactor >= 0);
    AVER(sSurvivors + tTracePerScan * TraceWorkFactor <= (double)SizeMAX);
    sConsTrace = (Size)(sSurvivors + tTracePerScan * TraceWorkFactor);
    dynamicDeferral = (double)ArenaAvail(arena) - (double)sConsTrace;

    if (dynamicDeferral < 0.0) { /* start full GC */
      res = traceStartCollectAll(&trace, arena, TraceStartWhyDYNAMICCRITERION);
      if (res != ResOK)
        goto failStart;
      scannedSize = traceWorkClock(trace);
    } else { /* Find the nursery most over its capacity. */
      Ring node, nextNode;
      double firstTime = 0.0;
      Chain firstChain = NULL;

      RING_FOR(node, &arena->chainRing, nextNode) {
        Chain chain = RING_ELT(Chain, chainRing, node);
        double time;

        AVERT(Chain, chain);
        time = ChainDeferral(chain);
        if (time < firstTime) {
          firstTime = time; firstChain = chain;
        }
      }

      /* If one was found, start collection on that chain. */
      if (firstTime < 0) {
        double mortality;

        res = TraceCreate(&trace, arena, TraceStartWhyCHAIN_GEN0CAP);
        AVER(res == ResOK);
        res = ChainCondemnAuto(&mortality, firstChain, trace);
        if (res != ResOK) /* should try some other trace, really @@@@ */
          goto failCondemn;
        trace->chain = firstChain;
        ChainStartGC(firstChain, trace);
        TraceStart(trace, mortality, trace->condemned * TraceWorkFactor);
        scannedSize = traceWorkClock(trace);
      }
    } /* (dynamicDeferral > 0.0) */
  } /* (arena->busyTraces == TraceSetEMPTY) */

  /* If there is a trace, do one quantum of work. */
  if (arena->busyTraces != TraceSetEMPTY) {
    Size oldScanned;
    trace = ArenaTrace(arena, (TraceId)0);
    AVER(arena->busyTraces == TraceSetSingle(trace));
    oldScanned = traceWorkClock(trace);
    traceQuantum(trace);
    scannedSize = traceWorkClock(trace) - oldScanned;
    if (trace->state == TraceFINISHED)
      TraceDestroy(trace);
  }
  return scannedSize;

failCondemn:
  TraceDestroy(trace);
failStart:
  return (Size)0;
}


/* ArenaClamp -- clamp the arena (no optional collection increments) */

void ArenaClamp(Globals globals)
{
  AVERT(Globals, globals);
  globals->clamped = TRUE;
}


/* ArenaRelease -- release the arena (allow optional collection
 * increments) */

void ArenaRelease(Globals globals)
{
  AVERT(Globals, globals);
  arenaForgetProtection(globals);
  globals->clamped = FALSE;
  (void)TracePoll(globals);
}


/* ArenaPark -- finish all current collections and clamp the arena */

void ArenaPark(Globals globals)
{
  TraceId ti;
  Trace trace;
  Arena arena;

  AVERT(Globals, globals);
  arena = GlobalsArena(globals);

  globals->clamped = TRUE;

  while (arena->busyTraces != TraceSetEMPTY) {
    /* Poll active traces to make progress. */
    TRACE_SET_ITER(ti, trace, arena->busyTraces, arena)
      traceQuantum(trace);
      if (trace->state == TraceFINISHED)
        TraceDestroy(trace);
    TRACE_SET_ITER_END(ti, trace, arena->busyTraces, arena);
  }
}

/* Low level stuff for Expose / Remember / Restore */

typedef struct RememberedSummaryBlockStruct *RememberedSummaryBlock;

void rememberedSummaryBlockInit(struct RememberedSummaryBlockStruct *block)
{
  size_t i;

  RingInit(&block->globalRing);
  for(i = 0; i < RememberedSummaryBLOCK; ++ i) {
    block->the[i].base = (Addr)0;
    block->the[i].summary = RefSetUNIV;
  }
  return;
}

Res arenaRememberSummaryOne(Globals global, Addr base, RefSet summary)
{
  Arena arena;
  RememberedSummaryBlock block;

  AVER(summary != RefSetUNIV);

  arena = GlobalsArena(global);

  if(global->rememberedSummaryIndex == 0) {
    void *p;
    RememberedSummaryBlock newBlock;
    int res;

    res = ControlAlloc(&p, arena, sizeof *newBlock, 0);
    if(res != ResOK) {
      return res;
    }
    newBlock = p;
    rememberedSummaryBlockInit(newBlock);
    RingAppend(GlobalsRememberedSummaryRing(global),
      &newBlock->globalRing);
  }
  block = RING_ELT(RememberedSummaryBlock, globalRing,
    RingPrev(GlobalsRememberedSummaryRing(global)));
  AVER(global->rememberedSummaryIndex < RememberedSummaryBLOCK);
  AVER(block->the[global->rememberedSummaryIndex].base == (Addr)0);
  AVER(block->the[global->rememberedSummaryIndex].summary == RefSetUNIV);
  block->the[global->rememberedSummaryIndex].base = base;
  block->the[global->rememberedSummaryIndex].summary = summary;
  ++ global->rememberedSummaryIndex;
  if(global->rememberedSummaryIndex >= RememberedSummaryBLOCK) {
    AVER(global->rememberedSummaryIndex == RememberedSummaryBLOCK);
    global->rememberedSummaryIndex = 0;
  }

  return ResOK;
}

/* ArenaExposeRemember -- park arena and then lift all protection
   barriers.  Parameter 'rememember' specifies whether to remember the
   protection state or not (for later restoration with
   ArenaRestoreProtection).
   */
void ArenaExposeRemember(Globals globals, int remember)
{
  Seg seg;
  Arena arena;

  AVERT(Globals, globals);

  ArenaPark(globals);

  arena = GlobalsArena(globals);
  if(SegFirst(&seg, arena)) {
    Addr base;

    do {
      base = SegBase(seg);
      if(IsSubclassPoly(ClassOfSeg(seg), GCSegClassGet())) {
	if(remember) {
	  RefSet summary;

	  summary = SegSummary(seg);
	  if(summary != RefSetUNIV) {
	    Res res = arenaRememberSummaryOne(globals, base, summary);
	    if(res != ResOK) {
	      /* If we got an error then stop trying to remember any
	      protections. */
	      remember = 0;
	    }
	  }
	}
	SegSetSummary(seg, RefSetUNIV);
	AVER(SegSM(seg) == AccessSetEMPTY);
      }
    } while(SegNext(&seg, arena, base));
  }
  return;
}

void ArenaRestoreProtection(Globals globals)
{
  Ring node, next;
  Arena arena;

  arena = GlobalsArena(globals);

  RING_FOR(node, GlobalsRememberedSummaryRing(globals), next) {
    RememberedSummaryBlock block =
      RING_ELT(RememberedSummaryBlock, globalRing, node);
    size_t i;

    for(i = 0; i < RememberedSummaryBLOCK; ++ i) {
      Seg seg;
      Bool b;

      if(block->the[i].base == (Addr)0) {
	AVER(block->the[i].summary == RefSetUNIV);
	continue;
      }
      b = SegOfAddr(&seg, arena, block->the[i].base);
      if(b && SegBase(seg) == block->the[i].base) {
        AVER(IsSubclassPoly(ClassOfSeg(seg), GCSegClassGet()));
	SegSetSummary(seg, block->the[i].summary);
      } else {
	/* Either seg has gone or moved, both of which are
	   client errors. */
	NOTREACHED;
      }
    }
  }

  arenaForgetProtection(globals);
  return;
}

void arenaForgetProtection(Globals globals)
{
  Ring node, next;
  Arena arena;

  arena = GlobalsArena(globals);
  /* Setting this early means that we preserve the invariant
     <code/global.c#remembered.summary> */
  globals->rememberedSummaryIndex = 0;
  RING_FOR(node, GlobalsRememberedSummaryRing(globals), next) {
    RememberedSummaryBlock block =
      RING_ELT(RememberedSummaryBlock, globalRing, node);

    RingRemove(node);
    ControlFree(arena, block, sizeof *block);
  }
  return;
}

/* ArenaStartCollect -- start a collection of everything in the
 * arena; leave unclamped. */

Res ArenaStartCollect(Globals globals, int why)
{
  Arena arena;
  Res res;
  Trace trace;

  AVERT(Globals, globals);
  arena = GlobalsArena(globals);

  ArenaPark(globals);
  res = traceStartCollectAll(&trace, arena, why);
  if (res != ResOK)
    goto failStart;
  ArenaRelease(globals);
  return ResOK;

failStart:
  ArenaRelease(globals);
  return res;
}

/* ArenaCollect -- collect everything in arena; leave clamped */

Res ArenaCollect(Globals globals, int why)
{
  Res res;

  AVERT(Globals, globals);
  res = ArenaStartCollect(globals, why);
  if (res != ResOK)
    return res;

  ArenaPark(globals);
  return ResOK;
}

/* C. COPYRIGHT AND LICENSE
 *
 * Copyright (C) 2001-2003, 2006 Ravenbrook Limited <http://www.ravenbrook.com/>.
 * All rights reserved.  This is an open source license.  Contact
 * Ravenbrook for commercial licensing options.
 * 
 * Redistribution and use in source and binary forms, with or without
 * modification, are permitted provided that the following conditions are
 * met:
 * 
 * 1. Redistributions of source code must retain the above copyright
 * notice, this list of conditions and the following disclaimer.
 * 
 * 2. Redistributions in binary form must reproduce the above copyright
 * notice, this list of conditions and the following disclaimer in the
 * documentation and/or other materials provided with the distribution.
 * 
 * 3. Redistributions in any form must be accompanied by information on how
 * to obtain complete source code for this software and any accompanying
 * software that uses this software.  The source code must either be
 * included in the distribution or be available for no more than the cost
 * of distribution plus a nominal fee, and must be freely redistributable
 * under reasonable conditions.  For an executable file, complete source
 * code means the source code for all modules it contains. It does not
 * include source code for modules or files that typically accompany the
 * major components of the operating system on which the executable file
 * runs.
 * 
 * THIS SOFTWARE IS PROVIDED BY THE COPYRIGHT HOLDERS AND CONTRIBUTORS "AS
 * IS" AND ANY EXPRESS OR IMPLIED WARRANTIES, INCLUDING, BUT NOT LIMITED
 * TO, THE IMPLIED WARRANTIES OF MERCHANTABILITY, FITNESS FOR A PARTICULAR
 * PURPOSE, OR NON-INFRINGEMENT, ARE DISCLAIMED. IN NO EVENT SHALL THE
 * COPYRIGHT HOLDERS AND CONTRIBUTORS BE LIABLE FOR ANY DIRECT, INDIRECT,
 * INCIDENTAL, SPECIAL, EXEMPLARY, OR CONSEQUENTIAL DAMAGES (INCLUDING, BUT
 * NOT LIMITED TO, PROCUREMENT OF SUBSTITUTE GOODS OR SERVICES; LOSS OF
 * USE, DATA, OR PROFITS; OR BUSINESS INTERRUPTION) HOWEVER CAUSED AND ON
 * ANY THEORY OF LIABILITY, WHETHER IN CONTRACT, STRICT LIABILITY, OR TORT
 * (INCLUDING NEGLIGENCE OR OTHERWISE) ARISING IN ANY WAY OUT OF THE USE OF
 * THIS SOFTWARE, EVEN IF ADVISED OF THE POSSIBILITY OF SUCH DAMAGE.
 */<|MERGE_RESOLUTION|>--- conflicted
+++ resolved
@@ -1087,18 +1087,6 @@
     /* Expose the segment to make sure we can scan it. */
     ShieldExpose(arena, seg);
     res = PoolScan(&wasTotal, &ss, SegPool(seg), seg);
-<<<<<<< HEAD
-=======
-    if (res != ResOK) {
-      /*
-      WriteF(mps_lib_get_stdout(),
-             "PoolScan failed on this seg:\n",
-             NULL
-            );
-      SegDescribe(seg, mps_lib_get_stdout());
-      */
-    }
->>>>>>> 1772f845
     /* Cover, regardless of result */
     ShieldCover(arena, seg);
 
@@ -1120,37 +1108,9 @@
 
     /* following is true whether or not scan was total */
     /* See <design/scan/#summary.subset>. */
-<<<<<<< HEAD
-=======
-    if (!RefSetSub(ss.unfixedSummary, SegSummary(seg))) {
-      mps_lib_FILE *stream = mps_lib_get_stdout();
-      
-      printf("RongRongRongRongRongRongRongRongRongRongRong:\n");
-      
-      (void) WriteF(stream,
-        "Just done PoolScan....\n",
-        " oldSummary: $B\n", (WriteFB)SegSummary(seg),
-        " unfSummary: $B\n", (WriteFB)ss.unfixedSummary,
-        " (wasTotal && ResOK): $U\n", wasTotal && (res == ResOK),
-        " (Total: $U, Res: $U)\n", wasTotal, res,
-        NULL
-      );
-      SegDescribe(seg, mps_lib_get_stdout());
-      {
-        TraceId ti;
-        Trace trace;
-
-        printf(" Traces:\n");
-        TRACE_SET_ITER(ti, trace, ts, arena)
-          /* no TraceDescribe */
-          printf(" %u: %s\n", ti, (trace->emergency ? "EMERGENCY" : "non-emerg"));
-        TRACE_SET_ITER_END(ti, trace, ts, arena);
-      }
-    }
     /* .verify.segsummary: were the seg contents, as found by this 
      * scan, consistent with the recorded SegSummary?
      */
->>>>>>> 1772f845
     AVER(RefSetSub(ss.unfixedSummary, SegSummary(seg)));
 
     if (res != ResOK || !wasTotal) {
