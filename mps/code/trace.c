/* trace.c: GENERIC TRACER IMPLEMENTATION
 *
 * $Id$
 * Copyright (c) 2001-2016 Ravenbrook Limited.
 * See end of file for license.
 * Portions copyright (C) 2002 Global Graphics Software.
 *
 * .design: <design/trace/>.  */

#include "locus.h"
#include "mpm.h"
#include <limits.h> /* for LONG_MAX */

SRCID(trace, "$Id$");

/* Forward declarations */
Rank traceBand(Trace);
Bool traceBandAdvance(Trace);
Bool traceBandFirstStretch(Trace);
void traceBandFirstStretchDone(Trace);

/* Types */

enum {
  traceAccountingPhaseRootScan = 1,
  traceAccountingPhaseSegScan,
  traceAccountingPhaseSingleScan
};
typedef int traceAccountingPhase;

/* ScanStateCheck -- check consistency of a ScanState object */

Bool ScanStateCheck(ScanState ss)
{
  TraceId ti;
  Trace trace;
  ZoneSet white;

  CHECKS(ScanState, ss);
  CHECKL(FUNCHECK(ss->fix));
  /* Can't check ss->fixClosure. */
  CHECKL(ScanStateZoneShift(ss) == ss->arena->zoneShift);
  white = ZoneSetEMPTY;
  TRACE_SET_ITER(ti, trace, ss->traces, ss->arena)
    white = ZoneSetUnion(white, ss->arena->trace[ti].white);
  TRACE_SET_ITER_END(ti, trace, ss->traces, ss->arena);
  CHECKL(ScanStateWhite(ss) == white);
  CHECKU(Arena, ss->arena);
  /* Summaries could be anything, and can't be checked. */
  CHECKL(TraceSetCheck(ss->traces));
  CHECKL(TraceSetSuper(ss->arena->busyTraces, ss->traces));
  CHECKL(RankCheck(ss->rank));
  CHECKL(BoolCheck(ss->wasMarked));
  /* @@@@ checks for counts missing */
  return TRUE;
}


/* ScanStateInit -- Initialize a ScanState object */

void ScanStateInit(ScanState ss, TraceSet ts, Arena arena,
                   Rank rank, ZoneSet white)
{
  TraceId ti;
  Trace trace;

  AVERT(TraceSet, ts);
  AVERT(Arena, arena);
  AVERT(Rank, rank);
  /* white is arbitrary and can't be checked */

  /* NOTE: We can only currently support scanning for a set of traces with
     the same fix method and closure.  To remove this restriction,
     it would be necessary to dispatch to the fix methods of sets of traces
     in TraceFix. */
  ss->fix = NULL;
  ss->fixClosure = NULL;
  TRACE_SET_ITER(ti, trace, ts, arena) {
    if (ss->fix == NULL) {
      ss->fix = trace->fix;
      ss->fixClosure = trace->fixClosure;
    } else {
      AVER(ss->fix == trace->fix);
      AVER(ss->fixClosure == trace->fixClosure);
    }
  } TRACE_SET_ITER_END(ti, trace, ts, arena);
  AVER(ss->fix != NULL);

  /* If the fix method is the normal GC fix, then we optimise the test for
     whether it's an emergency or not by updating the dispatch here, once. */
  if (ss->fix == PoolFix && ArenaEmergency(arena))
        ss->fix = PoolFixEmergency;

  ss->rank = rank;
  ss->traces = ts;
  ScanStateSetZoneShift(ss, arena->zoneShift);
  ScanStateSetUnfixedSummary(ss, RefSetEMPTY);
  ss->fixedSummary = RefSetEMPTY;
  ss->arena = arena;
  ss->wasMarked = TRUE;
  ScanStateSetWhite(ss, white);
  STATISTIC(ss->fixRefCount = (Count)0);
  STATISTIC(ss->segRefCount = (Count)0);
  STATISTIC(ss->whiteSegRefCount = (Count)0);
  STATISTIC(ss->nailCount = (Count)0);
  STATISTIC(ss->snapCount = (Count)0);
  STATISTIC(ss->forwardedCount = (Count)0);
  STATISTIC(ss->preservedInPlaceCount = (Count)0);
  STATISTIC(ss->copiedSize = (Size)0);
  ss->scannedSize = (Size)0; /* see .work */
  ss->sig = ScanStateSig;

  AVERT(ScanState, ss);
}


/* ScanStateFinish -- Finish a ScanState object */

void ScanStateFinish(ScanState ss)
{
  AVERT(ScanState, ss);
  ss->sig = SigInvalid;
}


/* TraceIdCheck -- check that a TraceId is valid */

Bool TraceIdCheck(TraceId ti)
{
  CHECKL(ti < TraceLIMIT);
  UNUSED(ti); /* <code/mpm.c#check.unused> */
  return TRUE;
}


/* TraceSetCheck -- check that a TraceSet is valid */

Bool TraceSetCheck(TraceSet ts)
{
  CHECKL(ts < ((ULongest)1 << TraceLIMIT));
  UNUSED(ts); /* <code/mpm.c#check.unused> */
  return TRUE;
}


/* TraceCheck -- check consistency of Trace object */

Bool TraceCheck(Trace trace)
{
  CHECKS(Trace, trace);
  CHECKU(Arena, trace->arena);
  CHECKL(TraceIdCheck(trace->ti));
  CHECKL(trace == &trace->arena->trace[trace->ti]);
  CHECKL(TraceSetIsMember(trace->arena->busyTraces, trace));
  CHECKL(ZoneSetSub(trace->mayMove, trace->white));
  /* Use trace->state to check more invariants. */
  switch(trace->state) {
    case TraceINIT:
      CHECKL(!TraceSetIsMember(trace->arena->flippedTraces, trace));
      /* @@@@ What can be checked here? */
      break;

    case TraceUNFLIPPED:
      CHECKL(!TraceSetIsMember(trace->arena->flippedTraces, trace));
      /* @@@@ Assert that mutator is grey for trace. */
      break;

    case TraceFLIPPED:
      CHECKL(TraceSetIsMember(trace->arena->flippedTraces, trace));
      /* @@@@ Assert that mutator is black for trace. */
      break;

    case TraceRECLAIM:
      CHECKL(TraceSetIsMember(trace->arena->flippedTraces, trace));
      /* @@@@ Assert that grey set is empty for trace. */
      break;

    case TraceFINISHED:
      CHECKL(TraceSetIsMember(trace->arena->flippedTraces, trace));
      /* @@@@ Assert that grey and white sets is empty for trace. */
      break;

    default:
      NOTREACHED;
      break;
  }
  /* Valid values for band depend on state. */
  if(trace->state == TraceFLIPPED) {
    CHECKL(RankCheck(trace->band));
  }
  if(trace->chain != NULL) {
    CHECKU(Chain, trace->chain);
  }
  CHECKL(FUNCHECK(trace->fix));
  /* Can't check trace->fixClosure. */

  /* @@@@ checks for counts missing */

  /* check pre-allocated messages for this traceid */
  CHECKL(TraceIdMessagesCheck(trace->arena, trace->ti));

  return TRUE;
}

/* traceBand - current band of the trace.
 *
 * The current band is the band currently being discovered.  Each band
 * corresponds to a rank.  The R band is all objects that are reachable
 * only by tracing references of rank R or earlier _and_ are not in some
 * earlier band (thus, the bands are disjoint).  Whilst a particular
 * band is current all the objects that become marked are the objects in
 * that band.
 */
Rank traceBand(Trace trace)
{
  AVERT(Trace, trace);

  return trace->band;
}

/* traceBandAdvance - advance to next band.
 *
 * Advances (increments) the current band to the next band and returns TRUE
 * if possible;
 * otherwise, there are no more bands, so resets the band state and
 * returns FALSE.
 */
Bool traceBandAdvance(Trace trace)
{
  AVER(trace->state == TraceFLIPPED);

  ++trace->band;
  trace->firstStretch = TRUE;
  if(trace->band >= RankLIMIT) {
    trace->band = RankMIN;
    return FALSE;
  }
  EVENT3(TraceBandAdvance, trace->arena, trace->ti, trace->band);
  return TRUE;
}

/* traceBandFirstStretch - whether in first stretch or not.
 *
 * For a band R (see traceBand) the first stretch is defined as all the
 * scanning work done up until the first point where we run out of grey
 * rank R segments (and either scan something of an earlier rank or
 * change bands).
 *
 * This function returns TRUE whilst we are in the first stretch, FALSE
 * otherwise.
 *
 * Entering the first stretch is automatically performed by
 * traceBandAdvance, but finishing it is detected in traceFindGrey.
 */
Bool traceBandFirstStretch(Trace trace)
{
  return trace->firstStretch;
}

void traceBandFirstStretchDone(Trace trace)
{
  trace->firstStretch = FALSE;
}

/* traceUpdateCounts - dumps the counts from a ScanState into the Trace */

static void traceUpdateCounts(Trace trace, ScanState ss,
                              traceAccountingPhase phase)
{
  switch(phase) {
    case traceAccountingPhaseRootScan: {
      trace->rootScanSize += ss->scannedSize;
      STATISTIC(trace->rootCopiedSize += ss->copiedSize);
      STATISTIC(++trace->rootScanCount);
      break;
    }
    case traceAccountingPhaseSegScan: {
      trace->segScanSize += ss->scannedSize; /* see .work */
      STATISTIC(trace->segCopiedSize += ss->copiedSize);
      STATISTIC(++trace->segScanCount);
      break;
    }
    case traceAccountingPhaseSingleScan: {
      STATISTIC(trace->singleScanSize += ss->scannedSize);
      STATISTIC(trace->singleCopiedSize += ss->copiedSize);
      break;
    }
    default:
      NOTREACHED;
  }
  STATISTIC(trace->fixRefCount += ss->fixRefCount);
  STATISTIC(trace->segRefCount += ss->segRefCount);
  STATISTIC(trace->whiteSegRefCount += ss->whiteSegRefCount);
  STATISTIC(trace->nailCount += ss->nailCount);
  STATISTIC(trace->snapCount += ss->snapCount);
  STATISTIC(trace->forwardedCount += ss->forwardedCount);
  STATISTIC(trace->preservedInPlaceCount += ss->preservedInPlaceCount);
}


/* traceSetUpdateCounts -- update counts for a set of traces */

static void traceSetUpdateCounts(TraceSet ts, Arena arena, ScanState ss,
                                 traceAccountingPhase phase)
{
  TraceId ti; Trace trace;

  AVERT(ScanState, ss); /* check that we're not copying garbage */

  TRACE_SET_ITER(ti, trace, ts, arena)
    traceUpdateCounts(trace, ss, phase);
  TRACE_SET_ITER_END(ti, trace, ts, arena);
  return;
}


/* traceSetWhiteUnion
 *
 * Returns a ZoneSet describing the union of the white sets of all the
 * specified traces.  */

static ZoneSet traceSetWhiteUnion(TraceSet ts, Arena arena)
{
  TraceId ti;
  Trace trace;
  ZoneSet white = ZoneSetEMPTY;

  TRACE_SET_ITER(ti, trace, ts, arena)
    white = ZoneSetUnion(white, trace->white);
  TRACE_SET_ITER_END(ti, trace, ts, arena);

  return white;
}


/* TraceIsEmpty -- return TRUE if trace has no condemned segments
 *
 * .empty.size: If the trace has a condemned size of zero, then it has
 * no white segments, because we don't allow pools to whiten segments
 * with no white objects in.
 */

Bool TraceIsEmpty(Trace trace)
{
  AVERT(Trace, trace);
  return trace->condemned == 0;
}


/* TraceAddWhite -- add a segment to the white set of a trace */

Res TraceAddWhite(Trace trace, Seg seg)
{
  Res res;
  Pool pool;
  Size condemnedBefore;

  AVERT(Trace, trace);
  AVERT(Seg, seg);
  AVER(!TraceSetIsMember(SegWhite(seg), trace)); /* .start.black */

  pool = SegPool(seg);
  AVERT(Pool, pool);

  condemnedBefore = trace->condemned;

  /* Give the pool the opportunity to turn the segment white. */
  /* If it fails, unwind. */
  res = PoolWhiten(pool, trace, seg);
  if(res != ResOK)
    return res;

  if (TraceSetIsMember(SegWhite(seg), trace)) {
    /* Pools must not condemn empty segments, otherwise we can't tell
       when a trace is empty and safe to destroy.  See .empty.size. */
    AVER(trace->condemned > condemnedBefore);
    
    /* Add the segment to the approximation of the white set if the
       pool made it white. */
    trace->white = ZoneSetUnion(trace->white, ZoneSetOfSeg(trace->arena, seg));

    /* if the pool is a moving GC, then condemned objects may move */
    if (PoolHasAttr(pool, AttrMOVINGGC)) {
      trace->mayMove = ZoneSetUnion(trace->mayMove,
                                    ZoneSetOfSeg(trace->arena, seg));
    }
  }

  return ResOK;
}


/* TraceCondemnStart -- start condemning objects for a trace
 *
 * We suspend the mutator threads so that the PoolWhiten methods can
 * calculate white sets without the mutator allocating in buffers
 * under our feet. See request.dylan.160098
 * <https://info.ravenbrook.com/project/mps/import/2001-11-05/mmprevol/request/dylan/160098>.
 *
 * TODO: Consider how to avoid this suspend in order to implement
 * incremental condemn.
 */

void TraceCondemnStart(Trace trace)
{
  AVERT(Trace, trace);
  AVER(trace->state == TraceINIT);
  AVER(trace->white == ZoneSetEMPTY);

  ShieldHold(trace->arena);
}


/* TraceCondemnEnd -- stop condemning objects for a trace */

void TraceCondemnEnd(Trace trace)
{
  AVERT(Trace, trace);
  AVER(trace->state == TraceINIT);

  ShieldRelease(trace->arena);
}


/* traceFlipBuffers -- flip all buffers in the arena */

static void traceFlipBuffers(Globals arena)
{
  Ring nodep, nextp;

  RING_FOR(nodep, &arena->poolRing, nextp) {
    Pool pool = RING_ELT(Pool, arenaRing, nodep);
    Ring nodeb, nextb;

    AVERT(Pool, pool);
    RING_FOR(nodeb, &pool->bufferRing, nextb) {
      BufferFlip(RING_ELT(Buffer, poolRing, nodeb));
    }
  }
}


/* traceScanRootRes -- scan a root, with result code */

static Res traceScanRootRes(TraceSet ts, Rank rank, Arena arena, Root root)
{
  ZoneSet white;
  Res res;
  ScanStateStruct ss;

  white = traceSetWhiteUnion(ts, arena);

  ScanStateInit(&ss, ts, arena, rank, white);

  res = RootScan(&ss, root);

  traceSetUpdateCounts(ts, arena, &ss, traceAccountingPhaseRootScan);
  ScanStateFinish(&ss);
  return res;
}


/* traceScanRoot
 *
 * Scan a root, entering emergency mode on allocation failure.
 */

static Res traceScanRoot(TraceSet ts, Rank rank, Arena arena, Root root)
{
  Res res;

  res = traceScanRootRes(ts, rank, arena, root);

  if (ResIsAllocFailure(res)) {
    ArenaSetEmergency(arena, TRUE);
    res = traceScanRootRes(ts, rank, arena, root);
    /* Should be OK in emergency mode */
    AVER(!ResIsAllocFailure(res));
  }

  return res;
}


/* traceFlip -- blacken the mutator */

struct rootFlipClosureStruct {
  TraceSet ts;
  Arena arena;
  Rank rank;
};

static Res rootFlip(Root root, void *p)
{
  struct rootFlipClosureStruct *rf = (struct rootFlipClosureStruct *)p;
  Res res;

  AVERT(Root, root);
  AVER(p != NULL);
  AVERT(TraceSet, rf->ts);
  AVERT(Arena, rf->arena);
  AVERT(Rank, rf->rank);

  AVER(RootRank(root) <= RankEXACT); /* see .root.rank */

  if(RootRank(root) == rf->rank) {
    res = traceScanRoot(rf->ts, rf->rank, rf->arena, root);
    if (res != ResOK)
      return res;
  }

  return ResOK;
}


/* traceFlip -- flip the mutator from grey to black w.r.t. a trace
 *
 * The main job of traceFlip is to scan references which can't be protected
 * from the mutator, changing the colour of the mutator from grey to black
 * with respect to a trace.  The mutator threads are suspended while this
 * is happening, and the mutator perceives an instantaneous change in all
 * the references, enforced by the shield (barrier) system.
 *
 * NOTE: We don't have a way to shield the roots, so they are all scanned
 * here.  This is a coincidence.  There is no theoretical reason that the
 * roots have to be scanned at flip time, provided we could protect them
 * from the mutator.  (The thread registers are unlikely ever to be
 * protectable on stock hardware, however, as they were -- kind of -- on
 * Lisp machines.)
 *
 * NOTE: Ambiguous references may only exist in roots, because we can't
 * shield the exact roots and defer them for later scanning (after ambiguous
 * heap references).
 *
 * NOTE: We don't support weak or final roots because we can't shield them
 * and defer scanning until later.  See above.
 *
 * If roots and segments were more similar, we could melt a lot of these
 * problems.
 */

static Res traceFlip(Trace trace)
{
  Ring node, nextNode;
  Arena arena;
  Rank rank;
  struct rootFlipClosureStruct rfc;
  Res res;

  AVERT(Trace, trace);
  rfc.ts = TraceSetSingle(trace);

  arena = trace->arena;
  rfc.arena = arena;
  ShieldHold(arena);

  AVER(trace->state == TraceUNFLIPPED);
  AVER(!TraceSetIsMember(arena->flippedTraces, trace));

  EVENT2(TraceFlipBegin, trace, arena);

  traceFlipBuffers(ArenaGlobals(arena));

  /* Update location dependency structures. */
  /* mayMove is a conservative approximation of the zones of objects */
  /* which may move during this collection. */
  if(trace->mayMove != ZoneSetEMPTY) {
    LDAge(arena, trace->mayMove);
  }

  /* .root.rank: At the moment we must scan all roots, because we don't have */
  /* a mechanism for shielding them.  There can't be any weak or final roots */
  /* either, since we must protect these in order to avoid scanning them too */
  /* early, before the pool contents.  @@@@ This isn't correct if there are */
  /* higher ranking roots than data in pools. */

  for(rank = RankMIN; rank <= RankEXACT; ++rank) {
    rfc.rank = rank;
    res = RootsIterate(ArenaGlobals(arena), rootFlip, (void *)&rfc);
    if (res != ResOK)
      goto failRootFlip;
  }

  /* .flip.alloc: Allocation needs to become black now. While we flip */
  /* at the start, we can get away with always allocating black. This */
  /* needs to change when we flip later (i.e. have a read-barrier     */
  /* collector), so that we allocate grey or white before the flip    */
  /* and black afterwards. For instance, see                          */
  /* <design/poolams/#invariant.alloc>.                              */
  /* (surely we mean "write-barrier" not "read-barrier" above? */
  /* drj 2003-02-19) */

  /* Now that the mutator is black we must prevent it from reading */
  /* grey objects so that it can't obtain white pointers.  This is */
  /* achieved by read protecting all segments containing objects */
  /* which are grey for any of the flipped traces. */
  for(rank = RankMIN; rank < RankLIMIT; ++rank)
    RING_FOR(node, ArenaGreyRing(arena, rank), nextNode) {
      Seg seg = SegOfGreyRing(node);
      if(TraceSetInter(SegGrey(seg), arena->flippedTraces) == TraceSetEMPTY
          && TraceSetIsMember(SegGrey(seg), trace))
        ShieldRaise(arena, seg, AccessREAD);
    }

  /* @@@@ When write barrier collection is implemented, this is where */
  /* write protection should be removed for all segments which are */
  /* no longer blacker than the mutator.  Possibly this can be done */
  /* lazily as they are touched. */

  /* Mark the trace as flipped. */
  trace->state = TraceFLIPPED;
  arena->flippedTraces = TraceSetAdd(arena->flippedTraces, trace);

  EVENT2(TraceFlipEnd, trace, arena);

  ShieldRelease(arena);
  return ResOK;

failRootFlip:
  ShieldRelease(arena);
  return res;
}


/* TraceCreate -- create a Trace object
 *
 * Allocates and initializes a new Trace object with a TraceId which is
 * not currently active.
 *
 * Returns ResLIMIT if there aren't any available trace IDs.
 *
 * Trace objects are allocated directly from a small array in the arena
 * structure which is indexed by the TraceId.  This is so that it's
 * always possible to start a trace (provided there's a free TraceId)
 * even if there's no available memory.
 *
 * This code is written to be adaptable to allocating Trace objects
 * dynamically.  */

ATTRIBUTE_UNUSED
static void traceCreatePoolGen(GenDesc gen)
{
  Ring n, nn;
  RING_FOR(n, &gen->locusRing, nn) {
    PoolGen pgen = RING_ELT(PoolGen, genRing, n);
    EVENT11(TraceCreatePoolGen, gen, gen->capacity, gen->mortality, gen->zones,
            pgen->pool, pgen->totalSize, pgen->freeSize, pgen->newSize,
            pgen->oldSize, pgen->newDeferredSize, pgen->oldDeferredSize);
  }
}

Res TraceCreate(Trace *traceReturn, Arena arena, int why)
{
  TraceId ti;
  Trace trace;

  AVER(traceReturn != NULL);
  AVERT(Arena, arena);

  /* Find a free trace ID */
  TRACE_SET_ITER(ti, trace, TraceSetComp(arena->busyTraces), arena)
    goto found;
  TRACE_SET_ITER_END(ti, trace, TraceSetComp(arena->busyTraces), arena);
  return ResLIMIT;              /* no trace IDs available */

found:
  trace = ArenaTrace(arena, ti);
  AVER(trace->sig == SigInvalid);       /* <design/arena/#trace.invalid> */

  trace->arena = arena;
  trace->why = why;
  trace->white = ZoneSetEMPTY;
  trace->mayMove = ZoneSetEMPTY;
  trace->ti = ti;
  trace->state = TraceINIT;
  trace->band = RankMIN;
  trace->fix = PoolFix;
  trace->fixClosure = NULL;
  trace->chain = NULL;
  STATISTIC(trace->preTraceArenaReserved = ArenaReserved(arena));
  trace->condemned = (Size)0;   /* nothing condemned yet */
  trace->notCondemned = (Size)0;
  trace->foundation = (Size)0;  /* nothing grey yet */
  trace->quantumWork = (Work)0; /* computed in TraceStart */
  STATISTIC(trace->greySegCount = (Count)0);
  STATISTIC(trace->greySegMax = (Count)0);
  STATISTIC(trace->rootScanCount = (Count)0);
  trace->rootScanSize = (Size)0;
  STATISTIC(trace->rootCopiedSize = (Size)0);
  STATISTIC(trace->segScanCount = (Count)0);
  trace->segScanSize = (Size)0; /* see .work */
  STATISTIC(trace->segCopiedSize = (Size)0);
  STATISTIC(trace->singleScanCount = (Count)0);
  STATISTIC(trace->singleScanSize = (Size)0);
  STATISTIC(trace->singleCopiedSize = (Size)0);
  STATISTIC(trace->fixRefCount = (Count)0);
  STATISTIC(trace->segRefCount = (Count)0);
  STATISTIC(trace->whiteSegRefCount = (Count)0);
  STATISTIC(trace->nailCount = (Count)0);
  STATISTIC(trace->snapCount = (Count)0);
  STATISTIC(trace->readBarrierHitCount = (Count)0);
  STATISTIC(trace->pointlessScanCount = (Count)0);
  STATISTIC(trace->forwardedCount = (Count)0);
  trace->forwardedSize = (Size)0; /* see .message.data */
  STATISTIC(trace->preservedInPlaceCount = (Count)0);
  trace->preservedInPlaceSize = (Size)0;  /* see .message.data */
  STATISTIC(trace->reclaimCount = (Count)0);
  STATISTIC(trace->reclaimSize = (Size)0);
  trace->sig = TraceSig;
  arena->busyTraces = TraceSetAdd(arena->busyTraces, trace);
  AVERT(Trace, trace);

  EVENT3(TraceCreate, trace, arena, (EventFU)why);

  STATISTIC({
    /* Iterate over all chains, all GenDescs within a chain, and all
     * PoolGens within a GenDesc. */
    Ring node;
    Ring nextNode;

    RING_FOR(node, &arena->chainRing, nextNode) {
      Chain chain = RING_ELT(Chain, chainRing, node);
      Index i;
      for (i = 0; i < chain->genCount; ++i) {
        GenDesc gen = &chain->gens[i];
        traceCreatePoolGen(gen);
      }
    }

    /* Now do topgen GenDesc, and all PoolGens within it. */
    traceCreatePoolGen(&arena->topGen);
  });

  *traceReturn = trace;
  return ResOK;
}


/* traceDestroyCommon -- common functionality for TraceDestroy*  */

static void traceDestroyCommon(Trace trace)
{
  Ring chainNode, nextChainNode;

  if (trace->chain != NULL) {
    ChainEndTrace(trace->chain, trace);
  } else {
    /* Notify all the chains. */
    RING_FOR(chainNode, &trace->arena->chainRing, nextChainNode) {
      Chain chain = RING_ELT(Chain, chainRing, chainNode);
      ChainEndTrace(chain, trace);
    }
  }

  /* Ensure that address space is returned to the operating system for
   * traces that don't have any condemned objects (there might be
   * manually allocated objects that were freed). See job003999. */
  ArenaCompact(trace->arena, trace);

  EVENT1(TraceDestroy, trace);

  trace->sig = SigInvalid;
  trace->arena->busyTraces = TraceSetDel(trace->arena->busyTraces, trace);
  trace->arena->flippedTraces = TraceSetDel(trace->arena->flippedTraces, trace);

  /* Hopefully the trace reclaimed some memory, so clear any emergency. */
  ArenaSetEmergency(trace->arena, FALSE);
}


/* TraceDestroyInit -- destroy a trace object in state INIT */

void TraceDestroyInit(Trace trace)
{
  AVERT(Trace, trace);
  AVER(trace->state == TraceINIT);
  AVER(trace->condemned == 0);
  AVER(!TraceSetIsMember(trace->arena->flippedTraces, trace));

  traceDestroyCommon(trace);
}


/* TraceDestroyFinished -- destroy a trace object in state FINISHED
 *
 * Finish and deallocate a Trace object, freeing up a TraceId.
 *
 * This code does not allow a Trace to be destroyed while it is active.
 * It would be possible to allow this, but the colours of segments
 * etc. would need to be reset to black.  This also means the error
 * paths in this file don't work.  @@@@ */

void TraceDestroyFinished(Trace trace)
{
  AVERT(Trace, trace);
  AVER(trace->state == TraceFINISHED);

  STATISTIC(EVENT13(TraceStatScan, trace,
                    trace->rootScanCount, trace->rootScanSize,
                    trace->rootCopiedSize,
                    trace->segScanCount, trace->segScanSize,
                    trace->segCopiedSize,
                    trace->singleScanCount, trace->singleScanSize,
                    trace->singleCopiedSize,
                    trace->readBarrierHitCount, trace->greySegMax,
                    trace->pointlessScanCount));
  STATISTIC(EVENT10(TraceStatFix, trace,
                    trace->fixRefCount, trace->segRefCount,
                    trace->whiteSegRefCount,
                    trace->nailCount, trace->snapCount,
                    trace->forwardedCount, trace->forwardedSize,
                    trace->preservedInPlaceCount,
                    trace->preservedInPlaceSize));
  STATISTIC(EVENT3(TraceStatReclaim, trace,
                   trace->reclaimCount, trace->reclaimSize));

<<<<<<< HEAD
  traceDestroyCommon(trace);
=======
  EVENT1(TraceDestroy, trace);

  /* Hopefully the trace reclaimed some memory, so clear any emergency.
   * Do this before removing the trace from busyTraces, to avoid
   * violating <code/global.c#emergency.invariant>. */
  ArenaSetEmergency(trace->arena, FALSE);

  trace->sig = SigInvalid;
  trace->arena->busyTraces = TraceSetDel(trace->arena->busyTraces, trace);
  trace->arena->flippedTraces = TraceSetDel(trace->arena->flippedTraces, trace);
>>>>>>> fbd9ee34
}


/* traceReclaim -- reclaim the remaining objects white for this trace */

static void traceReclaim(Trace trace)
{
  Arena arena;
  Seg seg;
  Ring node, nextNode;

  AVER(trace->state == TraceRECLAIM);

  EVENT1(TraceReclaim, trace);
  arena = trace->arena;
  if(SegFirst(&seg, arena)) {
    Pool pool;
    Ring next;
    do {
      Addr base = SegBase(seg);
      pool = SegPool(seg);
      next = RingNext(SegPoolRing(seg));

      /* There shouldn't be any grey stuff left for this trace. */
      AVER_CRITICAL(!TraceSetIsMember(SegGrey(seg), trace));

      if(TraceSetIsMember(SegWhite(seg), trace)) {
        AVER_CRITICAL(PoolHasAttr(pool, AttrGC));
        STATISTIC(++trace->reclaimCount);
        PoolReclaim(pool, trace, seg);

        /* If the segment still exists, it should no longer be white. */
        /* Note that the seg returned by this SegOfAddr may not be */
        /* the same as the one above, but in that case it's new and */
        /* still shouldn't be white for this trace. */

        /* The code from the class-specific reclaim methods to */
        /* unwhiten the segment could in fact be moved here.   */
        {
          Seg nonWhiteSeg = NULL;       /* prevents compiler warning */
          AVER_CRITICAL(!(SegOfAddr(&nonWhiteSeg, arena, base)
                          && TraceSetIsMember(SegWhite(nonWhiteSeg), trace)));
          UNUSED(nonWhiteSeg); /* <code/mpm.c#check.unused> */
        }
      }
    } while(SegNextOfRing(&seg, arena, pool, next));
  }

  trace->state = TraceFINISHED;

  /* Call each pool's TraceEnd method -- do end-of-trace work */
  RING_FOR(node, &ArenaGlobals(arena)->poolRing, nextNode) {
    Pool pool = RING_ELT(Pool, arenaRing, node);
    PoolTraceEnd(pool, trace);
  }

  ArenaCompact(arena, trace);  /* let arenavm drop chunks */

  TracePostMessage(trace);  /* trace end */
  /* Immediately pre-allocate messages for next time; failure is okay */
  (void)TraceIdMessagesCreate(arena, trace->ti);
}

/* TraceRankForAccess -- Returns rank to scan at if we hit a barrier.
 * 
 * We assume a single trace as otherwise we need to implement rank
 * filters on scanning.
 *
 * .scan.conservative: It's safe to scan at EXACT unless the band is
 * WEAK and in that case the segment should be weak.
 * 
 * If the trace band is EXACT then we scan EXACT. This might prevent
 * finalisation messages and may preserve objects pointed to only by weak
 * references but tough luck -- the mutator wants to look.
 * 
 * If the trace band is FINAL and the segment is FINAL, we scan it FINAL.
 * Any objects not yet preserved deserve to die, and we're only giving
 * them a temporary reprieve.  All the objects on the segment should be FINAL,
 * otherwise they might get sent finalization messages.
 *
 * If the trace band is FINAL, and the segment is not FINAL, we scan at EXACT.
 * This is safe to do for FINAL and WEAK references.
 * 
 * If the trace band is WEAK then the segment must be weak only, and we 
 * scan at WEAK.  All other segments for this trace should be scanned by now.
 * We must scan at WEAK to avoid bringing any objects back to life.
 * 
 * See the message <http://info.ravenbrook.com/mail/2012/08/30/16-46-42/0.txt>
 * for a description of these semantics.
 */
Rank TraceRankForAccess(Arena arena, Seg seg)
{
  TraceSet ts;
  Trace trace;
  TraceId ti;
  Rank band;
  RankSet rankSet;

  AVERT(Arena, arena);
  AVERT(Seg, seg);

  band = RankLIMIT; /* initialize with invalid rank */
  ts = arena->flippedTraces;    
  AVER(TraceSetIsSingle(ts));
  TRACE_SET_ITER(ti, trace, ts, arena)
    band = traceBand(trace);
  TRACE_SET_ITER_END(ti, trace, ts, arena);
  rankSet = SegRankSet(seg);
  switch(band) {
  case RankAMBIG:
    NOTREACHED;
    break;
  case RankEXACT:
    return RankEXACT;
  case RankFINAL:
    if(rankSet == RankSetSingle(RankFINAL)) {
      return RankFINAL;
    }
    /* It's safe to scan at exact in the final band so do so if there are
     * any non-final references. */
    return RankEXACT;
  case RankWEAK:
    AVER(rankSet == RankSetSingle(RankWEAK));
    return RankWEAK;
  default:
    NOTREACHED;
    break;
  }
  NOTREACHED;
  return RankEXACT;
}
 
/* traceFindGrey -- find a grey segment
 *
 * This function finds the next segment to scan.  It does this according
 * to the current band of the trace.  See design/trace/
 *
 * This code also performs various checks about the ranks of the object
 * graph.  Explanations of the checks would litter the code, so the
 * explanations are here, and the code references these.
 *
 * .check.ambig.not: RankAMBIG segments never appear on the grey ring.
 * The current tracer cannot support ambiguous reference except as
 * roots, so it's a bug if we ever find any.  This behaviour is not set
 * in stone, it's possible to imagine changing the tracer so that we can
 * support ambiguous objects one day.  For example, a fully conservative
 * non-moving mode.
 *
 * .check.band.begin: At the point where we start working on a new band
 * of Rank R, there are no grey objects at earlier ranks.  If there
 * were, we would've found them whilst the current band was the previous
 * band.  We don't check this, but I rely on this fact in the next
 * check, .check.weak.no-preserve.
 *
 * .check.weak.band: Weak references cannot cause objects to be
 * newly preserved (marked).  Because of .check.band.begin all the
 * scanning work performed when the current band is a weak rank will be
 * scanning objects at that rank.  There is currently only one weak
 * rank, RankWEAK.
 *
 * .check.final.one-pass: Because all the RankFINAL references are
 * allocated in PoolMRG and effectively treated as roots, all the
 * RankFINAL references will be scanned in one push (possibly split up,
 * incrementally).  Once they have been scanned, no new RankFINAL
 * references will be discovered (the mutator is not permitted to
 * allocate RankFINAL references wherever they like).  In fact because
 * of various coincidences (no Ambig segments so band Exact never
 * discovers an Ambig segment and then more Exact segments; the only
 * other rank is weak so never discovers any new segments) it is the
 * case that for any band R there is an initial burst of scanning
 * segments at rank R then after that we see no more rank R segments
 * whilst working in this band.  That's what we check, although we
 * expect to have to change the check if we introduce more ranks, or
 * start changing the semantics of them.  A flag is used to implement
 * this check.  See <http://info.ravenbrook.com/project/mps/issue/job001658/>.
 * 
 * For further discussion on the semantics of rank based tracing see
 * <http://info.ravenbrook.com/mail/2007/06/25/11-35-57/0.txt>
 */

static Bool traceFindGrey(Seg *segReturn, Rank *rankReturn,
                          Arena arena, TraceId ti)
{
  Rank rank;
  Trace trace;
  Ring node, nextNode;

  AVER(segReturn != NULL);
  AVERT(TraceId, ti);

  trace = ArenaTrace(arena, ti);

  while(1) {
    Rank band = traceBand(trace);

    /* Within the R band we look for segments of rank R first,  */
    /* then successively earlier ones.  Slight hack: We never    */
    /* expect to find any segments of RankAMBIG, so we use      */
    /* this as a terminating condition for the loop.            */
    for(rank = band; rank > RankAMBIG; --rank) {
      RING_FOR(node, ArenaGreyRing(arena, rank), nextNode) {
        Seg seg = SegOfGreyRing(node);

        AVERT(Seg, seg);
        AVER(SegGrey(seg) != TraceSetEMPTY);
        AVER(RankSetIsMember(SegRankSet(seg), rank));

        if(TraceSetIsMember(SegGrey(seg), trace)) {
          /* .check.band.weak */
          AVER(band != RankWEAK || rank == band);
          if(rank != band) {
            traceBandFirstStretchDone(trace);
          } else {
            /* .check.final.one-pass */
            AVER(traceBandFirstStretch(trace));
          }
          *segReturn = seg;
          *rankReturn = rank;
          EVENT4(TraceFindGrey, arena, ti, seg, rank);
          return TRUE;
        }
      }
    }
    /* .check.ambig.not */
    AVER(RingIsSingle(ArenaGreyRing(arena, RankAMBIG)));
    if(!traceBandAdvance(trace)) {
      /* No grey segments for this trace. */
      return FALSE;
    }
  }
}


/* ScanStateSetSummary -- set the summary of scanned references
 *
 * This function sets unfixedSummary and fixedSummary such that
 * ScanStateSummary will return the summary passed.  Subsequently fixed
 * references are accumulated into this result.  */

void ScanStateSetSummary(ScanState ss, RefSet summary)
{
  AVERT(ScanState, ss);
  /* Can't check summary, as it can be anything. */

  ScanStateSetUnfixedSummary(ss, RefSetEMPTY);
  ss->fixedSummary = summary;
  AVER(ScanStateSummary(ss) == summary);
}


/* ScanStateSummary -- calculate the summary of scanned references
 *
 * The summary of the scanned references is the summary of the unfixed
 * references, minus the white set, plus the summary of the fixed
 * references.  This is because TraceFix is called for all references in
 * the white set, and accumulates a summary of references after they
 * have been fixed.  */

RefSet ScanStateSummary(ScanState ss)
{
  AVERT(ScanState, ss);

  return RefSetUnion(ss->fixedSummary,
                     RefSetDiff(ScanStateUnfixedSummary(ss),
                                ScanStateWhite(ss)));
}


/* traceScanSegRes -- scan a segment to remove greyness
 *
 * @@@@ During scanning, the segment should be write-shielded to prevent
 * any other threads from updating it while fix is being applied to it
 * (because fix is not atomic).  At the moment, we don't bother, because
 * we know that all threads are suspended.  */

static Res traceScanSegRes(TraceSet ts, Rank rank, Arena arena, Seg seg)
{
  Bool wasTotal;
  ZoneSet white;
  Res res;
  RefSet summary;

  /* The reason for scanning a segment is that it's grey. */
  AVER(TraceSetInter(ts, SegGrey(seg)) != TraceSetEMPTY);
  EVENT4(TraceScanSeg, ts, rank, arena, seg);

  white = traceSetWhiteUnion(ts, arena);

  /* Only scan a segment if it refers to the white set. */
  if(ZoneSetInter(white, SegSummary(seg)) == ZoneSetEMPTY) {
    PoolBlacken(SegPool(seg), ts, seg);
    /* Setup result code to return later. */
    res = ResOK;
  } else {      /* scan it */
    ScanStateStruct ssStruct;
    ScanState ss = &ssStruct;
    ScanStateInit(ss, ts, arena, rank, white);

    /* Expose the segment to make sure we can scan it. */
    ShieldExpose(arena, seg);
    res = PoolScan(&wasTotal, ss, SegPool(seg), seg);
    /* Cover, regardless of result */
    ShieldCover(arena, seg);

    traceSetUpdateCounts(ts, arena, ss, traceAccountingPhaseSegScan);
    /* Count segments scanned pointlessly */
    STATISTIC({
      TraceId ti; Trace trace;
      Count whiteSegRefCount = 0;

      TRACE_SET_ITER(ti, trace, ts, arena)
        whiteSegRefCount += trace->whiteSegRefCount;
      TRACE_SET_ITER_END(ti, trace, ts, arena);
      if(whiteSegRefCount == 0)
        TRACE_SET_ITER(ti, trace, ts, arena)
          ++trace->pointlessScanCount;
        TRACE_SET_ITER_END(ti, trace, ts, arena);
    });

    /* Following is true whether or not scan was total. */
    /* See <design/scan/#summary.subset>. */
    /* .verify.segsummary: were the seg contents, as found by this 
     * scan, consistent with the recorded SegSummary?
     */
    AVER(RefSetSub(ScanStateUnfixedSummary(ss), SegSummary(seg))); /* <design/check/#.common> */

    /* Write barrier deferral -- see design.mps.write-barrier.deferral. */
    /* Did the segment refer to the white set? */
    if (ZoneSetInter(ScanStateUnfixedSummary(ss), white) == ZoneSetEMPTY) {
      /* Boring scan.  One step closer to raising the write barrier. */
      if (seg->defer > 0)
        --seg->defer;
    } else {
      /* Interesting scan. Defer raising the write barrier. */
      if (seg->defer < WB_DEFER_DELAY)
        seg->defer = WB_DEFER_DELAY;
    }

    /* Only apply the write barrier if it is not deferred. */
    if (seg->defer == 0) {
      /* If we scanned every reference in the segment then we have a
         complete summary we can set. Otherwise, we just have
         information about more zones that the segment refers to. */
      if (res == ResOK && wasTotal)
        summary = ScanStateSummary(ss);
      else
        summary = RefSetUnion(SegSummary(seg), ScanStateSummary(ss));
    } else {
      summary = RefSetUNIV;
    }
    SegSetSummary(seg, summary);

    ScanStateFinish(ss);
  }

  if(res == ResOK) {
    /* The segment is now black only if scan was successful. */
    /* Remove the greyness from it. */
    SegSetGrey(seg, TraceSetDiff(SegGrey(seg), ts));
  }

  return res;
}


/* traceScanSeg
 *
 * Scans a segment, switching to emergency mode if there is an allocation
 * failure.
 */

static Res traceScanSeg(TraceSet ts, Rank rank, Arena arena, Seg seg)
{
  Res res;

  res = traceScanSegRes(ts, rank, arena, seg);
  if(ResIsAllocFailure(res)) {
    ArenaSetEmergency(arena, TRUE);
    res = traceScanSegRes(ts, rank, arena, seg);
    /* Should be OK in emergency mode. */
    AVER(!ResIsAllocFailure(res));
  }

  return res;
}


/* TraceSegAccess -- handle barrier hit on a segment */

void TraceSegAccess(Arena arena, Seg seg, AccessSet mode)
{
  Res res;
  AccessSet shieldHit;
  Bool readHit, writeHit;

  AVERT(Arena, arena);
  AVERT(Seg, seg);
  AVERT(AccessSet, mode);

  shieldHit = BS_INTER(mode, SegSM(seg));
  readHit = BS_INTER(shieldHit, AccessREAD) != AccessSetEMPTY;
  writeHit = BS_INTER(shieldHit, AccessWRITE) != AccessSetEMPTY;

  /* If it's a read access, then the segment must be grey for a trace */
  /* which is flipped. */
  AVER(!readHit ||
       TraceSetInter(SegGrey(seg), arena->flippedTraces) != TraceSetEMPTY);

  /* If it's a write access, then the segment must have a summary that */
  /* is smaller than the mutator's summary (which is assumed to be */
  /* RefSetUNIV). */
  AVER(!writeHit || SegSummary(seg) != RefSetUNIV);

  EVENT3(TraceAccess, arena, seg, mode);

  /* Write barrier deferral -- see design.mps.write-barrier.deferral. */
  if (writeHit)
    seg->defer = WB_DEFER_HIT;

  if (readHit) {
    Rank rank;
    TraceSet traces;

    AVER(SegRankSet(seg) != RankSetEMPTY);
    
    /* Pick set of traces to scan for: */
    traces = arena->flippedTraces;
    rank = TraceRankForAccess(arena, seg);
    res = traceScanSeg(traces, rank, arena, seg);      

    /* Allocation failures should be handled my emergency mode, and we don't
       expect any other kind of failure in a normal GC that causes access
       faults. */
    AVER(res == ResOK);

    /* The pool should've done the job of removing the greyness that */
    /* was causing the segment to be protected, so that the mutator */
    /* can go ahead and access it. */
    AVER(TraceSetInter(SegGrey(seg), traces) == TraceSetEMPTY);

    STATISTIC({
      Trace trace;
      TraceId ti;
      TRACE_SET_ITER(ti, trace, traces, arena)
        ++trace->readBarrierHitCount;
      TRACE_SET_ITER_END(ti, trace, traces, arena);
    });
  } else {              /* write barrier */
    STATISTIC(++arena->writeBarrierHitCount);
  }

  /* The write barrier handling must come after the read barrier, */
  /* because the latter may set the summary and raise the write barrier. */
  if (writeHit)
    SegSetSummary(seg, RefSetUNIV);

  /* The segment must now be accessible. */
  AVER(BS_INTER(mode, SegSM(seg)) == AccessSetEMPTY);
}


/* _mps_fix2 (a.k.a. "TraceFix") -- second stage of fixing a reference
 *
 * _mps_fix2 is on the [critical path](../design/critical-path.txt).  A
 * one-instruction difference in the early parts of this code will have a
 * significant impact on overall run time.  The priority is to eliminate
 * irrelevant references early and fast using the colour information stored
 * in the tract table.
 *
 * The name "TraceFix" is pervasive in the MPS and its documents to describe
 * this function.  Optimisation and strict aliasing rules have meant that we
 * need to use the external name for it here.
 */

mps_res_t _mps_fix2(mps_ss_t mps_ss, mps_addr_t *mps_ref_io)
{
  ScanState ss = PARENT(ScanStateStruct, ss_s, mps_ss);
  Ref ref;
  Chunk chunk;
  Index i;
  Tract tract;
  Seg seg;
  Res res;
  Pool pool;

  /* Special AVER macros are used on the critical path. */
  /* See <design/trace/#fix.noaver> */
  AVERT_CRITICAL(ScanState, ss);
  AVER_CRITICAL(mps_ref_io != NULL);

  ref = (Ref)*mps_ref_io;

  /* The zone test should already have been passed by MPS_FIX1 in mps.h. */
  AVER_CRITICAL(ZoneSetInter(ScanStateWhite(ss),
                             ZoneSetAddAddr(ss->arena, ZoneSetEMPTY, ref)) !=
                ZoneSetEMPTY);

  STATISTIC(++ss->fixRefCount);
  EVENT4(TraceFix, ss, mps_ref_io, ref, ss->rank);

  /* This sequence of tests is equivalent to calling TractOfAddr(),
   * but inlined so that we can distinguish between "not pointing to
   * chunk" and "pointing to chunk but not to tract" so that we can
   * check the rank in the latter case. See
   * <design/trace/#fix.tractofaddr.inline>
   *
   * If compilers fail to do a good job of inlining ChunkOfAddr and
   * TreeFind then it may become necessary to inline at least the
   * comparison against the root of the tree. See
   * <https://info.ravenbrook.com/mail/2014/06/11/13-32-08/0/>
   */
  if (!ChunkOfAddr(&chunk, ss->arena, ref))
    /* Reference points outside MPS-managed address space: ignore. */
    goto done;

  i = INDEX_OF_ADDR(chunk, ref);
  if (!BTGet(chunk->allocTable, i)) {
    /* Reference points into a chunk but not to an allocated tract.
     * See <design/trace/#exact.legal> */
    AVER_CRITICAL(ss->rank < RankEXACT); /* <design/check/#.common> */
    goto done;
  }

  tract = PageTract(&chunk->pageTable[i]);
  if (TraceSetInter(TractWhite(tract), ss->traces) == TraceSetEMPTY) {
    /* Reference points to a tract that is not white for any of the
     * active traces. See <design/trace/#fix.tractofaddr> */
    STATISTIC({
      if (TRACT_SEG(&seg, tract)) {
        ++ss->segRefCount;
        EVENT1(TraceFixSeg, seg);
      }
    });
    goto done;
  }

  if (!TRACT_SEG(&seg, tract)) {
    /* Tracts without segments must not be condemned. */
    NOTREACHED;
    goto done;
  }

  STATISTIC(++ss->segRefCount);
  STATISTIC(++ss->whiteSegRefCount);
  EVENT1(TraceFixSeg, seg);
  EVENT0(TraceFixWhite);
  pool = TractPool(tract);
  res = (*ss->fix)(pool, ss, seg, &ref);
  if (res != ResOK) {
    /* PoolFixEmergency must not fail. */
    AVER_CRITICAL(ss->fix != PoolFixEmergency);
    /* Fix protocol (de facto): if Fix fails, ref must be unchanged
     * Justification for this restriction:
     * A: it simplifies;
     * B: it's reasonable (given what may cause Fix to fail);
     * C: the code (here) already assumes this: it returns without 
     *    updating ss->fixedSummary.  RHSK 2007-03-21.
     */
    AVER_CRITICAL(ref == (Ref)*mps_ref_io);
    return res;
  }

done:
  /* See <design/trace/#fix.fixed.all> */
  ss->fixedSummary = RefSetAdd(ss->arena, ss->fixedSummary, ref);
  
  *mps_ref_io = (mps_addr_t)ref;
  return ResOK;
}


/* traceScanSingleRefRes -- scan a single reference, with result code */

static Res traceScanSingleRefRes(TraceSet ts, Rank rank, Arena arena,
                                 Seg seg, Ref *refIO)
{
  RefSet summary;
  ZoneSet white;
  Res res;
  ScanStateStruct ss;

  EVENT4(TraceScanSingleRef, ts, rank, arena, (Addr)refIO);

  white = traceSetWhiteUnion(ts, arena);
  if(ZoneSetInter(SegSummary(seg), white) == ZoneSetEMPTY) {
    return ResOK;
  }

  ScanStateInit(&ss, ts, arena, rank, white);
  ShieldExpose(arena, seg);

  TRACE_SCAN_BEGIN(&ss) {
    res = TRACE_FIX(&ss, refIO);
  } TRACE_SCAN_END(&ss);
  ss.scannedSize = sizeof *refIO;

  summary = SegSummary(seg);
  summary = RefSetAdd(arena, summary, *refIO);
  SegSetSummary(seg, summary);
  ShieldCover(arena, seg);

  traceSetUpdateCounts(ts, arena, &ss, traceAccountingPhaseSingleScan);
  ScanStateFinish(&ss);

  return res;
}


/* TraceScanSingleRef -- scan a single reference
 *
 * This one can't fail.  It may put the traces into emergency mode in
 * order to achieve this.  */

void TraceScanSingleRef(TraceSet ts, Rank rank, Arena arena,
                        Seg seg, Ref *refIO)
{
  Res res;

  AVERT(TraceSet, ts);
  AVERT(Rank, rank);
  AVERT(Arena, arena);
  AVERT(Seg, seg);
  AVER(refIO != NULL);

  res = traceScanSingleRefRes(ts, rank, arena, seg, refIO);
  if(res != ResOK) {
    ArenaSetEmergency(arena, TRUE);
    res = traceScanSingleRefRes(ts, rank, arena, seg, refIO);
    /* Ought to be OK in emergency mode now. */
  }
  AVER(ResOK == res);

  return;
}


/* TraceScanArea -- scan an area of memory for references
 *
 * This is a wrapper for area scanning functions, which should not
 * otherwise be called directly from within the MPS.  This function
 * checks arguments and takes care of accounting for the scanned
 * memory.
 *
 * c.f. FormatScan()
 */

Res TraceScanArea(ScanState ss, Word *base, Word *limit,
                  mps_area_scan_t scan_area,
                  void *closure)
{
  AVERT(ScanState, ss);
  AVER(base != NULL);
  AVER(limit != NULL);
  AVER(base < limit);

  EVENT3(TraceScanArea, ss, base, limit);

  /* scannedSize is accumulated whether or not scan_area succeeds, so
     it's safe to accumulate now so that we can tail-call
     scan_area. */
  ss->scannedSize += AddrOffset(base, limit);

  return scan_area(&ss->ss_s, base, limit, closure);
}


/* traceCondemnAll -- condemn everything and notify all the chains */

static Res traceCondemnAll(Trace trace)
{
  Res res;
  Arena arena;
  Ring poolNode, nextPoolNode;

  arena = trace->arena;
  AVERT(Arena, arena);

  TraceCondemnStart(trace);

  /* Condemn all segments in pools with the GC attribute. */
  RING_FOR(poolNode, &ArenaGlobals(arena)->poolRing, nextPoolNode) {
    Pool pool = RING_ELT(Pool, arenaRing, poolNode);
    AVERT(Pool, pool);

    if (PoolHasAttr(pool, AttrGC)) {
      Ring segNode, nextSegNode;
      RING_FOR(segNode, PoolSegRing(pool), nextSegNode) {
        Seg seg = SegOfPoolRing(segNode);

        AVERT(Seg, seg);

        res = TraceAddWhite(trace, seg);
        if (res != ResOK)
          goto failBegin;

      }
    }
  }

  TraceCondemnEnd(trace);

  if (TraceIsEmpty(trace))
    return ResFAIL;

  return ResOK;

failBegin:
  /* .whiten.fail: If we successfully whitened one or more segments,
   * but failed to whiten them all, then the white sets would now be
   * inconsistent. This can't happen in practice (at time of writing)
   * because all PoolWhiten methods always succeed. If we ever have a
   * pool class that fails to whiten a segment, then this assertion
   * will be triggered. In that case, we'll have to recover here by
   * blackening the segments again. */
  AVER(TraceIsEmpty(trace));
  TraceCondemnEnd(trace);
  return res;
}


/* Collection control parameters */

double TraceWorkFactor = 0.25;


/* TraceStart -- condemn a set of objects and start collection
 *
 * TraceStart should be passed a trace with state TraceINIT, i.e.,
 * recently returned from TraceCreate, with some condemned segments
 * added. mortality is the fraction of the condemned set expected not
 * to survive. finishingTime is relative to the current polling clock,
 * see <design/arena/#poll.clock>.
 *
 * .start.black: All segments are black w.r.t. a newly allocated trace.
 * However, if TraceStart initialized segments to black when it
 * calculated the grey set then this condition could be relaxed, making
 * it easy to destroy traces half-way through.  */

static Res rootGrey(Root root, void *p)
{
  Trace trace = (Trace)p;

  AVERT(Root, root);
  AVERT(Trace, trace);

  if(ZoneSetInter(RootSummary(root), trace->white) != ZoneSetEMPTY) {
    RootGrey(root, trace);
  }

  return ResOK;
}


/* TraceStart -- start a trace whose white set has been established
 *
 * The main job of TraceStart is to set up the grey list for a trace.  The
 * trace is first created with TraceCreate, objects are whitened, then
 * TraceStart is called to initialise the tracing process.
 *
 * NOTE: At present, TraceStart also flips the mutator, so there is no
 * grey-mutator tracing.
 */

Res TraceStart(Trace trace, double mortality, double finishingTime)
{
  Arena arena;
  Res res;
  Seg seg;

  AVERT(Trace, trace);
  AVER(trace->state == TraceINIT);
  AVER(0.0 <= mortality);
  AVER(mortality <= 1.0);
  AVER(finishingTime >= 0.0);
  AVER(trace->condemned > 0);

  arena = trace->arena;
  
  /* From the already set up white set, derive a grey set. */

  /* @@@@ Instead of iterating over all the segments, we could */
  /* iterate over all pools which are scannable and thence over */
  /* all their segments.  This might be better if the minority */
  /* of segments are scannable.  Perhaps we should choose */
  /* dynamically which method to use. */

  if(SegFirst(&seg, arena)) {
    do {
      Size size = SegSize(seg);
      AVER(!TraceSetIsMember(SegGrey(seg), trace));

      /* A segment can only be grey if it contains some references. */
      /* This is indicated by the rankSet begin non-empty.  Such */
      /* segments may only belong to scannable pools. */
      if(SegRankSet(seg) != RankSetEMPTY) {
        /* Turn the segment grey if there might be a reference in it */
        /* to the white set.  This is done by seeing if the summary */
        /* of references in the segment intersects with the */
        /* approximation to the white set. */
        if(ZoneSetInter(SegSummary(seg), trace->white) != ZoneSetEMPTY) {
          /* Note: can a white seg get greyed as well?  At this point */
          /* we still assume it may.  (This assumption runs out in */
          /* PoolTrivGrey). */
          PoolGrey(SegPool(seg), trace, seg);
          if(TraceSetIsMember(SegGrey(seg), trace)) {
            trace->foundation += size;
          }
        }

        if(PoolHasAttr(SegPool(seg), AttrGC)
           && !TraceSetIsMember(SegWhite(seg), trace))
        {
          trace->notCondemned += size;
        }
      }
    } while (SegNext(&seg, arena, seg));
  }

  res = RootsIterate(ArenaGlobals(arena), rootGrey, (void *)trace);
  AVER(res == ResOK);

  STATISTIC(EVENT2(ArenaWriteFaults, arena, arena->writeBarrierHitCount));

  /* Calculate the rate of scanning. */
  {
    Size sSurvivors = (Size)(trace->condemned * (1.0 - mortality));
    double nPolls = finishingTime / ArenaPollALLOCTIME;

    /* There must be at least one poll. */
    if(nPolls < 1.0)
      nPolls = 1.0;
    /* We use casting to long to truncate nPolls down to the nearest */
    /* integer, so try to make sure it fits. */
    if(nPolls >= (double)LONG_MAX)
      nPolls = (double)LONG_MAX;
    /* One quantum of work equals total tracing work divided by number
     * of polls, plus one to ensure it's not zero. */
    trace->quantumWork
      = (trace->foundation + sSurvivors) / (unsigned long)nPolls + 1;
  }

  /* TODO: compute rate of scanning here. */

  EVENT8(TraceStart, trace, mortality, finishingTime,
         trace->condemned, trace->notCondemned,
         trace->foundation, trace->white,
         trace->quantumWork);

  trace->state = TraceUNFLIPPED;
  TracePostStartMessage(trace);

  /* All traces must flip at beginning at the moment. */
  return traceFlip(trace);
}


/* traceWork -- a measure of the work done for this trace.
 *
 * See design.mps.type.work.
 */

#define traceWork(trace) ((Work)((trace)->segScanSize + (trace)->rootScanSize))


/* TraceAdvance -- progress a trace by one step */

void TraceAdvance(Trace trace)
{
  Arena arena;
  Work oldWork, newWork;

  AVERT(Trace, trace);
  arena = trace->arena;
  oldWork = traceWork(trace);

  switch (trace->state) {
  case TraceUNFLIPPED:
    /* all traces are flipped in TraceStart at the moment */
    NOTREACHED;
    break;
  case TraceFLIPPED: {
    Seg seg;
    Rank rank;

    if (traceFindGrey(&seg, &rank, arena, trace->ti)) {
      Res res;
      res = traceScanSeg(TraceSetSingle(trace), rank, arena, seg);
      /* Allocation failures should be handled by emergency mode, and we
       * don't expect any other error in a normal GC trace. */
      AVER(res == ResOK);
    } else {
      trace->state = TraceRECLAIM;
    }
    break;
  }
  case TraceRECLAIM:
    traceReclaim(trace);
    break;
  default:
    NOTREACHED;
    break;
  }

  newWork = traceWork(trace);
  AVER(newWork >= oldWork);
  arena->tracedWork += newWork - oldWork;
}


/* TraceStartCollectAll: start a trace which condemns everything in
 * the arena.
 *
 * "why" is a TraceStartWhy* enum member that specifies why the
 * collection is starting. */

Res TraceStartCollectAll(Trace *traceReturn, Arena arena, int why)
{
  Trace trace = NULL;
  Res res;
  double finishingTime;
  Ring chainNode, nextChainNode;

  AVERT(Arena, arena);
  AVER(arena->busyTraces == TraceSetEMPTY);

  res = TraceCreate(&trace, arena, why);
  AVER(res == ResOK); /* succeeds because no other trace is busy */

  /* Notify all the chains. */
  RING_FOR(chainNode, &arena->chainRing, nextChainNode) {
    Chain chain = RING_ELT(Chain, chainRing, chainNode);
    ChainStartTrace(chain, trace);
  }

  res = traceCondemnAll(trace);
  if(res != ResOK) /* should try some other trace, really @@@@ */
    goto failCondemn;
  finishingTime = ArenaAvail(arena)
                  - trace->condemned * (1.0 - arena->topGen.mortality);
  if(finishingTime < 0) {
    /* Run out of time, should really try a smaller collection. @@@@ */
    finishingTime = 0.0;
  }
  res = TraceStart(trace, arena->topGen.mortality, finishingTime);
  if (res != ResOK)
    goto failStart;
  *traceReturn = trace;
  return ResOK;

failStart:
  /* TODO: We can't back-out from a failed TraceStart that has
     already done some scanning, so this error path is somewhat bogus if it
     destroys the trace.  In the current system, TraceStartCollectAll is
     only used for a normal GC, so TraceStart should not fail and this case
     should never be reached.  There's a chance the mutator will survive
     if the assertion isn't hit, so drop through anyway. */
  NOTREACHED;
failCondemn:
  TraceDestroyInit(trace);
  return res;
}


/* TracePoll -- Check if there's any tracing work to be done
 *
 * Consider starting a trace if none is running; advance the running
 * trace (if any) by one quantum.
 *
 * The collectWorldReturn and collectWorldAllowed arguments are as for
 * PolicyStartTrace.
 *
 * If there may be more work to do, update *workReturn with a measure
 * of the work done and return TRUE. Otherwise return FALSE.
 */

Bool TracePoll(Work *workReturn, Bool *collectWorldReturn, Globals globals,
               Bool collectWorldAllowed)
{
  Trace trace;
  Arena arena;
  Work oldWork, newWork, work, endWork;

  AVERT(Globals, globals);
  arena = GlobalsArena(globals);

  if (arena->busyTraces != TraceSetEMPTY) {
    trace = ArenaTrace(arena, (TraceId)0);
  } else {
    /* No traces are running: consider starting one now. */
    if (!PolicyStartTrace(&trace, collectWorldReturn, arena,
                          collectWorldAllowed))
      return FALSE;
  }

  AVER(arena->busyTraces == TraceSetSingle(trace));
  oldWork = traceWork(trace);
  endWork = oldWork + trace->quantumWork;
  do {
    TraceAdvance(trace);
  } while (trace->state != TraceFINISHED && traceWork(trace) < endWork);
  newWork = traceWork(trace);
  AVER(newWork >= oldWork);
  work = newWork - oldWork;
  if (trace->state == TraceFINISHED)
    TraceDestroyFinished(trace);
  *workReturn = work;
  return TRUE;
}


/* TraceDescribe -- describe a trace */

Res TraceDescribe(Trace trace, mps_lib_FILE *stream, Count depth)
{
  Res res;
  const char *state;

  if (!TESTT(Trace, trace))
    return ResFAIL;
  if (stream == NULL)
    return ResFAIL;

  switch (trace->state) {
  case TraceINIT:      state = "INIT";      break;
  case TraceUNFLIPPED: state = "UNFLIPPED"; break;
  case TraceFLIPPED:   state = "FLIPPED";   break;
  case TraceRECLAIM:   state = "RECLAIM";   break;
  case TraceFINISHED:  state = "FINISHED";  break;
  default:             state = "unknown";   break;
  }

  res = WriteF(stream, depth,
               "Trace $P ($U) {\n", (WriteFP)trace, (WriteFU)trace->ti,
               "  arena $P ($U)\n", (WriteFP)trace->arena,
               (WriteFU)trace->arena->serial,
               "  why \"$S\"\n", (WriteFS)TraceStartWhyToString(trace->why),
               "  state $S\n", (WriteFS)state,
               "  band $U\n", (WriteFU)trace->band,
               "  white   $B\n", (WriteFB)trace->white,
               "  mayMove $B\n", (WriteFB)trace->mayMove,
               "  chain $P\n", (WriteFP)trace->chain,
               "  condemned $U\n", (WriteFU)trace->condemned,
               "  notCondemned $U\n", (WriteFU)trace->notCondemned,
               "  foundation $U\n", (WriteFU)trace->foundation,
               "  quantumWork $U\n", (WriteFU)trace->quantumWork,
               "  rootScanSize $U\n", (WriteFU)trace->rootScanSize,
               STATISTIC_WRITE("  rootCopiedSize $U\n",
                               (WriteFU)trace->rootCopiedSize)
               "  segScanSize $U\n", (WriteFU)trace->segScanSize,
               STATISTIC_WRITE("  segCopiedSize $U\n",
                               (WriteFU)trace->segCopiedSize)
               "  forwardedSize $U\n", (WriteFU)trace->forwardedSize,
               "  preservedInPlaceSize $U\n", (WriteFU)trace->preservedInPlaceSize,
               "} Trace $P\n", (WriteFP)trace,
               NULL);
  return res;
}


/* C. COPYRIGHT AND LICENSE
 *
 * Copyright (C) 2001-2016 Ravenbrook Limited
 * <http://www.ravenbrook.com/>.
 * All rights reserved.  This is an open source license.  Contact
 * Ravenbrook for commercial licensing options.
 * 
 * Redistribution and use in source and binary forms, with or without
 * modification, are permitted provided that the following conditions are
 * met:
 * 
 * 1. Redistributions of source code must retain the above copyright
 * notice, this list of conditions and the following disclaimer.
 * 
 * 2. Redistributions in binary form must reproduce the above copyright
 * notice, this list of conditions and the following disclaimer in the
 * documentation and/or other materials provided with the distribution.
 * 
 * 3. Redistributions in any form must be accompanied by information on how
 * to obtain complete source code for this software and any accompanying
 * software that uses this software.  The source code must either be
 * included in the distribution or be available for no more than the cost
 * of distribution plus a nominal fee, and must be freely redistributable
 * under reasonable conditions.  For an executable file, complete source
 * code means the source code for all modules it contains. It does not
 * include source code for modules or files that typically accompany the
 * major components of the operating system on which the executable file
 * runs.
 * 
 * THIS SOFTWARE IS PROVIDED BY THE COPYRIGHT HOLDERS AND CONTRIBUTORS "AS
 * IS" AND ANY EXPRESS OR IMPLIED WARRANTIES, INCLUDING, BUT NOT LIMITED
 * TO, THE IMPLIED WARRANTIES OF MERCHANTABILITY, FITNESS FOR A PARTICULAR
 * PURPOSE, OR NON-INFRINGEMENT, ARE DISCLAIMED. IN NO EVENT SHALL THE
 * COPYRIGHT HOLDERS AND CONTRIBUTORS BE LIABLE FOR ANY DIRECT, INDIRECT,
 * INCIDENTAL, SPECIAL, EXEMPLARY, OR CONSEQUENTIAL DAMAGES (INCLUDING, BUT
 * NOT LIMITED TO, PROCUREMENT OF SUBSTITUTE GOODS OR SERVICES; LOSS OF
 * USE, DATA, OR PROFITS; OR BUSINESS INTERRUPTION) HOWEVER CAUSED AND ON
 * ANY THEORY OF LIABILITY, WHETHER IN CONTRACT, STRICT LIABILITY, OR TORT
 * (INCLUDING NEGLIGENCE OR OTHERWISE) ARISING IN ANY WAY OUT OF THE USE OF
 * THIS SOFTWARE, EVEN IF ADVISED OF THE POSSIBILITY OF SUCH DAMAGE.
 */<|MERGE_RESOLUTION|>--- conflicted
+++ resolved
@@ -759,12 +759,14 @@
 
   EVENT1(TraceDestroy, trace);
 
+  /* Hopefully the trace reclaimed some memory, so clear any emergency.
+   * Do this before removing the trace from busyTraces, to avoid
+   * violating <code/global.c#emergency.invariant>. */
+  ArenaSetEmergency(trace->arena, FALSE);
+
   trace->sig = SigInvalid;
   trace->arena->busyTraces = TraceSetDel(trace->arena->busyTraces, trace);
   trace->arena->flippedTraces = TraceSetDel(trace->arena->flippedTraces, trace);
-
-  /* Hopefully the trace reclaimed some memory, so clear any emergency. */
-  ArenaSetEmergency(trace->arena, FALSE);
 }
 
 
@@ -814,20 +816,7 @@
   STATISTIC(EVENT3(TraceStatReclaim, trace,
                    trace->reclaimCount, trace->reclaimSize));
 
-<<<<<<< HEAD
   traceDestroyCommon(trace);
-=======
-  EVENT1(TraceDestroy, trace);
-
-  /* Hopefully the trace reclaimed some memory, so clear any emergency.
-   * Do this before removing the trace from busyTraces, to avoid
-   * violating <code/global.c#emergency.invariant>. */
-  ArenaSetEmergency(trace->arena, FALSE);
-
-  trace->sig = SigInvalid;
-  trace->arena->busyTraces = TraceSetDel(trace->arena->busyTraces, trace);
-  trace->arena->flippedTraces = TraceSetDel(trace->arena->flippedTraces, trace);
->>>>>>> fbd9ee34
 }
 
 
