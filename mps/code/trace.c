/* trace.c: GENERIC TRACER IMPLEMENTATION
 *
 * $Id$
<<<<<<< HEAD
 * Copyright (c) 2001,2003 Ravenbrook Limited.  See end of file for license.
=======
 * Copyright (c) 2001-2002, 2006 Ravenbrook Limited.  See end of file for license.
>>>>>>> 8ff037ff
 * Portions copyright (C) 2002 Global Graphics Software.
 *
 * .design: <design/trace/>.  */

#include "chain.h"
#include "mpm.h"
#include <limits.h> /* for LONG_MAX */

SRCID(trace, "$Id$");


/* Types */

enum {traceAccountingPhaseRootScan = 1, traceAccountingPhaseSegScan,
      traceAccountingPhaseSingleScan};
typedef int traceAccountingPhase;

struct RememberedSummaryBlockStruct {
  RingStruct globalRing;        /* link on globals->rememberedSummaryRing */
  struct SummaryPair {
    Addr base;
    RefSet summary;
  } the[RememberedSummaryBLOCK];
};

/* Forward Declarations -- avoid compiler warning. */
Res arenaRememberSummaryOne(Globals global, Addr base, RefSet summary);
void arenaForgetProtection(Globals globals);
void rememberedSummaryBlockInit(struct RememberedSummaryBlockStruct *block);


/* TraceMessage -- type of GC end messages */

#define TraceMessageSig ((Sig)0x51926359)

typedef struct TraceMessageStruct  {
  Sig sig;
  Size liveSize;
  Size condemnedSize;
  Size notCondemnedSize;
  MessageStruct messageStruct;
} TraceMessageStruct, *TraceMessage;

#define TraceMessageMessage(TraceMessage) (&((TraceMessage)->messageStruct))
#define MessageTraceMessage(message) \
  (PARENT(TraceMessageStruct, messageStruct, message))

static Bool TraceMessageCheck(TraceMessage message)
{
  CHECKS(TraceMessage, message);
  CHECKD(Message, TraceMessageMessage(message));
  CHECKL(MessageGetType(TraceMessageMessage(message)) ==
         MessageTypeGC);
  /* We can't check anything about the statistics.  In particular, */
  /* liveSize may exceed condemnedSize because they are only estimates. */

  return TRUE;
}

static void TraceMessageDelete(Message message)
{
  TraceMessage tMessage;
  Arena arena;

  AVERT(Message, message);
  tMessage = MessageTraceMessage(message);
  AVERT(TraceMessage, tMessage);

  arena = MessageArena(message);
  ControlFree(arena, (void *)tMessage, sizeof(TraceMessageStruct));
}

static Size TraceMessageLiveSize(Message message)
{
  TraceMessage tMessage;

  AVERT(Message, message);
  tMessage = MessageTraceMessage(message);
  AVERT(TraceMessage, tMessage);

  return tMessage->liveSize;
}

static Size TraceMessageCondemnedSize(Message message)
{
  TraceMessage tMessage;

  AVERT(Message, message);
  tMessage = MessageTraceMessage(message);
  AVERT(TraceMessage, tMessage);

  return tMessage->condemnedSize;
}

static Size TraceMessageNotCondemnedSize(Message message)
{
  TraceMessage tMessage;

  AVERT(Message, message);
  tMessage = MessageTraceMessage(message);
  AVERT(TraceMessage, tMessage);

  return tMessage->notCondemnedSize;
}

static MessageClassStruct TraceMessageClassStruct = {
  MessageClassSig,               /* sig */
  "TraceGC",                     /* name */
  TraceMessageDelete,            /* Delete */
  MessageNoFinalizationRef,      /* FinalizationRef */
  TraceMessageLiveSize,          /* GCLiveSize */
  TraceMessageCondemnedSize,     /* GCCondemnedSize */
  TraceMessageNotCondemnedSize,  /* GCNotCondemnedSize */
  MessageClassSig                /* <design/message/#class.sig.double> */
};

static void TraceMessageInit(Arena arena, TraceMessage tMessage)
{
  AVERT(Arena, arena);

  MessageInit(arena, TraceMessageMessage(tMessage),
              &TraceMessageClassStruct, MessageTypeGC);
  tMessage->liveSize = (Size)0;
  tMessage->condemnedSize = (Size)0;
  tMessage->notCondemnedSize = (Size)0;

  tMessage->sig = TraceMessageSig;
  AVERT(TraceMessage, tMessage);
}

<<<<<<< HEAD
=======
/* TraceStartMessage - manages info needed by start of trace message
  (mps_message_type_gc_start).
  
  (structure declared in <code/mpmst.h> ) */

#define TraceStartMessageMessage(traceStartMessage) \
  (&((traceStartMessage)->messageStruct))
#define MessageTraceStartMessage(message) \
  (PARENT(TraceStartMessageStruct, messageStruct, message))

static Bool TraceStartMessageCheck(TraceStartMessage message)
{
  size_t i;

  CHECKS(TraceStartMessage, message);
  CHECKD(Message, TraceStartMessageMessage(message));
  CHECKL(MessageGetType(TraceStartMessageMessage(message)) ==
         MessageTypeGCSTART);

  /* Check that why is NUL terminated. */
  for(i=0; i<NELEMS(message->why); ++i) {
    if(message->why[i] == 0) {
       break;
    }
  }
  CHECKL(i<NELEMS(message->why));

  return TRUE;
}

static void TraceStartMessageDelete(Message message)
{
  TraceStartMessage tsMessage;

  AVERT(Message, message);
  tsMessage = MessageTraceStartMessage(message);
  AVERT(TraceStartMessage, tsMessage);

  TraceStartMessageInit(MessageArena(message), tsMessage);

  return;
}

static const char *TraceStartMessageWhy(Message message)
{
  TraceStartMessage tsMessage;

  AVERT(Message, message);
  tsMessage = MessageTraceStartMessage(message);
  AVERT(TraceStartMessage, tsMessage);

  return tsMessage->why;
}

static MessageClassStruct TraceStartMessageClassStruct = {
  MessageClassSig,               /* sig */
  "TraceGCStart",                /* name */
  TraceStartMessageDelete,       /* Delete */
  MessageNoFinalizationRef,      /* FinalizationRef */
  MessageNoGCLiveSize,           /* GCLiveSize */
  MessageNoGCCondemnedSize,        /* GCCondemnedSize */
  MessageNoGCNotCondemnedSize,     /* GCNotCondemnedSize */
  TraceStartMessageWhy,          /* GCStartWhy */
  MessageClassSig                /* <design/message/#class.sig.double> */
};

static void TraceStartMessageInit(Arena arena, TraceStartMessage tsMessage)
{
  AVERT(Arena, arena);

  MessageInit(arena, TraceStartMessageMessage(tsMessage),
              &TraceStartMessageClassStruct, MessageTypeGCSTART);
  tsMessage->why[0] = '\0';

  tsMessage->sig = TraceStartMessageSig;
  AVERT(TraceStartMessage, tsMessage);

  return;
}

/* traceStartWhyToString
 *
 * Converts a TraceStartWhy* code into a string description.
 * s specifies the beginning of the buffer to write the string
 * into, len specifies the length of the buffer.
 * The string written into will be NUL terminated (truncated if
 * necessary). */
static void traceStartWhyToString(char *s, size_t len, int why)
{
  const char *r;
  size_t i;

  AVER(s);
  /* len can be anything, including 0. */
  AVER(TraceStartWhyBASE <= why);
  AVER(why < TraceStartWhyLIMIT);

  switch(why) {
  case TraceStartWhyCHAIN_GEN0CAP:
    r = "Generation 0 of a chain has reached capacity:"
        " start a minor collection.";
    break;
  case TraceStartWhyDYNAMICCRITERION:
    r = "Need to start full collection now, or there won't be enough"
        " memory (ArenaAvail) to complete it.";
    break;
  case TraceStartWhyOPPORTUNISM:
    r = "Opportunism: client predicts plenty of idle time,"
        " so start full collection.";
    break;
  case TraceStartWhyCLIENTFULL_INCREMENTAL:
    r = "Client requests: start incremental full collection now.";
    break;
  case TraceStartWhyCLIENTFULL_BLOCK:
    r = "Client requests: immediate full collection.";
    break;
  case TraceStartWhyWALK:
    r = "Walking all live objects.";
    break;
  default:
    NOTREACHED;
    r = "Unknown reason (internal error).";
    break;
  }

  for(i=0; i<len; ++i) {
    s[i] = r[i];
    if(r[i] == '\0')
      break;
  }
  s[len-1] = '\0';

  return;
}

>>>>>>> 8ff037ff

/* ScanStateCheck -- check consistency of a ScanState object */

Bool ScanStateCheck(ScanState ss)
{
  TraceId ti;
  Trace trace;
  ZoneSet white;

  CHECKS(ScanState, ss);
  CHECKL(FUNCHECK(ss->fix));
  CHECKL(ss->zoneShift == ss->arena->zoneShift);
  white = ZoneSetEMPTY;
  TRACE_SET_ITER(ti, trace, ss->traces, ss->arena)
    white = ZoneSetUnion(white, ss->arena->trace[ti].white);
  TRACE_SET_ITER_END(ti, trace, ss->traces, ss->arena);
  CHECKL(ss->white == white);
  CHECKU(Arena, ss->arena);
  /* Summaries could be anything, and can't be checked. */
  CHECKL(TraceSetCheck(ss->traces));
  CHECKL(TraceSetSuper(ss->arena->busyTraces, ss->traces));
  CHECKL(RankCheck(ss->rank));
  CHECKL(BoolCheck(ss->wasMarked));
  /* @@@@ checks for counts missing */
  return TRUE;
}


/* ScanStateInit -- Initialize a ScanState object */

void ScanStateInit(ScanState ss, TraceSet ts, Arena arena,
                   Rank rank, ZoneSet white)
{
  TraceId ti;
  Trace trace;

  AVER(TraceSetCheck(ts));
  AVERT(Arena, arena);
  AVER(RankCheck(rank));
  /* white is arbitrary and can't be checked */

  ss->fix = TraceFix;
  TRACE_SET_ITER(ti, trace, ts, arena)
    if (trace->emergency)
      ss->fix = TraceFixEmergency;
  TRACE_SET_ITER_END(ti, trace, ts, arena);
  ss->rank = rank;
  ss->traces = ts;
  ss->zoneShift = arena->zoneShift;
  ss->unfixedSummary = RefSetEMPTY;
  ss->fixedSummary = RefSetEMPTY;
  ss->arena = arena;
  ss->wasMarked = TRUE;
  ss->white = white;
  STATISTIC(ss->fixRefCount = (Count)0);
  STATISTIC(ss->segRefCount = (Count)0);
  STATISTIC(ss->whiteSegRefCount = (Count)0);
  STATISTIC(ss->nailCount = (Count)0);
  STATISTIC(ss->snapCount = (Count)0);
  STATISTIC(ss->forwardedCount = (Count)0);
  ss->forwardedSize = (Size)0; /* see .message.data */
  STATISTIC(ss->preservedInPlaceCount = (Count)0);
  ss->preservedInPlaceSize = (Size)0; /* see .message.data */
  STATISTIC(ss->copiedSize = (Size)0);
  ss->scannedSize = (Size)0; /* see .workclock */
  ss->sig = ScanStateSig;

  AVERT(ScanState, ss);
}


/* ScanStateFinish -- Finish a ScanState object */

void ScanStateFinish(ScanState ss)
{
  AVERT(ScanState, ss);
  ss->sig = SigInvalid;
}


/* TraceIdCheck -- check that a TraceId is valid */

Bool TraceIdCheck(TraceId ti)
{
  CHECKL(ti < TraceLIMIT);
  UNUSED(ti); /* <code/mpm.c#check.unused> */
  return TRUE;
}


/* TraceSetCheck -- check that a TraceSet is valid */

Bool TraceSetCheck(TraceSet ts)
{
  CHECKL(ts < (1uL << TraceLIMIT));
  UNUSED(ts); /* <code/mpm.c#check.unused> */
  return TRUE;
}


/* TraceCheck -- check consistency of Trace object */

Bool TraceCheck(Trace trace)
{
  CHECKS(Trace, trace);
  CHECKU(Arena, trace->arena);
  CHECKL(TraceIdCheck(trace->ti));
  CHECKL(trace == &trace->arena->trace[trace->ti]);
  CHECKL(TraceSetIsMember(trace->arena->busyTraces, trace));
  CHECKL(ZoneSetSub(trace->mayMove, trace->white));
  /* Use trace->state to check more invariants. */
  switch(trace->state) {
  case TraceINIT:
    /* @@@@ What can be checked here? */
    break;

  case TraceUNFLIPPED:
    CHECKL(!TraceSetIsMember(trace->arena->flippedTraces, trace));
    /* @@@@ Assert that mutator is grey for trace. */
    break;

  case TraceFLIPPED:
    CHECKL(TraceSetIsMember(trace->arena->flippedTraces, trace));
    /* @@@@ Assert that mutator is black for trace. */
    break;

  case TraceRECLAIM:
    CHECKL(TraceSetIsMember(trace->arena->flippedTraces, trace));
    /* @@@@ Assert that grey set is empty for trace. */
    break;

  case TraceFINISHED:
    CHECKL(TraceSetIsMember(trace->arena->flippedTraces, trace));
    /* @@@@ Assert that grey and white sets is empty for trace. */
    break;

  default:
    NOTREACHED;
  }
  CHECKL(BoolCheck(trace->emergency));
  if (trace->chain != NULL)
    CHECKU(Chain, trace->chain);
  /* @@@@ checks for counts missing */
  return TRUE;
}


/* traceUpdateCounts - dumps the counts from a ScanState into the Trace */

static void traceUpdateCounts(Trace trace, ScanState ss,
                              traceAccountingPhase phase)
{
  switch(phase) {
  case traceAccountingPhaseRootScan:
    trace->rootScanSize += ss->scannedSize;
    trace->rootCopiedSize += ss->copiedSize;
    STATISTIC(++trace->rootScanCount);
    break;

  case traceAccountingPhaseSegScan:
    trace->segScanSize += ss->scannedSize; /* see .workclock */
    trace->segCopiedSize += ss->copiedSize;
    STATISTIC(++trace->segScanCount);
    break;

  case traceAccountingPhaseSingleScan:
    STATISTIC(trace->singleScanSize += ss->scannedSize);
    STATISTIC(trace->singleCopiedSize += ss->copiedSize);
    break;

  default:
    NOTREACHED;
  }
  STATISTIC(trace->fixRefCount += ss->fixRefCount);
  STATISTIC(trace->segRefCount += ss->segRefCount);
  STATISTIC(trace->whiteSegRefCount += ss->whiteSegRefCount);
  STATISTIC(trace->nailCount += ss->nailCount);
  STATISTIC(trace->snapCount += ss->snapCount);
  STATISTIC(trace->forwardedCount += ss->forwardedCount);
  trace->forwardedSize += ss->forwardedSize;  /* see .message.data */
  STATISTIC(trace->preservedInPlaceCount += ss->preservedInPlaceCount);
  trace->preservedInPlaceSize += ss->preservedInPlaceSize;

  return;
}


/* traceSetUpdateCounts -- update counts for a set of traces */

static void traceSetUpdateCounts(TraceSet ts, Arena arena, ScanState ss,
                                 traceAccountingPhase phase)
{
  TraceId ti; Trace trace;

  AVERT(ScanState, ss); /* check that we're not copying garbage */

  TRACE_SET_ITER(ti, trace, ts, arena)
    traceUpdateCounts(trace, ss, phase);
  TRACE_SET_ITER_END(ti, trace, ts, arena);
  return;
}


/* traceSetSignalEmergency -- move a set of traces into emergency mode. */

static void traceSetSignalEmergency(TraceSet ts, Arena arena)
{
  TraceId ti;
  Trace trace;

  TRACE_SET_ITER(ti, trace, ts, arena)
    trace->emergency = TRUE;
  TRACE_SET_ITER_END(ti, trace, ts, arena);

  return;
}


/* traceSetWhiteUnion
 *
 * Returns a ZoneSet describing the union of the white sets of all the
 * specified traces.  */

static ZoneSet traceSetWhiteUnion(TraceSet ts, Arena arena)
{
  TraceId ti;
  Trace trace;
  ZoneSet white = ZoneSetEMPTY;

  TRACE_SET_ITER(ti, trace, ts, arena)
    white = ZoneSetUnion(white, trace->white);
  TRACE_SET_ITER_END(ti, trace, ts, arena);

  return white;
}


/* TraceAddWhite -- add a segment to the white set of a trace */

Res TraceAddWhite(Trace trace, Seg seg)
{
  Res res;
  Pool pool;

  AVERT(Trace, trace);
  AVERT(Seg, seg);
  AVER(!TraceSetIsMember(SegWhite(seg), trace)); /* .start.black */

  pool = SegPool(seg);
  AVERT(Pool, pool);

  /* Give the pool the opportunity to turn the segment white. */
  /* If it fails, unwind. */
  res = PoolWhiten(pool, trace, seg);
  if (res != ResOK)
    return res;

  /* Add the segment to the approximation of the white set the */
  /* pool made it white. */
  if (TraceSetIsMember(SegWhite(seg), trace)) {
    trace->white = ZoneSetUnion(trace->white, ZoneSetOfSeg(trace->arena, seg));
    /* if the pool is a moving GC, then condemned objects may move */
    if (pool->class->attr & AttrMOVINGGC) {
      trace->mayMove = ZoneSetUnion(trace->mayMove,
                                    ZoneSetOfSeg(trace->arena, seg));
    }
  }

  return ResOK;
}


/* TraceCondemnZones -- condemn all objects in the given zones
 *
 * TraceCondemnZones is passed a trace in state TraceINIT, and a set of
 * objects to condemn.
 *
 * @@@@ For efficiency, we ought to find the condemned set and the
 * foundation in one search of the segment ring.  This hasn't been done
 * because some pools still use TraceAddWhite for the condemned set.
 *
 * @@@@ This function would be more efficient if there were a cheaper
 * way to select the segments in a particular zone set.  */

Res TraceCondemnZones(Trace trace, ZoneSet condemnedSet)
{
  Seg seg;
  Arena arena;
  Res res;

  AVERT(Trace, trace);
  AVER(condemnedSet != ZoneSetEMPTY);
  AVER(trace->state == TraceINIT);
  AVER(trace->white == ZoneSetEMPTY);

  arena = trace->arena;

  if (SegFirst(&seg, arena)) {
    Addr base;
    do {
      base = SegBase(seg);
      /* Segment should be black now. */
      AVER(!TraceSetIsMember(SegGrey(seg), trace));
      AVER(!TraceSetIsMember(SegWhite(seg), trace));

      /* A segment can only be white if it is GC-able. */
      /* This is indicated by the pool having the GC attribute */
      /* We only condemn segments that fall entirely within */
      /* the requested zone set.  Otherwise, we would bloat the */
      /* foundation to no gain.  Note that this doesn't exclude */
      /* any segments from which the condemned set was derived, */
      if ((SegPool(seg)->class->attr & AttrGC) != 0
          && ZoneSetSuper(condemnedSet, ZoneSetOfSeg(arena, seg))) {
        res = TraceAddWhite(trace, seg);
        if (res != ResOK)
          return res;
      }
    } while (SegNext(&seg, arena, base));
  }

  /* The trace's white set must be a subset of the condemned set */
  AVER(ZoneSetSuper(condemnedSet, trace->white));

  return ResOK;
}


/* traceFlipBuffers -- flip all buffers in the arena */

static void traceFlipBuffers(Globals arena)
{
  Ring nodep, nextp;

  RING_FOR(nodep, &arena->poolRing, nextp) {
    Pool pool = RING_ELT(Pool, arenaRing, nodep);
    Ring nodeb, nextb;

    AVERT(Pool, pool);
    RING_FOR(nodeb, &pool->bufferRing, nextb) {
      BufferFlip(RING_ELT(Buffer, poolRing, nodeb));
    }
  }
}


/* traceScanRootRes -- scan a root, with result code */

static Res traceScanRootRes(TraceSet ts, Rank rank, Arena arena, Root root)
{
  ZoneSet white;
  Res res;
  ScanStateStruct ss;

  white = traceSetWhiteUnion(ts, arena);

  ScanStateInit(&ss, ts, arena, rank, white);

  res = RootScan(&ss, root);

  traceSetUpdateCounts(ts, arena, &ss, traceAccountingPhaseRootScan);
  ScanStateFinish(&ss);
  return res;
}


/* traceScanRoot
 *
 * Scan a root without fail.  The traces may enter emergency mode to
 * ensure this.  */

static void traceScanRoot(TraceSet ts, Rank rank, Arena arena, Root root)
{
  Res res;

  res = traceScanRootRes(ts, rank, arena, root);
  if (res != ResOK) {
    AVER(ResIsAllocFailure(res));
    traceSetSignalEmergency(ts, arena);
    res = traceScanRootRes(ts, rank, arena, root);
    /* Should be OK in emergency mode */
  }
  AVER(ResOK == res);

  return;
}


/* traceFlip -- blacken the mutator */

struct rootFlipClosureStruct {
  TraceSet ts;
  Arena arena;
  Rank rank;
};

static Res rootFlip(Root root, void *p)
{
  struct rootFlipClosureStruct *rf = (struct rootFlipClosureStruct *)p;

  AVERT(Root, root);
  AVER(p != NULL);
  AVER(TraceSetCheck(rf->ts));
  AVERT(Arena, rf->arena);
  AVER(RankCheck(rf->rank));

  AVER(RootRank(root) <= RankEXACT); /* see .root.rank */

  if (RootRank(root) == rf->rank)
    traceScanRoot(rf->ts, rf->rank, rf->arena, root);

  return ResOK;
}

static void traceFlip(Trace trace)
{
  Ring node, nextNode;
  Arena arena;
  Rank rank;
  struct rootFlipClosureStruct rfc;

  AVERT(Trace, trace);
  rfc.ts = TraceSetSingle(trace);

  arena = trace->arena;
  rfc.arena = arena;
  ShieldSuspend(arena);

  AVER(trace->state == TraceUNFLIPPED);
  AVER(!TraceSetIsMember(arena->flippedTraces, trace));

  EVENT_PP(TraceFlipBegin, trace, arena);

  traceFlipBuffers(ArenaGlobals(arena));

  /* Update location dependency structures. */
  /* mayMove is a conservative approximation of the zones of objects */
  /* which may move during this collection. */
  if (trace->mayMove != ZoneSetEMPTY) {
    LDAge(arena, trace->mayMove);
  }

  /* .root.rank: At the moment we must scan all roots, because we don't have */
  /* a mechanism for shielding them.  There can't be any weak or final roots */
  /* either, since we must protect these in order to avoid scanning them too */
  /* early, before the pool contents.  @@@@ This isn't correct if there are */
  /* higher ranking roots than data in pools. */

  for(rank = RankAMBIG; rank <= RankEXACT; ++rank) {
    Res res;

    rfc.rank = rank;
    res = RootsIterate(ArenaGlobals(arena), rootFlip, (void *)&rfc);
    AVER(res == ResOK);
  }

  /* .flip.alloc: Allocation needs to become black now. While we flip */
  /* at the start, we can get away with always allocating black. This */
  /* needs to change when we flip later (i.e. have a read-barrier     */
  /* collector), so that we allocate grey or white before the flip    */
  /* and black afterwards. For instance, see                          */
  /* <design/poolams/#invariant.alloc>.                              */

  /* Now that the mutator is black we must prevent it from reading */
  /* grey objects so that it can't obtain white pointers.  This is */
  /* achieved by read protecting all segments containing objects */
  /* which are grey for any of the flipped traces. */
  for(rank = 0; rank < RankLIMIT; ++rank)
    RING_FOR(node, ArenaGreyRing(arena, rank), nextNode) {
      Seg seg = SegOfGreyRing(node);
      if (TraceSetInter(SegGrey(seg), arena->flippedTraces) == TraceSetEMPTY
          && TraceSetIsMember(SegGrey(seg), trace))
        ShieldRaise(arena, seg, AccessREAD);
    }

  /* @@@@ When write barrier collection is implemented, this is where */
  /* write protection should be removed for all segments which are */
  /* no longer blacker than the mutator.  Possibly this can be done */
  /* lazily as they are touched. */

  /* Mark the trace as flipped. */
  trace->state = TraceFLIPPED;
  arena->flippedTraces = TraceSetAdd(arena->flippedTraces, trace);

  EVENT_PP(TraceFlipEnd, trace, arena);

  ShieldResume(arena);

  return;
}


/* TraceCreate -- create a Trace object
 *
 * Allocates and initializes a new Trace object with a TraceId which is
 * not currently active.
 *
 * Returns ResLIMIT if there aren't any available trace IDs.
 *
 * Trace objects are allocated directly from a small array in the arena
 * structure which is indexed by the TraceId.  This is so that it's
 * always possible to start a trace (provided there's a free TraceId)
 * even if there's no available memory.
 *
 * This code is written to be adaptable to allocating Trace objects
 * dynamically.  */

Res TraceCreate(Trace *traceReturn, Arena arena)
{
  TraceId ti;
  Trace trace;

  AVER(traceReturn != NULL);
  AVERT(Arena, arena);

  /* Find a free trace ID */
  TRACE_SET_ITER(ti, trace, TraceSetComp(arena->busyTraces), arena)
    goto found;
  TRACE_SET_ITER_END(ti, trace, TraceSetComp(arena->busyTraces), arena);
  return ResLIMIT;              /* no trace IDs available */

found:
  trace = ArenaTrace(arena, ti);
  AVER(trace->sig == SigInvalid);       /* <design/arena/#trace.invalid> */

  trace->arena = arena;
  trace->white = ZoneSetEMPTY;
  trace->mayMove = ZoneSetEMPTY;
  trace->ti = ti;
  trace->state = TraceINIT;
  trace->emergency = FALSE;
  trace->chain = NULL;
  trace->condemned = (Size)0;   /* nothing condemned yet */
  trace->notCondemned = (Size)0;
  trace->foundation = (Size)0;  /* nothing grey yet */
  trace->rate = (Size)0;        /* no scanning to be done yet */
  STATISTIC(trace->greySegCount = (Count)0);
  STATISTIC(trace->greySegMax = (Count)0);
  STATISTIC(trace->rootScanCount = (Count)0);
  trace->rootScanSize = (Size)0;
  trace->rootCopiedSize = (Size)0;
  STATISTIC(trace->segScanCount = (Count)0);
  trace->segScanSize = (Size)0; /* see .workclock */
  trace->segCopiedSize = (Size)0;
  STATISTIC(trace->singleScanCount = (Count)0);
  STATISTIC(trace->singleScanSize = (Size)0);
  STATISTIC(trace->singleCopiedSize = (Size)0);
  STATISTIC(trace->fixRefCount = (Count)0);
  STATISTIC(trace->segRefCount = (Count)0);
  STATISTIC(trace->whiteSegRefCount = (Count)0);
  STATISTIC(trace->nailCount = (Count)0);
  STATISTIC(trace->snapCount = (Count)0);
  STATISTIC(trace->readBarrierHitCount = (Count)0);
  STATISTIC(trace->pointlessScanCount = (Count)0);
  STATISTIC(trace->forwardedCount = (Count)0);
  trace->forwardedSize = (Size)0; /* see .message.data */
  STATISTIC(trace->preservedInPlaceCount = (Count)0);
  trace->preservedInPlaceSize = (Size)0;  /* see .message.data */
  STATISTIC(trace->reclaimCount = (Count)0);
  STATISTIC(trace->reclaimSize = (Size)0);
  trace->sig = TraceSig;
  arena->busyTraces = TraceSetAdd(arena->busyTraces, trace);
  AVERT(Trace, trace);

  /* We suspend the mutator threads so that the PoolWhiten methods */
  /* can calculate white sets without the mutator allocating in */
  /* buffers under our feet. */
  /* @@@@ This is a short-term fix for request.dylan.160098. */
  ShieldSuspend(arena);

  *traceReturn = trace;
  return ResOK;
}


/* TraceDestroy -- destroy a trace object
 *
 * Finish and deallocate a Trace object, freeing up a TraceId.
 *
 * This code does not allow a Trace to be destroyed while it is active.
 * It would be possible to allow this, but the colours of segments
 * etc. would need to be reset to black.  This also means the error
 * paths in this file don't work.  @@@@ */

void TraceDestroy(Trace trace)
{
  AVERT(Trace, trace);
  AVER(trace->state == TraceFINISHED);

  if (trace->chain == NULL) {
    Ring chainNode, nextChainNode;

    /* Notify all the chains. */
    RING_FOR(chainNode, &trace->arena->chainRing, nextChainNode) {
      Chain chain = RING_ELT(Chain, chainRing, chainNode);

      ChainEndGC(chain, trace);
    }
  } else {
    ChainEndGC(trace->chain, trace);
  }

  STATISTIC_STAT(EVENT_PWWWWWWWWWWWW
                  (TraceStatScan, trace,
                   trace->rootScanCount, trace->rootScanSize,
                   trace->rootCopiedSize,
                   trace->segScanCount, trace->segScanSize,
                   trace->segCopiedSize,
                   trace->singleScanCount, trace->singleScanSize,
                   trace->singleCopiedSize,
                   trace->readBarrierHitCount, trace->greySegMax,
                   trace->pointlessScanCount));
  STATISTIC_STAT(EVENT_PWWWWWWWWW
                  (TraceStatFix, trace,
                   trace->fixRefCount, trace->segRefCount,
                   trace->whiteSegRefCount,
                   trace->nailCount, trace->snapCount,
                   trace->forwardedCount, trace->forwardedSize,
                   trace->preservedInPlaceCount,
                   trace->preservedInPlaceSize));
  STATISTIC_STAT(EVENT_PWW
                  (TraceStatReclaim, trace,
                   trace->reclaimCount, trace->reclaimSize));

  trace->sig = SigInvalid;
  trace->arena->busyTraces = TraceSetDel(trace->arena->busyTraces, trace);
  trace->arena->flippedTraces = TraceSetDel(trace->arena->flippedTraces, trace);
  EVENT_P(TraceDestroy, trace);
}


/* tracePostMessage -- post trace end message
 *
 * .message.data: The trace end message contains the live size
 * (forwardedSize + preservedInPlaceSize), the condemned size
 * (condemned), and the not-condemned size (notCondemned).  */

static void tracePostMessage(Trace trace)
{
  Arena arena;
  void *p;
  TraceMessage message;
  Res res;

  AVERT(Trace, trace);
  AVER(trace->state == TraceFINISHED);

  arena = trace->arena;
  res = ControlAlloc(&p, arena, sizeof(TraceMessageStruct), FALSE);
  if (res == ResOK) {
    message = (TraceMessage)p;
    TraceMessageInit(arena, message);
    message->liveSize = trace->forwardedSize + trace->preservedInPlaceSize;
    message->condemnedSize = trace->condemned;
    message->notCondemnedSize = trace->notCondemned;
    MessagePost(arena, TraceMessageMessage(message));
  }

  return;
}


/* traceReclaim -- reclaim the remaining objects white for this trace */

static void traceReclaim(Trace trace)
{
  Arena arena;
  Seg seg;

  AVER(trace->state == TraceRECLAIM);

  EVENT_P(TraceReclaim, trace);
  arena = trace->arena;
  if (SegFirst(&seg, arena)) {
    Addr base;
    do {
      base = SegBase(seg);
      /* There shouldn't be any grey stuff left for this trace. */
      AVER_CRITICAL(!TraceSetIsMember(SegGrey(seg), trace));

      if (TraceSetIsMember(SegWhite(seg), trace)) {
        AVER_CRITICAL((SegPool(seg)->class->attr & AttrGC) != 0);
        STATISTIC(++trace->reclaimCount);
        PoolReclaim(SegPool(seg), trace, seg);

        /* If the segment still exists, it should no longer be white. */
        /* Note that the seg returned by this SegOfAddr may not be */
        /* the same as the one above, but in that case it's new and */
        /* still shouldn't be white for this trace. */

        /* The code from the class-specific reclaim methods to */
        /* unwhiten the segment could in fact be moved here.   */
        {
          Seg nonWhiteSeg = NULL;       /* prevents compiler warning */
          AVER_CRITICAL(!(SegOfAddr(&nonWhiteSeg, arena, base)
                          && TraceSetIsMember(SegWhite(nonWhiteSeg), trace)));
          UNUSED(nonWhiteSeg); /* <code/mpm.c#check.unused> */
        }
      }
    } while (SegNext(&seg, arena, base));
  }

  trace->state = TraceFINISHED;
  tracePostMessage(trace);
  return;
}


/* traceFindGrey -- find a grey segment
 *
 * This function finds a segment which is grey for the trace given and
 * which does not have a higher rank than any other such segment (i.e.,
 * a next segment to scan).  */

static Bool traceFindGrey(Seg *segReturn, Rank *rankReturn,
                          Arena arena, TraceId ti)
{
  Rank rank;
  Trace trace;
  Ring node, nextNode;

  AVER(segReturn != NULL);
  AVER(TraceIdCheck(ti));

  trace = ArenaTrace(arena, ti);

  for(rank = 0; rank < RankLIMIT; ++rank) {
    RING_FOR(node, ArenaGreyRing(arena, rank), nextNode) {
      Seg seg = SegOfGreyRing(node);
      AVERT(Seg, seg);
      AVER(SegGrey(seg) != TraceSetEMPTY);
      AVER(RankSetIsMember(SegRankSet(seg), rank));
      if (TraceSetIsMember(SegGrey(seg), trace)) {
        *segReturn = seg; *rankReturn = rank;
        return TRUE;
      }
    }
  }

  return FALSE; /* There are no grey segments for this trace. */
}


/* ScanStateSetSummary -- set the summary of scanned references
 *
 * This function sets unfixedSummary and fixedSummary such that
 * ScanStateSummary will return the summary passed.  Subsequently fixed
 * references are accumulated into this result.  */

void ScanStateSetSummary(ScanState ss, RefSet summary)
{
  AVERT(ScanState, ss);
  /* Can't check summary, as it can be anything. */

  ss->unfixedSummary = RefSetEMPTY;
  ss->fixedSummary = summary;
  AVER(ScanStateSummary(ss) == summary);
}


/* ScanStateSummary -- calculate the summary of scanned references
 *
 * The summary of the scanned references is the summary of the unfixed
 * references, minus the white set, plus the summary of the fixed
 * references.  This is because TraceFix is called for all references in
 * the white set, and accumulates a summary of references after they
 * have been fixed.  */

RefSet ScanStateSummary(ScanState ss)
{
  AVERT(ScanState, ss);

  return RefSetUnion(ss->fixedSummary,
                     RefSetDiff(ss->unfixedSummary, ss->white));
}


/* traceScanSegRes -- scan a segment to remove greyness
 *
 * @@@@ During scanning, the segment should be write-shielded to prevent
 * any other threads from updating it while fix is being applied to it
 * (because fix is not atomic).  At the moment, we don't bother, because
 * we know that all threads are suspended.  */

static Res traceScanSegRes(TraceSet ts, Rank rank, Arena arena, Seg seg)
{
  Bool wasTotal;
  ZoneSet white;
  Res res;

  /* The reason for scanning a segment is that it's grey. */
  AVER(TraceSetInter(ts, SegGrey(seg)) != TraceSetEMPTY);
  EVENT_UUPP(TraceScanSeg, ts, rank, arena, seg);

  white = traceSetWhiteUnion(ts, arena);

  /* only scan a segment if it refers to the white set */
  if (ZoneSetInter(white, SegSummary(seg)) == ZoneSetEMPTY) {
    PoolBlacken(SegPool(seg), ts, seg);
    /* setup result code to return later */
    res = ResOK;
  } else {  /* scan it */
    ScanStateStruct ss;
    ScanStateInit(&ss, ts, arena, rank, white);

    /* Expose the segment to make sure we can scan it. */
    ShieldExpose(arena, seg);
    res = PoolScan(&wasTotal, &ss, SegPool(seg), seg);
    /* Cover, regardless of result */
    ShieldCover(arena, seg);

    traceSetUpdateCounts(ts, arena, &ss, traceAccountingPhaseSegScan);
    /* Count segments scanned pointlessly */
    STATISTIC_STAT
      ({
         TraceId ti; Trace trace;
         Count whiteSegRefCount = 0;

         TRACE_SET_ITER(ti, trace, ts, arena)
           whiteSegRefCount += trace->whiteSegRefCount;
         TRACE_SET_ITER_END(ti, trace, ts, arena);
         if (whiteSegRefCount == 0)
           TRACE_SET_ITER(ti, trace, ts, arena)
             ++trace->pointlessScanCount;
           TRACE_SET_ITER_END(ti, trace, ts, arena);
      });

    /* following is true whether or not scan was total */
    /* See <design/scan/#summary.subset>. */
    AVER(RefSetSub(ss.unfixedSummary, SegSummary(seg)));

    if (res != ResOK || !wasTotal) {
      /* scan was partial, so... */
      /* scanned summary should be ORed into segment summary. */
      SegSetSummary(seg, RefSetUnion(SegSummary(seg), ScanStateSummary(&ss)));
    } else {
      /* all objects on segment have been scanned, so... */
      /* scanned summary should replace the segment summary. */
      SegSetSummary(seg, ScanStateSummary(&ss));
    }

    ScanStateFinish(&ss);
  }

  if (res == ResOK) {
    /* The segment is now black only if scan was successful. */
    /* Remove the greyness from it. */
    SegSetGrey(seg, TraceSetDiff(SegGrey(seg), ts));
  }

  return res;
}


/* traceScanSeg
 *
 * Scans a segment without fail.  May put the traces into emergency mode
 * to ensure this.  */

static void traceScanSeg(TraceSet ts, Rank rank, Arena arena, Seg seg)
{
  Res res;

  res = traceScanSegRes(ts, rank, arena, seg);
  if (res != ResOK) {
    AVER(ResIsAllocFailure(res));
    traceSetSignalEmergency(ts, arena);
    res = traceScanSegRes(ts, rank, arena, seg);
    /* should be OK in emergency mode */
  }
  AVER(ResOK == res);

  return;
}


/* TraceSegAccess -- handle barrier hit on a segment */

void TraceSegAccess(Arena arena, Seg seg, AccessSet mode)
{
  TraceId ti;

  AVERT(Arena, arena);
  AVERT(Seg, seg);

  /* If it's a read access, then the segment must be grey for a trace */
  /* which is flipped. */
  AVER((mode & SegSM(seg) & AccessREAD) == 0
       || TraceSetInter(SegGrey(seg), arena->flippedTraces) != TraceSetEMPTY);

  /* If it's a write acess, then the segment must have a summary that */
  /* is smaller than the mutator's summary (which is assumed to be */
  /* RefSetUNIV). */
  AVER((mode & SegSM(seg) & AccessWRITE) == 0 || SegSummary(seg) != RefSetUNIV);

  EVENT_PPU(TraceAccess, arena, seg, mode);

  if ((mode & SegSM(seg) & AccessREAD) != 0) {     /* read barrier? */
    /* Pick set of traces to scan for: */
    TraceSet traces = arena->flippedTraces;

    /* .scan.conservative: At the moment we scan at RankEXACT.  Really */
    /* we should be scanning at the "phase" of the trace, which is the */
    /* minimum rank of all grey segments. (see request.mps.170160) */
    traceScanSeg(traces, RankEXACT, arena, seg);

    /* The pool should've done the job of removing the greyness that */
    /* was causing the segment to be protected, so that the mutator */
    /* can go ahead and access it. */
    AVER(TraceSetInter(SegGrey(seg), traces) == TraceSetEMPTY);

    STATISTIC_STAT({
      Trace trace;

      TRACE_SET_ITER(ti, trace, traces, arena)
        ++trace->readBarrierHitCount;
      TRACE_SET_ITER_END(ti, trace, traces, arena);
    });
  } else { /* write barrier */
    STATISTIC(++arena->writeBarrierHitCount);
  }

  /* The write barrier handling must come after the read barrier, */
  /* because the latter may set the summary and raise the write barrier. */
  if ((mode & SegSM(seg) & AccessWRITE) != 0)      /* write barrier? */
    SegSetSummary(seg, RefSetUNIV);

  /* The segment must now be accessible. */
  AVER((mode & SegSM(seg)) == AccessSetEMPTY);
}


/* TraceFix -- fix a reference */

Res TraceFix(ScanState ss, Ref *refIO)
{
  Ref ref;
  Tract tract;
  Pool pool;

  /* See <design/trace/#fix.noaver> */
  AVERT_CRITICAL(ScanState, ss);
  AVER_CRITICAL(refIO != NULL);

  ref = *refIO;

  STATISTIC(++ss->fixRefCount);
  EVENT_PPAU(TraceFix, ss, refIO, ref, ss->rank);

  TRACT_OF_ADDR(&tract, ss->arena, ref);
  if (tract) {
    if (TraceSetInter(TractWhite(tract), ss->traces) != TraceSetEMPTY) {
      Seg seg;
      if (TRACT_SEG(&seg, tract)) {
        Res res;
        STATISTIC(++ss->segRefCount);
        STATISTIC(++ss->whiteSegRefCount);
        EVENT_P(TraceFixSeg, seg);
        EVENT_0(TraceFixWhite);
        pool = TractPool(tract);
        /* Could move the rank switch here from the class-specific */
        /* fix methods. */
        res = PoolFix(pool, ss, seg, refIO);
        if (res != ResOK)
          return res;
      }
    } else {
      /* Tract isn't white. Don't compute seg for non-statistical */
      /* variety. See <design/trace/#fix.tractofaddr> */
      STATISTIC_STAT
        ({
          Seg seg;
          if (TRACT_SEG(&seg, tract)) {
            ++ss->segRefCount;
            EVENT_P(TraceFixSeg, seg);
          }
        });
    }
  } else {
    /* See <design/trace/#exact.legal> */
    AVER(ss->rank < RankEXACT
         || !ArenaIsReservedAddr(ss->arena, ref));
  }

  /* See <design/trace/#fix.fixed.all> */
  ss->fixedSummary = RefSetAdd(ss->arena, ss->fixedSummary, *refIO);

  return ResOK;
}


/* TraceFixEmergency -- fix a reference in emergency mode */

Res TraceFixEmergency(ScanState ss, Ref *refIO)
{
  Ref ref;
  Tract tract;
  Pool pool;

  AVERT(ScanState, ss);
  AVER(refIO != NULL);

  ref = *refIO;

  STATISTIC(++ss->fixRefCount);
  EVENT_PPAU(TraceFix, ss, refIO, ref, ss->rank);

  TRACT_OF_ADDR(&tract, ss->arena, ref);
  if (tract) {
    if (TraceSetInter(TractWhite(tract), ss->traces) != TraceSetEMPTY) {
      Seg seg;
      if (TRACT_SEG(&seg, tract)) {
        STATISTIC(++ss->segRefCount);
        STATISTIC(++ss->whiteSegRefCount);
        EVENT_P(TraceFixSeg, seg);
        EVENT_0(TraceFixWhite);
        pool = TractPool(tract);
        PoolFixEmergency(pool, ss, seg, refIO);
      }
    } else {
      /* Tract isn't white. Don't compute seg for non-statistical */
      /* variety. See <design/trace/#fix.tractofaddr> */
      STATISTIC_STAT
        ({
          Seg seg;
          if (TRACT_SEG(&seg, tract)) {
            ++ss->segRefCount;
            EVENT_P(TraceFixSeg, seg);
          }
        });
    }
  } else {
    /* See <design/trace/#exact.legal> */
    AVER(ss->rank < RankEXACT ||
         !ArenaIsReservedAddr(ss->arena, ref));
  }

  /* See <design/trace/#fix.fixed.all> */
  ss->fixedSummary = RefSetAdd(ss->arena, ss->fixedSummary, *refIO);

  return ResOK;
}


/* traceScanSingleRefRes -- scan a single reference, with result code */

static Res traceScanSingleRefRes(TraceSet ts, Rank rank, Arena arena,
                                 Seg seg, Ref *refIO)
{
  RefSet summary;
  ZoneSet white;
  Res res;
  ScanStateStruct ss;

  EVENT_UUPA(TraceScanSingleRef, ts, rank, arena, (Addr)refIO);

  white = traceSetWhiteUnion(ts, arena);
  if (ZoneSetInter(SegSummary(seg), white) == ZoneSetEMPTY) {
    return ResOK;
  }

  ScanStateInit(&ss, ts, arena, rank, white);
  ShieldExpose(arena, seg);

  TRACE_SCAN_BEGIN(&ss) {
    res = TRACE_FIX(&ss, refIO);
  } TRACE_SCAN_END(&ss);
  ss.scannedSize = sizeof *refIO;

  summary = SegSummary(seg);
  summary = RefSetAdd(arena, summary, *refIO);
  SegSetSummary(seg, summary);
  ShieldCover(arena, seg);

  traceSetUpdateCounts(ts, arena, &ss, traceAccountingPhaseSingleScan);
  ScanStateFinish(&ss);

  return res;
}


/* TraceScanSingleRef -- scan a single reference
 *
 * This one can't fail.  It may put the traces into emergency mode in
 * order to achieve this.  */

void TraceScanSingleRef(TraceSet ts, Rank rank, Arena arena,
                        Seg seg, Ref *refIO)
{
  Res res;

  AVER(TraceSetCheck(ts));
  AVER(RankCheck(rank));
  AVERT(Arena, arena);
  AVER(SegCheck(seg));
  AVER(refIO != NULL);

  res = traceScanSingleRefRes(ts, rank, arena, seg, refIO);
  if (res != ResOK) {
    traceSetSignalEmergency(ts, arena);
    res = traceScanSingleRefRes(ts, rank, arena, seg, refIO);
    /* ought to be OK in emergency mode now */
  }
  AVER(ResOK == res);

  return;
}


/* TraceScanArea -- scan contiguous area of references
 *
 * This is a convenience function for scanning the contiguous area
 * [base, limit).  I.e., it calls Fix on all words from base up to
 * limit, inclusive of base and exclusive of limit.  */

Res TraceScanArea(ScanState ss, Addr *base, Addr *limit)
{
  Res res;
  Addr *p;
  Ref ref;

  AVER(base != NULL);
  AVER(limit != NULL);
  AVER(base < limit);

  EVENT_PPP(TraceScanArea, ss, base, limit);

  TRACE_SCAN_BEGIN(ss) {
    p = base;
  loop:
    if (p >= limit) goto out;
    ref = *p++;
    if (!TRACE_FIX1(ss, ref))
      goto loop;
    res = TRACE_FIX2(ss, p-1);
    if (res == ResOK)
      goto loop;
    return res;
  out:
    AVER(p == limit);
  } TRACE_SCAN_END(ss);

  return ResOK;
}


/* TraceScanAreaTagged -- scan contiguous area of tagged references
 *
 * This is as TraceScanArea except words are only fixed if they are
 * tagged as Dylan references (i.e., bottom two bits are zero).  @@@@
 * This Dylan-specificness should be generalized in some way.  */

Res TraceScanAreaTagged(ScanState ss, Addr *base, Addr *limit)
{
  return TraceScanAreaMasked(ss, base, limit, (Word)3);
}


/* TraceScanAreaMasked -- scan contiguous area of filtered references
 *
 * This is as TraceScanArea except words are only fixed if they are zero
 * when masked with a mask.  */

Res TraceScanAreaMasked(ScanState ss, Addr *base, Addr *limit, Word mask)
{
  Res res;
  Addr *p;
  Ref ref;

  AVER(base != NULL);
  AVER(limit != NULL);
  AVER(base < limit);

  EVENT_PPP(TraceScanAreaTagged, ss, base, limit);

  TRACE_SCAN_BEGIN(ss) {
    p = base;
  loop:
    if (p >= limit) goto out;
    ref = *p++;
    if (((Word)ref & mask) != 0) goto loop;
    if (!TRACE_FIX1(ss, ref)) goto loop;
    res = TRACE_FIX2(ss, p-1);
    if (res == ResOK)
      goto loop;
    return res;
  out:
    AVER(p == limit);
  } TRACE_SCAN_END(ss);

  return ResOK;
}


/* traceCondemnAll -- condemn everything and notify all the chains */

static Res traceCondemnAll(Trace trace)
{
  Res res;
  Arena arena;
  Ring chainNode, nextChainNode;
  Bool haveWhiteSegs = FALSE;

  arena = trace->arena;
  AVERT(Arena, arena);
  /* Condemn all the chains. */
  RING_FOR(chainNode, &arena->chainRing, nextChainNode) {
    Chain chain = RING_ELT(Chain, chainRing, chainNode);

    AVERT(Chain, chain);
    res = ChainCondemnAll(chain, trace);
    if (res != ResOK)
      goto failBegin;
    haveWhiteSegs = TRUE;
  }
  /* Notify all the chains. */
  RING_FOR(chainNode, &arena->chainRing, nextChainNode) {
    Chain chain = RING_ELT(Chain, chainRing, chainNode);

    ChainStartGC(chain, trace);
  }
  return ResOK;

failBegin:
  AVER(!haveWhiteSegs); /* Would leave white sets inconsistent. */
  return res;
}


/* Collection control parameters */

double TraceTopGenMortality = 0.51;
double TraceWorkFactor = 0.25;


/* TraceStart -- condemn a set of objects and start collection
 *
 * TraceStart should be passed a trace with state TraceINIT, i.e.,
 * recently returned from TraceCreate, with some condemned segments
 * added.  mortality is the fraction of the condemned set expected to
 * survive.  finishingTime is relative to the current polling clock, see
 * <design/arena/#poll.clock>.
 *
 * .start.black: All segments are black w.r.t. a newly allocated trace.
 * However, if TraceStart initialized segments to black when it
 * calculated the grey set then this condition could be relaxed, making
 * it easy to destroy traces half-way through.  */

static Res rootGrey(Root root, void *p)
{
  Trace trace = (Trace)p;

  AVERT(Root, root);
  AVERT(Trace, trace);

  if (ZoneSetInter(RootSummary(root), trace->white) != ZoneSetEMPTY)
    RootGrey(root, trace);

  return ResOK;
}

void TraceStart(Trace trace, double mortality, double finishingTime)
{
  Arena arena;
  Seg seg;
  Size size;
  Res res;

  AVERT(Trace, trace);
  AVER(trace->state == TraceINIT);
  AVER(0.0 <= mortality);
  AVER(mortality <= 1.0);
  arena = trace->arena;
<<<<<<< HEAD
  AVER(finishingTime >= 0.0);
=======

  message = TraceStartMessageMessage(&trace->startMessage);
  /* Attempt to re-use message.
   * @@@@ This is not done safely, because we fail to record 
   * whether the client has discarded the message yet.  See 
   * design/message/#lifecycle.  We might over-write message 
   * fields the client is still looking at.
   * @@@@ Half-way measure: check message is not on queue.  
   * If it _is_ then client has not read the last Post yet, so 
   * we just silently drop the message for this TraceStart.
   */
  if(!MessageOnQueue(message)) {
    MessagePost(arena, message);
  }
>>>>>>> 8ff037ff

  /* From the already set up white set, derive a grey set. */

  /* @@@@ Instead of iterating over all the segments, we could */
  /* iterate over all pools which are scannable and thence over */
  /* all their segments.  This might be better if the minority */
  /* of segments are scannable.  Perhaps we should choose */
  /* dynamically which method to use. */

  if (SegFirst(&seg, arena)) {
    Addr base;
    do {
      base = SegBase(seg);
      size = SegSize(seg);
      AVER(!TraceSetIsMember(SegGrey(seg), trace));

      /* A segment can only be grey if it contains some references. */
      /* This is indicated by the rankSet begin non-empty.  Such */
      /* segments may only belong to scannable pools. */
      if (SegRankSet(seg) != RankSetEMPTY) {
        /* Segments with ranks may only belong to scannable pools. */
        AVER((SegPool(seg)->class->attr & AttrSCAN) != 0);

        /* Turn the segment grey if there might be a reference in it */
        /* to the white set.  This is done by seeing if the summary */
        /* of references in the segment intersects with the */
        /* approximation to the white set. */
        if (ZoneSetInter(SegSummary(seg), trace->white) != ZoneSetEMPTY) {
          PoolGrey(SegPool(seg), trace, seg);
          if (TraceSetIsMember(SegGrey(seg), trace))
            trace->foundation += size;
        }

        if ((SegPool(seg)->class->attr & AttrGC)
            && !TraceSetIsMember(SegWhite(seg), trace))
          trace->notCondemned += size;
      }
    } while (SegNext(&seg, arena, base));
  }

  res = RootsIterate(ArenaGlobals(arena), rootGrey, (void *)trace);
  AVER(res == ResOK);

  STATISTIC_STAT(EVENT_PW(ArenaWriteFaults, arena, arena->writeBarrierHitCount));

  /* Calculate the rate of scanning. */
  {
    Size sSurvivors = (Size)(trace->condemned * (1.0 - mortality));
    double nPolls = finishingTime / ArenaPollALLOCTIME;

    /* There must be at least one poll. */
    if (nPolls < 1.0)
      nPolls = 1.0;
    /* We use casting to long to truncate nPolls down to the nearest */
    /* integer, so try to make sure it fits. */
    if (nPolls >= (double)LONG_MAX)
      nPolls = (double)LONG_MAX;
    /* rate equals scanning work per number of polls available */
    trace->rate = (trace->foundation + sSurvivors) / (long)nPolls + 1;
  }

  STATISTIC_STAT(EVENT_PWWWWDD(TraceStatCondemn, trace,
                               trace->condemned, trace->notCondemned,
                               trace->foundation, trace->rate,
                               mortality, finishingTime));
  trace->state = TraceUNFLIPPED;

  /* All traces must flip at beginning at the moment. */
  traceFlip(trace);

  return;
}


/* traceWorkClock -- a measure of the work done for this trace
 *
 * .workclock: Segment and root scanning work is the regulator.  */

#define traceWorkClock(trace) ((trace)->segScanSize + (trace)->rootScanSize)


/* traceQuantum -- progresses a trace by one quantum */

static void traceQuantum(Trace trace)
{
  Size pollEnd;

  pollEnd = traceWorkClock(trace) + trace->rate;
  do {
    switch(trace->state) {
    case TraceUNFLIPPED:
      /* all traces are flipped in TraceStart at the moment */
      NOTREACHED;
      break;
    case TraceFLIPPED: {
      Arena arena = trace->arena;
      Seg seg;
      Rank rank;

      if (traceFindGrey(&seg, &rank, arena, trace->ti)) {
        AVER((SegPool(seg)->class->attr & AttrSCAN) != 0);
        traceScanSeg(TraceSetSingle(trace), rank, arena, seg);
      } else
        trace->state = TraceRECLAIM;
    } break;
    case TraceRECLAIM:
      traceReclaim(trace);
      break;
    default:
      NOTREACHED;
      break;
    }
  } while (trace->state != TraceFINISHED
           && (trace->emergency || traceWorkClock(trace) < pollEnd));
}

/* traceStartCollectAll: start a trace which condemns everything in
 * the arena. */

static Res traceStartCollectAll(Trace *traceReturn, Arena arena)
{
  Trace trace;
  Res res;
  double finishingTime;

  AVERT(Arena, arena);
  AVER(arena->busyTraces == TraceSetEMPTY);

  res = TraceCreate(&trace, arena);
  AVER(res == ResOK); /* succeeds because no other trace is busy */
  res = traceCondemnAll(trace);
  if (res != ResOK) /* should try some other trace, really @@@@ */
    goto failCondemn;
  finishingTime = ArenaAvail(arena)
                  - trace->condemned * (1.0 - TraceTopGenMortality);
  if (finishingTime < 0)
    /* Run out of time, should really try a smaller collection. @@@@ */
    finishingTime = 0.0;
  TraceStart(trace, TraceTopGenMortality, finishingTime);
  *traceReturn = trace;
  return ResOK;

failCondemn:
  TraceDestroy(trace);
  return res;
}


/* TracePoll -- Check if there's any tracing work to be done */

Size TracePoll(Globals globals)
{
  Trace trace;
  Res res;
  Arena arena;
  Size scannedSize;

  AVERT(Globals, globals);
  arena = GlobalsArena(globals);

  scannedSize = (Size)0;
  if (arena->busyTraces == TraceSetEMPTY) {
    /* If no traces are going on, see if we need to start one. */
    Size sFoundation, sCondemned, sSurvivors, sConsTrace;
    double tTracePerScan; /* tTrace/cScan */
    double dynamicDeferral;

    /* Compute dynamic criterion.  See strategy.lisp-machine. */
    AVER(TraceTopGenMortality >= 0.0);
    AVER(TraceTopGenMortality <= 1.0);
    sFoundation = (Size)0; /* condemning everything, only roots @@@@ */
    /* @@@@ sCondemned should be scannable only */
    sCondemned = ArenaCommitted(arena) - ArenaSpareCommitted(arena);
    sSurvivors = (Size)(sCondemned * (1 - TraceTopGenMortality));
    tTracePerScan = sFoundation + (sSurvivors * (1 + TraceCopyScanRATIO));
    AVER(TraceWorkFactor >= 0);
    AVER(sSurvivors + tTracePerScan * TraceWorkFactor <= (double)SizeMAX);
    sConsTrace = (Size)(sSurvivors + tTracePerScan * TraceWorkFactor);
    dynamicDeferral = (double)ArenaAvail(arena) - (double)sConsTrace;

    if (dynamicDeferral < 0.0) { /* start full GC */
<<<<<<< HEAD
      res = traceStartCollectAll(&trace, arena);
=======
      res = traceStartCollectAll(&trace, arena, TraceStartWhyDYNAMICCRITERION);
>>>>>>> 8ff037ff
      if (res != ResOK)
        goto failStart;
      scannedSize = traceWorkClock(trace);
    } else { /* Find the nursery most over its capacity. */
      Ring node, nextNode;
      double firstTime = 0.0;
      Chain firstChain = NULL;

      RING_FOR(node, &arena->chainRing, nextNode) {
        Chain chain = RING_ELT(Chain, chainRing, node);
        double time;

        AVERT(Chain, chain);
        time = ChainDeferral(chain);
        if (time < firstTime) {
          firstTime = time; firstChain = chain;
        }
      }

      /* If one was found, start collection on that chain. */
      if (firstTime < 0) {
        double mortality;

<<<<<<< HEAD
        res = TraceCreate(&trace, arena);
=======
        res = TraceCreate(&trace, arena, TraceStartWhyCHAIN_GEN0CAP);
>>>>>>> 8ff037ff
        AVER(res == ResOK);
        res = ChainCondemnAuto(&mortality, firstChain, trace);
        if (res != ResOK) /* should try some other trace, really @@@@ */
          goto failCondemn;
        trace->chain = firstChain;
        ChainStartGC(firstChain, trace);
        TraceStart(trace, mortality, trace->condemned * TraceWorkFactor);
        scannedSize = traceWorkClock(trace);
      }
    } /* (dynamicDeferral > 0.0) */
  } /* (arena->busyTraces == TraceSetEMPTY) */

  /* If there is a trace, do one quantum of work. */
  if (arena->busyTraces != TraceSetEMPTY) {
    Size oldScanned;
    trace = ArenaTrace(arena, (TraceId)0);
    AVER(arena->busyTraces == TraceSetSingle(trace));
    oldScanned = traceWorkClock(trace);
    traceQuantum(trace);
    scannedSize = traceWorkClock(trace) - oldScanned;
    if (trace->state == TraceFINISHED)
      TraceDestroy(trace);
  }
  return scannedSize;

failCondemn:
  TraceDestroy(trace);
failStart:
  return (Size)0;
}


/* ArenaClamp -- clamp the arena (no optional collection increments) */

void ArenaClamp(Globals globals)
{
  AVERT(Globals, globals);
  globals->clamped = TRUE;
}


/* ArenaRelease -- release the arena (allow optional collection
 * increments) */

void ArenaRelease(Globals globals)
{
  AVERT(Globals, globals);
  arenaForgetProtection(globals);
  globals->clamped = FALSE;
  (void)TracePoll(globals);
}


/* ArenaPark -- finish all current collections and clamp the arena */

void ArenaPark(Globals globals)
{
  TraceId ti;
  Trace trace;
  Arena arena;

  AVERT(Globals, globals);
  arena = GlobalsArena(globals);

  globals->clamped = TRUE;

  while (arena->busyTraces != TraceSetEMPTY) {
    /* Poll active traces to make progress. */
    TRACE_SET_ITER(ti, trace, arena->busyTraces, arena)
      traceQuantum(trace);
      if (trace->state == TraceFINISHED)
        TraceDestroy(trace);
    TRACE_SET_ITER_END(ti, trace, arena->busyTraces, arena);
  }
}

/* Low level stuff for Expose / Remember / Restore */

typedef struct RememberedSummaryBlockStruct *RememberedSummaryBlock;

void rememberedSummaryBlockInit(struct RememberedSummaryBlockStruct *block)
{
  size_t i;

  RingInit(&block->globalRing);
  for(i = 0; i < RememberedSummaryBLOCK; ++ i) {
    block->the[i].base = (Addr)0;
    block->the[i].summary = RefSetUNIV;
  }
  return;
}

Res arenaRememberSummaryOne(Globals global, Addr base, RefSet summary)
{
  Arena arena;
  RememberedSummaryBlock block;

  AVER(summary != RefSetUNIV);

  arena = GlobalsArena(global);

  if(global->rememberedSummaryIndex == 0) {
    void *p;
    RememberedSummaryBlock newBlock;
    int res;

    res = ControlAlloc(&p, arena, sizeof *newBlock, 0);
    if(res != ResOK) {
      return res;
    }
    newBlock = p;
    rememberedSummaryBlockInit(newBlock);
    RingAppend(GlobalsRememberedSummaryRing(global),
      &newBlock->globalRing);
  }
  block = RING_ELT(RememberedSummaryBlock, globalRing,
    RingPrev(GlobalsRememberedSummaryRing(global)));
  AVER(global->rememberedSummaryIndex < RememberedSummaryBLOCK);
  AVER(block->the[global->rememberedSummaryIndex].base == (Addr)0);
  AVER(block->the[global->rememberedSummaryIndex].summary == RefSetUNIV);
  block->the[global->rememberedSummaryIndex].base = base;
  block->the[global->rememberedSummaryIndex].summary = summary;
  ++ global->rememberedSummaryIndex;
  if(global->rememberedSummaryIndex >= RememberedSummaryBLOCK) {
    AVER(global->rememberedSummaryIndex == RememberedSummaryBLOCK);
    global->rememberedSummaryIndex = 0;
  }

  return ResOK;
}

/* ArenaExposeRemember -- park arena and then lift all protection
   barriers.  Parameter 'rememember' specifies whether to remember the
   protection state or not (for later restoration with
   ArenaRestoreProtection).
   */
void ArenaExposeRemember(Globals globals, int remember)
{
  Seg seg;
  Arena arena;

  AVERT(Globals, globals);

  ArenaPark(globals);

  arena = GlobalsArena(globals);
  if(SegFirst(&seg, arena)) {
    Addr base;

    do {
      base = SegBase(seg);
      if(IsSubclassPoly(ClassOfSeg(seg), GCSegClassGet())) {
	if(remember) {
	  RefSet summary;

	  summary = SegSummary(seg);
	  if(summary != RefSetUNIV) {
	    Res res = arenaRememberSummaryOne(globals, base, summary);
	    if(res != ResOK) {
	      /* If we got an error then stop trying to remember any
	      protections. */
	      remember = 0;
	    }
	  }
	}
	SegSetSummary(seg, RefSetUNIV);
	AVER(SegSM(seg) == AccessSetEMPTY);
      }
    } while(SegNext(&seg, arena, base));
  }
  return;
}

void ArenaRestoreProtection(Globals globals)
{
  Ring node, next;
  Arena arena;

  arena = GlobalsArena(globals);

  RING_FOR(node, GlobalsRememberedSummaryRing(globals), next) {
    RememberedSummaryBlock block =
      RING_ELT(RememberedSummaryBlock, globalRing, node);
    size_t i;

    for(i = 0; i < RememberedSummaryBLOCK; ++ i) {
      Seg seg;
      Bool b;

      if(block->the[i].base == (Addr)0) {
	AVER(block->the[i].summary == RefSetUNIV);
	continue;
      }
      b = SegOfAddr(&seg, arena, block->the[i].base);
      if(b && SegBase(seg) == block->the[i].base) {
        AVER(IsSubclassPoly(ClassOfSeg(seg), GCSegClassGet()));
	SegSetSummary(seg, block->the[i].summary);
      } else {
	/* Either seg has gone or moved, both of which are
	   client errors. */
	NOTREACHED;
      }
    }
  }

  arenaForgetProtection(globals);
  return;
}

void arenaForgetProtection(Globals globals)
{
  Ring node, next;
  Arena arena;

  arena = GlobalsArena(globals);
  /* Setting this early means that we preserve the invariant
     <code/global.c#remembered.summary> */
  globals->rememberedSummaryIndex = 0;
  RING_FOR(node, GlobalsRememberedSummaryRing(globals), next) {
    RememberedSummaryBlock block =
      RING_ELT(RememberedSummaryBlock, globalRing, node);

    RingRemove(node);
    ControlFree(arena, block, sizeof *block);
  }
  return;
}

/* ArenaStartCollect -- start a collection of everything in the
 * arena; leave unclamped. */

Res ArenaStartCollect(Globals globals)
{
  Arena arena;
  Res res;
  Trace trace;

  AVERT(Globals, globals);
  arena = GlobalsArena(globals);

  ArenaPark(globals);
  res = traceStartCollectAll(&trace, arena);
  if (res != ResOK)
    goto failStart;
  ArenaRelease(globals);
  return ResOK;

failStart:
  ArenaRelease(globals);
  return res;
}

/* ArenaCollect -- collect everything in arena; leave clamped */

Res ArenaCollect(Globals globals)
{
  Res res;

  AVERT(Globals, globals);
  res = ArenaStartCollect(globals);
  if (res != ResOK)
    return res;

  ArenaPark(globals);
  return ResOK;
}

/* C. COPYRIGHT AND LICENSE
 *
<<<<<<< HEAD
 * Copyright (C) 2001-2003 Ravenbrook Limited <http://www.ravenbrook.com/>.
=======
 * Copyright (C) 2001-2002, 2006 Ravenbrook Limited <http://www.ravenbrook.com/>.
>>>>>>> 8ff037ff
 * All rights reserved.  This is an open source license.  Contact
 * Ravenbrook for commercial licensing options.
 * 
 * Redistribution and use in source and binary forms, with or without
 * modification, are permitted provided that the following conditions are
 * met:
 * 
 * 1. Redistributions of source code must retain the above copyright
 * notice, this list of conditions and the following disclaimer.
 * 
 * 2. Redistributions in binary form must reproduce the above copyright
 * notice, this list of conditions and the following disclaimer in the
 * documentation and/or other materials provided with the distribution.
 * 
 * 3. Redistributions in any form must be accompanied by information on how
 * to obtain complete source code for this software and any accompanying
 * software that uses this software.  The source code must either be
 * included in the distribution or be available for no more than the cost
 * of distribution plus a nominal fee, and must be freely redistributable
 * under reasonable conditions.  For an executable file, complete source
 * code means the source code for all modules it contains. It does not
 * include source code for modules or files that typically accompany the
 * major components of the operating system on which the executable file
 * runs.
 * 
 * THIS SOFTWARE IS PROVIDED BY THE COPYRIGHT HOLDERS AND CONTRIBUTORS "AS
 * IS" AND ANY EXPRESS OR IMPLIED WARRANTIES, INCLUDING, BUT NOT LIMITED
 * TO, THE IMPLIED WARRANTIES OF MERCHANTABILITY, FITNESS FOR A PARTICULAR
 * PURPOSE, OR NON-INFRINGEMENT, ARE DISCLAIMED. IN NO EVENT SHALL THE
 * COPYRIGHT HOLDERS AND CONTRIBUTORS BE LIABLE FOR ANY DIRECT, INDIRECT,
 * INCIDENTAL, SPECIAL, EXEMPLARY, OR CONSEQUENTIAL DAMAGES (INCLUDING, BUT
 * NOT LIMITED TO, PROCUREMENT OF SUBSTITUTE GOODS OR SERVICES; LOSS OF
 * USE, DATA, OR PROFITS; OR BUSINESS INTERRUPTION) HOWEVER CAUSED AND ON
 * ANY THEORY OF LIABILITY, WHETHER IN CONTRACT, STRICT LIABILITY, OR TORT
 * (INCLUDING NEGLIGENCE OR OTHERWISE) ARISING IN ANY WAY OUT OF THE USE OF
 * THIS SOFTWARE, EVEN IF ADVISED OF THE POSSIBILITY OF SUCH DAMAGE.
 */<|MERGE_RESOLUTION|>--- conflicted
+++ resolved
@@ -1,11 +1,7 @@
 /* trace.c: GENERIC TRACER IMPLEMENTATION
  *
  * $Id$
-<<<<<<< HEAD
- * Copyright (c) 2001,2003 Ravenbrook Limited.  See end of file for license.
-=======
- * Copyright (c) 2001-2002, 2006 Ravenbrook Limited.  See end of file for license.
->>>>>>> 8ff037ff
+ * Copyright (c) 2001-2003, 2006 Ravenbrook Limited.  See end of file for license.
  * Portions copyright (C) 2002 Global Graphics Software.
  *
  * .design: <design/trace/>.  */
@@ -16,11 +12,16 @@
 
 SRCID(trace, "$Id$");
 
+/* Forward declarations */
+static void TraceStartMessageInit(Arena arena, TraceStartMessage tsMessage);
 
 /* Types */
 
-enum {traceAccountingPhaseRootScan = 1, traceAccountingPhaseSegScan,
-      traceAccountingPhaseSingleScan};
+enum {
+  traceAccountingPhaseRootScan = 1,
+  traceAccountingPhaseSegScan,
+  traceAccountingPhaseSingleScan
+};
 typedef int traceAccountingPhase;
 
 struct RememberedSummaryBlockStruct {
@@ -49,7 +50,7 @@
   MessageStruct messageStruct;
 } TraceMessageStruct, *TraceMessage;
 
-#define TraceMessageMessage(TraceMessage) (&((TraceMessage)->messageStruct))
+#define TraceMessageMessage(traceMessage) (&((traceMessage)->messageStruct))
 #define MessageTraceMessage(message) \
   (PARENT(TraceMessageStruct, messageStruct, message))
 
@@ -119,6 +120,7 @@
   TraceMessageLiveSize,          /* GCLiveSize */
   TraceMessageCondemnedSize,     /* GCCondemnedSize */
   TraceMessageNotCondemnedSize,  /* GCNotCondemnedSize */
+  MessageNoGCStartWhy,           /* GCStartWhy */
   MessageClassSig                /* <design/message/#class.sig.double> */
 };
 
@@ -136,8 +138,6 @@
   AVERT(TraceMessage, tMessage);
 }
 
-<<<<<<< HEAD
-=======
 /* TraceStartMessage - manages info needed by start of trace message
   (mps_message_type_gc_start).
   
@@ -273,7 +273,6 @@
   return;
 }
 
->>>>>>> 8ff037ff
 
 /* ScanStateCheck -- check consistency of a ScanState object */
 
@@ -317,8 +316,9 @@
 
   ss->fix = TraceFix;
   TRACE_SET_ITER(ti, trace, ts, arena)
-    if (trace->emergency)
+    if (trace->emergency) {
       ss->fix = TraceFixEmergency;
+    }
   TRACE_SET_ITER_END(ti, trace, ts, arena);
   ss->rank = rank;
   ss->traces = ts;
@@ -417,6 +417,7 @@
   if (trace->chain != NULL)
     CHECKU(Chain, trace->chain);
   /* @@@@ checks for counts missing */
+  CHECKD(TraceStartMessage, &trace->startMessage);
   return TRUE;
 }
 
@@ -735,6 +736,8 @@
   /* collector), so that we allocate grey or white before the flip    */
   /* and black afterwards. For instance, see                          */
   /* <design/poolams/#invariant.alloc>.                              */
+  /* (surely we mean "write-barrier" not "read-barrier" above? */
+  /* drj 2003-02-19) */
 
   /* Now that the mutator is black we must prevent it from reading */
   /* grey objects so that it can't obtain white pointers.  This is */
@@ -780,7 +783,7 @@
  * This code is written to be adaptable to allocating Trace objects
  * dynamically.  */
 
-Res TraceCreate(Trace *traceReturn, Arena arena)
+Res TraceCreate(Trace *traceReturn, Arena arena, int why)
 {
   TraceId ti;
   Trace trace;
@@ -833,6 +836,9 @@
   trace->preservedInPlaceSize = (Size)0;  /* see .message.data */
   STATISTIC(trace->reclaimCount = (Count)0);
   STATISTIC(trace->reclaimSize = (Size)0);
+  TraceStartMessageInit(arena, &trace->startMessage);
+  traceStartWhyToString(trace->startMessage.why,
+    sizeof trace->startMessage.why, why);
   trace->sig = TraceSig;
   arena->busyTraces = TraceSetAdd(arena->busyTraces, trace);
   AVERT(Trace, trace);
@@ -1528,8 +1534,9 @@
   AVERT(Root, root);
   AVERT(Trace, trace);
 
-  if (ZoneSetInter(RootSummary(root), trace->white) != ZoneSetEMPTY)
+  if (ZoneSetInter(RootSummary(root), trace->white) != ZoneSetEMPTY) {
     RootGrey(root, trace);
+  }
 
   return ResOK;
 }
@@ -1537,18 +1544,18 @@
 void TraceStart(Trace trace, double mortality, double finishingTime)
 {
   Arena arena;
+  Message message;
+  Res res;
   Seg seg;
   Size size;
-  Res res;
 
   AVERT(Trace, trace);
   AVER(trace->state == TraceINIT);
   AVER(0.0 <= mortality);
   AVER(mortality <= 1.0);
+  AVER(finishingTime >= 0.0);
+
   arena = trace->arena;
-<<<<<<< HEAD
-  AVER(finishingTime >= 0.0);
-=======
 
   message = TraceStartMessageMessage(&trace->startMessage);
   /* Attempt to re-use message.
@@ -1563,7 +1570,6 @@
   if(!MessageOnQueue(message)) {
     MessagePost(arena, message);
   }
->>>>>>> 8ff037ff
 
   /* From the already set up white set, derive a grey set. */
 
@@ -1593,13 +1599,15 @@
         /* approximation to the white set. */
         if (ZoneSetInter(SegSummary(seg), trace->white) != ZoneSetEMPTY) {
           PoolGrey(SegPool(seg), trace, seg);
-          if (TraceSetIsMember(SegGrey(seg), trace))
+          if (TraceSetIsMember(SegGrey(seg), trace)) {
             trace->foundation += size;
+	  }
         }
 
         if ((SegPool(seg)->class->attr & AttrGC)
-            && !TraceSetIsMember(SegWhite(seg), trace))
+            && !TraceSetIsMember(SegWhite(seg), trace)) {
           trace->notCondemned += size;
+	}
       }
     } while (SegNext(&seg, arena, base));
   }
@@ -1681,9 +1689,12 @@
 }
 
 /* traceStartCollectAll: start a trace which condemns everything in
- * the arena. */
-
-static Res traceStartCollectAll(Trace *traceReturn, Arena arena)
+ * the arena.
+ *
+ * "why" is a TraceStartWhy* enum member that specifies why the
+ * collection is starting. */
+
+static Res traceStartCollectAll(Trace *traceReturn, Arena arena, int why)
 {
   Trace trace;
   Res res;
@@ -1692,16 +1703,17 @@
   AVERT(Arena, arena);
   AVER(arena->busyTraces == TraceSetEMPTY);
 
-  res = TraceCreate(&trace, arena);
+  res = TraceCreate(&trace, arena, why);
   AVER(res == ResOK); /* succeeds because no other trace is busy */
   res = traceCondemnAll(trace);
   if (res != ResOK) /* should try some other trace, really @@@@ */
     goto failCondemn;
   finishingTime = ArenaAvail(arena)
                   - trace->condemned * (1.0 - TraceTopGenMortality);
-  if (finishingTime < 0)
+  if (finishingTime < 0) {
     /* Run out of time, should really try a smaller collection. @@@@ */
     finishingTime = 0.0;
+  }
   TraceStart(trace, TraceTopGenMortality, finishingTime);
   *traceReturn = trace;
   return ResOK;
@@ -1745,11 +1757,7 @@
     dynamicDeferral = (double)ArenaAvail(arena) - (double)sConsTrace;
 
     if (dynamicDeferral < 0.0) { /* start full GC */
-<<<<<<< HEAD
-      res = traceStartCollectAll(&trace, arena);
-=======
       res = traceStartCollectAll(&trace, arena, TraceStartWhyDYNAMICCRITERION);
->>>>>>> 8ff037ff
       if (res != ResOK)
         goto failStart;
       scannedSize = traceWorkClock(trace);
@@ -1773,11 +1781,7 @@
       if (firstTime < 0) {
         double mortality;
 
-<<<<<<< HEAD
-        res = TraceCreate(&trace, arena);
-=======
         res = TraceCreate(&trace, arena, TraceStartWhyCHAIN_GEN0CAP);
->>>>>>> 8ff037ff
         AVER(res == ResOK);
         res = ChainCondemnAuto(&mortality, firstChain, trace);
         if (res != ResOK) /* should try some other trace, really @@@@ */
@@ -2009,7 +2013,7 @@
 /* ArenaStartCollect -- start a collection of everything in the
  * arena; leave unclamped. */
 
-Res ArenaStartCollect(Globals globals)
+Res ArenaStartCollect(Globals globals, int why)
 {
   Arena arena;
   Res res;
@@ -2019,7 +2023,7 @@
   arena = GlobalsArena(globals);
 
   ArenaPark(globals);
-  res = traceStartCollectAll(&trace, arena);
+  res = traceStartCollectAll(&trace, arena, why);
   if (res != ResOK)
     goto failStart;
   ArenaRelease(globals);
@@ -2032,12 +2036,12 @@
 
 /* ArenaCollect -- collect everything in arena; leave clamped */
 
-Res ArenaCollect(Globals globals)
+Res ArenaCollect(Globals globals, int why)
 {
   Res res;
 
   AVERT(Globals, globals);
-  res = ArenaStartCollect(globals);
+  res = ArenaStartCollect(globals, why);
   if (res != ResOK)
     return res;
 
@@ -2047,11 +2051,7 @@
 
 /* C. COPYRIGHT AND LICENSE
  *
-<<<<<<< HEAD
- * Copyright (C) 2001-2003 Ravenbrook Limited <http://www.ravenbrook.com/>.
-=======
- * Copyright (C) 2001-2002, 2006 Ravenbrook Limited <http://www.ravenbrook.com/>.
->>>>>>> 8ff037ff
+ * Copyright (C) 2001-2003, 2006 Ravenbrook Limited <http://www.ravenbrook.com/>.
  * All rights reserved.  This is an open source license.  Contact
  * Ravenbrook for commercial licensing options.
  * 
