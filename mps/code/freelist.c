--- conflicted
+++ resolved
@@ -29,8 +29,6 @@
 } FreelistBlockUnion;
 
 
-<<<<<<< HEAD
-=======
 /* freelistEND -- the end of a list
  *
  * The end of a list should not be represented with NULL, as this is
@@ -43,16 +41,8 @@
 #define freelistEND ((FreelistBlock)0)
 
 
-/* freelistMinimumAlignment -- the minimum allowed alignment for the
- * address ranges in a free list: see <design/freelist/#impl.grain.align>
- */
-
-#define freelistMinimumAlignment ((Align)sizeof(FreelistBlock))
-
-
 /* FreelistTag -- return the tag of word */
 
->>>>>>> 545bb116
 #define FreelistTag(word) ((word) & 1)
 
 
@@ -184,27 +174,17 @@
   land = &fl->landStruct;
   CHECKD(Land, land);
   /* See <design/freelist/#impl.grain.align> */
-<<<<<<< HEAD
-  CHECKL(AlignIsAligned(fl->alignment, FreelistMinimumAlignment));
-  CHECKL((fl->list == NULL) == (fl->listSize == 0));
-=======
-  CHECKL(AlignIsAligned(freelistAlignment(fl), freelistMinimumAlignment));
+  CHECKL(AlignIsAligned(freelistAlignment(fl), FreelistMinimumAlignment));
   CHECKL((fl->list == freelistEND) == (fl->listSize == 0));
   CHECKL((fl->list == freelistEND) == (fl->size == 0));
   CHECKL(SizeIsAligned(fl->size, freelistAlignment(fl)));
 
->>>>>>> 545bb116
   return TRUE;
 }
 
 
 static Res freelistInit(Land land, ArgList args)
 {
-<<<<<<< HEAD
-  AVER(fl != NULL);
-  /* See <design/freelist/#impl.grain> */
-  AVER(AlignIsAligned(alignment, FreelistMinimumAlignment));
-=======
   Freelist fl;
   LandClass super;
   Res res;
@@ -216,8 +196,7 @@
     return res;
 
   /* See <design/freelist/#impl.grain> */
-  AVER(AlignIsAligned(LandAlignment(land), freelistMinimumAlignment));
->>>>>>> 545bb116
+  AVER(AlignIsAligned(LandAlignment(land), FreelistMinimumAlignment));
 
   fl = freelistOfLand(land);
   fl->list = freelistEND;
