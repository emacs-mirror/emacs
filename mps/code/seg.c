--- conflicted
+++ resolved
@@ -1082,11 +1082,8 @@
   gcseg->buffer = NULL;
   RingInit(&gcseg->greyRing);
   RingInit(&gcseg->genRing);
-<<<<<<< HEAD
-=======
 
   SetClassOfPoly(seg, CLASS(GCSeg));
->>>>>>> eeec7797
   gcseg->sig = GCSegSig;
   AVERC(GCSeg, gcseg);
 
