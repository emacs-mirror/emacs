--- conflicted
+++ resolved
@@ -153,29 +153,7 @@
   seg->sm = AccessSetEMPTY;
   seg->defer = WB_DEFER_INIT;
   seg->depth = 0;
-<<<<<<< HEAD
-=======
   seg->queued = FALSE;
-  seg->firstTract = NULL;
-
-  seg->sig = SegSig;  /* set sig now so tract checks will see it */
-
-  TRACT_FOR(tract, addr, arena, base, limit) {
-    AVERT(Tract, tract);
-    AVER(TractP(tract) == NULL);
-    AVER(!TractHasSeg(tract));
-    AVER(TractPool(tract) == pool);
-    AVER(TractWhite(tract) == TraceSetEMPTY);
-    TRACT_SET_SEG(tract, seg);
-    if (addr == base) {
-      AVER(seg->firstTract == NULL);
-      seg->firstTract = tract;
-    }
-    AVER(seg->firstTract != NULL);
-  }
-  AVER(addr == seg->limit);
-
->>>>>>> 36beebd4
   RingInit(SegPoolRing(seg));
   TreeInit(SegTree(seg));
   seg->treeZones = ZoneSetEMPTY; /* set by SegUpdate */
@@ -850,38 +828,12 @@
   CHECKU(Pool, pool);
   arena = PoolArena(pool);
   CHECKU(Arena, arena);
-<<<<<<< HEAD
   CHECKD_NOSIG(Range, SegRange(seg));
+  /* FIXME: Use RangeIsAligned. */
   CHECKL(AddrIsArenaGrain(SegBase(seg), arena));
   CHECKL(AddrIsArenaGrain(SegLimit(seg), arena));
-=======
-  CHECKL(AddrIsArenaGrain(TractBase(seg->firstTract), arena));
-  CHECKL(AddrIsArenaGrain(seg->limit, arena));
-  CHECKL(seg->limit > TractBase(seg->firstTract));
   /* Can't BoolCheck seg->queued because compilers warn about that on
      single-bit fields. */
-
-  /* Each tract of the segment must agree about white traces. Note
-   * that even if the CHECKs are compiled away there is still a
-   * significant cost in looping over the tracts, hence the guard. See
-   * job003778. */
-#if defined(AVER_AND_CHECK_ALL)
-  {
-    Tract tract;
-    Addr addr;
-    TRACT_TRACT_FOR(tract, addr, arena, seg->firstTract, seg->limit) {
-      Seg trseg = NULL; /* suppress compiler warning */
-
-      CHECKD_NOSIG(Tract, tract);
-      CHECKL(TRACT_SEG(&trseg, tract));
-      CHECKL(trseg == seg);
-      CHECKL(TractWhite(tract) == seg->white);
-      CHECKL(TractPool(tract) == pool);
-    }
-    CHECKL(addr == seg->limit);
-  }
-#endif  /* AVER_AND_CHECK_ALL */
->>>>>>> 36beebd4
 
   /* The segment must belong to some pool, so it should be on a */
   /* pool's segment ring.  (Actually, this isn't true just after */
@@ -890,9 +842,6 @@
 
   CHECKD_NOSIG(Ring, &seg->poolRing);
 
-<<<<<<< HEAD
-  /* "pm", "sm", and "depth" not checked.  See .check.shield. */
-=======
   /* Shield invariants -- see design.mps.shield. */
    
   /* The protection mode is never more than the shield mode
@@ -903,7 +852,6 @@
      (design.mps.shield.inv.unsynced.depth). */
   CHECKL(seg->sm == seg->pm || seg->depth > 0 || seg->queued);
   
->>>>>>> 36beebd4
   CHECKL(RankSetCheck(seg->rankSet));
   if (seg->rankSet == RankSetEMPTY) {
     /* <design/seg/#field.rankSet.empty>: If there are no refs */
@@ -1165,11 +1113,7 @@
   segHi->pm = seg->pm;
   segHi->sm = seg->sm;
   segHi->depth = seg->depth;
-<<<<<<< HEAD
-=======
   segHi->queued = seg->queued;
-  segHi->firstTract = NULL;
->>>>>>> 36beebd4
   segHi->class = seg->class;
   RingInit(SegPoolRing(segHi));
   TreeInit(SegTree(segHi));
