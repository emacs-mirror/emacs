/* check.h: ASSERTION INTERFACE
 *
 * $Id$
<<<<<<< HEAD
 * Copyright (c) 2001 Ravenbrook Limited.
 * Copyright (C) 2002 Global Graphics Software.
=======
 * Copyright (c) 2001 Ravenbrook Limited.  See end of file for license.
>>>>>>> e99aa189
 *
 * .aver: This header defines a family of AVER and NOTREACHED macros.
 * These macros should be used to instrument and annotate code with
 * invariants, and so provide both interface and internal consistency
 * checks.
 *
 * .comment: Non-obvious AVER statements should always be accompanied by
 * a comment.
 *
 * .disable: When assertions are disabled, AVER expands to something
 * which contains the condition but discards the result. Compilers
 * will throw the code away, but check its syntax.
 *
 * .trans.level-check: CheckLevel itself is not checked anywhere.
 */

#ifndef check_h
#define check_h

#include "config.h"
#include "misc.h"
#include "mpslib.h"


<<<<<<< HEAD
/* CheckLevel -- Control check method behaviour */
=======
/* CheckLevel -- Control check method behaviour; see <code/assert.c> */
>>>>>>> e99aa189

extern unsigned CheckLevel;

enum {
  CheckNONE = 0,
  CheckSHALLOW = 1,
  CheckDEEP = 2
};


/* AVER, AVERT -- MPM assertions
 *
 * AVER and AVERT are used to assert conditions in the code.
 */

#if defined(CHECK_NONE)

#define AVER(cond)                  DISCARD(cond)
#define AVERT(type, val)            DISCARD(type ## Check(val))
#define AVER_CRITICAL(cond)         DISCARD(cond)
#define AVERT_CRITICAL(type, val)   DISCARD(type ## Check(val))

#elif defined(CHECK)

#define AVER(cond)                  ASSERT(cond, #cond)
#define AVERT(type, val)            ASSERT(type ## Check(val), \
                                           "TypeCheck " #type ": " #val)
#define AVER_CRITICAL(cond) \
  BEGIN \
    if (CheckLevel != CheckNONE) ASSERT(cond, #cond); \
  END
#define AVERT_CRITICAL(type, val) \
  BEGIN \
    if (CheckLevel != CheckNONE) \
      ASSERT(type ## Check(val), "TypeCheck " #type ": " #val); \
  END

#else

#error "No checking defined."

#endif


/* internals for actually asserting */

#define ASSERT(cond, condstring) \
  BEGIN \
    if (cond) NOOP; else \
      mps_lib_assert_fail(condstring "\n" __FILE__ "\n" STR(__LINE__)); \
  END


/* NOTREACHED -- control should never reach this statement */

#if defined(CHECK)

#define NOTREACHED \
  BEGIN \
    mps_lib_assert_fail("unreachable code" "\n" __FILE__ "\n" STR(__LINE__)); \
  END

#else

#define NOTREACHED NOOP

#endif


/* CHECKT -- check type simply
 *
<<<<<<< HEAD
 * Must be thread-safe.  See design.mps.interface.c.thread-safety
 * and design.mps.interface.c.check.space.
=======
 * Must be thread safe.  See <design/interface-c/#thread-safety>
 * and <design/interface-c/#check.space>.
>>>>>>> e99aa189
 */

#define CHECKT(type, val)       ((val) != NULL && (val)->sig == type ## Sig)


#if defined(CHECK_NONE)


#define CHECKS(type, val) DISCARD(CHECKT(type, val))
#define CHECKL(cond) DISCARD(cond)
#define CHECKD(type, val) DISCARD(CHECKT(type, val))
#define CHECKD_NOSIG(type, val) DISCARD((val) != NULL)
#define CHECKU(type, val) DISCARD(CHECKT(type, val))
#define CHECKU_NOSIG(type, val) DISCARD((val) != NULL)


#else


/* CHECKS -- Check Signature */

#define CHECKS(type, val)       ASSERT(CHECKT(type, val), \
                                       "SigCheck " #type ": " #val)


/* CHECKL -- Check Local Invariant
 *
 * Could make this an expression using ?:
 */

#define CHECKL(cond) \
  BEGIN \
    switch(CheckLevel) { \
    case CheckNONE: \
      NOOP; \
      break; \
    case CheckSHALLOW: \
    case CheckDEEP: \
      ASSERT(cond, #cond); \
      break; \
    } \
  END


/* CHECKD -- Check Down */

#define CHECKD(type, val) \
  BEGIN \
    switch(CheckLevel) { \
    case CheckNONE: \
      NOOP; \
      break; \
    case CheckSHALLOW: \
      ASSERT(CHECKT(type, val), \
             "SigCheck " #type ": " #val); \
      break; \
    case CheckDEEP: \
      ASSERT(type ## Check(val), \
             "TypeCheck " #type ": " #val); \
      break; \
    } \
  END


/* CHECKD_NOSIG -- Check Down for a type with no signature */

#define CHECKD_NOSIG(type, val) \
  BEGIN \
    switch(CheckLevel) { \
    case CheckNONE: \
      NOOP; \
      break; \
    case CheckSHALLOW: \
      ASSERT((val) != NULL, \
             "NullCheck " #type ": " #val); \
      break; \
    case CheckDEEP: \
      ASSERT(type ## Check(val), \
             "TypeCheck " #type ": " #val); \
      break; \
    } \
  END


/* CHECKU -- Check Up */

#define CHECKU(type, val) \
  BEGIN \
    switch(CheckLevel) { \
    case CheckNONE: \
      NOOP; \
      break; \
    case CheckSHALLOW: \
    case CheckDEEP: \
      ASSERT(CHECKT(type, val), \
             "SigCheck " #type ": " #val); \
      break; \
    } \
  END


/* CHECKU_NOSIG -- Check Up for a type with no signature */

#define CHECKU_NOSIG(type, val) \
  BEGIN \
    switch(CheckLevel) { \
    case CheckNONE: \
      NOOP; \
      break; \
    case CheckSHALLOW: \
    case CheckDEEP: \
      ASSERT((val) != NULL, \
             "NullCheck " #type ": " #val); \
      break; \
    } \
  END


#endif


/* CHECKLVALUE &c -- type compatibility checking
 *
 * .check.macros: The CHECK* macros use some C trickery to attempt to
 * verify that certain types and fields are equivalent.  They do not
 * do a complete job.  This trickery is justified by the security gained
 * in knowing that <code/mps.h> matches the MPM.  See also
 * mail.richard.1996-08-07.09-49.  [This paragraph is intended to
 * satisfy rule.impl.trick.]
 */

#define CHECKLVALUE(lv1, lv2) \
  ((void)sizeof((lv1) = (lv2)), (void)sizeof((lv2) = (lv1)), TRUE)

#define CHECKTYPE(t1, t2) \
  (sizeof(t1) == sizeof(t2) && \
   CHECKLVALUE(*((t1 *)0), *((t2 *)0)))

#define CHECKFIELDAPPROX(s1, f1, s2, f2) \
  (sizeof(((s1 *)0)->f1) == sizeof(((s2 *)0)->f2) && \
   offsetof(s1, f1) == offsetof(s2, f2))

#define CHECKFIELD(s1, f1, s2, f2) \
  (CHECKFIELDAPPROX(s1, f1, s2, f2) && \
   CHECKLVALUE(((s1 *)0)->f1, ((s2 *)0)->f2))


#endif /* check_h */


/* C. COPYRIGHT AND LICENSE
 *
 * Copyright (C) 2001-2002 Ravenbrook Limited <http://www.ravenbrook.com/>.
 * All rights reserved.  This is an open source license.  Contact
 * Ravenbrook for commercial licensing options.
 * 
 * Redistribution and use in source and binary forms, with or without
 * modification, are permitted provided that the following conditions are
 * met:
 * 
 * 1. Redistributions of source code must retain the above copyright
 * notice, this list of conditions and the following disclaimer.
 * 
 * 2. Redistributions in binary form must reproduce the above copyright
 * notice, this list of conditions and the following disclaimer in the
 * documentation and/or other materials provided with the distribution.
 * 
 * 3. Redistributions in any form must be accompanied by information on how
 * to obtain complete source code for this software and any accompanying
 * software that uses this software.  The source code must either be
 * included in the distribution or be available for no more than the cost
 * of distribution plus a nominal fee, and must be freely redistributable
 * under reasonable conditions.  For an executable file, complete source
 * code means the source code for all modules it contains. It does not
 * include source code for modules or files that typically accompany the
 * major components of the operating system on which the executable file
 * runs.
 * 
 * THIS SOFTWARE IS PROVIDED BY THE COPYRIGHT HOLDERS AND CONTRIBUTORS "AS
 * IS" AND ANY EXPRESS OR IMPLIED WARRANTIES, INCLUDING, BUT NOT LIMITED
 * TO, THE IMPLIED WARRANTIES OF MERCHANTABILITY, FITNESS FOR A PARTICULAR
 * PURPOSE, OR NON-INFRINGEMENT, ARE DISCLAIMED. IN NO EVENT SHALL THE
 * COPYRIGHT HOLDERS AND CONTRIBUTORS BE LIABLE FOR ANY DIRECT, INDIRECT,
 * INCIDENTAL, SPECIAL, EXEMPLARY, OR CONSEQUENTIAL DAMAGES (INCLUDING, BUT
 * NOT LIMITED TO, PROCUREMENT OF SUBSTITUTE GOODS OR SERVICES; LOSS OF
 * USE, DATA, OR PROFITS; OR BUSINESS INTERRUPTION) HOWEVER CAUSED AND ON
 * ANY THEORY OF LIABILITY, WHETHER IN CONTRACT, STRICT LIABILITY, OR TORT
 * (INCLUDING NEGLIGENCE OR OTHERWISE) ARISING IN ANY WAY OUT OF THE USE OF
 * THIS SOFTWARE, EVEN IF ADVISED OF THE POSSIBILITY OF SUCH DAMAGE.
 */<|MERGE_RESOLUTION|>--- conflicted
+++ resolved
@@ -1,12 +1,8 @@
 /* check.h: ASSERTION INTERFACE
  *
  * $Id$
-<<<<<<< HEAD
- * Copyright (c) 2001 Ravenbrook Limited.
+ * Copyright (c) 2001 Ravenbrook Limited.  See end of file for license.
  * Copyright (C) 2002 Global Graphics Software.
-=======
- * Copyright (c) 2001 Ravenbrook Limited.  See end of file for license.
->>>>>>> e99aa189
  *
  * .aver: This header defines a family of AVER and NOTREACHED macros.
  * These macros should be used to instrument and annotate code with
@@ -31,11 +27,7 @@
 #include "mpslib.h"
 
 
-<<<<<<< HEAD
 /* CheckLevel -- Control check method behaviour */
-=======
-/* CheckLevel -- Control check method behaviour; see <code/assert.c> */
->>>>>>> e99aa189
 
 extern unsigned CheckLevel;
 
@@ -107,13 +99,8 @@
 
 /* CHECKT -- check type simply
  *
-<<<<<<< HEAD
- * Must be thread-safe.  See design.mps.interface.c.thread-safety
- * and design.mps.interface.c.check.space.
-=======
  * Must be thread safe.  See <design/interface-c/#thread-safety>
  * and <design/interface-c/#check.space>.
->>>>>>> e99aa189
  */
 
 #define CHECKT(type, val)       ((val) != NULL && (val)->sig == type ## Sig)
