/* mpmst.h: MEMORY POOL MANAGER DATA STRUCTURES
 *
 * $Id$
 * Copyright (c) 2001-2016 Ravenbrook Limited.  See end of file for license.
 * Portions copyright (C) 2001 Global Graphics Software.
 *
 * .design: This header file crosses module boundaries.  The relevant
 * design a module's structures should be found in that module's design
 * document.
 *
 * .structure: Most structures have already been declared as incomplete
 * types in <code/mpmtypes.h>.  Most of the structures are the underlying
 * aggregate types for an abstract data type.  See
 * guide.impl.c.naming.type.adt-aggregate.relate.
 *
 * .rationale.sig: Object signatures (PoolSig, etc.) are defined here,
 * along with the structures, so that any code which can see a structure
 * can also check its signature before using any of its fields.  See
 * <design/sig/#test.uniq> to check that signatures are unique.  */

#ifndef mpmst_h
#define mpmst_h

#include "config.h"
#include "mpmtypes.h"

#include "protocol.h"
#include "ring.h"
#include "locus.h"
#include "splay.h"
#include "meter.h"
#include "tree.h"
#include "table.h"


/* PoolClassStruct -- pool class structure
 *
 * See <design/pool/>.
 *
 * .class: The pool class structure is defined by each pool class
 * implementation in order to provide an interface between the MPM
 * and the class (see <design/class-interface/>) via generic
 * functions (see <code/pool.c>).  A class XXX defines a function
 * PoolClassXXX() returning a PoolClass pointing to a PoolClassStruct
 * of methods which implement the memory management policy.
 *
 * .class.end-sig: The class structure has a signature at the end.  This
 * causes the compiler to complain if the class structure is extended
 * without modifying static initializers.  */

#define PoolClassSig    ((Sig)0x519C7A55) /* SIGnature pool CLASS */

typedef struct mps_pool_class_s {
  ProtocolClassStruct protocol;
  const char *name;             /* class name string */
  size_t size;                  /* size of outer structure */
  size_t offset;                /* offset of generic struct in outer struct */
  Attr attr;                    /* attributes */
  PoolVarargsMethod varargs;    /* convert deprecated varargs into keywords */
  PoolInitMethod init;          /* initialize the pool descriptor */
  PoolFinishMethod finish;      /* finish the pool descriptor */
  PoolAllocMethod alloc;        /* allocate memory from pool */
  PoolFreeMethod free;          /* free memory to pool */
  PoolBufferFillMethod bufferFill;      /* out-of-line reserve */
  PoolBufferEmptyMethod bufferEmpty;    /* out-of-line commit */
  PoolAccessMethod access;      /* handles read/write accesses */
  PoolWhitenMethod whiten;      /* whiten objects in a segment */
  PoolGreyMethod grey;          /* grey non-white objects */
  PoolBlackenMethod blacken;    /* blacken grey objects without scanning */
  PoolScanMethod scan;          /* find references during tracing */
  PoolFixMethod fix;            /* referent reachable during tracing */
  PoolFixEmergencyMethod fixEmergency;  /* as fix, no failure allowed */
  PoolReclaimMethod reclaim;    /* reclaim dead objects after tracing */
  PoolTraceEndMethod traceEnd;  /* do something after all reclaims */
  PoolRampBeginMethod rampBegin;/* begin a ramp pattern */
  PoolRampEndMethod rampEnd;    /* end a ramp pattern */
  PoolFramePushMethod framePush; /* push an allocation frame */
  PoolFramePopMethod framePop;  /* pop an allocation frame */
  PoolFramePopPendingMethod framePopPending;  /* notify pending pop */
  PoolAddrObjectMethod addrObject; /* find client pointer to object */
  PoolWalkMethod walk;          /* walk over a segment */
  PoolFreeWalkMethod freewalk;  /* walk over free blocks */
  PoolBufferClassMethod bufferClass; /* default BufferClass of pool */
  PoolDescribeMethod describe;  /* describe the contents of the pool */
  PoolDebugMixinMethod debugMixin; /* find the debug mixin, if any */
  PoolSizeMethod totalSize;     /* total memory allocated from arena */
  PoolSizeMethod freeSize;      /* free memory (unused by client program) */
  Bool labelled;                /* whether it has been EventLabelled */
  Sig sig;                      /* .class.end-sig */
} PoolClassStruct;


/* PoolStruct -- generic structure
 *
 * .pool: A generic structure is created when a pool is created and
 * holds the generic part of the pool's state.  Each pool class defines
 * a "subclass" of the pool structure (the "outer structure") which
 * contains PoolStruct as a a field.  The outer structure holds the
 * class-specific part of the pool's state.  See <code/pool.c>,
 * <design/pool/>.  */

#define PoolSig         ((Sig)0x519B0019) /* SIGnature POOL */

typedef struct mps_pool_s {     /* generic structure */
  Sig sig;                      /* <design/sig/> */
  Serial serial;                /* from arena->poolSerial */
  PoolClass class;              /* pool class structure */
  Arena arena;                  /* owning arena */
  RingStruct arenaRing;         /* link in list of pools in arena */
  RingStruct bufferRing;        /* allocation buffers are attached to pool */
  Serial bufferSerial;          /* serial of next buffer */
  RingStruct segRing;           /* segs are attached to pool */
  Align alignment;              /* alignment for units */
  Format format;                /* format only if class->attr&AttrFMT */
  PoolFixMethod fix;            /* fix method */
} PoolStruct;


/* MFSStruct -- MFS (Manual Fixed Small) pool outer structure
 *
 * .mfs: See <code/poolmfs.c>, <design/poolmfs/>.
 *
 * The MFS outer structure is declared here because it is inlined
 * in the control pool structure which is inlined in the arena.  Normally,
 * pool outer structures are declared with the pools.
 *
 * The signature is placed at the end, see
 * <design/pool/#outer-structure.sig>. */

#define MFSSig          ((Sig)0x5193F599) /* SIGnature MFS */

typedef struct MFSStruct {      /* MFS outer structure */
  PoolStruct poolStruct;        /* generic structure */
  Size unroundedUnitSize;       /* the unit size requested */
  Size extendBy;                /* arena alloc size rounded using unitSize */
  Bool extendSelf;              /* whether to allocate tracts */
  Size unitSize;                /* rounded for management purposes */
  struct MFSHeaderStruct *freeList; /* head of the free list */
  Size total;                   /* total size allocated from arena */
  Size free;                    /* free space in pool */
  RingStruct extentRing;        /* ring of extents in pool */
  Sig sig;                      /* <design/sig/> */
} MFSStruct;


<<<<<<< HEAD
/* ReservoirStruct -- Reservoir structure
 *
 * .reservoir: See <code/reserv.c>, <design/reservoir/>.
 *
 * The Reservoir structure is declared here because it is in-lined in
 * the arena for storing segments for the low-memory reservoir.  It is
 * implemented as a pool - but doesn't follow the normal pool naming
 * conventions because it's not intended for general use and the use of
 * a pool is an incidental detail.  */

#define ReservoirSig ((Sig)0x5196e599) /* SIGnature REServoir */

typedef struct ReservoirStruct {   /* Reservoir structure */
  PoolStruct poolStruct;        /* generic pool structure */
  Tract reserve;                /* linked list of reserve tracts */
  Size reservoirLimit;          /* desired reservoir size */
  Size reservoirSize;           /* actual reservoir size */
  Sig sig;                      /* <design/sig/> */
} ReservoirStruct;
=======
/* MVStruct -- MV (Manual Variable) pool outer structure
 *
 * .mv: See <code/poolmv.c>, <design/poolmv/>.
 *
 * The MV pool outer structure is declared here because it is the
 * control pool structure which is inlined in the arena.  Normally,
 * pool outer structures are declared with the pools.  */

#define MVSig           ((Sig)0x5193B999) /* SIGnature MV */

typedef struct MVStruct {       /* MV pool outer structure */
  PoolStruct poolStruct;        /* generic structure */
  MFSStruct blockPoolStruct;    /* for managing block descriptors */
  MFSStruct spanPoolStruct;     /* for managing span descriptors */
  Size extendBy;                /* segment size to extend pool by */
  Size avgSize;                 /* client estimate of allocation size */
  Size maxSize;                 /* client estimate of maximum size */
  Size free;                    /* free space in pool */
  Size lost;                    /* <design/poolmv/#lost> */
  RingStruct spans;             /* span chain */
  Sig sig;                      /* <design/sig/> */
} MVStruct;
>>>>>>> 98064947


/* MessageClassStruct -- Message Class structure
 *
 * See <design/message/#class.struct> (and <design/message/#message>,
 * and <design/message/#class>).  */

#define MessageClassSig ((Sig)0x519359c1) /* SIGnature MeSsaGe CLass */

typedef struct MessageClassStruct {
  Sig sig;                      /* <design/sig/> */
  const char *name;             /* Human readable Class name */

  MessageType type;             /* Message Type */

  /* generic methods */
  MessageDeleteMethod delete;   /* terminates a message */

  /* methods specific to MessageTypeFinalization */
  MessageFinalizationRefMethod finalizationRef;       

  /* methods specific to MessageTypeGC */
  MessageGCLiveSizeMethod gcLiveSize;
  MessageGCCondemnedSizeMethod gcCondemnedSize;
  MessageGCNotCondemnedSizeMethod gcNotCondemnedSize;

  /* methods specific to MessageTypeGCStart */
  MessageGCStartWhyMethod gcStartWhy;

  Sig endSig;                   /* <design/message/#class.sig.double> */
} MessageClassStruct;

#define MessageSig      ((Sig)0x5193e559) /* SIG MESSaGe */

/* MessageStruct -- Message structure
 *
 * See <design/message/#message.struct>.  */

typedef struct mps_message_s {
  Sig sig;                      /* <design/sig/> */
  Arena arena;                  /* owning arena */
  MessageClass class;           /* Message Class Structure */
  Clock postedClock;            /* mps_clock() at post time, or 0 */
  RingStruct queueRing;         /* Message queue ring */
} MessageStruct;


/* SegClassStruct -- segment class structure
 *
 * See <design/seg/> & <design/protocol/>.
 *
 * .seg.class: The segment class structure is defined by each segment
 * class implementation in order to provide a generic interface to
 * segments.  */

#define SegClassSig    ((Sig)0x5195E9C7) /* SIGnature SEG CLass */

typedef struct SegClassStruct {
  ProtocolClassStruct protocol;
  const char *name;             /* class name string */
  size_t size;                  /* size of outer structure */
  SegInitMethod init;           /* initialize the segment */
  SegFinishMethod finish;       /* finish the segment */
  SegSetSummaryMethod setSummary; /* set the segment summary  */
  SegBufferMethod buffer;       /* get the segment buffer  */
  SegSetBufferMethod setBuffer; /* set the segment buffer  */
  SegSetGreyMethod setGrey;     /* change greyness of segment */
  SegSetWhiteMethod setWhite;   /* change whiteness of segment */
  SegSetRankSetMethod setRankSet; /* change rank set of segment */
  SegSetRankSummaryMethod setRankSummary; /* change rank set & summary */
  SegDescribeMethod describe;   /* describe the contents of the seg */
  SegMergeMethod merge;         /* merge two adjacent segments */
  SegSplitMethod split;         /* split a segment into two */
  Sig sig;                      /* .class.end-sig */
} SegClassStruct;


/* RangeStruct -- address range */

typedef struct RangeStruct {
  Addr base;
  Addr limit;
} RangeStruct;


/* SegStruct -- segment structure
 *
 * .seg: Segments are the basic units of protection and tracer activity
 * for allocated memory.  See <design/seg/>.
 */

#define SegSig      ((Sig)0x5195E999) /* SIGnature SEG  */

typedef struct SegStruct {      /* segment structure */
  Sig sig;                      /* <code/misc.h#sig> */
  SegClass class;               /* segment class structure */
  RangeStruct rangeStruct;      /* address range of segment memory */
  Pool pool;                    /* pool that owns this segment */
  RingStruct poolRing;          /* link in list of segs in pool */
  TreeStruct treeStruct;        /* tree of all segments by address */
  unsigned depth : ShieldDepthWIDTH; /* see <code/shield.c#def.depth> */
  AccessSet pm : AccessLIMIT;   /* protection mode, <code/shield.c> */
  AccessSet sm : AccessLIMIT;   /* shield mode, <code/shield.c> */
  TraceSet grey : TraceLIMIT;   /* traces for which seg is grey */
  TraceSet white : TraceLIMIT;  /* traces for which seg is white */
  TraceSet nailed : TraceLIMIT; /* traces for which seg has nailed objects */
  RankSet rankSet : RankLIMIT;  /* ranks of references in this seg */
} SegStruct;


/* GCSegStruct -- GCable segment structure
 *
 * .seggc: GCSeg is a subclass of Seg with support for buffered
 * allocation and GC.  See <design/seg/>.  */

#define GCSegSig      ((Sig)0x5199C5E9) /* SIGnature GC SEG  */

typedef struct GCSegStruct {    /* GC segment structure */
  SegStruct segStruct;          /* superclass fields must come first */
  RingStruct greyRing;          /* link in list of grey segs */
  RefSet summary;               /* summary of references out of seg */
  Buffer buffer;                /* non-NULL if seg is buffered */
  Sig sig;                      /* <design/sig/> */
} GCSegStruct;


/* LocusPrefStruct -- locus preference structure
 *
 * .locus-pref: arena memory users (pool class code) need a way of
 * expressing preferences about the locus of the segments they
 * allocate. See <design/locus/>.
 */

#define LocusPrefSig      ((Sig)0x51970CB6) /* SIGnature LOCus PRef */

typedef struct LocusPrefStruct { /* locus placement preferences */
  Sig sig;                      /* <code/misc.h#sig> */
  Bool high;                    /* high or low */
  ZoneSet zones;                /* preferred zones */
  ZoneSet avoid;                /* zones to avoid */
} LocusPrefStruct;


/* BufferClassStruct -- buffer class structure
 *
 * See <design/buffer/> & <design/protocol/>.
 *
 * .buffer.class: The buffer class structure is defined by each buffer
 * class implementation in order to provide a generic interface to
 * buffers.  */

#define BufferClassSig    ((Sig)0x519B0FC7) /* SIGnature BUFfer CLass */

typedef struct BufferClassStruct {
  ProtocolClassStruct protocol;
  const char *name;             /* class name string */
  size_t size;                  /* size of outer structure */
  BufferVarargsMethod varargs;  /* parse obsolete varargs */
  BufferInitMethod init;        /* initialize the buffer */
  BufferFinishMethod finish;    /* finish the buffer */
  BufferAttachMethod attach;    /* attach the buffer */
  BufferDetachMethod detach;    /* detach the buffer */
  BufferDescribeMethod describe;/* describe the contents of the buffer */
  BufferSegMethod seg;          /* seg of buffer */
  BufferRankSetMethod rankSet;  /* rank set of buffer */
  BufferSetRankSetMethod setRankSet; /* change rank set of buffer */
  BufferReassignSegMethod reassignSeg; /* change seg of attached buffer */
  Sig sig;                      /* .class.end-sig */
} BufferClassStruct;


/* BufferStruct -- allocation buffer structure
 *
 * See <code/buffer.c>, <design/buffer/>.
 *
 * The buffer contains an AP which may be exported to the client.
 * AP are part of the design of buffers see <design/buffer/>.
 * The allocation point is exported to the client code so that it can
 * do in-line buffered allocation.
 */

#define BufferSig       ((Sig)0x519B0FFE) /* SIGnature BUFFEr */

typedef struct BufferStruct {
  Sig sig;                      /* <design/sig/> */
  BufferClass class;            /* buffer class structure */
  Serial serial;                /* from pool->bufferSerial */
  Arena arena;                  /* owning arena */
  Pool pool;                    /* owning pool */
  RingStruct poolRing;          /* buffers are attached to pools */
  Bool isMutator;               /* TRUE iff buffer used by mutator */
  BufferMode mode;              /* Attached/Logged/Flipped/etc */
  double fillSize;              /* bytes filled in this buffer */
  double emptySize;             /* bytes emptied from this buffer */
  Addr base;                    /* base address of allocation buffer */
  Addr initAtFlip;              /* limit of initialized data at flip */
  mps_ap_s ap_s;                /* the allocation point */
  Addr poolLimit;               /* the pool's idea of the limit */
  Align alignment;              /* allocation alignment */
  unsigned rampCount;           /* see <code/buffer.c#ramp.hack> */
} BufferStruct;


/* SegBufStruct -- Buffer structure associated with segments
 *
 * .segbuf: SegBuf is a subclass of Buffer with support for attachment
 * to segments.  */

#define SegBufSig ((Sig)0x51959B0F) /* SIGnature SeG BUFfer  */

typedef struct SegBufStruct {
  BufferStruct bufferStruct;    /* superclass fields must come first */
  RankSet rankSet;              /* ranks of references being created */
  Seg seg;                      /* segment being buffered */
  Sig sig;                      /* <design/sig/> */
} SegBufStruct;


/* FormatStruct -- object format structure
 *
 * See design.mps.format-interface, <code/format.c>.
 *
 * .single: In future, when more variants are added, FormatStruct should
 * really be replaced by a collection of format classes.  */

#define FormatSig       ((Sig)0x519F63A2) /* Signature FoRMAT */

typedef struct mps_fmt_s {
  Sig sig;
  Serial serial;                /* from arena->formatSerial */
  Arena arena;                  /* owning arena */
  RingStruct arenaRing;         /* formats are attached to the arena */
  Align alignment;              /* alignment of formatted objects */
  mps_fmt_scan_t scan;
  mps_fmt_skip_t skip;
  mps_fmt_fwd_t move;
  mps_fmt_isfwd_t isMoved;
  mps_fmt_pad_t pad;
  mps_fmt_class_t class;        /* pointer indicating class */
  Size headerSize;              /* size of header */
} FormatStruct;


/* ScanState
 *
 * .ss: See <code/trace.c>.
 *
 * .ss: The mps_ss field of the scan state structure is exported
 * through the MPS interface to optimise the critical path scan loop.
 * See ["The critical path through the MPS"](../design/critical-path.txt).
 *
 * .ss.zone: For binary compatibility, the zone shift is exported as
 * a word rather than a shift, so that the external mps_ss_s is a uniform
 * three-word structure.  See <code/mps.h#ss> and <design/interface-c>.
 *
 *   zs  Shift   zoneShift       copy of arena->zoneShift.  See .ss.zone
 *   w   ZoneSet white           white set, for inline fix test
 *   ufs RefSet  unfixedSummary  accumulated summary of scanned references
 *
 * NOTE: The mps_ss structure used to be obfuscated to preserve Harlequin's
 * trade secrets in the MPS technology.  These days they just seek to
 * emphasize the abstraction, and could maybe be given better names and
 * types.  RB 2012-09-07
 */

#define ScanStateSig    ((Sig)0x5195CA45) /* SIGnature SCAN State */

typedef struct ScanStateStruct {
  Sig sig;                      /* <design/sig/> */
  struct mps_ss_s ss_s;         /* .ss <http://bash.org/?400459> */
  Arena arena;                  /* owning arena */
  PoolFixMethod fix;            /* third stage fix function */
  void *fixClosure;             /* closure data for fix */
  TraceSet traces;              /* traces to scan for */
  Table whiteTable;
  Rank rank;                    /* reference rank of scanning */
  Bool wasMarked;               /* design.mps.fix.protocol.was-ready */
  RefSet fixedSummary;          /* accumulated summary of fixed references */
  STATISTIC_DECL(Count fixRefCount); /* refs which pass zone check */
  STATISTIC_DECL(Count segRefCount); /* refs which refer to segs */
  STATISTIC_DECL(Count whiteSegRefCount); /* refs which refer to white segs */
  STATISTIC_DECL(Count nailCount); /* segments nailed by ambig refs */
  STATISTIC_DECL(Count snapCount); /* refs snapped to forwarded objs */
  STATISTIC_DECL(Count forwardedCount); /* objects preserved by moving */
  Size forwardedSize;           /* bytes preserved by moving */
  STATISTIC_DECL(Count preservedInPlaceCount); /* objects preserved in place */
  Size preservedInPlaceSize;    /* bytes preserved in place */
  STATISTIC_DECL(Size copiedSize); /* bytes copied */
  STATISTIC_DECL(Size scannedSize); /* bytes scanned */
} ScanStateStruct;


/* TraceStruct -- tracer state structure */

#define TraceSig ((Sig)0x51924ACE) /* SIGnature TRACE */

typedef struct TraceStruct {
  Sig sig;                      /* <design/sig/> */
  TraceId ti;                   /* index into TraceSets */
  Arena arena;                  /* owning arena */
  int why;                      /* why the trace began */
  ZoneSet white;                /* zones in the white set */
  Table whiteTable;             /* table of white segments */
  ZoneSet mayMove;              /* zones containing possibly moving objs */
  TraceState state;             /* current state of trace */
  Rank band;                    /* current band */
  Bool firstStretch;            /* in first stretch of band (see accessor) */
  PoolFixMethod fix;            /* fix method to apply to references */
  void *fixClosure;             /* closure information for fix method */
  Chain chain;                  /* chain being incrementally collected */
  STATISTIC_DECL(Size preTraceArenaReserved); /* ArenaReserved before this trace */
  Size condemned;               /* condemned bytes */
  Size notCondemned;            /* collectable but not condemned */
  Size foundation;              /* initial grey set size */
  Work quantumWork;             /* tracing work to be done in each poll */
  STATISTIC_DECL(Count greySegCount); /* number of grey segs */
  STATISTIC_DECL(Count greySegMax); /* max number of grey segs */
  STATISTIC_DECL(Count rootScanCount); /* number of roots scanned */
  Count rootScanSize;           /* total size of scanned roots */
  Size rootCopiedSize;          /* bytes copied by scanning roots */
  STATISTIC_DECL(Count segScanCount); /* number of segs scanned */
  Count segScanSize;            /* total size of scanned segments */
  Size segCopiedSize;           /* bytes copied by scanning segments */
  STATISTIC_DECL(Count singleScanCount); /* number of single refs scanned */
  STATISTIC_DECL(Count singleScanSize); /* total size of single refs scanned */
  STATISTIC_DECL(Size singleCopiedSize); /* bytes copied by scanning single refs */
  STATISTIC_DECL(Count fixRefCount); /* refs which pass zone check */
  STATISTIC_DECL(Count segRefCount); /* refs which refer to segs */
  STATISTIC_DECL(Count whiteSegRefCount); /* refs which refer to white segs */
  STATISTIC_DECL(Count nailCount); /* segments nailed by ambig refs */
  STATISTIC_DECL(Count snapCount); /* refs snapped to forwarded objs */
  STATISTIC_DECL(Count readBarrierHitCount); /* read barrier faults */
  STATISTIC_DECL(Count pointlessScanCount); /* pointless seg scans */
  STATISTIC_DECL(Count forwardedCount); /* objects preserved by moving */
  Size forwardedSize;           /* bytes preserved by moving */
  STATISTIC_DECL(Count preservedInPlaceCount); /* objects preserved in place */
  Size preservedInPlaceSize;    /* bytes preserved in place */
  STATISTIC_DECL(Count reclaimCount); /* segments reclaimed */
  STATISTIC_DECL(Count reclaimSize); /* bytes reclaimed */
} TraceStruct;


/* ArenaClassStruct -- generic arena class interface */

#define ArenaClassSig   ((Sig)0x519A6C1A) /* SIGnature ARena CLAss */

typedef struct mps_arena_class_s {
  ProtocolClassStruct protocol;
  const char *name;             /* class name string */
  size_t size;                  /* size of outer structure */
  size_t offset;                /* offset of generic struct in outer struct */
  ArenaVarargsMethod varargs;
  ArenaInitMethod init;
  ArenaFinishMethod finish;
  ArenaPurgeSpareMethod purgeSpare;
  ArenaExtendMethod extend;
  ArenaGrowMethod grow;
  ArenaFreeMethod free;
  ArenaChunkInitMethod chunkInit;
  ArenaChunkFinishMethod chunkFinish;
  ArenaCompactMethod compact;
  ArenaDescribeMethod describe;
  ArenaPagesMarkAllocatedMethod pagesMarkAllocated;
  Sig sig;
} ArenaClassStruct;


/* GlobalsStruct -- the global state associated with an arena
 *
 * .space: The arena structure holds the entire state of the MPS, and as
 * such contains a lot of fields which are considered "global".  These
 * fields belong to different modules.  The module which owns each group
 * of fields is commented.  */

#define GlobalsSig ((Sig)0x519970BA) /* SIGnature GLOBAls */

typedef struct GlobalsStruct {
  Sig sig;

  /* general fields (<code/global.c>) */
  RingStruct globalRing;        /* node in global ring of arenas */
  Lock lock;                    /* arena's lock */

  /* polling fields (<code/global.c>) */
  double pollThreshold;         /* <design/arena/#poll> */
  Bool insidePoll;
  Bool clamped;                 /* prevent background activity */
  double fillMutatorSize;       /* total bytes filled, mutator buffers */
  double emptyMutatorSize;      /* total bytes emptied, mutator buffers */
  double allocMutatorSize;      /* fill-empty, only asymptotically accurate */
  double fillInternalSize;      /* total bytes filled, internal buffers */
  double emptyInternalSize;     /* total bytes emptied, internal buffers */

  /* version field (<code/version.c>) */
  const char *mpsVersionString; /* MPSVersion() */

  /* buffer fields (<code/buffer.c>) */
  Bool bufferLogging;           /* <design/buffer/#logging.control> */

  /* pool fields (<code/pool.c>) */
  RingStruct poolRing;          /* ring of pools in arena */
  Serial poolSerial;            /* serial of next created pool */

  /* root fields (<code/root.c>) */
  RingStruct rootRing;          /* ring of roots attached to arena */
  Serial rootSerial;            /* serial of next root */

  /* remember summary (<code/trace.c>) */
  RingStruct rememberedSummaryRing;
  /* index into next free slot in block.  0 means that a new
     block should be allocated and appended. */
  Index rememberedSummaryIndex;
  
  /* locus (<code/locus.c>) */
  Chain defaultChain;           /* default chain for GC pool */
} GlobalsStruct;


/* LandClassStruct -- land class structure
 *
 * See <design/land/>.
 */

#define LandClassSig    ((Sig)0x5197A4DC) /* SIGnature LAND Class */

typedef struct LandClassStruct {
  ProtocolClassStruct protocol;
  const char *name;             /* class name string */
  size_t size;                  /* size of outer structure */
  LandSizeMethod sizeMethod;    /* total size of ranges in land */
  LandInitMethod init;          /* initialize the land */
  LandFinishMethod finish;      /* finish the land */
  LandInsertMethod insert;      /* insert a range into the land */
  LandDeleteMethod delete;      /* delete a range from the land */
  LandIterateMethod iterate;    /* iterate over ranges in the land */
  LandIterateAndDeleteMethod iterateAndDelete; /* iterate and maybe delete */
  LandFindMethod findFirst;     /* find first range of given size */
  LandFindMethod findLast;      /* find last range of given size */
  LandFindMethod findLargest;   /* find largest range */
  LandFindInZonesMethod findInZones; /* find first range of given size in zone set */
  LandDescribeMethod describe;  /* describe the land */
  Sig sig;                      /* .class.end-sig */
} LandClassStruct;


/* LandStruct -- generic land structure
 *
 * See <design/land/>, <code/land.c>
 */

#define LandSig ((Sig)0x5197A4D9) /* SIGnature LAND */

typedef struct LandStruct {
  Sig sig;                      /* <design/sig/> */
  LandClass class;              /* land class structure */
  Arena arena;                  /* owning arena */
  Align alignment;              /* alignment of addresses */
  Bool inLand;                  /* prevent reentrance */
} LandStruct;


/* CBSStruct -- coalescing block structure
 *
 * CBS is a Land implementation that maintains a collection of
 * disjoint ranges in a splay tree.
 *
 * See <code/cbs.c>.
 */

#define CBSSig ((Sig)0x519CB599) /* SIGnature CBS */

typedef struct CBSStruct {
  LandStruct landStruct;        /* superclass fields come first */
  SplayTreeStruct splayTreeStruct;
  STATISTIC_DECL(Count treeSize);
  Pool blockPool;               /* pool that manages blocks */
  Size blockStructSize;         /* size of block structure */
  Bool ownPool;                 /* did we create blockPool? */
  Size size;                    /* total size of ranges in CBS */
  /* meters for sizes of search structures at each op */
  METER_DECL(treeSearch);
  Sig sig;                      /* .class.end-sig */
} CBSStruct;


/* FailoverStruct -- fail over from one land to another
 *
 * Failover is a Land implementation that combines two other Lands,
 * using primary until it fails, and then using secondary.
 *
 * See <code/failover.c>.
 */

#define FailoverSig ((Sig)0x519FA170) /* SIGnature FAILOver */

typedef struct FailoverStruct {
  LandStruct landStruct;        /* superclass fields come first */
  Land primary;                 /* use this land normally */
  Land secondary;               /* but use this one if primary fails */
  Sig sig;                      /* .class.end-sig */
} FailoverStruct;


/* FreelistStruct -- address-ordered freelist
 *
 * Freelist is a subclass of Land that maintains a collection of
 * disjoint ranges in an address-ordered freelist.
 *
 * See <code/freelist.c>.
 */

#define FreelistSig ((Sig)0x519F6331) /* SIGnature FREEL */

typedef union FreelistBlockUnion *FreelistBlock;

typedef struct FreelistStruct {
  LandStruct landStruct;        /* superclass fields come first */
  FreelistBlock list;           /* first block in list or NULL if empty */
  Count listSize;               /* number of blocks in list */
  Size size;                    /* total size of ranges in list */
  Sig sig;                      /* .class.end-sig */
} FreelistStruct;


/* MVFFStruct -- MVFF (Manual Variable First Fit) pool outer structure
 *
 * The signature is placed at the end, see
 * <design/pool/#outer-structure.sig>
 *
 * The MVFF pool outer structure is declared here because it is the
 * control pool structure which is inlined in the arena.  Normally,
 * pool outer structures are declared with the pools.
 */

#define MVFFSig           ((Sig)0x5193FFF9) /* SIGnature MVFF */

typedef struct MVFFStruct {     /* MVFF pool outer structure */
  PoolStruct poolStruct;        /* generic structure */
  LocusPrefStruct locusPrefStruct; /* the preferences for allocation */
  Size extendBy;                /* size to extend pool by */
  Size avgSize;                 /* client estimate of allocation size */
  double spare;                 /* spare space fraction, see MVFFReduce */
  MFSStruct cbsBlockPoolStruct; /* stores blocks for CBSs */
  CBSStruct totalCBSStruct;     /* all memory allocated from the arena */
  CBSStruct freeCBSStruct;      /* free memory (primary) */
  FreelistStruct flStruct;      /* free memory (secondary, for emergencies) */
  FailoverStruct foStruct;      /* free memory (fail-over mechanism) */
  Bool firstFit;                /* as opposed to last fit */
  Bool slotHigh;                /* prefers high part of large block */
  Sig sig;                      /* <design/sig/> */
} MVFFStruct;


/* ArenaStruct -- generic arena
 *
 * See <code/arena.c>.
 */

#define ArenaSig        ((Sig)0x519A6E4A) /* SIGnature ARENA */

typedef struct mps_arena_s {
  GlobalsStruct globals; /* must be first, see <design/arena/#globals> */
  Serial serial;

  ArenaClass class;             /* arena class structure */

  Bool poolReady;               /* <design/arena/#pool.ready> */
  MVFFStruct controlPoolStruct; /* <design/arena/#pool> */

  Size reserved;                /* total reserved address space */
  Size committed;               /* total committed memory */
  Size commitLimit;             /* client-configurable commit limit */

  Size spareCommitted;          /* Amount of memory in hysteresis fund */
  Size spareCommitLimit;        /* Limit on spareCommitted */
  double pauseTime;             /* Maximum pause time, in seconds. */

  Shift zoneShift;              /* see also <code/ref.c> */
  Size grainSize;               /* <design/arena/#grain> */

  Tract lastTract;              /* most recently allocated tract */
  Addr lastTractBase;           /* base address of lastTract */

  Chunk primary;                /* the primary chunk */
  RingStruct chunkRing;         /* all the chunks, in a ring for iteration */
  Tree chunkTree;               /* all the chunks, in a tree for fast lookup */
  Serial chunkSerial;           /* next chunk number */

  Bool hasFreeLand;              /* Is freeLand available? */
  MFSStruct freeCBSBlockPoolStruct;
  CBSStruct freeLandStruct;
  ZoneSet freeZones;            /* zones not yet allocated */
  Bool zoned;                   /* use zoned allocation? */

  SplayTreeStruct segSplayTreeStruct; /* tree of all segments */

  /* locus fields (<code/locus.c>) */
  GenDescStruct topGen;         /* generation descriptor for dynamic gen */

  /* format fields (<code/format.c>) */
  RingStruct formatRing;        /* ring of formats attached to arena */
  Serial formatSerial;          /* serial of next format */

  /* message fields (<design/message/>, <code/message.c>) */
  RingStruct messageRing;       /* ring of pending messages */
  BT enabledMessageTypes;       /* map of which types are enabled */
  Count droppedMessages;        /* <design/message-gc/#lifecycle> */

  /* finalization fields (<design/finalize/>), <code/poolmrg.c> */
  Bool isFinalPool;             /* indicator for finalPool */
  Pool finalPool;               /* either NULL or an MRG pool */

  /* thread fields (<code/thread.c>) */
  RingStruct threadRing;        /* ring of attached threads */
  RingStruct deadRing;          /* ring of dead threads */
  Serial threadSerial;          /* serial of next thread */
 
  /* shield fields (<code/shield.c>) */
  Bool insideShield;             /* TRUE if and only if inside shield */
  Seg shCache[ShieldCacheSIZE];  /* Cache of unsynced segs */
  Size shCacheI;                 /* index into cache */
  Size shCacheLimit;             /* High water mark for cache usage */
  Size shDepth;                  /* sum of depths of all segs */
  Bool suspended;                /* TRUE iff mutator suspended */

  /* trace fields (<code/trace.c>) */
  TraceSet busyTraces;          /* set of running traces */
  TraceSet flippedTraces;       /* set of running and flipped traces */
  TraceStruct trace[TraceLIMIT]; /* trace structures.  See
                                   <design/trace/#intance.limit> */

  /* trace ancillary fields (<code/traceanc.c>) */
  TraceStartMessage tsMessage[TraceLIMIT];  /* <design/message-gc/> */
  TraceMessage tMessage[TraceLIMIT];  /* <design/message-gc/> */

  /* policy fields */
  double tracedWork;
  double tracedTime;
  Clock lastWorldCollect;

  RingStruct greyRing[RankLIMIT]; /* ring of grey segments at each rank */
  STATISTIC_DECL(Count writeBarrierHitCount); /* write barrier hits */
  RingStruct chainRing;         /* ring of chains */

  /* location dependency fields (<code/ld.c>) */
  Epoch epoch;                     /* <design/arena/#ld.epoch> */
  RefSet prehistory;               /* <design/arena/#ld.prehistory> */
  RefSet history[LDHistoryLENGTH]; /* <design/arena/#ld.history> */

  Bool emergency;               /* garbage collect in emergency mode? */

  Word *stackAtArenaEnter;  /* NULL or hot end of client stack, in the thread */
                            /* that then entered the MPS. */

  Sig sig;
} ArenaStruct;


typedef struct AllocPatternStruct {
  char dummy;
} AllocPatternStruct;


#endif /* mpmst_h */


/* C. COPYRIGHT AND LICENSE
 *
 * Copyright (C) 2001-2016 Ravenbrook Limited <http://www.ravenbrook.com/>.
 * All rights reserved.  This is an open source license.  Contact
 * Ravenbrook for commercial licensing options.
 * 
 * Redistribution and use in source and binary forms, with or without
 * modification, are permitted provided that the following conditions are
 * met:
 * 
 * 1. Redistributions of source code must retain the above copyright
 * notice, this list of conditions and the following disclaimer.
 * 
 * 2. Redistributions in binary form must reproduce the above copyright
 * notice, this list of conditions and the following disclaimer in the
 * documentation and/or other materials provided with the distribution.
 * 
 * 3. Redistributions in any form must be accompanied by information on how
 * to obtain complete source code for this software and any accompanying
 * software that uses this software.  The source code must either be
 * included in the distribution or be available for no more than the cost
 * of distribution plus a nominal fee, and must be freely redistributable
 * under reasonable conditions.  For an executable file, complete source
 * code means the source code for all modules it contains. It does not
 * include source code for modules or files that typically accompany the
 * major components of the operating system on which the executable file
 * runs.
 * 
 * THIS SOFTWARE IS PROVIDED BY THE COPYRIGHT HOLDERS AND CONTRIBUTORS "AS
 * IS" AND ANY EXPRESS OR IMPLIED WARRANTIES, INCLUDING, BUT NOT LIMITED
 * TO, THE IMPLIED WARRANTIES OF MERCHANTABILITY, FITNESS FOR A PARTICULAR
 * PURPOSE, OR NON-INFRINGEMENT, ARE DISCLAIMED. IN NO EVENT SHALL THE
 * COPYRIGHT HOLDERS AND CONTRIBUTORS BE LIABLE FOR ANY DIRECT, INDIRECT,
 * INCIDENTAL, SPECIAL, EXEMPLARY, OR CONSEQUENTIAL DAMAGES (INCLUDING, BUT
 * NOT LIMITED TO, PROCUREMENT OF SUBSTITUTE GOODS OR SERVICES; LOSS OF
 * USE, DATA, OR PROFITS; OR BUSINESS INTERRUPTION) HOWEVER CAUSED AND ON
 * ANY THEORY OF LIABILITY, WHETHER IN CONTRACT, STRICT LIABILITY, OR TORT
 * (INCLUDING NEGLIGENCE OR OTHERWISE) ARISING IN ANY WAY OUT OF THE USE OF
 * THIS SOFTWARE, EVEN IF ADVISED OF THE POSSIBILITY OF SUCH DAMAGE.
 */<|MERGE_RESOLUTION|>--- conflicted
+++ resolved
@@ -141,52 +141,6 @@
   RingStruct extentRing;        /* ring of extents in pool */
   Sig sig;                      /* <design/sig/> */
 } MFSStruct;
-
-
-<<<<<<< HEAD
-/* ReservoirStruct -- Reservoir structure
- *
- * .reservoir: See <code/reserv.c>, <design/reservoir/>.
- *
- * The Reservoir structure is declared here because it is in-lined in
- * the arena for storing segments for the low-memory reservoir.  It is
- * implemented as a pool - but doesn't follow the normal pool naming
- * conventions because it's not intended for general use and the use of
- * a pool is an incidental detail.  */
-
-#define ReservoirSig ((Sig)0x5196e599) /* SIGnature REServoir */
-
-typedef struct ReservoirStruct {   /* Reservoir structure */
-  PoolStruct poolStruct;        /* generic pool structure */
-  Tract reserve;                /* linked list of reserve tracts */
-  Size reservoirLimit;          /* desired reservoir size */
-  Size reservoirSize;           /* actual reservoir size */
-  Sig sig;                      /* <design/sig/> */
-} ReservoirStruct;
-=======
-/* MVStruct -- MV (Manual Variable) pool outer structure
- *
- * .mv: See <code/poolmv.c>, <design/poolmv/>.
- *
- * The MV pool outer structure is declared here because it is the
- * control pool structure which is inlined in the arena.  Normally,
- * pool outer structures are declared with the pools.  */
-
-#define MVSig           ((Sig)0x5193B999) /* SIGnature MV */
-
-typedef struct MVStruct {       /* MV pool outer structure */
-  PoolStruct poolStruct;        /* generic structure */
-  MFSStruct blockPoolStruct;    /* for managing block descriptors */
-  MFSStruct spanPoolStruct;     /* for managing span descriptors */
-  Size extendBy;                /* segment size to extend pool by */
-  Size avgSize;                 /* client estimate of allocation size */
-  Size maxSize;                 /* client estimate of maximum size */
-  Size free;                    /* free space in pool */
-  Size lost;                    /* <design/poolmv/#lost> */
-  RingStruct spans;             /* span chain */
-  Sig sig;                      /* <design/sig/> */
-} MVStruct;
->>>>>>> 98064947
 
 
 /* MessageClassStruct -- Message Class structure
