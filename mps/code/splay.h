--- conflicted
+++ resolved
@@ -69,11 +69,7 @@
                           void *closureP, Size closureS);
 
 extern void SplayNodeRefresh(SplayTree splay, Tree node);
-<<<<<<< HEAD
-extern void SplayNodeUpdate(SplayTree splay, Tree node);
-=======
 extern void SplayNodeInit(SplayTree splay, Tree node);
->>>>>>> 0253f20e
 
 extern Res SplayTreeDescribe(SplayTree splay, mps_lib_FILE *stream,
                              TreeDescribeMethod nodeDescribe);
