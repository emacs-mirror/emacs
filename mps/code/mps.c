/* mps.c: MEMORY POOL SYSTEM ALL-IN-ONE TRANSLATION UNIT
 *
 * $Id$
 * Copyright (C) 2012-2014 Ravenbrook Limited.  See end of file for license.
 *
 * .purpose: This file can be compiled to create the complete MPS library in
 * a single compilation, allowing the compiler to apply global optimizations
 * and inlining effectively.  On most modern compilers this is also faster
 * than compiling each file separately.
 *
 * .purpose.universal: This file also allows simple building of a Mac OS X
 * "universal" (multiple architecture) binary when the set of source files
 * differs by architecture.  It may work for other platforms in a similar
 * manner.
 *
 * .rule.simple: This file should never be more than a simple list of
 * includes of other source code, with ifdefs for platform configuration,
 * which closely mirror those in the makefiles.
 */


/* Platform interface
 *
 * This must be included first as it defines symbols which affect system
 * headers, such as _POSIX_C_SOURCE _REENTRANT etc.
 */

#include "mpstd.h"


/* MPM Core */

#include "mpsi.c"
#include "mpm.c"
#include "arenavm.c"
#include "arenacl.c"
#include "arena.c"
#include "global.c"
#include "locus.c"
#include "tract.c"
#include "walk.c"
#include "reserv.c"
#include "protocol.c"
#include "pool.c"
#include "poolabs.c"
#include "trace.c"
#include "traceanc.c"
#include "root.c"
#include "seg.c"
#include "format.c"
#include "buffer.c"
#include "ref.c"
#include "bt.c"
#include "ring.c"
#include "shield.c"
#include "ld.c"
#include "event.c"
#include "sac.c"
#include "message.c"
#include "poolmrg.c"
#include "poolmfs.c"
#include "poolmv.c"
#include "dbgpool.c"
#include "dbgpooli.c"
#include "boot.c"
#include "meter.c"
#include "tree.c"
#include "splay.c"
#include "cbs.c"
#include "ss.c"
#include "version.c"
#include "table.c"
#include "arg.c"
#include "abq.c"
#include "range.c"
#include "freelist.c"
#include "sa.c"
<<<<<<< HEAD
#include "land.c"
#include "failover.c"
=======
#include "nailboard.c"
>>>>>>> 20136d50

/* Additional pool classes */

#include "poolamc.c"
#include "poolams.c"
#include "poolamsi.c"
#include "poolawl.c"
#include "poollo.c"
#include "poolsnc.c"
#include "pooln.c"
#include "poolmv2.c"
#include "poolmvff.c"

/* ANSI Plinth */

#if !defined(PLINTH_NONE)       /* see CONFIG_PLINTH_NONE in config.h  */
#include "mpsliban.c"
#include "mpsioan.c"
#endif

/* Mac OS X on 32-bit Intel built with Clang or GCC */

#if defined(MPS_PF_XCI3LL) || defined(MPS_PF_XCI3GC)

#include "lockix.c"     /* Posix locks */
#include "thxc.c"       /* OS X Mach threading */
#include "vmix.c"       /* Posix virtual memory */
#include "protix.c"     /* Posix protection */
#include "protxc.c"     /* OS X Mach exception handling */
#include "proti3.c"     /* 32-bit Intel mutator context decoding */
#include "prmci3xc.c"   /* 32-bit Intel for Mac OS X mutator context */
#include "span.c"       /* generic stack probe */
#include "ssixi3.c"     /* Posix on 32-bit Intel stack scan */

/* Mac OS X on 64-bit Intel build with Clang or GCC */

#elif defined(MPS_PF_XCI6LL) || defined(MPS_PF_XCI6GC)

#include "lockix.c"     /* Posix locks */
#include "thxc.c"       /* OS X Mach threading */
#include "vmix.c"       /* Posix virtual memory */
#include "protix.c"     /* Posix protection */
#include "protxc.c"     /* OS X Mach exception handling */
#include "proti6.c"     /* 64-bit Intel mutator context decoding */
#include "prmci6xc.c"   /* 64-bit Intel for Mac OS X mutator context */
#include "span.c"       /* generic stack probe */
#include "ssixi6.c"     /* Posix on 64-bit Intel stack scan */

/* FreeBSD on 32-bit Intel built with GCC */

#elif defined(MPS_PF_FRI3GC)

#include "lockix.c"     /* Posix locks */
#include "thix.c"       /* Posix threading */
#include "pthrdext.c"   /* Posix thread extensions */
#include "vmix.c"       /* Posix virtual memory */
#include "protix.c"     /* Posix protection */
#include "protsgix.c"   /* Posix signal handling */
#include "prmcan.c"     /* generic mutator context */
#include "prmci3fr.c"   /* 32-bit Intel for FreeBSD mutator context */
#include "span.c"       /* generic stack probe */
#include "ssixi3.c"     /* Posix on 32-bit Intel stack scan */

/* FreeBSD on 64-bit Intel built with GCC */

#elif defined(MPS_PF_FRI6GC)

#include "lockix.c"     /* Posix locks */
#include "thix.c"       /* Posix threading */
#include "pthrdext.c"   /* Posix thread extensions */
#include "vmix.c"       /* Posix virtual memory */
#include "protix.c"     /* Posix protection */
#include "protsgix.c"   /* Posix signal handling */
#include "prmcan.c"     /* generic mutator context */
#include "prmci6fr.c"   /* 64-bit Intel for FreeBSD mutator context */
#include "span.c"       /* generic stack probe */
#include "ssixi6.c"     /* Posix on 64-bit Intel stack scan */

/* Linux on 32-bit Intel with GCC */

#elif defined(MPS_PF_LII3GC)

#include "lockli.c"     /* Linux locks */
#include "thix.c"       /* Posix threading */
#include "pthrdext.c"   /* Posix thread extensions */
#include "vmix.c"       /* Posix virtual memory */
#include "protix.c"     /* Posix protection */
#include "protli.c"     /* Linux protection */
#include "proti3.c"     /* 32-bit Intel mutator context */
#include "prmci3li.c"   /* 32-bit Intel for Linux mutator context */
#include "span.c"       /* generic stack probe */
#include "ssixi3.c"     /* Posix on 32-bit Intel stack scan */

/* Linux on 64-bit Intel with GCC or Clang */

#elif defined(MPS_PF_LII6GC) || defined(MPS_PF_LII6LL)

#include "lockli.c"     /* Linux locks */
#include "thix.c"       /* Posix threading */
#include "pthrdext.c"   /* Posix thread extensions */
#include "vmix.c"       /* Posix virtual memory */
#include "protix.c"     /* Posix protection */
#include "protli.c"     /* Linux protection */
#include "proti6.c"     /* 64-bit Intel mutator context */
#include "prmci6li.c"   /* 64-bit Intel for Linux mutator context */
#include "span.c"       /* generic stack probe */
#include "ssixi6.c"     /* Posix on 64-bit Intel stack scan */

/* Windows on 32-bit Intel with Microsoft Visual Studio */

#elif defined(MPS_PF_W3I3MV)

#include "lockw3.c"     /* Windows locks */
#include "thw3.c"       /* Windows threading */
#include "thw3i3.c"     /* Windows on 32-bit Intel thread stack scan */
#include "vmw3.c"       /* Windows virtual memory */
#include "protw3.c"     /* Windows protection */
#include "proti3.c"     /* 32-bit Intel mutator context decoding */
#include "prmci3w3.c"   /* Windows on 32-bit Intel mutator context */
#include "ssw3i3mv.c"   /* Windows on 32-bit Intel stack scan for Microsoft C */
#include "spw3i3.c"     /* Windows on 32-bit Intel stack probe */
#include "mpsiw3.c"     /* Windows interface layer extras */

/* Windows on 64-bit Intel with Microsoft Visual Studio */
/* ssw3i6.asm is also required, but can't be included here */

#elif defined(MPS_PF_W3I6MV)

#include "lockw3.c"     /* Windows locks */
#include "thw3.c"       /* Windows threading */
#include "thw3i6.c"     /* Windows on 64-bit Intel thread stack scan */
#include "vmw3.c"       /* Windows virtual memory */
#include "protw3.c"     /* Windows protection */
#include "proti6.c"     /* 64-bit Intel mutator context decoding */
#include "prmci6w3.c"   /* Windows on 64-bit Intel mutator context */
#include "ssw3i6mv.c"   /* Windows on 64-bit Intel stack scan for Microsoft C */
#include "spw3i6.c"     /* Windows on 64-bit Intel stack probe */
#include "mpsiw3.c"     /* Windows interface layer extras */

/* Windows on 32-bit Intel with Pelles C */

#elif defined(MPS_PF_W3I3PC)

#include "lockw3.c"     /* Windows locks */
#include "thw3.c"       /* Windows threading */
#include "thw3i3.c"     /* Windows on 32-bit Intel thread stack scan */
#include "vmw3.c"       /* Windows virtual memory */
#include "protw3.c"     /* Windows protection */
#include "proti3.c"     /* 32-bit Intel mutator context decoding */
#include "prmci3w3.c"   /* Windows on 32-bit Intel mutator context */
#include "ssw3i3pc.c"   /* Windows on 32-bit stack scan for Pelles C */
#include "spw3i3.c"     /* 32-bit Intel stack probe */
#include "mpsiw3.c"     /* Windows interface layer extras */

/* Windows on 64-bit Intel with Pelles C */

#elif defined(MPS_PF_W3I6PC)

#include "lockw3.c"     /* Windows locks */
#include "thw3.c"       /* Windows threading */
#include "thw3i6.c"     /* Windows on 64-bit Intel thread stack scan */
#include "vmw3.c"       /* Windows virtual memory */
#include "protw3.c"     /* Windows protection */
#include "proti6.c"     /* 64-bit Intel mutator context decoding */
#include "prmci6w3.c"   /* Windows on 64-bit Intel mutator context */
#include "ssw3i6pc.c"   /* Windows on 64-bit stack scan for Pelles C */
#include "spw3i6.c"     /* 64-bit Intel stack probe */
#include "mpsiw3.c"     /* Windows interface layer extras */

#else

#error "Unknown platform -- can't determine platform specific parts."

#endif



/* C. COPYRIGHT AND LICENSE
 *
 * Copyright (C) 2012-2014 Ravenbrook Limited <http://www.ravenbrook.com/>.
 * All rights reserved.  This is an open source license.  Contact
 * Ravenbrook for commercial licensing options.
 * 
 * Redistribution and use in source and binary forms, with or without
 * modification, are permitted provided that the following conditions are
 * met:
 * 
 * 1. Redistributions of source code must retain the above copyright
 * notice, this list of conditions and the following disclaimer.
 * 
 * 2. Redistributions in binary form must reproduce the above copyright
 * notice, this list of conditions and the following disclaimer in the
 * documentation and/or other materials provided with the distribution.
 * 
 * 3. Redistributions in any form must be accompanied by information on how
 * to obtain complete source code for this software and any accompanying
 * software that uses this software.  The source code must either be
 * included in the distribution or be available for no more than the cost
 * of distribution plus a nominal fee, and must be freely redistributable
 * under reasonable conditions.  For an executable file, complete source
 * code means the source code for all modules it contains. It does not
 * include source code for modules or files that typically accompany the
 * major components of the operating system on which the executable file
 * runs.
 * 
 * THIS SOFTWARE IS PROVIDED BY THE COPYRIGHT HOLDERS AND CONTRIBUTORS "AS
 * IS" AND ANY EXPRESS OR IMPLIED WARRANTIES, INCLUDING, BUT NOT LIMITED
 * TO, THE IMPLIED WARRANTIES OF MERCHANTABILITY, FITNESS FOR A PARTICULAR
 * PURPOSE, OR NON-INFRINGEMENT, ARE DISCLAIMED. IN NO EVENT SHALL THE
 * COPYRIGHT HOLDERS AND CONTRIBUTORS BE LIABLE FOR ANY DIRECT, INDIRECT,
 * INCIDENTAL, SPECIAL, EXEMPLARY, OR CONSEQUENTIAL DAMAGES (INCLUDING, BUT
 * NOT LIMITED TO, PROCUREMENT OF SUBSTITUTE GOODS OR SERVICES; LOSS OF
 * USE, DATA, OR PROFITS; OR BUSINESS INTERRUPTION) HOWEVER CAUSED AND ON
 * ANY THEORY OF LIABILITY, WHETHER IN CONTRACT, STRICT LIABILITY, OR TORT
 * (INCLUDING NEGLIGENCE OR OTHERWISE) ARISING IN ANY WAY OUT OF THE USE OF
 * THIS SOFTWARE, EVEN IF ADVISED OF THE POSSIBILITY OF SUCH DAMAGE.
 */<|MERGE_RESOLUTION|>--- conflicted
+++ resolved
@@ -75,12 +75,9 @@
 #include "range.c"
 #include "freelist.c"
 #include "sa.c"
-<<<<<<< HEAD
+#include "nailboard.c"
 #include "land.c"
 #include "failover.c"
-=======
-#include "nailboard.c"
->>>>>>> 20136d50
 
 /* Additional pool classes */
 
