--- conflicted
+++ resolved
@@ -319,13 +319,8 @@
 
 Bool BTIsResRange(BT bt, Index base, Index limit)
 {
-<<<<<<< HEAD
-  AVER_CRITICAL(BTCheck(bt));   /* See .aver.critical */
+  AVERT_CRITICAL(BT, bt);   /* See .aver.critical */
   AVER_CRITICAL(base < limit);
-=======
-  AVERT(BT, bt);
-  AVER(base < limit);
->>>>>>> f2776dc0
   /* Can't check range of base or limit */
 
 #define SINGLE_IS_RES_RANGE(i) \
