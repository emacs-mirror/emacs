/* bt.c: BIT TABLES
 *
 * $Id$
 * Copyright (c) 2001 Ravenbrook Limited.  See end of file for license.
 *
 * READERSHIP
 *
 * .readership: Any MPS developer
 *
 * DESIGN
 *
 * .design: see <design/bt/>
 */

#include "bt.h"
#include "config.h"
#include "check.h"
#include "mpm.h"

SRCID(bt, "$Id$");


/* BTIndexAlignUp, BTIndexAlignDown -- Align bit-table indices
 *
 * Align bit-table indices up and down to word boundaries
 */

#define BTIndexAlignUp(index) (IndexAlignUp((index), MPS_WORD_WIDTH))
#define BTIndexAlignDown(index) (IndexAlignDown((index), MPS_WORD_WIDTH))


/* BTMask -- generate sub-word masks
 *
 * Create a mask with only specified bits set
 */

/* Return a word mask of bits set only from base and above */
#define BTMaskLow(base) (~(Word)0 << (base))

/* Return a word mask of bits set only below limit */
#define BTMaskHigh(limit) (~(Word)0 >> (MPS_WORD_WIDTH - (limit)))

/* Return a word mask of bits set only in requested range */
#define BTMask(base,limit) (BTMaskHigh((limit)) & BTMaskLow((base)))


/* BTWordIndex, BTBitIndex -- Decode BT indexes
 *
 * Return word and bit indexes from index
 */

#define BTWordIndex(index) ((index) >> MPS_WORD_SHIFT)
#define BTBitIndex(index) ((index) & (MPS_WORD_WIDTH - 1))


/* BTIsSmallRange -- test range size
 *
 * Predicate to determine whether a range is sufficiently small
 * that it's not worth trying to separate words and odd bits.
 * The choice of what counts as "sufficiently small" is made
 * for efficiency reasons. Empirical evidence indicates that
 * a good choice is ranges of size 6 or less.
 */

#define BTIsSmallRange(base,limit) ((base) + 6 >= (limit))


/* ACT_ON_RANGE -- macro to act on a base-limit range
 *
 * Three actions should be provided:
 *   - single_action(btIndex) - operates on a single bit
 *   - bits_action(wordIndex, base, limit) -- operates on part-words
 *   - word_action(wordIndex) -- Operates on full words in range
 * WORD_ACTIONs should not use break or continue.
 *
 * If the range is small enough it will be processed a single
 * bit at a time. Larger ranges are processed as words where
 * possible, and part-words for boundary bits.
 */

#define ACT_ON_RANGE(base,limit,single_action, \
                     bits_action,word_action) \
  BEGIN \
    if (BTIsSmallRange((base), (limit))) { \
      /* Small ranges are processed most efficiently bit-by-bit */ \
      Index actBit; \
      for (actBit = (base); actBit < (limit); ++actBit) { \
        single_action(actBit); \
      } \
    } else { \
      Index actInnerBase = BTIndexAlignUp((base)); \
      if (actInnerBase > (limit)) { /* no inner range */ \
        AVER((base) < (limit)); /* caught by small range case */ \
        bits_action(BTWordIndex((base)), \
                    BTBitIndex((base)), \
                    BTBitIndex((limit))); \
      } else { \
        Index actInnerLimit = BTIndexAlignDown((limit)); \
        Index actWordIndex, actWordBase, actWordLimit; \
\
        actWordBase = BTWordIndex(actInnerBase); \
        actWordLimit = BTWordIndex(actInnerLimit); \
\
        if ((base) < actInnerBase) { \
          bits_action(actWordBase-1, \
                      BTBitIndex((base)), \
                      MPS_WORD_WIDTH); \
        } \
\
        for (actWordIndex = actWordBase; actWordIndex < actWordLimit; \
            ++actWordIndex) { \
          word_action(actWordIndex); \
        } \
\
        if ((limit) > actInnerLimit) { \
          bits_action(actWordLimit, 0, BTBitIndex((limit))); \
        } \
      } \
    } \
  END


/* ACT_ON_RANGE_HIGH -- macro to act on a base-limit range
 *
 * in reverse order. Usage as for ACT_ON_RANGE
 */

#define ACT_ON_RANGE_HIGH(base,limit,single_action, \
                          bits_action,word_action) \
  BEGIN \
    if (BTIsSmallRange((base), (limit))) { \
      /* Small ranges are processed most efficiently bit-by-bit */ \
      Index actBit; \
      for (actBit = (limit); actBit > (base); --actBit) { \
        single_action(actBit - 1); \
      } \
    } else { \
      Index actInnerBase = BTIndexAlignUp((base)); \
      if (actInnerBase > (limit)) { /* no inner range */ \
        AVER((base) < (limit)); /* caught by small range case */ \
        bits_action(BTWordIndex((base)), \
                    BTBitIndex((base)), \
                    BTBitIndex((limit))); \
      } else { \
        Index actInnerLimit = BTIndexAlignDown((limit)); \
        Index actWordIndex, actWordBase, actWordLimit; \
\
        actWordBase = BTWordIndex(actInnerBase); \
        actWordLimit = BTWordIndex(actInnerLimit); \
\
        if ((limit) > actInnerLimit) { \
          bits_action(actWordLimit, 0, BTBitIndex((limit))); \
        } \
\
        for (actWordIndex = actWordLimit; actWordIndex > actWordBase; \
            --actWordIndex) { \
          word_action(actWordIndex-1); \
        } \
\
        if ((base) < actInnerBase) { \
          bits_action(actWordBase-1, \
                      BTBitIndex((base)), \
                      MPS_WORD_WIDTH); \
        } \
      } \
    } \
  END



/* BTCreate -- allocate a BT from the control pool
 *
 * See <design/bt/#if.create>
 */

Res BTCreate(BT *btReturn, Arena arena, Count length)
{
  Res res;
  BT bt;
  void *p;

  AVER(btReturn != NULL);
  AVERT(Arena, arena);
  AVER(length > 0);

  res = ControlAlloc(&p, arena, BTSize(length),
                     /* withReservoirPermit */ FALSE);
  if (res != ResOK)
    return res;
  bt = (BT)p;

  *btReturn = bt;
  return ResOK;
}


/* BTDestroy -- free a BT to the control pool.
 *
 * See <design/bt/#if.destroy>
 */

void BTDestroy(BT bt, Arena arena, Count length)
{
  AVER(bt != NULL);
  AVERT(Arena, arena);
  AVER(length > 0);
 
  ControlFree(arena, bt, BTSize(length));
}


/* BTCheck -- check the validity of a bit table
 *
 * There's not much that can be checked at present.  This is
 * discussed in review.impl.c.bt.4.
 */

static Bool BTCheck(BT bt)
{
  AVER(bt != NULL);
  AVER(AddrIsAligned((Addr)bt, sizeof(Word)));
  return TRUE;
}


/* BTSize -- return the size of a BT
 *
 * See <design/bt/#fun.size>
 */

size_t (BTSize)(unsigned long n)
{
  /* check that the expression used in rounding up doesn't overflow */
  AVER(n+MPS_WORD_WIDTH-1 > n);

  return BTSize(n);
}
 

/* BTGet -- get a bit from a BT
 *
 * See <design/bt/#fun.get>
 */

Bool (BTGet)(BT t, Index i)
{
  AVER(BTCheck(t));
  /* Can't check i */

  /* see macro in <code/mpm.h> */
  return BTGet(t, i);
}
 

/* BTSet -- set a bit in a BT
 *
 * See <design/bt/#fun.set>
 */

void (BTSet)(BT t, Index i)
{
  AVER(BTCheck(t));
  /* Can't check i */

  /* see macro in <code/mpm.h> */
  BTSet(t, i);
}


/* BTRes -- reset a bit in a BT
 *
 * <design/bt/#fun.res>
 */

void (BTRes)(BT t, Index i)
{
  AVER(BTCheck(t));
  /* Can't check i */

  /* see macro in <code/mpm.h> */
  BTRes(t, i);
}


/* BTSetRange -- set a range of bits in a BT
 *
 * <design/bt/#fun.set-range>
 */

void BTSetRange(BT t, Index base, Index limit)
{
  AVER(BTCheck(t));
  AVER(base < limit);

#define SINGLE_SET_RANGE(i) \
  BTSet(t, (i))
#define BITS_SET_RANGE(i,base,limit) \
  t[(i)] |= BTMask((base),(limit))
#define WORD_SET_RANGE(i) \
  t[(i)] = ~(Word)(0)

  ACT_ON_RANGE(base, limit, SINGLE_SET_RANGE,
               BITS_SET_RANGE, WORD_SET_RANGE);
}


/* BTIsResRange -- test whether a range of bits is all reset
 *
 * See <design/bt/#fun.is-reset-range>.
 */

Bool BTIsResRange(BT bt, Index base, Index limit)
{
  AVER(BTCheck(bt));
  AVER(base < limit);
  /* Can't check range of base or limit */

#define SINGLE_IS_RES_RANGE(i) \
  if (BTGet(bt, (i))) return FALSE
#define BITS_IS_RES_RANGE(i,base,limit) \
  if ((bt[(i)] & BTMask((base),(limit))) != (Word)0) return FALSE
#define WORD_IS_RES_RANGE(i) \
  if (bt[(i)] != (Word)0) return FALSE

  ACT_ON_RANGE(base, limit, SINGLE_IS_RES_RANGE,
               BITS_IS_RES_RANGE, WORD_IS_RES_RANGE);
  return TRUE;
}


/* BTIsSetRange -- test whether a range of bits is all set
 *
 * See <design/bt/#fun.is-set-range>.
 */

Bool BTIsSetRange(BT bt, Index base, Index limit)
{
  AVER(BTCheck(bt));
  AVER(base < limit);
  /* Can't check range of base or limit */

#define SINGLE_IS_SET_RANGE(i) \
  if (!BTGet(bt, (i))) return FALSE
#define BITS_IS_SET_RANGE(i,base,limit) \
  BEGIN \
    Word bactMask = BTMask((base),(limit)); \
    if ((bt[(i)] & bactMask) != bactMask) \
      return FALSE; \
  END
#define WORD_IS_SET_RANGE(i) \
  if (bt[(i)] != ~(Word)0) return FALSE

  ACT_ON_RANGE(base, limit, SINGLE_IS_SET_RANGE,
               BITS_IS_SET_RANGE, WORD_IS_SET_RANGE);
  return TRUE;
}


/* BTResRange -- reset a range of bits in a BT
 *
 * <design/bt/#fun.res-range>
 */

void BTResRange(BT t, Index base, Index limit)
{
  AVER(BTCheck(t));
  AVER(base < limit);

#define SINGLE_RES_RANGE(i) \
  BTRes(t, (i))
#define BITS_RES_RANGE(i,base,limit) \
  t[(i)] &= ~(BTMask((base),(limit)))
#define WORD_RES_RANGE(i) t[(i)] = (Word)(0)

  ACT_ON_RANGE(base, limit, SINGLE_RES_RANGE,
               BITS_RES_RANGE, WORD_RES_RANGE);
}


/* BTFindSet -- find the lowest set bit in a range in a bit table.
 *
 * Sets foundReturn to false if the range is entirely reset;
 * in this case indexReturn is unset. Sets foundReturn to true
 * otherwise.
 *
 * Implemented as a macro for efficiency reasons.
 * The macro internally uses the label btFindSetLabel.
 * If the macro must be used more than once within a function
 * this label must be redefined to avoid a nameclash. E.g.
 *    #define btFindSetLabel uniqueLabel
 *    BTFindSet(...)
 *    #undef btFindSetLabel
 */

#define BTFindSet(foundReturn,indexReturn,bt,base,limit)\
  BEGIN \
    Bool *bfsFoundReturn = (foundReturn); \
    Index *bfsIndexReturn = (indexReturn); \
    BT bfsBt = (bt); \
    ACT_ON_RANGE((base), (limit), SINGLE_FIND_SET,  \
                 BITS_FIND_SET, WORD_FIND_SET); \
    *bfsFoundReturn = FALSE; \
btFindSetLabel:; \
  END

#define SINGLE_FIND_SET(i)  \
  if (BTGet(bfsBt, (i))) { \
    *bfsIndexReturn = (i); \
    *bfsFoundReturn = TRUE; \
    goto btFindSetLabel; \
  }
#define BITS_FIND_SET(wi,base,limit)  \
  BEGIN \
    Index bactWi = (wi); \
    ACTION_FIND_SET(bactWi, bfsBt[bactWi], (base), (limit)); \
  END
#define WORD_FIND_SET(wi) \
  BEGIN \
    Index wactWi = (wi); \
    ACTION_FIND_SET(wactWi, bfsBt[wactWi], 0, MPS_WORD_WIDTH); \
  END
#define ACTION_FIND_SET(wi,word,base,limit) \
  ACTION_FIND_SET_BIT((wi),(word),(base),(limit),btFindSetLabel)


/* ACTION_FIND_SET_BIT -- Find first set bit in a range
 *
 * Helper macro to find the low bit in a range of a word.
 * Works by first shifting the base of the range to the low
 * bits of the word. Then loops performing a binary chop
 * over the data looking to see if a bit is set in the lower
 * half. If not, it must be in the upper half which is then
 * shifted down. The loop completes after using a chop unit
 * of a single single bit.
 */

#define ACTION_FIND_SET_BIT(wi,word,base,limit,label) \
  BEGIN \
    /* no need to mask the low bits which are shifted */ \
    Index actionIndex = (base); \
    Word actionWord = ((word) & BTMaskHigh((limit))) >> actionIndex; \
    Count actionMaskWidth = (MPS_WORD_WIDTH >> 1); \
    Word actionMask = ~(Word)0 >> (MPS_WORD_WIDTH-actionMaskWidth); \
    if (actionWord != (Word)0) { \
      while (actionMaskWidth != (Count)0) { \
        if ((actionWord & actionMask) == (Word)0) { \
          actionIndex += actionMaskWidth; \
          actionWord >>= actionMaskWidth; \
        } \
        actionMaskWidth >>= 1; \
        actionMask >>= actionMaskWidth; \
      } \
      *bfsIndexReturn = ((wi) << MPS_WORD_SHIFT) | actionIndex; \
      *bfsFoundReturn = TRUE; \
      goto label; \
    } \
  END


/* BTFindRes -- find the lowest reset bit in a range in a bit table.
 *
 * Usage as for BTFindSet
 *
 * Internally uses the label btFindResLabel
 * which must be redefined to avoid a nameclash if the macro is
 * used twice in a function scope.
 */

#define BTFindRes(foundReturn,indexReturn,bt,base,limit)\
  BEGIN \
    Bool *bfsFoundReturn = (foundReturn); \
    Index *bfsIndexReturn = (indexReturn); \
    BT bfsBt = (bt); \
    ACT_ON_RANGE((base), (limit), SINGLE_FIND_RES,  \
                 BITS_FIND_RES, WORD_FIND_RES); \
    *bfsFoundReturn = FALSE; \
btFindResLabel:; \
  END

#define SINGLE_FIND_RES(i)  \
  if (!BTGet(bfsBt, (i))) { \
    *bfsIndexReturn = (i); \
    *bfsFoundReturn = TRUE; \
    goto btFindResLabel; \
  }
#define BITS_FIND_RES(wi,base,limit)  \
  BEGIN \
    Index bactWi = (wi); \
    ACTION_FIND_RES(bactWi,bfsBt[bactWi], (base), (limit)); \
  END
#define WORD_FIND_RES(wi) \
  BEGIN \
    Index wactWi = (wi); \
    ACTION_FIND_RES(wactWi, bfsBt[wactWi], 0, MPS_WORD_WIDTH); \
  END
#define ACTION_FIND_RES(wi,word,base,limit) \
  ACTION_FIND_SET_BIT((wi),~(word),(base),(limit),btFindResLabel)


/* BTFindSetHigh -- find the highest set bit in a range in a bit table.
 *
 * Usage as for BTFindSet
 *
 * Internally uses the label btFindSetHighLabel
 * which must be redefined to avoid a nameclash if the macro is
 * used twice in a function scope.
 */

#define BTFindSetHigh(foundReturn,indexReturn,bt,base,limit)\
  BEGIN \
    Bool *bfsFoundReturn = (foundReturn); \
    Index *bfsIndexReturn = (indexReturn); \
    BT bfsBt = (bt); \
    ACT_ON_RANGE_HIGH((base), (limit), SINGLE_FIND_SET_HIGH, \
                      BITS_FIND_SET_HIGH, WORD_FIND_SET_HIGH); \
    *bfsFoundReturn = FALSE; \
btFindSetHighLabel:; \
  END

#define SINGLE_FIND_SET_HIGH(i)  \
  if (BTGet(bfsBt, (i))) { \
    *bfsIndexReturn = (i); \
    *bfsFoundReturn = TRUE; \
    goto btFindSetHighLabel; \
  }
#define BITS_FIND_SET_HIGH(wi,base,limit) \
  BEGIN \
    Index bactWi = (wi); \
    ACTION_FIND_SET_HIGH(bactWi, bfsBt[bactWi], (base), (limit)); \
  END
#define WORD_FIND_SET_HIGH(wi) \
  BEGIN \
    Index wactWi = (wi); \
    ACTION_FIND_SET_HIGH(wactWi, (bfsBt[wactWi]), 0, MPS_WORD_WIDTH); \
  END
#define ACTION_FIND_SET_HIGH(wi,word,base,limit) \
  ACTION_FIND_SET_BIT_HIGH((wi),(word),(base),(limit),btFindSetHighLabel)


/* ACTION_FIND_SET_BIT_HIGH -- Find highest set bit in a range
 *
 * Helper macro to find the high bit in a range of a word.
 * Essentially a mirror image of ACTION_FIND_SET
 */

#define ACTION_FIND_SET_BIT_HIGH(wi,word,base,limit,label) \
  BEGIN \
    /* no need to mask the high bits which are shifted */ \
    Index actionShift = MPS_WORD_WIDTH - (limit);  \
    Index actionIndex = MPS_WORD_WIDTH - 1 - actionShift; \
    Word actionWord = ((word) & BTMaskLow((base))) << actionShift; \
    Count actionMaskWidth = (MPS_WORD_WIDTH >> 1); \
    Word actionMask = ~(Word)0 << (MPS_WORD_WIDTH-actionMaskWidth); \
    if (actionWord != (Word)0) { \
      while (actionMaskWidth != (Count)0) { \
        if ((actionWord & actionMask) == (Word)0) { \
          actionIndex -= actionMaskWidth; \
          actionWord <<= actionMaskWidth; \
        } \
        actionMaskWidth >>= 1; \
        actionMask <<= actionMaskWidth; \
      } \
      *bfsIndexReturn = ((wi) << MPS_WORD_SHIFT) | actionIndex; \
      *bfsFoundReturn = TRUE; \
      goto label; \
    } \
  END
 

/* BTFindResHigh -- find the highest reset bit in a range
 *
 * Usage as for BTFindSet
 *
 * Internally uses the label btFindSetHighLabel
 * which must be redefined to avoid a nameclash if the macro is
 * used twice in a function scope.
 */

#define BTFindResHigh(foundReturn,indexReturn,bt,base,limit)\
  BEGIN \
    Bool *bfsFoundReturn = (foundReturn); \
    Index *bfsIndexReturn = (indexReturn); \
    BT bfsBt = (bt); \
    ACT_ON_RANGE_HIGH((base), (limit), SINGLE_FIND_RES_HIGH, \
                      BITS_FIND_RES_HIGH, WORD_FIND_RES_HIGH); \
    *bfsFoundReturn = FALSE; \
btFindResHighLabel:; \
  END

#define SINGLE_FIND_RES_HIGH(i)  \
  if (!BTGet(bfsBt, (i))) { \
    *bfsIndexReturn = (i); \
    *bfsFoundReturn = TRUE; \
    goto btFindResHighLabel; \
  }
#define BITS_FIND_RES_HIGH(wi,base,limit) \
  BEGIN \
    Index bactWi = (wi); \
    ACTION_FIND_RES_HIGH(bactWi, bfsBt[bactWi], (base), (limit)); \
  END
#define WORD_FIND_RES_HIGH(wi) \
  BEGIN \
    Index wactWi = (wi); \
    ACTION_FIND_RES_HIGH(wactWi, (bfsBt[wactWi]), 0, MPS_WORD_WIDTH); \
  END
#define ACTION_FIND_RES_HIGH(wi,word,base,limit) \
  ACTION_FIND_SET_BIT_HIGH((wi),~(word),(base),(limit),btFindResHighLabel)


/* BTFindResRange -- find a reset range of bits in a bit table
 *
 * Starts searching at the low end of the search range.
 *
 * See <design/bt/#fun.find-res-range>.
 */

static Bool BTFindResRange(Index *baseReturn, Index *limitReturn,
                           BT bt,
                           Index searchBase, Index searchLimit,
                           unsigned long minLength, unsigned long maxLength)
{
  Bool foundRes;         /* true if a reset bit is found */
  Index resBase;         /* base of a candidate reset range */
  Index unseenBase;      /* base of testing so far */
  Index minLimit;        /* limit of minimal acceptable range */
  Index resLimit;        /* limit of search for a candidate range */

  AVER(baseReturn != NULL);
  AVER(limitReturn != NULL);
  AVERT(BT, bt);
  AVER(searchBase < searchLimit);
  AVER(minLength > 0);
  AVER(minLength <= maxLength);
  AVER(maxLength <= searchLimit - searchBase);

  foundRes = FALSE;     /* don't know first reset bit */
  minLimit = 0;         /* avoid spurious compiler warning */
  resBase = searchBase; /* haven't seen anything yet */
  unseenBase = searchBase;  /* haven't seen anything yet */
  resLimit = searchLimit - minLength + 1;

  while (resBase < resLimit) {
    Index setIndex;  /* index of last set bit found */
    Bool foundSet = FALSE; /* true if a set bit is found */

    /* Find the first reset bit if it's not already known */
    if (!foundRes) {
      BTFindRes(&foundRes, &resBase, bt, unseenBase, resLimit);
      if (!foundRes) {
        /* failure */
        return FALSE;
      }
      unseenBase = resBase + 1;
      minLimit = resBase + minLength;
    }

    /* Look to see if there is any set bit in the minimum range */
    BTFindSetHigh(&foundSet, &setIndex, bt, unseenBase, minLimit);
    if (!foundSet) {
      /* Found minimum range. Extend it. */
      Index setBase;   /* base of search for set bit */
      Index setLimit;  /* limit search for set bit */
      foundSet = FALSE;
      setBase = minLimit;
      setLimit = resBase + maxLength;
      if (setLimit > searchLimit)
        setLimit = searchLimit;
      if (setLimit > setBase)
        BTFindSet(&foundSet, &setIndex, bt, setBase, setLimit);
      if (!foundSet)
        setIndex = setLimit;
       
      AVER(setIndex - resBase >= minLength);
      AVER(setIndex - resBase <= maxLength);
      *baseReturn = resBase;
      *limitReturn = setIndex;
      return TRUE;
       
    } else {
      /* Range was too small. Try again */
      unseenBase = minLimit;
      resBase = setIndex + 1;
      if (resBase != minLimit) {
        /* Already found the start of next candidate range */
        minLimit = resBase + minLength;
      } else {
        foundRes = FALSE;
      }
    }
  }

  /* failure */
  return FALSE;
}


/* BTFindResRangeHigh -- find a reset range of bits in a bit table
 *
 * Starts searching at the high end of the search range.
 *
 * See <design/bt/#fun.find-res-range>.
 */

static Bool BTFindResRangeHigh(Index *baseReturn, Index *limitReturn,
                               BT bt,
                               Index searchBase, Index searchLimit,
                               unsigned long minLength,
			       unsigned long maxLength)
{
  Bool foundRes;         /* true if a reset bit is found */
  Index resLimit;        /* limit of a candidate reset range */
  Index resIndex;        /* index of highest reset bit found */
  Index unseenLimit;     /* limit of testing so far */
  Index minBase;         /* base of minimal acceptable range */
  Index resBase;         /* base of search for a candidate range */

  AVER(baseReturn != NULL);
  AVER(limitReturn != NULL);
  AVERT(BT, bt);
  AVER(searchBase < searchLimit);
  AVER(minLength > 0);
  AVER(minLength <= maxLength);
  AVER(maxLength <= searchLimit - searchBase);

  foundRes = FALSE;     /* don't know first reset bit */
  minBase = 0;          /* avoid spurious compiler warning */
  resLimit = searchLimit;    /* haven't seen anything yet */
  unseenLimit = searchLimit; /* haven't seen anything yet */
  resBase = searchBase + minLength -1;

  while (resLimit > resBase) {
    Index setIndex;  /* index of first set bit found */
    Bool foundSet = FALSE; /* true if a set bit is found */

    /* Find the first reset bit if it's not already known */
    if (!foundRes) {
      /* Look for the limit of a range */
      BTFindResHigh(&foundRes, &resIndex, bt, resBase, unseenLimit);
      if (!foundRes) {
        /* failure */
        return FALSE;
      }
      resLimit = resIndex + 1;
      unseenLimit = resIndex;
      minBase = resLimit - minLength;
    }

    /* Look to see if there is any set bit in the minimum range */
    BTFindSet(&foundSet, &setIndex, bt, minBase, unseenLimit);
    if (!foundSet) {
      /* Found minimum range. Extend it. */
      Index setBase;   /* base of search for set bit */
      Index setLimit;  /* limit search for set bit */
      Index baseIndex; /* base of reset range found */
      foundSet = FALSE;
      setLimit = minBase;
      if ((searchBase + maxLength) > resLimit)
        setBase = searchBase;
      else
        setBase  = resLimit - maxLength;
      if (setLimit > setBase)
        BTFindSetHigh(&foundSet, &setIndex, bt, setBase, setLimit);
      if (foundSet)
        baseIndex = setIndex+1;
      else
        baseIndex = setBase;
     
      AVER(resLimit - baseIndex >= minLength);
      AVER(resLimit - baseIndex <= maxLength);
      *baseReturn = baseIndex;
      *limitReturn = resLimit;
      return TRUE;
     
    } else {
      /* Range was too small. Try again */
      unseenLimit = minBase;
      resLimit = setIndex;
      if (resLimit != minBase) {
        /* Already found the start of next candidate range */
        minBase = resLimit - minLength;
      } else {
        foundRes = FALSE;
      }
    }
  }

  /* failure */
  return FALSE;
}


/* BTFindLongResRange -- find long range of reset bits in a bit table
 *
 * See <design/bt/#fun.find-long-res-range>.
 */

Bool BTFindLongResRange(Index *baseReturn, Index *limitReturn,
                        BT bt,
                        Index searchBase, Index searchLimit,
                        unsigned long length)
{
  /* All parameters are checked by BTFindResRange. */
  return BTFindResRange(baseReturn, limitReturn,
                        bt,
                        searchBase, searchLimit,
                        length, searchLimit - searchBase);
}


/* BTFindLongResRangeHigh -- find long range of reset bits in a bit table
 *
 * See <design/bt/#fun.find-long-res-range-high>.
 */

Bool BTFindLongResRangeHigh(Index *baseReturn, Index *limitReturn,
                            BT bt,
                            Index searchBase, Index searchLimit,
                            unsigned long length)
{
  /* All parameters are checked by BTFindResRangeHigh. */
  return BTFindResRangeHigh(baseReturn, limitReturn,
                            bt,
                            searchBase, searchLimit,
                            length, searchLimit - searchBase);
}


/* BTFindShortResRange -- find short range of reset bits in a bit table
 *
 * See <design/bt/#fun.find-short-res-range>.
 */

Bool BTFindShortResRange(Index *baseReturn, Index *limitReturn,
                         BT bt,
                         Index searchBase, Index searchLimit,
                         unsigned long length)
{
  /* All parameters are checked by BTFindResRange. */
  return BTFindResRange(baseReturn, limitReturn,
                        bt,
                        searchBase, searchLimit,
                        length, length);
}

/* BTFindShortResRangeHigh -- find short range of reset bits in a bit table
 *
 * Starts looking from the top of the search range.
 *
 * See <design/bt/#fun.find-short-res-range-high>.
 */

Bool BTFindShortResRangeHigh(Index *baseReturn, Index *limitReturn,
			     BT bt,
			     Index searchBase, Index searchLimit,
			     unsigned long length)
{
  /* All parameters are checked by BTFindResRangeHigh. */
  return BTFindResRangeHigh(baseReturn, limitReturn,
			    bt,
			    searchBase, searchLimit,
			    length, length);
}


/* BTRangesSame -- check that a range of bits in two BTs are the same.
 *
 * See <design/bt/#if.ranges-same>
 */

Bool BTRangesSame(BT comparand, BT comparator, Index base, Index limit)
{
  AVER(BTCheck(comparand));
  AVER(BTCheck(comparator));
  AVER(base < limit);

#define SINGLE_RANGES_SAME(i) \
  if (BTGet(comparand, (i)) != BTGet(comparator, (i))) \
      return FALSE
#define BITS_RANGES_SAME(i,base,limit) \
  BEGIN \
    Index bactI = (i); \
    Word bactMask = BTMask((base),(limit)); \
    if ((comparand[bactI] & (bactMask)) != \
       (comparator[bactI] & (bactMask))) \
      return FALSE; \
  END
#define WORD_RANGES_SAME(i) \
  BEGIN \
    Index wactI = (i); \
    if ((comparand[wactI]) != (comparator[wactI])) \
      return FALSE; \
  END

  ACT_ON_RANGE(base, limit, SINGLE_RANGES_SAME,
               BITS_RANGES_SAME, WORD_RANGES_SAME);
  return TRUE;
}


/* BTCopyInvertRange -- copy a range of bits from one BT to another,
 * inverting them as you go.
 *
 * See <design/bt/#if.copy-invert-range>
 */

void BTCopyInvertRange(BT fromBT, BT toBT, Index base, Index limit)
{
  AVER(BTCheck(fromBT));
  AVER(BTCheck(toBT));
  AVER(fromBT != toBT);
  AVER(base < limit);

#define SINGLE_COPY_INVERT_RANGE(i) \
  if (BTGet(fromBT, (i))) \
    BTRes(toBT, (i)); \
  else \
    BTSet(toBT, (i))
#define BITS_COPY_INVERT_RANGE(i,base,limit) \
  BEGIN \
    Index bactI = (i); \
    Word bactMask = BTMask((base),(limit)); \
    toBT[bactI] = \
      (toBT[bactI] & ~bactMask) | (~fromBT[bactI] & bactMask); \
  END
#define WORD_COPY_INVERT_RANGE(i) \
  BEGIN \
    Index wactI = (i); \
    toBT[wactI] = ~fromBT[wactI]; \
  END

  ACT_ON_RANGE(base, limit, SINGLE_COPY_INVERT_RANGE,
               BITS_COPY_INVERT_RANGE, WORD_COPY_INVERT_RANGE);
}


/* BTCopyRange -- copy a range of bits from one BT to another
 *
 * See <design/bt/#if.copy-range>
 */

void BTCopyRange(BT fromBT, BT toBT, Index base, Index limit)
{
  AVER(BTCheck(fromBT));
  AVER(BTCheck(toBT));
  AVER(fromBT != toBT);
  AVER(base < limit);

#define SINGLE_COPY_RANGE(i) \
  if (BTGet(fromBT, (i))) \
    BTSet(toBT, (i)); \
  else \
    BTRes(toBT, (i))
#define BITS_COPY_RANGE(i,base,limit) \
  BEGIN \
    Index bactI = (i); \
    Word bactMask = BTMask((base),(limit)); \
    toBT[bactI] = \
      (toBT[bactI] & ~bactMask) | (fromBT[bactI] & bactMask); \
  END
#define WORD_COPY_RANGE(i) \
  BEGIN \
    Index wactI = (i); \
    toBT[wactI] = fromBT[wactI]; \
  END

  ACT_ON_RANGE(base, limit, SINGLE_COPY_RANGE,
               BITS_COPY_RANGE, WORD_COPY_RANGE);
}


/* BTCopyOffsetRange -- copy a range of bits from one BT to an
 * offset range in another BT
 *
 * .slow: Can't always use ACT_ON_RANGE because word alignment
 * may differ for each range. We could try to be smart about
 * detecting similar alignment - but we don't.
 *
 * See <design/bt/#if.copy-offset-range>
 */

void BTCopyOffsetRange(BT fromBT, BT toBT,
                       Index fromBase, Index fromLimit,
                       Index toBase, Index toLimit)
{
  Index fromBit, toBit;

  AVER(BTCheck(fromBT));
  AVER(BTCheck(toBT));
  AVER(fromBT != toBT);
  AVER(fromBase < fromLimit);
  AVER(toBase < toLimit);
  AVER((fromLimit - fromBase) == (toLimit - toBase));

  for (fromBit = fromBase, toBit = toBase;
       fromBit < fromLimit;
       ++fromBit, ++toBit) {
    if (BTGet(fromBT, fromBit))
      BTSet(toBT, toBit);
    else
      BTRes(toBT, toBit);
  }
}


<<<<<<< HEAD
/* BTCountResRange -- count number of reset bits in a range */

Count BTCountResRange(BT bt, Index base, Index limit)
{
  Count c = 0;
  Index bit;

  AVER(BTCheck(bt));
  AVER(base < limit);

  for (bit = base; bit < limit; ++bit)
    if (!BTGet(bt, bit)) ++c;
  return c;
}
=======

/* C. COPYRIGHT AND LICENSE
 *
 * Copyright (C) 2001-2002 Ravenbrook Limited <http://www.ravenbrook.com/>.
 * All rights reserved.  This is an open source license.  Contact
 * Ravenbrook for commercial licensing options.
 * 
 * Redistribution and use in source and binary forms, with or without
 * modification, are permitted provided that the following conditions are
 * met:
 * 
 * 1. Redistributions of source code must retain the above copyright
 * notice, this list of conditions and the following disclaimer.
 * 
 * 2. Redistributions in binary form must reproduce the above copyright
 * notice, this list of conditions and the following disclaimer in the
 * documentation and/or other materials provided with the distribution.
 * 
 * 3. Redistributions in any form must be accompanied by information on how
 * to obtain complete source code for this software and any accompanying
 * software that uses this software.  The source code must either be
 * included in the distribution or be available for no more than the cost
 * of distribution plus a nominal fee, and must be freely redistributable
 * under reasonable conditions.  For an executable file, complete source
 * code means the source code for all modules it contains. It does not
 * include source code for modules or files that typically accompany the
 * major components of the operating system on which the executable file
 * runs.
 * 
 * THIS SOFTWARE IS PROVIDED BY THE COPYRIGHT HOLDERS AND CONTRIBUTORS "AS
 * IS" AND ANY EXPRESS OR IMPLIED WARRANTIES, INCLUDING, BUT NOT LIMITED
 * TO, THE IMPLIED WARRANTIES OF MERCHANTABILITY, FITNESS FOR A PARTICULAR
 * PURPOSE, OR NON-INFRINGEMENT, ARE DISCLAIMED. IN NO EVENT SHALL THE
 * COPYRIGHT HOLDERS AND CONTRIBUTORS BE LIABLE FOR ANY DIRECT, INDIRECT,
 * INCIDENTAL, SPECIAL, EXEMPLARY, OR CONSEQUENTIAL DAMAGES (INCLUDING, BUT
 * NOT LIMITED TO, PROCUREMENT OF SUBSTITUTE GOODS OR SERVICES; LOSS OF
 * USE, DATA, OR PROFITS; OR BUSINESS INTERRUPTION) HOWEVER CAUSED AND ON
 * ANY THEORY OF LIABILITY, WHETHER IN CONTRACT, STRICT LIABILITY, OR TORT
 * (INCLUDING NEGLIGENCE OR OTHERWISE) ARISING IN ANY WAY OUT OF THE USE OF
 * THIS SOFTWARE, EVEN IF ADVISED OF THE POSSIBILITY OF SUCH DAMAGE.
 */
>>>>>>> e99aa189
<|MERGE_RESOLUTION|>--- conflicted
+++ resolved
@@ -1002,7 +1002,6 @@
 }
 
 
-<<<<<<< HEAD
 /* BTCountResRange -- count number of reset bits in a range */
 
 Count BTCountResRange(BT bt, Index base, Index limit)
@@ -1017,7 +1016,7 @@
     if (!BTGet(bt, bit)) ++c;
   return c;
 }
-=======
+
 
 /* C. COPYRIGHT AND LICENSE
  *
@@ -1058,5 +1057,4 @@
  * ANY THEORY OF LIABILITY, WHETHER IN CONTRACT, STRICT LIABILITY, OR TORT
  * (INCLUDING NEGLIGENCE OR OTHERWISE) ARISING IN ANY WAY OUT OF THE USE OF
  * THIS SOFTWARE, EVEN IF ADVISED OF THE POSSIBILITY OF SUCH DAMAGE.
- */
->>>>>>> e99aa189
+ */