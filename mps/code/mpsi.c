--- conflicted
+++ resolved
@@ -1691,8 +1691,6 @@
   return (mps_message_type_t)type;
 }
 
-<<<<<<< HEAD
-=======
 mps_clock_t mps_message_clock(mps_arena_t mps_arena,
                               mps_message_t mps_message)
 {
@@ -1710,7 +1708,6 @@
 }
 
 
->>>>>>> 992db9ba
 /* -- mps_message_type_finalization */
 
 void mps_message_finalization_ref(mps_addr_t *mps_addr_return,
