--- conflicted
+++ resolved
@@ -292,11 +292,7 @@
     MPS_ARGS_ADD(args, MPS_KEY_ARENA_SIZE, testArenaSIZE);
     MPS_ARGS_ADD(args, MPS_KEY_ARENA_GRAIN_SIZE, rnd_grain(testArenaSIZE));
     if (mode == ModeCOMMIT)
-<<<<<<< HEAD
-      MPS_ARGS_ADD(args, MPS_KEY_ARENA_COMMIT_LIMIT, 2 * testArenaSIZE);
-=======
       MPS_ARGS_ADD(args, MPS_KEY_COMMIT_LIMIT, 2 * testArenaSIZE);
->>>>>>> 85326531
     die(mps_arena_create_k(&arena, mps_arena_class_vm(), args), "arena_create");
   } MPS_ARGS_END(args);
   mps_message_type_enable(arena, mps_message_type_gc());
