/* thxc.c: OS X MACH THREADS MANAGER
 *
 * $Id$
 * Copyright (c) 2001-2014 Ravenbrook Limited.  See end of file for license.
 *
 * .design: See <design/thread-manager/>.
 *
 *
 * TODO
 *
 * Too much code in common with than.c, thix.c.  Consider how to reduce
 * redundancy without making the code obscure.
 *
 *
 * REFERENCES
 *
 * [Mach_man]  Mach man pages within XNU;
 *             Apple Computer;
 *             <http://www.opensource.apple.com/source/xnu/xnu-2050.22.13/osfmk/man/>.
 */

#include "mpm.h"
#include "protxc.h"

#include <mach/mach_init.h>
#include <mach/task.h>
#include <mach/thread_act.h>
#include <mach/thread_status.h>


SRCID(thxc, "$Id$");


typedef struct mps_thr_s {      /* OS X / Mach thread structure */
  Sig sig;                      /* <design/sig/> */
  Serial serial;                /* from arena->threadSerial */
  Arena arena;                  /* owning arena */
  RingStruct arenaRing;         /* attaches to arena */
  Bool alive;                   /* thread believed to be alive? */
  thread_port_t port;           /* thread kernel port */
} ThreadStruct;


Bool ThreadCheck(Thread thread)
{
  CHECKS(Thread, thread);
  CHECKU(Arena, thread->arena);
  CHECKL(thread->serial < thread->arena->threadSerial);
  CHECKD_NOSIG(Ring, &thread->arenaRing);
  CHECKL(BoolCheck(thread->alive));
  CHECKL(MACH_PORT_VALID(thread->port));
  return TRUE;
}


Bool ThreadCheckSimple(Thread thread)
{
  CHECKS(Thread, thread);
  return TRUE;
}


Res ThreadRegister(Thread *threadReturn, Arena arena)
{
  Res res;
  Thread thread;
  Ring ring;
  void *p;

  AVER(threadReturn != NULL);

  res = ControlAlloc(&p, arena, sizeof(ThreadStruct),
                     /* withReservoirPermit */ FALSE);
  if (res != ResOK)
    return res;
  thread = (Thread)p;

  thread->arena = arena;
  RingInit(&thread->arenaRing);

  thread->serial = arena->threadSerial;
  ++arena->threadSerial;
  thread->alive = TRUE;
  thread->port = mach_thread_self();
  thread->sig = ThreadSig;
  AVERT(Thread, thread);

  ProtThreadRegister(FALSE);

  ring = ArenaThreadRing(arena);

  RingAppend(ring, &thread->arenaRing);

  *threadReturn = thread;
  return ResOK;
}


void ThreadDeregister(Thread thread, Arena arena)
{
  AVERT(Thread, thread);
  AVERT(Arena, arena);

  RingRemove(&thread->arenaRing);

  thread->sig = SigInvalid;

  RingFinish(&thread->arenaRing);

  ControlFree(arena, thread, sizeof(ThreadStruct));
}


/* mapThreadRing -- map over threads on ring calling a function on
 * each one except the current thread.
 *
 * Threads that are found to be dead (that is, if func returns FALSE)
 * are marked as dead and moved to deadRing, in order to implement
 * design.thread-manager.sol.thread.term.attempt.
 */

static void mapThreadRing(Ring threadRing, Ring deadRing, Bool (*func)(Thread))
{
  Ring node, next;
  mach_port_t self;

  AVERT(Ring, threadRing);
  AVERT(Ring, deadRing);
  AVER(FUNCHECK(func));

  self = mach_thread_self();
  AVER(MACH_PORT_VALID(self));
  RING_FOR(node, threadRing, next) {
    Thread thread = RING_ELT(Thread, arenaRing, node);
    AVERT(Thread, thread);
    AVER(thread->alive);
    if (thread->port != self
        && !(*func)(thread))
    {
      thread->alive = FALSE;
      RingRemove(&thread->arenaRing);
      RingAppend(deadRing, &thread->arenaRing);
    }
  }
}


static Bool threadSuspend(Thread thread)
{
  kern_return_t kern_return;
  kern_return = thread_suspend(thread->port);
  /* No rendezvous is necessary: thread_suspend "prevents the thread
   * from executing any more user-level instructions" */
  AVER(kern_return == KERN_SUCCESS);
  /* Experimentally, values other then KERN_SUCCESS indicate the thread has
     terminated <https://info.ravenbrook.com/mail/2014/10/25/18-12-36/0/>. */
  /* design.thread-manager.sol.thread.term.attempt */
  return kern_return == KERN_SUCCESS;
}

static Bool threadResume(Thread thread)
{
  kern_return_t kern_return;
  kern_return = thread_resume(thread->port);
  /* Mach has no equivalent of EAGAIN. */
  AVER(kern_return == KERN_SUCCESS);
  /* Experimentally, values other then KERN_SUCCESS indicate the thread has
     terminated <https://info.ravenbrook.com/mail/2014/10/25/18-12-36/0/>. */
  /* design.thread-manager.sol.thread.term.attempt */
  return kern_return == KERN_SUCCESS;
}


/* ThreadRingSuspend -- suspend all threads on a ring, except the
 * current one.
 */
void ThreadRingSuspend(Ring threadRing, Ring deadRing)
{
  mapThreadRing(threadRing, deadRing, threadSuspend);
}

/* ThreadRingResume -- resume all threads on a ring, except the
 * current one.
 */
void ThreadRingResume(Ring threadRing, Ring deadRing)
{
  mapThreadRing(threadRing, deadRing, threadResume);
}

Thread ThreadRingThread(Ring threadRing)
{
  Thread thread;
  AVERT(Ring, threadRing);
  thread = RING_ELT(Thread, arenaRing, threadRing);
  AVERT(Thread, thread);
  return thread;
}


/* Must be thread-safe. See <design/interface-c/#check.testt>. */

Arena ThreadArena(Thread thread)
{
  AVER(TESTT(Thread, thread));
  return thread->arena;
}


/* ThreadScan -- scan the state of a thread (stack and regs) */

#include "prmcxc.h"

Res ThreadScan(ScanState ss, Thread thread, Word *stackBot,
               Word mask, Word pattern)
{
  mach_port_t self;
  Res res;

  AVERT(Thread, thread);
  self = mach_thread_self();
  AVER(MACH_PORT_VALID(self));
  if (thread->port == self) {
    /* scan this thread's stack */
<<<<<<< HEAD
    res = StackScan(ss, stackBot, mask, pattern);
=======
    AVER(thread->alive);
    res = StackScan(ss, stackBot);
>>>>>>> 8ace2423
    if(res != ResOK)
      return res;
  } else if (thread->alive) {
    MutatorFaultContextStruct mfcStruct;
    THREAD_STATE_S threadState;
    Word *stackBase, *stackLimit;
    Addr stackPtr;
    mach_msg_type_number_t count;
    kern_return_t kern_return;

    /* Note: We could get the thread state and check the suspend count in
       order to assert that the thread is suspended, but it's probably
       unnecessary and is a lot of work to check a static condition. */

    mfcStruct.address = NULL;
    mfcStruct.threadState = &threadState;

    count = THREAD_STATE_COUNT;
    AVER(sizeof(*mfcStruct.threadState) == count * sizeof(natural_t));
    kern_return = thread_get_state(thread->port,
                                   THREAD_STATE_FLAVOR,
                                   (thread_state_t)mfcStruct.threadState,
                                   &count);
    AVER(kern_return == KERN_SUCCESS);
    AVER(count == THREAD_STATE_COUNT);

    stackPtr = MutatorFaultContextSP(&mfcStruct);
    /* .stack.align */
    stackBase  = (Word *)AddrAlignUp(stackPtr, sizeof(Addr));
    stackLimit = stackBot;
    if (stackBase >= stackLimit)
      return ResOK;    /* .stack.below-bottom */

    /* scan stack inclusive of current sp and exclusive of
     * stackBot (.stack.full-descend)
     */
    res = TraceScanAreaMasked(ss, stackBase, stackLimit, mask, pattern);
    if(res != ResOK)
      return res;

    /* scan the registers in the mutator fault context */
    res = MutatorFaultContextScan(ss, &mfcStruct, mask, pattern);
    if(res != ResOK)
      return res;
  }

  return ResOK;
}


Res ThreadDescribe(Thread thread, mps_lib_FILE *stream, Count depth)
{
  Res res;

  res = WriteF(stream, depth,
               "Thread $P ($U) {\n", (WriteFP)thread, (WriteFU)thread->serial,
               "  arena $P ($U)\n",
               (WriteFP)thread->arena, (WriteFU)thread->arena->serial,
               "  alive $S\n", WriteFYesNo(thread->alive),
               "  port $U\n", (WriteFU)thread->port,
               "} Thread $P ($U)\n", (WriteFP)thread, (WriteFU)thread->serial,
               NULL);
  if (res != ResOK)
    return res;

  return ResOK;
}


/* C. COPYRIGHT AND LICENSE
 *
 * Copyright (C) 2001-2014 Ravenbrook Limited <http://www.ravenbrook.com/>.
 * All rights reserved.  This is an open source license.  Contact
 * Ravenbrook for commercial licensing options.
 * 
 * Redistribution and use in source and binary forms, with or without
 * modification, are permitted provided that the following conditions are
 * met:
 * 
 * 1. Redistributions of source code must retain the above copyright
 * notice, this list of conditions and the following disclaimer.
 * 
 * 2. Redistributions in binary form must reproduce the above copyright
 * notice, this list of conditions and the following disclaimer in the
 * documentation and/or other materials provided with the distribution.
 * 
 * 3. Redistributions in any form must be accompanied by information on how
 * to obtain complete source code for this software and any accompanying
 * software that uses this software.  The source code must either be
 * included in the distribution or be available for no more than the cost
 * of distribution plus a nominal fee, and must be freely redistributable
 * under reasonable conditions.  For an executable file, complete source
 * code means the source code for all modules it contains. It does not
 * include source code for modules or files that typically accompany the
 * major components of the operating system on which the executable file
 * runs.
 * 
 * THIS SOFTWARE IS PROVIDED BY THE COPYRIGHT HOLDERS AND CONTRIBUTORS "AS
 * IS" AND ANY EXPRESS OR IMPLIED WARRANTIES, INCLUDING, BUT NOT LIMITED
 * TO, THE IMPLIED WARRANTIES OF MERCHANTABILITY, FITNESS FOR A PARTICULAR
 * PURPOSE, OR NON-INFRINGEMENT, ARE DISCLAIMED. IN NO EVENT SHALL THE
 * COPYRIGHT HOLDERS AND CONTRIBUTORS BE LIABLE FOR ANY DIRECT, INDIRECT,
 * INCIDENTAL, SPECIAL, EXEMPLARY, OR CONSEQUENTIAL DAMAGES (INCLUDING, BUT
 * NOT LIMITED TO, PROCUREMENT OF SUBSTITUTE GOODS OR SERVICES; LOSS OF
 * USE, DATA, OR PROFITS; OR BUSINESS INTERRUPTION) HOWEVER CAUSED AND ON
 * ANY THEORY OF LIABILITY, WHETHER IN CONTRACT, STRICT LIABILITY, OR TORT
 * (INCLUDING NEGLIGENCE OR OTHERWISE) ARISING IN ANY WAY OUT OF THE USE OF
 * THIS SOFTWARE, EVEN IF ADVISED OF THE POSSIBILITY OF SUCH DAMAGE.
 */<|MERGE_RESOLUTION|>--- conflicted
+++ resolved
@@ -221,12 +221,8 @@
   AVER(MACH_PORT_VALID(self));
   if (thread->port == self) {
     /* scan this thread's stack */
-<<<<<<< HEAD
+    AVER(thread->alive);
     res = StackScan(ss, stackBot, mask, pattern);
-=======
-    AVER(thread->alive);
-    res = StackScan(ss, stackBot);
->>>>>>> 8ace2423
     if(res != ResOK)
       return res;
   } else if (thread->alive) {
