/* <code/eventdef.h> -- Event Logging Definitions
 *
 * $Id$
 * Copyright (c) 2001-2014 Ravenbrook Limited.  See end of file for license.
 *
 * .source: <design/telemetry/>
 *
 * .desc: This file declares macros that define the types of events and their
 * properties.
 *
 * TRANSGRESSIONS
 *
 * .kind.abuse: A few events have a kind which is not obvious from the
 * type of the objects that the event relates to.  They are given the
 * kind that that have on the grounds of expected use.  The kinds are
 * used in controlling the overall volume of telemetry and these events are
 * given kinds so that they are grouped under the same control as events
 * you are likely to want to see them with.  (So for example, lots of
 * scanner events have the same kind, Seg, because if you are interested
 * in one then you're probably interested in them all and it's a similar
 * amount of data).
 */

#ifndef eventdef_h
#define eventdef_h


/* EVENT_VERSION_* -- three part version number
 *
 * Increment the minor version when adding new events,
 * the median version when changing an existing event,
 * and the major version when changing the format of the event file.
 *
 * These are passed as parameters to the EventInit event at the start
 * of a telemetry stream, allowing that stream to be identified.
 */

#define EVENT_VERSION_MAJOR  ((unsigned)1)
#define EVENT_VERSION_MEDIAN ((unsigned)5)
#define EVENT_VERSION_MINOR  ((unsigned)0)


/* EVENT_LIST -- list of event types and general properties
 *
 * These specify:
 *   - Type: The name of the event type, without the leading "Event";
 *   - Code: The unique 16-bit code associated with this event type;
 *   - Always: Whether this event type should appear in "hot" varieties,
 *   - Kind: Category into which this event falls, without the
 *     leading "EventKind";
 *
 * When you retire an event type, don't delete it from the list -- comment
 * it out.  This serves as documentation for what the event code means
 * in older logs, and prevents the codes being re-used.  See
 * <design/telemetry/#.reg.code>.
 *
 * TODO: Rather than commenting them out, we should leave them in and mark
 * them in some other way, because this header is used by event decoders and
 * they still want to decode those events.  RB 2012-09-07
 *
 * When you add an event type, you must also add an EVENT_*_PARAMS macro
 * specify its parameters below.
 *
 * TODO: Add a doc string to each event type.
 *
 * See also EVENT_*_PARAMS for definition of event parameters.
 */
 
#define EventNameMAX ((size_t)19)
#define EventCodeMAX ((EventCode)0x0087)

#define EVENT_LIST(EVENT, X) \
  /*       0123456789012345678 <- don't exceed without changing EventNameMAX */ \
  EVENT(X, AMCGenCreate       , 0x0001,  TRUE, Pool) \
  EVENT(X, AMCGenDestroy      , 0x0002,  TRUE, Pool) \
  EVENT(X, AMCInit            , 0x0003,  TRUE, Pool) \
  EVENT(X, AMCFinish          , 0x0004,  TRUE, Pool) \
  EVENT(X, ArenaCreateVM      , 0x0005,  TRUE, Arena) \
  EVENT(X, ArenaCreateVMNZ    , 0x0006,  TRUE, Arena) \
  EVENT(X, ArenaWriteFaults   , 0x0007,  TRUE, Trace) \
  EVENT(X, MeterInit          , 0x0008,  TRUE, Pool) \
  EVENT(X, MeterValues        , 0x0009,  TRUE, Pool) \
  EVENT(X, AMCScanBegin       , 0x000a,  TRUE, Seg) \
  EVENT(X, AMCScanEnd         , 0x000b,  TRUE, Seg) \
  EVENT(X, AMCFix             , 0x000c, FALSE, Ref) \
  EVENT(X, AMCFixInPlace      , 0x000d, FALSE, Ref) \
  EVENT(X, AMCFixForward      , 0x000e, FALSE, Ref) \
  EVENT(X, AMCReclaim         , 0x000f,  TRUE, Seg) \
  /* EVENT(X, AMCTraceEnd        , 0x0010, TRUE, Trace) */ \
  EVENT(X, ArenaCreateCL      , 0x0011,  TRUE, Arena) \
  EVENT(X, ArenaDestroy       , 0x0012,  TRUE, Arena) \
  EVENT(X, SegAlloc           , 0x0013,  TRUE, Seg) \
  EVENT(X, SegFree            , 0x0014,  TRUE, Seg) \
  EVENT(X, PoolInit           , 0x0015,  TRUE, Pool) \
  EVENT(X, PoolFinish         , 0x0016,  TRUE, Pool) \
  EVENT(X, PoolAlloc          , 0x0017,  TRUE, Object) \
  EVENT(X, PoolFree           , 0x0018,  TRUE, Object) \
  EVENT(X, LandInit           , 0x0019,  TRUE, Pool) \
  EVENT(X, Intern             , 0x001a,  TRUE, User) \
  EVENT(X, Label              , 0x001b,  TRUE, User) \
  EVENT(X, TraceStart         , 0x001c,  TRUE, Trace) \
  EVENT(X, TraceCreate        , 0x001d,  TRUE, Trace) \
  EVENT(X, TraceDestroy       , 0x001e,  TRUE, Trace) \
  EVENT(X, SegSetGrey         , 0x001f,  TRUE, Seg) \
  EVENT(X, TraceFlipBegin     , 0x0020,  TRUE, Trace) \
  EVENT(X, TraceFlipEnd       , 0x0021,  TRUE, Trace) \
  EVENT(X, TraceReclaim       , 0x0022,  TRUE, Seg) \
  /* EVENT(X, TraceScan          , 0x0023, TRUE, Seg) */ \
  EVENT(X, TraceAccess        , 0x0024,  TRUE, Seg) \
  /* TracePoll's kind isn't really Trace, but then it isn't Seg either */ \
  /* EVENT(X, TracePoll          , 0x0025,  TRUE, Trace) */ \
  EVENT(X, TraceFix           , 0x0026, FALSE, Ref) \
  EVENT(X, TraceFixSeg        , 0x0027, FALSE, Ref) \
  EVENT(X, TraceFixWhite      , 0x0028, FALSE, Ref) \
  /* TraceScanArea{Tagged} abuses kind, see .kind.abuse */ \
  EVENT(X, TraceScanArea      , 0x0029,  TRUE, Seg) \
  EVENT(X, TraceScanAreaTagged, 0x002a,  TRUE, Seg) \
  EVENT(X, VMInit             , 0x002b,  TRUE, Arena) \
  EVENT(X, VMFinish           , 0x002c,  TRUE, Arena) \
  EVENT(X, VMMap              , 0x002d,  TRUE, Seg) \
  EVENT(X, VMUnmap            , 0x002e,  TRUE, Seg) \
  EVENT(X, ArenaExtend        , 0x002f,  TRUE, Arena) \
  /* EVENT(X, ArenaRetract       , 0x0030,  TRUE, Arena) */ \
  /* EVENT(X, TraceSegGreyen     , 0x0031,  TRUE, Seg) */ \
  /* RootScan abuses kind, see .kind.abuse */ \
  EVENT(X, RootScan           , 0x0032, TRUE, Seg) \
  /* TraceStep abuses kind, see .kind.abuse */ \
  /* EVENT(X, TraceStep          , 0x0033,  TRUE, Seg) */ \
  EVENT(X, BufferReserve      , 0x0034,  TRUE, Object) \
  EVENT(X, BufferCommit       , 0x0035,  TRUE, Object) \
  /* BufferInit/Finish abuse kind, see .kind.abuse */ \
  EVENT(X, BufferInit         , 0x0036,  TRUE, Pool) \
  EVENT(X, BufferFinish       , 0x0037,  TRUE, Pool) \
  /* EVENT(X, MVTFinish          , 0x0038, TRUE, Pool) */ \
  EVENT(X, BufferFill         , 0x0039,  TRUE, Seg) \
  EVENT(X, BufferEmpty        , 0x003A,  TRUE, Seg) \
  EVENT(X, SegAllocFail       , 0x003B,  TRUE, Seg) \
  EVENT(X, TraceScanSeg       , 0x003C,  TRUE, Seg) \
  /* TraceScanSingleRef abuses kind, see .kind.abuse */ \
  EVENT(X, TraceScanSingleRef , 0x003D,  TRUE, Seg) \
  EVENT(X, TraceStatCondemn   , 0x003E,  TRUE, Trace) \
  EVENT(X, TraceStatScan      , 0x003F,  TRUE, Trace) \
  EVENT(X, TraceStatFix       , 0x0040,  TRUE, Trace) \
  EVENT(X, TraceStatReclaim   , 0x0041,  TRUE, Trace) \
  EVENT(X, PoolInitMVFF       , 0x0042,  TRUE, Pool) \
  EVENT(X, PoolInitMV         , 0x0043,  TRUE, Pool) \
  EVENT(X, PoolInitMFS        , 0x0044,  TRUE, Pool) \
  /* EVENT(X, PoolInitEPVM       , 0x0045,  TRUE, Pool) */ \
  /* EVENT(X, PoolInitEPDL       , 0x0046,  TRUE, Pool) */ \
  EVENT(X, PoolInitAMS        , 0x0047,  TRUE, Pool) \
  EVENT(X, PoolInitAMC        , 0x0048,  TRUE, Pool) \
  EVENT(X, PoolInitAMCZ       , 0x0049,  TRUE, Pool) \
  EVENT(X, PoolInitAWL        , 0x004A,  TRUE, Pool) \
  EVENT(X, PoolInitLO         , 0x004B,  TRUE, Pool) \
  EVENT(X, PoolInitSNC        , 0x004C,  TRUE, Pool) \
  EVENT(X, PoolInitMVT        , 0x004D,  TRUE, Pool) \
  /* EVENT(X, BufferInitEPVM     , 0x0050,  TRUE, Pool) */ \
  EVENT(X, BufferInitSeg      , 0x0051,  TRUE, Pool) \
  EVENT(X, BufferInitRank     , 0x0052,  TRUE, Pool) \
  /* PoolPush/Pop go under Object, because they're user ops. */ \
  /* EVENT(X, PoolPush           , 0x0060,  TRUE, Object) */ \
  /* EVENT(X, PoolPop            , 0x0061,  TRUE, Object) */ \
  EVENT(X, ReservoirLimitSet  , 0x0062,  TRUE, Arena) \
  EVENT(X, CommitLimitSet     , 0x0063,  TRUE, Arena) \
  EVENT(X, SpareCommitLimitSet, 0x0064,  TRUE, Arena) \
  EVENT(X, ArenaAlloc         , 0x0065,  TRUE, Arena) \
  EVENT(X, ArenaFree          , 0x0066,  TRUE, Arena) \
  EVENT(X, ArenaAllocFail     , 0x0067,  TRUE, Arena) \
  EVENT(X, SegMerge           , 0x0068,  TRUE, Seg) \
  EVENT(X, SegSplit           , 0x0069,  TRUE, Seg) \
  /* Events converted from RHSK's diagnostics */ \
  EVENT(X, vmArenaExtendStart , 0x006A,  TRUE, Arena) \
  EVENT(X, vmArenaExtendFail  , 0x006B,  TRUE, Arena) \
  EVENT(X, vmArenaExtendDone  , 0x006C,  TRUE, Arena) \
  EVENT(X, MessagesDropped    , 0x006D,  TRUE, Arena) \
  EVENT(X, MessagesExist      , 0x006E,  TRUE, Arena) \
  EVENT(X, ChainCondemnAuto   , 0x006F,  TRUE, Trace) \
  EVENT(X, TraceFindGrey      , 0x0070,  TRUE, Seg) \
  EVENT(X, TraceBandAdvance   , 0x0071,  TRUE, Trace) \
  EVENT(X, AWLDeclineTotal    , 0x0072,  TRUE, Trace) \
  EVENT(X, AWLDeclineSeg      , 0x0073,  TRUE, Trace) \
  EVENT(X, EventInit          , 0x0074,  TRUE, Arena) \
  EVENT(X, EventClockSync     , 0x0075,  TRUE, Arena) \
  EVENT(X, ArenaAccess        , 0x0076,  TRUE, Arena) \
  EVENT(X, ArenaPoll          , 0x0077,  TRUE, Arena) \
  EVENT(X, ArenaSetEmergency  , 0x0078,  TRUE, Arena) \
  EVENT(X, VMCompact          , 0x0079,  TRUE, Arena) \
  EVENT(X, amcScanNailed      , 0x0080,  TRUE, Seg) \
  EVENT(X, AMCTraceEnd        , 0x0081,  TRUE, Trace) \
  EVENT(X, TraceCreatePoolGen , 0x0082,  TRUE, Trace) \
  /* new events for performance analysis of large heaps. */ \
  EVENT(X, TraceCondemnZones  , 0x0083,  TRUE, Trace) \
  EVENT(X, ArenaGenZoneAdd    , 0x0084,  TRUE, Arena) \
  EVENT(X, ArenaUseFreeZone   , 0x0085,  TRUE, Arena) \
  /* EVENT(X, ArenaBlacklistZone , 0x0086,  TRUE, Arena) */ \
  EVENT(X, PauseTimeSet       , 0x0087,  TRUE, Arena)


/* Remember to update EventNameMAX and EventCodeMAX above! 
   (These are checked in EventInit.) */


/* EVENT_*_PARAMS -- definition of event parameters
 *
 * For each event type in EVENT_LIST, these macros list the parameters of
 * the event.  The columns are:
 *   - the positional index of the parameter in the list, used to define
 *     numeric field names using the C preprocessor
 *   - the parameter sort, similar to writef (Pointer, Addr, Word, Unsigned,
 *     String, Double, Bool)
 *   - a parameter identifier for display or use in code
 *
 * TODO: Add a doc string to each parameter.
 */

#define EVENT_AMCGenCreate_PARAMS(PARAM, X) \
  PARAM(X,  0, P, amc) \
  PARAM(X,  1, P, gen)

#define EVENT_AMCGenDestroy_PARAMS(PARAM, X) \
  PARAM(X,  0, P, gen)

#define EVENT_AMCInit_PARAMS(PARAM, X) \
  PARAM(X,  0, P, pool) \
  PARAM(X,  1, P, amc)

#define EVENT_AMCFinish_PARAMS(PARAM, X) \
  PARAM(X,  0, P, amc)

#define EVENT_AMCFix_PARAMS(PARAM, X)

#define EVENT_ArenaCreateVM_PARAMS(PARAM, X) \
  PARAM(X,  0, P, arena) \
  PARAM(X,  1, W, userSize) \
  PARAM(X,  2, W, chunkSize)

#define EVENT_ArenaCreateVMNZ_PARAMS(PARAM, X) \
  PARAM(X,  0, P, arena) \
  PARAM(X,  1, W, userSize) \
  PARAM(X,  2, W, chunkSize)

#define EVENT_ArenaWriteFaults_PARAMS(PARAM, X) \
  PARAM(X,  0, P, arena) \
  PARAM(X,  1, W, writeBarrierHitCount)

#define EVENT_MeterInit_PARAMS(PARAM, X) \
  PARAM(X,  0, P, meter) \
  PARAM(X,  1, P, owner)

#define EVENT_MeterValues_PARAMS(PARAM, X) \
  PARAM(X,  0, P, meter) \
  PARAM(X,  1, D, total) \
  PARAM(X,  2, D, meanSquared) \
  PARAM(X,  3, W, count) \
  PARAM(X,  4, W, max) \
  PARAM(X,  5, W, min)

#define EVENT_AMCScanBegin_PARAMS(PARAM, X) \
  PARAM(X,  0, P, amc) \
  PARAM(X,  1, P, seg) \
  PARAM(X,  2, P, ss)

#define EVENT_AMCScanEnd_PARAMS(PARAM, X) \
  PARAM(X,  0, P, amc) \
  PARAM(X,  1, P, seg) \
  PARAM(X,  2, P, ss)

#define EVENT_AMCFixInPlace_PARAMS(PARAM, X)

#define EVENT_AMCFixForward_PARAMS(PARAM, X) \
  PARAM(X,  0, A, newRef)

#define EVENT_AMCReclaim_PARAMS(PARAM, X) \
  PARAM(X,  0, P, gen) \
  PARAM(X,  1, P, trace) \
  PARAM(X,  2, P, seg)

#define EVENT_ArenaCreateCL_PARAMS(PARAM, X) \
  PARAM(X,  0, P, arena) \
  PARAM(X,  1, W, size) \
  PARAM(X,  2, A, base)

#define EVENT_ArenaDestroy_PARAMS(PARAM, X) \
  PARAM(X,  0, P, arena)

#define EVENT_SegAlloc_PARAMS(PARAM, X) \
  PARAM(X,  0, P, arena) \
  PARAM(X,  1, P, seg) \
  PARAM(X,  2, A, base) \
  PARAM(X,  3, W, size) \
  PARAM(X,  4, P, pool)

#define EVENT_SegFree_PARAMS(PARAM, X) \
  PARAM(X,  0, P, arena) \
  PARAM(X,  1, P, seg)

#define EVENT_PoolInit_PARAMS(PARAM, X) \
  PARAM(X,  0, P, pool) \
  PARAM(X,  1, P, arena) \
  PARAM(X,  2, P, poolClass)

#define EVENT_PoolFinish_PARAMS(PARAM, X) \
  PARAM(X,  0, P, pool)

#define EVENT_PoolAlloc_PARAMS(PARAM, X) \
  PARAM(X,  0, P, pool) \
  PARAM(X,  1, A, pReturn) \
  PARAM(X,  2, W, size)

#define EVENT_PoolFree_PARAMS(PARAM, X) \
  PARAM(X,  0, P, pool) \
  PARAM(X,  1, A, old) \
  PARAM(X,  2, W, size)

#define EVENT_LandInit_PARAMS(PARAM, X) \
  PARAM(X,  0, P, land) \
  PARAM(X,  1, P, owner)

#define EVENT_Intern_PARAMS(PARAM, X) \
  PARAM(X,  0, W, stringId) \
  PARAM(X,  1, S, string)

#define EVENT_Label_PARAMS(PARAM, X) \
  PARAM(X,  0, A, address) \
  PARAM(X,  1, W, stringId)

#define EVENT_TraceDestroy_PARAMS(PARAM, X) \
  PARAM(X,  0, P, trace)

#define EVENT_SegSetGrey_PARAMS(PARAM, X) \
  PARAM(X,  0, P, arena) \
  PARAM(X,  1, P, seg) \
  PARAM(X,  2, U, grey)

#define EVENT_TraceFlipBegin_PARAMS(PARAM, X) \
  PARAM(X,  0, P, trace) \
  PARAM(X,  1, P, arena)

#define EVENT_TraceFlipEnd_PARAMS(PARAM, X) \
  PARAM(X,  0, P, trace) \
  PARAM(X,  1, P, arena)

#define EVENT_TraceReclaim_PARAMS(PARAM, X) \
  PARAM(X,  0, P, trace)

#define EVENT_TraceAccess_PARAMS(PARAM, X) \
  PARAM(X,  0, P, arena) \
  PARAM(X,  1, P, seg) \
  PARAM(X,  2, U, mode)

#define EVENT_TraceFix_PARAMS(PARAM, X) \
  PARAM(X,  0, P, ss) \
  PARAM(X,  1, P, refIO) \
  PARAM(X,  2, A, ref) \
  PARAM(X,  3, U, rank)

#define EVENT_TraceFixSeg_PARAMS(PARAM, X) \
  PARAM(X,  0, P, seg)

#define EVENT_TraceFixWhite_PARAMS(PARAM, X)

#define EVENT_TraceScanArea_PARAMS(PARAM, X) \
  PARAM(X,  0, P, ss) \
  PARAM(X,  1, P, base) \
  PARAM(X,  2, P, limit)

#define EVENT_TraceScanAreaTagged_PARAMS(PARAM, X) \
  PARAM(X,  0, P, ss) \
  PARAM(X,  1, P, base) \
  PARAM(X,  2, P, limit)

#define EVENT_VMInit_PARAMS(PARAM, X) \
  PARAM(X,  0, P, vm) \
  PARAM(X,  1, A, base) \
  PARAM(X,  2, A, limit)

#define EVENT_VMFinish_PARAMS(PARAM, X) \
  PARAM(X,  0, P, vm)

#define EVENT_VMMap_PARAMS(PARAM, X) \
  PARAM(X,  0, P, vm) \
  PARAM(X,  1, A, base) \
  PARAM(X,  2, A, limit)

#define EVENT_VMUnmap_PARAMS(PARAM, X) \
  PARAM(X,  0, P, vm) \
  PARAM(X,  1, A, base) \
  PARAM(X,  2, A, limit)

#define EVENT_ArenaExtend_PARAMS(PARAM, X) \
  PARAM(X,  0, P, arena) \
  PARAM(X,  1, A, base) \
  PARAM(X,  2, W, size)

#define EVENT_RootScan_PARAMS(PARAM, X) \
  PARAM(X,  0, P, root) \
  PARAM(X,  1, W, ts) \
  PARAM(X,  2, W, summary)

#define EVENT_BufferReserve_PARAMS(PARAM, X) \
  PARAM(X,  0, P, buffer) \
  PARAM(X,  1, A, init) \
  PARAM(X,  2, W, size)

#define EVENT_BufferCommit_PARAMS(PARAM, X) \
  PARAM(X,  0, P, buffer) \
  PARAM(X,  1, A, p) \
  PARAM(X,  2, W, size) \
  PARAM(X,  3, A, clientClass)

#define EVENT_BufferInit_PARAMS(PARAM, X) \
  PARAM(X,  0, P, buffer) \
  PARAM(X,  1, P, pool) \
  PARAM(X,  2, B, isMutator)

#define EVENT_BufferFinish_PARAMS(PARAM, X) \
  PARAM(X,  0, P, buffer)

#define EVENT_BufferFill_PARAMS(PARAM, X) \
  PARAM(X,  0, P, buffer) \
  PARAM(X,  1, W, size) \
  PARAM(X,  2, A, base) \
  PARAM(X,  3, W, filled)

#define EVENT_BufferEmpty_PARAMS(PARAM, X) \
  PARAM(X,  0, P, buffer) \
  PARAM(X,  1, W, spare)

#define EVENT_SegAllocFail_PARAMS(PARAM, X) \
  PARAM(X,  0, P, arena) \
  PARAM(X,  1, W, size) \
  PARAM(X,  2, P, pool)

#define EVENT_TraceScanSeg_PARAMS(PARAM, X) \
  PARAM(X,  0, U, ts) \
  PARAM(X,  1, U, rank) \
  PARAM(X,  2, P, arena) \
  PARAM(X,  3, P, seg)

#define EVENT_TraceScanSingleRef_PARAMS(PARAM, X) \
  PARAM(X,  0, U, ts) \
  PARAM(X,  1, U, rank) \
  PARAM(X,  2, P, arena) \
  PARAM(X,  3, A, refIO)

#define EVENT_TraceStatCondemn_PARAMS(PARAM, X) \
  PARAM(X,  0, P, trace) \
  PARAM(X,  1, W, condemned) \
  PARAM(X,  2, W, notCondemned) \
  PARAM(X,  3, W, foundation) \
  PARAM(X,  4, W, quantumWork) \
  PARAM(X,  5, D, mortality) \
  PARAM(X,  6, D, finishingTime)

#define EVENT_TraceStatScan_PARAMS(PARAM, X) \
  PARAM(X,  0, P, trace) \
  PARAM(X,  1, W, rootScanCount) \
  PARAM(X,  2, W, rootScanSize) \
  PARAM(X,  3, W, rootCopiedSize) \
  PARAM(X,  4, W, segScanCount) \
  PARAM(X,  5, W, segScanSize) \
  PARAM(X,  6, W, segCopiedSize) \
  PARAM(X,  7, W, singleScanCount) \
  PARAM(X,  8, W, singleScanSize) \
  PARAM(X,  9, W, singleCopiedSize) \
  PARAM(X, 10, W, readBarrierHitCount) \
  PARAM(X, 11, W, greySegMax) \
  PARAM(X, 12, W, pointlessScanCount)

#define EVENT_TraceStatFix_PARAMS(PARAM, X) \
  PARAM(X,  0, P, trace) \
  PARAM(X,  1, W, fixRefCount) \
  PARAM(X,  2, W, segRefCount) \
  PARAM(X,  3, W, whiteSegRefCount) \
  PARAM(X,  4, W, nailCount) \
  PARAM(X,  5, W, snapCount) \
  PARAM(X,  6, W, forwardedCount) \
  PARAM(X,  7, W, forwardedSize) \
  PARAM(X,  8, W, preservedInPlaceCount) \
  PARAM(X,  9, W, preservedInPlaceSize)

#define EVENT_TraceStatReclaim_PARAMS(PARAM, X) \
  PARAM(X,  0, P, trace) \
  PARAM(X,  1, W, reclaimCount) \
  PARAM(X,  2, W, reclaimSize)

#define EVENT_PoolInitMVFF_PARAMS(PARAM, X) \
  PARAM(X,  0, P, pool) \
  PARAM(X,  1, P, arena) \
  PARAM(X,  2, W, extendBy) \
  PARAM(X,  3, W, avgSize) \
  PARAM(X,  4, W, align) \
  PARAM(X,  5, B, slotHigh) \
  PARAM(X,  6, B, arenaHigh) \
  PARAM(X,  7, B, firstFit)

#define EVENT_PoolInitMV_PARAMS(PARAM, X) \
  PARAM(X,  0, P, pool) \
  PARAM(X,  1, P, arena) \
  PARAM(X,  2, W, extendBy) \
  PARAM(X,  3, W, avgSize) \
  PARAM(X,  4, W, maxSize)

#define EVENT_PoolInitMFS_PARAMS(PARAM, X) \
  PARAM(X,  0, P, pool) \
  PARAM(X,  1, P, arena) \
  PARAM(X,  2, W, extendBy) \
  PARAM(X,  3, B, extendSelf) \
  PARAM(X,  4, W, unitSize)

#define EVENT_PoolInitAMS_PARAMS(PARAM, X) \
  PARAM(X,  0, P, pool) \
  PARAM(X,  1, P, arena) \
  PARAM(X,  2, P, format)

#define EVENT_PoolInitAMC_PARAMS(PARAM, X) \
  PARAM(X,  0, P, pool) \
  PARAM(X,  1, P, format)

#define EVENT_PoolInitAMCZ_PARAMS(PARAM, X) \
  PARAM(X,  0, P, pool) \
  PARAM(X,  1, P, format)

#define EVENT_PoolInitAWL_PARAMS(PARAM, X) \
  PARAM(X,  0, P, pool) \
  PARAM(X,  1, P, format)

#define EVENT_PoolInitLO_PARAMS(PARAM, X) \
  PARAM(X,  0, P, pool) \
  PARAM(X,  1, P, format)

#define EVENT_PoolInitSNC_PARAMS(PARAM, X) \
  PARAM(X,  0, P, pool) \
  PARAM(X,  1, P, format)

#define EVENT_PoolInitMVT_PARAMS(PARAM, X) \
  PARAM(X,  0, P, pool) \
  PARAM(X,  1, W, minSize) \
  PARAM(X,  2, W, meanSize) \
  PARAM(X,  3, W, maxSize) \
  PARAM(X,  4, W, reserveDepth) \
  PARAM(X,  5, W, fragLimig)

#define EVENT_BufferInitSeg_PARAMS(PARAM, X) \
  PARAM(X,  0, P, buffer) \
  PARAM(X,  1, P, pool) \
  PARAM(X,  2, B, isMutator)

#define EVENT_BufferInitRank_PARAMS(PARAM, X) \
  PARAM(X,  0, P, buffer) \
  PARAM(X,  1, P, pool) \
  PARAM(X,  2, B, isMutator) \
  PARAM(X,  3, U, rank)

#define EVENT_ReservoirLimitSet_PARAMS(PARAM, X) \
  PARAM(X,  0, P, arena) \
  PARAM(X,  1, W, size)

#define EVENT_CommitLimitSet_PARAMS(PARAM, X) \
  PARAM(X,  0, P, arena) \
  PARAM(X,  1, W, limit) \
  PARAM(X,  2, U, OK)

#define EVENT_SpareCommitLimitSet_PARAMS(PARAM, X) \
  PARAM(X,  0, P, arena) \
  PARAM(X,  1, W, limit)

#define EVENT_ArenaAlloc_PARAMS(PARAM, X) \
  PARAM(X,  0, P, arena) \
  PARAM(X,  1, P, baseTract) \
  PARAM(X,  2, A, base) \
  PARAM(X,  3, W, size) \
  PARAM(X,  4, P, pool)

#define EVENT_ArenaFree_PARAMS(PARAM, X) \
  PARAM(X,  0, P, arena) \
  PARAM(X,  1, A, base) \
  PARAM(X,  2, W, size)

#define EVENT_ArenaAllocFail_PARAMS(PARAM, X) \
  PARAM(X,  0, P, arena) \
  PARAM(X,  1, W, size) \
  PARAM(X,  2, P, pool)

#define EVENT_SegMerge_PARAMS(PARAM, X) \
  PARAM(X,  0, P, segLo) \
  PARAM(X,  1, P, segHi) \
  PARAM(X,  2, B, withReservoirPermit)

#define EVENT_SegSplit_PARAMS(PARAM, X) \
  PARAM(X,  0, P, seg) \
  PARAM(X,  1, P, segLo) \
  PARAM(X,  2, P, segHi) \
  PARAM(X,  3, A, at)

#define EVENT_vmArenaExtendStart_PARAMS(PARAM, X) \
  PARAM(X,  0, W, size) /* size to accommodate */ \
  PARAM(X,  1, W, chunkSize) /* chunkSize to try */ \
  PARAM(X,  2, W, reserved) /* current VMArenaReserved */

#define EVENT_vmArenaExtendFail_PARAMS(PARAM, X) \
  PARAM(X,  0, W, chunkMin) /* no remaining address space chunk >= chunkMin */ \
  PARAM(X,  1, W, reserved) /* current VMArenaReserved */

#define EVENT_vmArenaExtendDone_PARAMS(PARAM, X) \
  PARAM(X,  0, W, chunkSize) /* request succeeded for chunkSize bytes */ \
  PARAM(X,  1, W, reserved) /* new VMArenaReserved */

#define EVENT_MessagesDropped_PARAMS(PARAM, X) \
  PARAM(X,  0, W, count) /* count of messages dropped */

#define EVENT_MessagesExist_PARAMS(PARAM, X)

#define EVENT_ChainCondemnAuto_PARAMS(PARAM, X) \
  PARAM(X,  0, P, chain) /* chain with gens being condemned */ \
  PARAM(X,  1, W, topCondemnedGenSerial) /* condemned gens [0..this] */ \
  PARAM(X,  2, W, genCount) /* total gens in chain */

#define EVENT_TraceFindGrey_PARAMS(PARAM, X) \
  PARAM(X,  0, P, arena) \
  PARAM(X,  1, W, ti) \
  PARAM(X,  2, P, seg) \
  PARAM(X,  3, W, rank)

#define EVENT_TraceBandAdvance_PARAMS(PARAM, X) \
  PARAM(X,  0, P, arena) \
  PARAM(X,  1, W, ti) \
  PARAM(X,  2, W, rank)

#define EVENT_AWLDeclineTotal_PARAMS(PARAM, X) \
  PARAM(X,  0, P, seg)          /* segment declined single access */ \
  PARAM(X,  1, W, succAccesses) /* total successive accesses */

#define EVENT_AWLDeclineSeg_PARAMS(PARAM, X) \
  PARAM(X,  0, P, seg)          /* segment declined single access */ \
  PARAM(X,  1, W, singleAccesses) /* single accesses this cycle */

#define EVENT_EventInit_PARAMS(PARAM, X) \
  PARAM(X,  0, U, major)          /* EVENT_VERSION_MAJOR */ \
  PARAM(X,  1, U, median)         /* EVENT_VERSION_MEDIAN */ \
  PARAM(X,  2, U, minor)          /* EVENT_VERSION_MINOR */ \
  PARAM(X,  3, U, maxCode)        /* EventCodeMAX */ \
  PARAM(X,  4, U, maxNameLen)     /* EventNameMAX */ \
  PARAM(X,  5, U, wordWidth)      /* MPS_WORD_WIDTH */ \
  PARAM(X,  6, W, clocksPerSec)   /* mps_clocks_per_sec() */

#define EVENT_EventClockSync_PARAMS(PARAM, X) \
  PARAM(X,  0, W, clock)          /* mps_clock() value */

#define EVENT_ArenaAccess_PARAMS(PARAM, X) \
  PARAM(X,  0, P, arena) \
  PARAM(X,  1, W, count) \
  PARAM(X,  2, P, addr) \
  PARAM(X,  3, U, mode)

#define EVENT_ArenaPoll_PARAMS(PARAM, X) \
  PARAM(X,  0, P, arena) \
  PARAM(X,  1, W, start) \
  PARAM(X,  2, B, workWasDone)

#define EVENT_ArenaSetEmergency_PARAMS(PARAM, X) \
  PARAM(X,  0, P, arena) \
  PARAM(X,  1, B, emergency)

#define EVENT_TraceCreate_PARAMS(PARAM, X) \
  PARAM(X,  0, P, trace)        /* trace that was created */ \
  PARAM(X,  1, P, arena)        /* arena in which created */ \
  PARAM(X,  2, U, why)          /* reason for creation */

#define EVENT_TraceStart_PARAMS(PARAM, X) \
  PARAM(X,  0, P, trace)        /* trace being started */ \
  PARAM(X,  1, D, mortality)    /* as passed to TraceStart */ \
  PARAM(X,  2, D, finishingTime) /* as passed to TraceStart */ \
  PARAM(X,  3, W, condemned)    /* condemned bytes */ \
  PARAM(X,  4, W, notCondemned) /* collectible but not condemned bytes */ \
  PARAM(X,  5, W, foundation)   /* foundation size */ \
  PARAM(X,  6, W, white)        /* white reference set */ \
<<<<<<< HEAD
  PARAM(X,  7, W, quantumWork)  /* tracing work to be done in each poll */
=======
  PARAM(X,  7, W, quantumWork)  /* work constituting a quantum */
>>>>>>> 78aa1301

#define EVENT_VMCompact_PARAMS(PARAM, X) \
  PARAM(X,  0, W, vmem0)        /* pre-collection reserved size */ \
  PARAM(X,  1, W, vmem1)        /* pre-compact reseved size*/ \
  PARAM(X,  2, W, vmem2)        /* post-compact reserved size */

#define EVENT_amcScanNailed_PARAMS(PARAM, X) \
  PARAM(X,  0, W, loops)        /* number of times around the loop */ \
  PARAM(X,  1, W, summary)      /* summary of segment being scanned */ \
  PARAM(X,  2, W, white)        /* scan state white set */ \
  PARAM(X,  3, W, unfixed)      /* scan state unfixed summary */ \
  PARAM(X,  4, W, fixed)        /* scan state fixed summary */ \
  PARAM(X,  5, W, refset)       /* scan state refset */

#define EVENT_AMCTraceEnd_PARAMS(PARAM, X) \
  PARAM(X,  0, W, epoch)        /* current arena epoch */ \
  PARAM(X,  1, U, why)          /* reason trace started */ \
  PARAM(X,  2, W, grainSize)    /* arena grain size */ \
  PARAM(X,  3, W, large)        /* AMC large size */ \
  PARAM(X,  4, W, pRetMin)      /* threshold for event */ \
  /* remaining parameters are copy of PageRetStruct, which see */ \
  PARAM(X,  5, W, pCond) \
  PARAM(X,  6, W, pRet) \
  PARAM(X,  7, W, pCS) \
  PARAM(X,  8, W, pRS) \
  PARAM(X,  9, W, sCM) \
  PARAM(X, 10, W, pCM) \
  PARAM(X, 11, W, sRM) \
  PARAM(X, 12, W, pRM) \
  PARAM(X, 13, W, pRM1) \
  PARAM(X, 14, W, pRMrr) \
  PARAM(X, 15, W, pRMr1) \
  PARAM(X, 16, W, sCL) \
  PARAM(X, 17, W, pCL) \
  PARAM(X, 18, W, sRL) \
  PARAM(X, 19, W, pRL) \
  PARAM(X, 20, W, pRLr)

#define EVENT_TraceCreatePoolGen_PARAMS(PARAM, X) \
  PARAM(X,  0, P, gendesc)      /* generation description */ \
  PARAM(X,  1, W, capacity)     /* capacity of generation */ \
  PARAM(X,  2, D, mortality)    /* mortality of generation */ \
  PARAM(X,  3, W, zone)         /* zone set of generation */ \
  PARAM(X,  4, P, pool)         /* pool */ \
  PARAM(X,  5, W, totalSize)    /* total size of pool gen */ \
  PARAM(X,  6, W, freeSize)     /* free size of pool gen */ \
  PARAM(X,  7, W, newSize)      /* new size of pool gen */ \
  PARAM(X,  8, W, oldSize)      /* old size of pool gen */ \
  PARAM(X,  9, W, newDeferredSize) /* new size (deferred) of pool gen */ \
  PARAM(X, 10, W, oldDeferredSize) /* old size (deferred) of pool gen */

#define EVENT_TraceCondemnZones_PARAMS(PARAM, X) \
  PARAM(X,  0, P, trace)        /* the trace */ \
  PARAM(X,  1, W, condemnedSet) /* the condemned zoneSet */ \
  PARAM(X,  2, W, white)        /* the trace's white zoneSet */

#define EVENT_ArenaGenZoneAdd_PARAMS(PARAM, X) \
  PARAM(X,  0, P, arena)        /* the arena */ \
  PARAM(X,  1, P, gendesc)      /* the generation description */ \
  PARAM(X,  2, W, zoneSet)      /* the new zoneSet */

#define EVENT_ArenaUseFreeZone_PARAMS(PARAM, X) \
  PARAM(X,  0, P, arena)        /* the arena */ \
  PARAM(X,  1, W, zoneSet)      /* zones that aren't free any longer */

#define EVENT_PauseTimeSet_PARAMS(PARAM, X) \
  PARAM(X,  0, P, arena)        /* the arena */ \
  PARAM(X,  1, D, pauseTime)    /* the new maximum pause time, in seconds */


#endif /* eventdef_h */

/* C. COPYRIGHT AND LICENSE
 *
 * Copyright (C) 2001-2014 Ravenbrook Limited <http://www.ravenbrook.com/>.
 * All rights reserved.  This is an open source license.  Contact
 * Ravenbrook for commercial licensing options.
 * 
 * Redistribution and use in source and binary forms, with or without
 * modification, are permitted provided that the following conditions are
 * met:
 * 
 * 1. Redistributions of source code must retain the above copyright
 * notice, this list of conditions and the following disclaimer.
 * 
 * 2. Redistributions in binary form must reproduce the above copyright
 * notice, this list of conditions and the following disclaimer in the
 * documentation and/or other materials provided with the distribution.
 * 
 * 3. Redistributions in any form must be accompanied by information on how
 * to obtain complete source code for this software and any accompanying
 * software that uses this software.  The source code must either be
 * included in the distribution or be available for no more than the cost
 * of distribution plus a nominal fee, and must be freely redistributable
 * under reasonable conditions.  For an executable file, complete source
 * code means the source code for all modules it contains. It does not
 * include source code for modules or files that typically accompany the
 * major components of the operating system on which the executable file
 * runs.
 * 
 * THIS SOFTWARE IS PROVIDED BY THE COPYRIGHT HOLDERS AND CONTRIBUTORS "AS
 * IS" AND ANY EXPRESS OR IMPLIED WARRANTIES, INCLUDING, BUT NOT LIMITED
 * TO, THE IMPLIED WARRANTIES OF MERCHANTABILITY, FITNESS FOR A PARTICULAR
 * PURPOSE, OR NON-INFRINGEMENT, ARE DISCLAIMED. IN NO EVENT SHALL THE
 * COPYRIGHT HOLDERS AND CONTRIBUTORS BE LIABLE FOR ANY DIRECT, INDIRECT,
 * INCIDENTAL, SPECIAL, EXEMPLARY, OR CONSEQUENTIAL DAMAGES (INCLUDING, BUT
 * NOT LIMITED TO, PROCUREMENT OF SUBSTITUTE GOODS OR SERVICES; LOSS OF
 * USE, DATA, OR PROFITS; OR BUSINESS INTERRUPTION) HOWEVER CAUSED AND ON
 * ANY THEORY OF LIABILITY, WHETHER IN CONTRACT, STRICT LIABILITY, OR TORT
 * (INCLUDING NEGLIGENCE OR OTHERWISE) ARISING IN ANY WAY OUT OF THE USE OF
 * THIS SOFTWARE, EVEN IF ADVISED OF THE POSSIBILITY OF SUCH DAMAGE.
 */<|MERGE_RESOLUTION|>--- conflicted
+++ resolved
@@ -675,11 +675,7 @@
   PARAM(X,  4, W, notCondemned) /* collectible but not condemned bytes */ \
   PARAM(X,  5, W, foundation)   /* foundation size */ \
   PARAM(X,  6, W, white)        /* white reference set */ \
-<<<<<<< HEAD
   PARAM(X,  7, W, quantumWork)  /* tracing work to be done in each poll */
-=======
-  PARAM(X,  7, W, quantumWork)  /* work constituting a quantum */
->>>>>>> 78aa1301
 
 #define EVENT_VMCompact_PARAMS(PARAM, X) \
   PARAM(X,  0, W, vmem0)        /* pre-collection reserved size */ \
