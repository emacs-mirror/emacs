--- conflicted
+++ resolved
@@ -188,12 +188,8 @@
 }
 
 
-<<<<<<< HEAD
-static Count loSegGrains(LOSeg loseg)
-=======
 ATTRIBUTE_UNUSED
 static Count loSegBits(LOSeg loseg)
->>>>>>> 113a2fa7
 {
   LO lo;
   Size size;
