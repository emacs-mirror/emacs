--- conflicted
+++ resolved
@@ -312,13 +312,8 @@
   Buffer buffer;
   Bool hasBuffer = SegBuffer(&buffer, seg);
   Count reclaimedGrains = (Count)0;
-<<<<<<< HEAD
   Format format = NULL; /* suppress "may be used uninitialized" warning */
-  Count preservedInPlaceCount = (Count)0;
-=======
-  Format format = NULL; /* supress "may be used uninitialized" warning */
   STATISTIC_DECL(Count preservedInPlaceCount = (Count)0)
->>>>>>> 9875ff7b
   Size preservedInPlaceSize = (Size)0;
   Bool b;
 
