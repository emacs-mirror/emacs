/* poollo.c: LEAF POOL CLASS
 *
 * $Id$
 * Copyright (c) 2001-2014 Ravenbrook Limited.  See end of file for license.
 *
 * DESIGN
 *
 * .design: See <design/poollo/>.  This is a leaf pool class.
 */

#include "mpsclo.h"
#include "mpm.h"
#include "mps.h"

SRCID(poollo, "$Id$");


/* LOStruct -- leaf object pool instance structure */

#define LOSig           ((Sig)0x51970B07) /* SIGnature LO POoL */

typedef struct LOStruct *LO;

typedef struct LOStruct {
  PoolStruct poolStruct;        /* generic pool structure */
  Shift alignShift;             /* log_2 of pool alignment */
  PoolGenStruct pgenStruct;     /* generation representing the pool */
  PoolGen pgen;                 /* NULL or pointer to pgenStruct */
  Sig sig;
} LOStruct;

#define LOGrainsSize(lo, grains) ((grains) << (lo)->alignShift)

typedef LO LOPool;
#define LOPoolCheck LOCheck
DECLARE_CLASS(Pool, LOPool, AbstractSegBufPool);
DECLARE_CLASS(Seg, LOSeg, GCSeg);


/* forward declaration */
static Bool LOCheck(LO lo);


/* LOGSegStruct -- LO segment structure */

typedef struct LOSegStruct *LOSeg;

#define LOSegSig      ((Sig)0x519705E9) /* SIGnature LO SEG */

typedef struct LOSegStruct {
  GCSegStruct gcSegStruct;  /* superclass fields must come first */
  BT mark;                  /* mark bit table */
  BT alloc;                 /* alloc bit table */
  Count freeGrains;         /* free grains */
  Count bufferedGrains;     /* grains in buffers */
  Count newGrains;          /* grains allocated since last collection */
  Count oldGrains;          /* grains allocated prior to last collection */
  Sig sig;                  /* <code/misc.h#sig> */
} LOSegStruct;


/* forward decls */
static Res loSegInit(Seg seg, Pool pool, Addr base, Size size, ArgList args);
static void loSegFinish(Inst inst);
static Count loSegGrains(LOSeg loseg);


/* LOSegClass -- Class definition for LO segments */

DEFINE_CLASS(Seg, LOSeg, klass)
{
  INHERIT_CLASS(klass, LOSeg, GCSeg);
  SegClassMixInNoSplitMerge(klass);
  klass->instClassStruct.finish = loSegFinish;
  klass->size = sizeof(LOSegStruct);
  klass->init = loSegInit;
}


/* LOSegCheck -- check an LO segment */

ATTRIBUTE_UNUSED
static Bool LOSegCheck(LOSeg loseg)
{
  Seg seg = MustBeA(Seg, loseg);
  LO lo = MustBeA(LOPool, SegPool(seg));
  CHECKS(LOSeg, loseg);
  CHECKD(GCSeg, &loseg->gcSegStruct);
  CHECKL(loseg->mark != NULL);
  CHECKL(loseg->alloc != NULL);
  /* Could check exactly how many bits are set in the alloc table. */
  CHECKL(loseg->freeGrains + loseg->bufferedGrains + loseg->newGrains
         + loseg->oldGrains
         == SegSize(seg) >> lo->alignShift);
  return TRUE;
}


/* loSegInit -- Init method for LO segments */

static Res loSegInit(Seg seg, Pool pool, Addr base, Size size, ArgList args)
{
  LOSeg loseg;
  LO lo = MustBeA(LOPool, pool);
  Res res;
  Size tablebytes;      /* # bytes in each control array */
  Arena arena = PoolArena(pool);
  /* number of bits needed in each control array */
  Count grains;
  void *p;

  /* Initialize the superclass fields first via next-method call */
  res = NextMethod(Seg, LOSeg, init)(seg, pool, base, size, args);
  if(res != ResOK)
    goto failSuperInit;
  loseg = CouldBeA(LOSeg, seg);

  AVER(SegWhite(seg) == TraceSetEMPTY);

  grains = size >> lo->alignShift;
  tablebytes = BTSize(grains);
  res = ControlAlloc(&p, arena, tablebytes);
  if(res != ResOK)
    goto failMarkTable;
  loseg->mark = p;
  res = ControlAlloc(&p, arena, tablebytes);
  if(res != ResOK)
    goto failAllocTable;
  loseg->alloc = p;
  BTResRange(loseg->alloc, 0, grains);
  BTSetRange(loseg->mark, 0, grains);
  loseg->freeGrains = grains;
  loseg->bufferedGrains = (Count)0;
  loseg->newGrains = (Count)0;
  loseg->oldGrains = (Count)0;

  SetClassOfPoly(seg, CLASS(LOSeg));
  loseg->sig = LOSegSig;
  AVERC(LOSeg, loseg);

  return ResOK;

failAllocTable:
  ControlFree(arena, loseg->mark, tablebytes);
failMarkTable:
  NextMethod(Inst, LOSeg, finish)(MustBeA(Inst, seg));
failSuperInit:
  AVER(res != ResOK);
  return res;
}


/* loSegFinish -- Finish method for LO segments */

static void loSegFinish(Inst inst)
{
  Seg seg = MustBeA(Seg, inst);
  LOSeg loseg = MustBeA(LOSeg, seg);
  Pool pool = SegPool(seg);
  Arena arena = PoolArena(pool);
  Size tablesize;
  Count grains;

  loseg->sig = SigInvalid;

  grains = loSegGrains(loseg);
  tablesize = BTSize(grains);
  ControlFree(arena, loseg->alloc, tablesize);
  ControlFree(arena, loseg->mark, tablesize);

  NextMethod(Inst, LOSeg, finish)(inst);
}


ATTRIBUTE_UNUSED
static Count loSegGrains(LOSeg loseg)
{
  Seg seg = MustBeA(Seg, loseg);
  LO lo = MustBeA(LOPool, SegPool(seg));
  Size size = SegSize(seg);
  return size >> lo->alignShift;
}


/* Conversion between indexes and Addrs */
#define loIndexOfAddr(base, lo, p) \
  (AddrOffset((base), (p)) >> (lo)->alignShift)

#define loAddrOfIndex(base, lo, i) \
  (AddrAdd((base), LOGrainsSize((lo), (i))))


/* loSegFree -- mark block from baseIndex to limitIndex free */

static void loSegFree(LOSeg loseg, Index baseIndex, Index limitIndex)
{
  AVERT(LOSeg, loseg);
  AVER(baseIndex < limitIndex);
  AVER(limitIndex <= loSegGrains(loseg));

  AVER(BTIsSetRange(loseg->alloc, baseIndex, limitIndex));
  BTResRange(loseg->alloc, baseIndex, limitIndex);
  BTSetRange(loseg->mark, baseIndex, limitIndex);
}


/* Find a free block of size size in the segment.
 * Return pointer to base and limit of block (which may be
 * bigger than the requested size to accommodate buffering).
 */
static Bool loSegFindFree(Addr *bReturn, Addr *lReturn,
                          LOSeg loseg, Size size)
{
  Index baseIndex, limitIndex;
  Seg seg = MustBeA(Seg, loseg);
  Pool pool = SegPool(seg);
  LO lo = MustBeA(LOPool, pool);
  Count agrains;
  Count grains;
  Addr segBase;

  AVER(bReturn != NULL);
  AVER(lReturn != NULL);
  AVERT(LOSeg, loseg);

  AVER(SizeIsAligned(size, PoolAlignment(pool)));

  /* agrains is the number of grains corresponding to the size */
  /* of the allocation request */
  agrains = size >> lo->alignShift;
  AVER(agrains >= 1);
  AVER(agrains <= loseg->freeGrains);
  AVER(size <= SegSize(seg));

  if (SegHasBuffer(seg))
    /* Don't bother trying to allocate from a buffered segment */
    return FALSE;

  grains = loSegGrains(loseg);
  if(!BTFindLongResRange(&baseIndex, &limitIndex, loseg->alloc,
                     0, grains, agrains)) {
    return FALSE;
  }

  /* check that BTFindLongResRange really did find enough space */
  AVER(baseIndex < limitIndex);
  AVER(LOGrainsSize(lo, limitIndex - baseIndex) >= size);
  segBase = SegBase(seg);
  *bReturn = loAddrOfIndex(segBase, lo, baseIndex);
  *lReturn = loAddrOfIndex(segBase, lo, limitIndex);

  return TRUE;
}


/* loSegCreate -- Creates a segment of size at least size.
 *
 * Segments will be multiples of ArenaGrainSize.
 */

static Res loSegCreate(LOSeg *loSegReturn, Pool pool, Size size)
{
  LO lo = MustBeA(LOPool, pool);
  Seg seg;
  Res res;

  AVER(loSegReturn != NULL);
  AVER(size > 0);

  res = PoolGenAlloc(&seg, lo->pgen, CLASS(LOSeg),
                     SizeArenaGrains(size, PoolArena(pool)),
                     argsNone);
  if (res != ResOK)
    return res;

  *loSegReturn = MustBeA(LOSeg, seg);
  return ResOK;
}


/* loSegReclaim -- reclaim white objects in an LO segment
 *
 * Could consider implementing this using Walk.
 */

static void loSegReclaim(LOSeg loseg, Trace trace)
{
  Addr p, base, limit;
  Bool marked;
  Count reclaimedGrains = (Count)0;
  Seg seg = MustBeA(Seg, loseg);
  Pool pool = SegPool(seg);
  LO lo = MustBeA(LOPool, pool);
  Format format = NULL; /* supress "may be used uninitialized" warning */
  Count preservedInPlaceCount = (Count)0;
  Size preservedInPlaceSize = (Size)0;
  Bool b;

  AVERT(LOSeg, loseg);
  AVERT(Trace, trace);

  base = SegBase(seg);
  limit = SegLimit(seg);
  marked = FALSE;

  b = PoolFormat(&format, pool);
  AVER(b);

  /* i is the index of the current pointer,
   * p is the actual address that is being considered.
   * j and q act similarly for a pointer which is used to
   * point at the end of the current object.
   */
  p = base;
  while(p < limit) {
    Buffer buffer;
    Bool hasBuffer = SegBuffer(&buffer, seg);
    Addr q;
    Index i;

    if (hasBuffer) {
      marked = TRUE;
      if (p == BufferScanLimit(buffer)
          && BufferScanLimit(buffer) != BufferLimit(buffer)) {
        /* skip over buffered area */
        p = BufferLimit(buffer);
        continue;
      }
      /* since we skip over the buffered area we are always */
      /* either before the buffer, or after it, never in it */
      AVER(p < BufferGetInit(buffer) || BufferLimit(buffer) <= p);
    }
    i = loIndexOfAddr(base, lo, p);
    if(!BTGet(loseg->alloc, i)) {
      /* This grain is free */
      p = AddrAdd(p, pool->alignment);
      continue;
    }
    q = (*format->skip)(AddrAdd(p, format->headerSize));
    q = AddrSub(q, format->headerSize);
    if(BTGet(loseg->mark, i)) {
      marked = TRUE;
      ++preservedInPlaceCount;
      preservedInPlaceSize += AddrOffset(p, q);
    } else {
      Index j = loIndexOfAddr(base, lo, q);
      /* This object is not marked, so free it */
      loSegFree(loseg, i, j);
      reclaimedGrains += j - i;
    }
    p = q;
  }
  AVER(p == limit);

  AVER(reclaimedGrains <= loSegGrains(loseg));
  AVER(loseg->oldGrains >= reclaimedGrains);
  loseg->oldGrains -= reclaimedGrains;
  loseg->freeGrains += reclaimedGrains;
<<<<<<< HEAD
  PoolGenAccountForReclaim(&lo->pgen, LOGrainsSize(lo, reclaimedGrains), FALSE);

  trace->reclaimSize += LOGrainsSize(lo, reclaimedGrains);
  trace->preservedInPlaceCount += preservedInPlaceCount;
  GenDescSurvived(lo->pgen.gen, trace, 0, preservedInPlaceSize);
=======
  PoolGenAccountForReclaim(lo->pgen, LOGrainsSize(lo, reclaimedGrains), FALSE);

  STATISTIC(trace->reclaimSize += LOGrainsSize(lo, reclaimedGrains));
  STATISTIC(trace->preservedInPlaceCount += preservedInPlaceCount);
  GenDescSurvived(lo->pgen->gen, trace, 0, preservedInPlaceSize);
>>>>>>> eeec7797
  SegSetWhite(seg, TraceSetDel(SegWhite(seg), trace));

  if (!marked) {
    AVER(loseg->bufferedGrains == 0);
    PoolGenFree(lo->pgen, seg,
                LOGrainsSize(lo, loseg->freeGrains),
                LOGrainsSize(lo, loseg->oldGrains),
                LOGrainsSize(lo, loseg->newGrains),
                FALSE);
  }
}

/* This walks over _all_ objects in the heap, whether they are */
/* black or white, they are still validly formatted as this is */
/* a leaf pool, so there can't be any dangling references */
static void LOWalk(Pool pool, Seg seg, FormattedObjectsVisitor f,
                   void *p, size_t s)
{
  Addr base;
  LO lo = MustBeA(LOPool, pool);
  LOSeg loseg = MustBeA(LOSeg, seg);
  Index i, grains;
  Format format = NULL; /* suppress "may be used uninitialized" warning */
  Bool b;

  AVERT(Pool, pool);
  AVERT(Seg, seg);
  AVER(FUNCHECK(f));
  /* p and s are arbitrary closures and can't be checked */

  b = PoolFormat(&format, pool);
  AVER(b);

  base = SegBase(seg);
  grains = loSegGrains(loseg);
  i = 0;

  while(i < grains) {
    /* object is a slight misnomer because it might point to a */
    /* free grain */
    Addr object = loAddrOfIndex(base, lo, i);
    Addr next;
    Index j;
    Buffer buffer;

    if (SegBuffer(&buffer, seg)) {
      if(object == BufferScanLimit(buffer) &&
         BufferScanLimit(buffer) != BufferLimit(buffer)) {
        /* skip over buffered area */
        object = BufferLimit(buffer);
        i = loIndexOfAddr(base, lo, object);
        continue;
      }
      /* since we skip over the buffered area we are always */
      /* either before the buffer, or after it, never in it */
      AVER(object < BufferGetInit(buffer) || BufferLimit(buffer) <= object);
    }
    if(!BTGet(loseg->alloc, i)) {
      /* This grain is free */
      ++i;
      continue;
    }
    object = AddrAdd(object, format->headerSize);
    next = (*format->skip)(object);
    next = AddrSub(next, format->headerSize);
    j = loIndexOfAddr(base, lo, next);
    AVER(i < j);
    (*f)(object, pool->format, pool, p, s);
    i = j;
  }
}


/* LOVarargs -- decode obsolete varargs */

static void LOVarargs(ArgStruct args[MPS_ARGS_MAX], va_list varargs)
{
  args[0].key = MPS_KEY_FORMAT;
  args[0].val.format = va_arg(varargs, Format);
  args[1].key = MPS_KEY_ARGS_END;
  AVERT(ArgList, args);
}


/* LOInit -- initialize an LO pool */

static Res LOInit(Pool pool, Arena arena, PoolClass klass, ArgList args)
{
  LO lo;
  Res res;
  ArgStruct arg;
  Chain chain;
  unsigned gen = LO_GEN_DEFAULT;

  AVER(pool != NULL);
  AVERT(Arena, arena);
  AVERT(ArgList, args);
  UNUSED(klass); /* used for debug pools only */

  res = PoolAbsInit(pool, arena, klass, args);
  if (res != ResOK)
    goto failAbsInit;
  lo = CouldBeA(LOPool, pool);

  /* Ensure a format was supplied in the argument list. */
  AVER(pool->format != NULL);

  if (ArgPick(&arg, args, MPS_KEY_CHAIN))
    chain = arg.val.chain;
  else {
    chain = ArenaGlobals(arena)->defaultChain;
    gen = 1; /* avoid the nursery of the default chain by default */
  }
  if (ArgPick(&arg, args, MPS_KEY_GEN))
    gen = arg.val.u;
  
  AVERT(Format, pool->format);
  AVER(FormatArena(pool->format) == arena);
  AVERT(Chain, chain);
  AVER(gen <= ChainGens(chain));
  AVER(chain->arena == arena);

  pool->alignment = pool->format->alignment;
  lo->alignShift = SizeLog2((Size)PoolAlignment(pool));

  lo->pgen = NULL;

  SetClassOfPoly(pool, CLASS(LOPool));
  lo->sig = LOSig;
  AVERC(LOPool, lo);
  
  res = PoolGenInit(&lo->pgenStruct, ChainGen(chain, gen), pool);
  if (res != ResOK)
    goto failGenInit;
  lo->pgen = &lo->pgenStruct;

  EVENT2(PoolInitLO, pool, pool->format);

  return ResOK;

failGenInit:
  NextMethod(Inst, LOPool, finish)(MustBeA(Inst, pool));
failAbsInit:
  AVER(res != ResOK);
  return res;
}


/* LOFinish -- finish an LO pool */

static void LOFinish(Inst inst)
{
  Pool pool = MustBeA(AbstractPool, inst);
  LO lo = MustBeA(LOPool, pool);
  Ring node, nextNode;

  RING_FOR(node, &pool->segRing, nextNode) {
    Seg seg = SegOfPoolRing(node);
    LOSeg loseg = MustBeA(LOSeg, seg);
    AVER(!SegHasBuffer(seg));
    AVERT(LOSeg, loseg);
    AVER(loseg->bufferedGrains == 0);
    PoolGenFree(lo->pgen, seg,
                LOGrainsSize(lo, loseg->freeGrains),
                LOGrainsSize(lo, loseg->oldGrains),
                LOGrainsSize(lo, loseg->newGrains),
                FALSE);
  }
  PoolGenFinish(lo->pgen);

  lo->sig = SigInvalid;

  NextMethod(Inst, LOPool, finish)(inst);
}


static Res LOBufferFill(Addr *baseReturn, Addr *limitReturn,
                        Pool pool, Buffer buffer,
                        Size size)
{
  Res res;
  Ring node, nextNode;
  LO lo = MustBeA(LOPool, pool);
  LOSeg loseg;
  Addr base, limit;
  Seg seg;

  AVER(baseReturn != NULL);
  AVER(limitReturn != NULL);
  AVERT(Buffer, buffer);
  AVER(BufferIsReset(buffer));
  AVER(BufferRankSet(buffer) == RankSetEMPTY);
  AVER(size > 0);
  AVER(SizeIsAligned(size, PoolAlignment(pool)));

  /* Try to find a segment with enough space already. */
  RING_FOR(node, PoolSegRing(pool), nextNode) {
    seg = SegOfPoolRing(node);
    loseg = MustBeA(LOSeg, seg);
    AVERT(LOSeg, loseg);
    if(LOGrainsSize(lo, loseg->freeGrains) >= size
       && loSegFindFree(&base, &limit, loseg, size))
      goto found;
  }

  /* No segment had enough space, so make a new one. */
  res = loSegCreate(&loseg, pool, size);
  if(res != ResOK)
    return res;
  seg = MustBeA(Seg, loseg);
  base = SegBase(seg);
  limit = SegLimit(seg);

found:
  {
    Index baseIndex, limitIndex;
    Addr segBase;

    segBase = SegBase(seg);
    /* mark the newly buffered region as allocated */
    baseIndex = loIndexOfAddr(segBase, lo, base);
    limitIndex = loIndexOfAddr(segBase, lo, limit);
    AVER(BTIsResRange(loseg->alloc, baseIndex, limitIndex));
    AVER(BTIsSetRange(loseg->mark, baseIndex, limitIndex));
    BTSetRange(loseg->alloc, baseIndex, limitIndex);
    AVER(loseg->freeGrains >= limitIndex - baseIndex);
    loseg->freeGrains -= limitIndex - baseIndex;
    loseg->bufferedGrains += limitIndex - baseIndex;
  }

  PoolGenAccountForFill(lo->pgen, AddrOffset(base, limit));

  *baseReturn = base;
  *limitReturn = limit;
  return ResOK;
}


/* Synchronise the buffer with the alloc Bit Table in the segment. */

static void LOBufferEmpty(Pool pool, Buffer buffer, Addr init, Addr limit)
{
  LO lo = MustBeA(LOPool, pool);
  Addr base, segBase;
  Seg seg;
  LOSeg loseg;
  Index initIndex, limitIndex;
  Count usedGrains, unusedGrains;

  AVERT(Buffer, buffer);
  AVER(BufferIsReady(buffer));
  seg = BufferSeg(buffer);
  AVERT(Seg, seg);
  AVER(init <= limit);

  loseg = MustBeA(LOSeg, seg);

  base = BufferBase(buffer);
  segBase = SegBase(seg);

  AVER(AddrIsAligned(base, PoolAlignment(pool)));
  AVER(segBase <= base);
  AVER(base < SegLimit(seg));
  AVER(segBase <= init);
  AVER(init <= SegLimit(seg));

  /* convert base, init, and limit, to quantum positions */
  initIndex = loIndexOfAddr(segBase, lo, init);
  limitIndex = loIndexOfAddr(segBase, lo, limit);

  AVER(initIndex <= limitIndex);
  if (initIndex < limitIndex)
    loSegFree(loseg, initIndex, limitIndex);

  unusedGrains = limitIndex - initIndex;
  AVER(loseg->bufferedGrains >= unusedGrains);
  usedGrains = loseg->bufferedGrains - unusedGrains;
  loseg->freeGrains += unusedGrains;
  loseg->bufferedGrains = 0;
  loseg->newGrains += usedGrains;
  PoolGenAccountForEmpty(lo->pgen, LOGrainsSize(lo, usedGrains),
                         LOGrainsSize(lo, unusedGrains), FALSE);
}


/* LOWhiten -- whiten a segment */

static Res LOWhiten(Pool pool, Trace trace, Seg seg)
{
  LO lo = MustBeA(LOPool, pool);
  LOSeg loseg = MustBeA(LOSeg, seg);
  Buffer buffer;
<<<<<<< HEAD
  Count grains, uncondemnedGrains, condemnedGrains;

  AVERT(Pool, pool);
  lo = PoolPoolLO(pool);
  AVERT(LO, lo);
=======
  Count grains, agedGrains, uncondemnedGrains;
>>>>>>> eeec7797

  AVERT(Trace, trace);
  AVER(SegWhite(seg) == TraceSetEMPTY);

  grains = loSegGrains(loseg);

  /* Whiten allocated objects; leave free areas black. */
  if (SegBuffer(&buffer, seg)) {
    Addr base = SegBase(seg);
    Index scanLimitIndex = loIndexOfAddr(base, lo, BufferScanLimit(buffer));
    Index limitIndex = loIndexOfAddr(base, lo, BufferLimit(buffer));
    uncondemnedGrains = limitIndex - scanLimitIndex;
    if (0 < scanLimitIndex)
      BTCopyInvertRange(loseg->alloc, loseg->mark, 0, scanLimitIndex);
    if (limitIndex < grains)
      BTCopyInvertRange(loseg->alloc, loseg->mark, limitIndex, grains);
  } else {
    uncondemnedGrains = (Count)0;
    BTCopyInvertRange(loseg->alloc, loseg->mark, 0, grains);
  }

<<<<<<< HEAD
  condemnedGrains = loseg->newGrains - uncondemnedGrains;
  PoolGenAccountForAge(&lo->pgen, LOGrainsSize(lo, condemnedGrains), FALSE);
  loseg->oldGrains += condemnedGrains;
  loseg->newGrains = uncondemnedGrains;

  if (loseg->oldGrains > 0) {
    GenDescCondemned(lo->pgen.gen, trace, LOGrainsSize(lo, loseg->oldGrains));
=======
  /* The unused part of the buffer remains buffered: the rest becomes old. */
  AVER(loseg->bufferedGrains >= uncondemnedGrains);
  agedGrains = loseg->bufferedGrains - uncondemnedGrains;
  PoolGenAccountForAge(lo->pgen, LOGrainsSize(lo, agedGrains),
                       LOGrainsSize(lo, loseg->newGrains), FALSE);
  loseg->oldGrains += agedGrains + loseg->newGrains;
  loseg->bufferedGrains = uncondemnedGrains;
  loseg->newGrains = 0;

  if (loseg->oldGrains > 0) {
    GenDescCondemned(lo->pgen->gen, trace, LOGrainsSize(lo, loseg->oldGrains));
>>>>>>> eeec7797
    SegSetWhite(seg, TraceSetAdd(SegWhite(seg), trace));
  }

  return ResOK;
}


static Res LOFix(Pool pool, ScanState ss, Seg seg, Ref *refIO)
{
  LO lo = MustBeA_CRITICAL(LOPool, pool);
  LOSeg loseg = MustBeA_CRITICAL(LOSeg, seg);
  Ref clientRef;
  Addr base;

  AVERT_CRITICAL(ScanState, ss);
  AVER_CRITICAL(TraceSetInter(SegWhite(seg), ss->traces) != TraceSetEMPTY);
  AVER_CRITICAL(refIO != NULL);

  ss->wasMarked = TRUE;         /* <design/fix/#protocol.was-marked> */

  clientRef = *refIO;
  base = AddrSub((Addr)clientRef, pool->format->headerSize);
  /* can get an ambiguous reference to close to the base of the
   * segment, so when we subtract the header we are not in the
   * segment any longer.  This isn't a real reference,
   * so we can just skip it.  */
  if (base < SegBase(seg)) {
    return ResOK;
  }

  switch(ss->rank) {
  case RankAMBIG:
    if(!AddrIsAligned(base, PoolAlignment(pool))) {
      return ResOK;
    }
  /* fall through */

  case RankEXACT:
  case RankFINAL:
  case RankWEAK: {
    Size i = AddrOffset(SegBase(seg), base) >> lo->alignShift;

    if(!BTGet(loseg->mark, i)) {
      ss->wasMarked = FALSE;  /* <design/fix/#protocol.was-marked> */
      if(ss->rank == RankWEAK) {
        *refIO = (Addr)0;
      } else {
        BTSet(loseg->mark, i);
      }
    }
  } break;

  default:
    NOTREACHED;
    break;
  }

  return ResOK;
}


static void LOReclaim(Pool pool, Trace trace, Seg seg)
{
  LOSeg loseg = MustBeA(LOSeg, seg);

  AVERT(Trace, trace);
  AVER(TraceSetIsMember(SegWhite(seg), trace));
  UNUSED(pool);

  loSegReclaim(loseg, trace);
}


/* LOTotalSize -- total memory allocated from the arena */
/* TODO: This code is repeated in AMS */

static Size LOTotalSize(Pool pool)
{
  LO lo = MustBeA(LOPool, pool);
  return lo->pgen->totalSize;
}


/* LOFreeSize -- free memory (unused by client program) */
/* TODO: This code is repeated in AMS */

static Size LOFreeSize(Pool pool)
{
  LO lo = MustBeA(LOPool, pool);
  return lo->pgen->freeSize;
}


/* LOPoolClass -- the class definition */

DEFINE_CLASS(Pool, LOPool, klass)
{
  INHERIT_CLASS(klass, LOPool, AbstractSegBufPool);
  PoolClassMixInFormat(klass);
  PoolClassMixInCollect(klass);
  klass->instClassStruct.finish = LOFinish;
  klass->size = sizeof(LOStruct);
  klass->varargs = LOVarargs;
  klass->init = LOInit;
  klass->bufferFill = LOBufferFill;
  klass->bufferEmpty = LOBufferEmpty;
  klass->whiten = LOWhiten;
  klass->fix = LOFix;
  klass->fixEmergency = LOFix;
  klass->reclaim = LOReclaim;
  klass->walk = LOWalk;
  klass->totalSize = LOTotalSize;
  klass->freeSize = LOFreeSize;
}


/* mps_class_lo -- the external interface to get the LO pool class */

mps_pool_class_t mps_class_lo(void)
{
  return (mps_pool_class_t)CLASS(LOPool);
}


/* LOCheck -- check an LO pool */

ATTRIBUTE_UNUSED
static Bool LOCheck(LO lo)
{
  CHECKS(LO, lo);
  CHECKC(LOPool, lo);
  CHECKD(Pool, &lo->poolStruct);
  CHECKC(LOPool, lo);
  CHECKL(ShiftCheck(lo->alignShift));
  CHECKL(LOGrainsSize(lo, (Count)1) == PoolAlignment(MustBeA(AbstractPool, lo)));
  if (lo->pgen != NULL) {
    CHECKL(lo->pgen == &lo->pgenStruct);
    CHECKD(PoolGen, lo->pgen);
  }
  return TRUE;
}


/* C. COPYRIGHT AND LICENSE
 *
 * Copyright (C) 2001-2014 Ravenbrook Limited <http://www.ravenbrook.com/>.
 * All rights reserved.  This is an open source license.  Contact
 * Ravenbrook for commercial licensing options.
 * 
 * Redistribution and use in source and binary forms, with or without
 * modification, are permitted provided that the following conditions are
 * met:
 * 
 * 1. Redistributions of source code must retain the above copyright
 * notice, this list of conditions and the following disclaimer.
 * 
 * 2. Redistributions in binary form must reproduce the above copyright
 * notice, this list of conditions and the following disclaimer in the
 * documentation and/or other materials provided with the distribution.
 * 
 * 3. Redistributions in any form must be accompanied by information on how
 * to obtain complete source code for this software and any accompanying
 * software that uses this software.  The source code must either be
 * included in the distribution or be available for no more than the cost
 * of distribution plus a nominal fee, and must be freely redistributable
 * under reasonable conditions.  For an executable file, complete source
 * code means the source code for all modules it contains. It does not
 * include source code for modules or files that typically accompany the
 * major components of the operating system on which the executable file
 * runs.
 * 
 * THIS SOFTWARE IS PROVIDED BY THE COPYRIGHT HOLDERS AND CONTRIBUTORS "AS
 * IS" AND ANY EXPRESS OR IMPLIED WARRANTIES, INCLUDING, BUT NOT LIMITED
 * TO, THE IMPLIED WARRANTIES OF MERCHANTABILITY, FITNESS FOR A PARTICULAR
 * PURPOSE, OR NON-INFRINGEMENT, ARE DISCLAIMED. IN NO EVENT SHALL THE
 * COPYRIGHT HOLDERS AND CONTRIBUTORS BE LIABLE FOR ANY DIRECT, INDIRECT,
 * INCIDENTAL, SPECIAL, EXEMPLARY, OR CONSEQUENTIAL DAMAGES (INCLUDING, BUT
 * NOT LIMITED TO, PROCUREMENT OF SUBSTITUTE GOODS OR SERVICES; LOSS OF
 * USE, DATA, OR PROFITS; OR BUSINESS INTERRUPTION) HOWEVER CAUSED AND ON
 * ANY THEORY OF LIABILITY, WHETHER IN CONTRACT, STRICT LIABILITY, OR TORT
 * (INCLUDING NEGLIGENCE OR OTHERWISE) ARISING IN ANY WAY OUT OF THE USE OF
 * THIS SOFTWARE, EVEN IF ADVISED OF THE POSSIBILITY OF SUCH DAMAGE.
 */<|MERGE_RESOLUTION|>--- conflicted
+++ resolved
@@ -356,19 +356,11 @@
   AVER(loseg->oldGrains >= reclaimedGrains);
   loseg->oldGrains -= reclaimedGrains;
   loseg->freeGrains += reclaimedGrains;
-<<<<<<< HEAD
-  PoolGenAccountForReclaim(&lo->pgen, LOGrainsSize(lo, reclaimedGrains), FALSE);
-
-  trace->reclaimSize += LOGrainsSize(lo, reclaimedGrains);
-  trace->preservedInPlaceCount += preservedInPlaceCount;
-  GenDescSurvived(lo->pgen.gen, trace, 0, preservedInPlaceSize);
-=======
   PoolGenAccountForReclaim(lo->pgen, LOGrainsSize(lo, reclaimedGrains), FALSE);
 
   STATISTIC(trace->reclaimSize += LOGrainsSize(lo, reclaimedGrains));
   STATISTIC(trace->preservedInPlaceCount += preservedInPlaceCount);
   GenDescSurvived(lo->pgen->gen, trace, 0, preservedInPlaceSize);
->>>>>>> eeec7797
   SegSetWhite(seg, TraceSetDel(SegWhite(seg), trace));
 
   if (!marked) {
@@ -661,15 +653,7 @@
   LO lo = MustBeA(LOPool, pool);
   LOSeg loseg = MustBeA(LOSeg, seg);
   Buffer buffer;
-<<<<<<< HEAD
-  Count grains, uncondemnedGrains, condemnedGrains;
-
-  AVERT(Pool, pool);
-  lo = PoolPoolLO(pool);
-  AVERT(LO, lo);
-=======
   Count grains, agedGrains, uncondemnedGrains;
->>>>>>> eeec7797
 
   AVERT(Trace, trace);
   AVER(SegWhite(seg) == TraceSetEMPTY);
@@ -691,15 +675,6 @@
     BTCopyInvertRange(loseg->alloc, loseg->mark, 0, grains);
   }
 
-<<<<<<< HEAD
-  condemnedGrains = loseg->newGrains - uncondemnedGrains;
-  PoolGenAccountForAge(&lo->pgen, LOGrainsSize(lo, condemnedGrains), FALSE);
-  loseg->oldGrains += condemnedGrains;
-  loseg->newGrains = uncondemnedGrains;
-
-  if (loseg->oldGrains > 0) {
-    GenDescCondemned(lo->pgen.gen, trace, LOGrainsSize(lo, loseg->oldGrains));
-=======
   /* The unused part of the buffer remains buffered: the rest becomes old. */
   AVER(loseg->bufferedGrains >= uncondemnedGrains);
   agedGrains = loseg->bufferedGrains - uncondemnedGrains;
@@ -711,7 +686,6 @@
 
   if (loseg->oldGrains > 0) {
     GenDescCondemned(lo->pgen->gen, trace, LOGrainsSize(lo, loseg->oldGrains));
->>>>>>> eeec7797
     SegSetWhite(seg, TraceSetAdd(SegWhite(seg), trace));
   }
 
