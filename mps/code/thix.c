--- conflicted
+++ resolved
@@ -249,12 +249,8 @@
   self = pthread_self();
   if(pthread_equal(self, thread->id)) {
     /* scan this thread's stack */
-<<<<<<< HEAD
+    AVER(thread->alive);
     res = StackScan(ss, stackBot, mask, pattern);
-=======
-    AVER(thread->alive);
-    res = StackScan(ss, stackBot);
->>>>>>> 8ace2423
     if(res != ResOK)
       return res;
   } else if (thread->alive) {
