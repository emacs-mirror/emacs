/* mpswin.h: RAVENBROOK MEMORY POOL SYSTEM WINDOWS.H INTERFACE
 *
 * $Id$
 * Copyright (c) 2001-2014 Ravenbrook Limited.  See end of file for license.
 *
 * .readership: For MPS client application developers, MPS developers.
 *
 * .purpose: Shared file for the incantations needed to include windows.h.
 */

#ifndef mpswin_h
#define mpswin_h

<<<<<<< HEAD
/* Suppress Visual C warnings from windows.h at warning level 4. */
#ifdef MPS_BUILD_MV
#pragma warning(disable: 4115 4201 4209 4214)
#endif

/* Speed up the build process by excluding parts of windows.h that we
 * don't use. See <http://support.microsoft.com/kb/166474> */
#define WIN32_LEAN_AND_MEAN
=======
>>>>>>> 68edf84c
#include <windows.h>
#undef WIN32_LEAN_AND_MEAN

#endif /* mpswin_h */


/* C. COPYRIGHT AND LICENSE
 *
 * Copyright (C) 2001-2014 Ravenbrook Limited <http://www.ravenbrook.com/>.
 * All rights reserved.  This is an open source license.  Contact
 * Ravenbrook for commercial licensing options.
 * 
 * Redistribution and use in source and binary forms, with or without
 * modification, are permitted provided that the following conditions are
 * met:
 * 
 * 1. Redistributions of source code must retain the above copyright
 * notice, this list of conditions and the following disclaimer.
 * 
 * 2. Redistributions in binary form must reproduce the above copyright
 * notice, this list of conditions and the following disclaimer in the
 * documentation and/or other materials provided with the distribution.
 * 
 * 3. Redistributions in any form must be accompanied by information on how
 * to obtain complete source code for this software and any accompanying
 * software that uses this software.  The source code must either be
 * included in the distribution or be available for no more than the cost
 * of distribution plus a nominal fee, and must be freely redistributable
 * under reasonable conditions.  For an executable file, complete source
 * code means the source code for all modules it contains. It does not
 * include source code for modules or files that typically accompany the
 * major components of the operating system on which the executable file
 * runs.
 * 
 * THIS SOFTWARE IS PROVIDED BY THE COPYRIGHT HOLDERS AND CONTRIBUTORS "AS
 * IS" AND ANY EXPRESS OR IMPLIED WARRANTIES, INCLUDING, BUT NOT LIMITED
 * TO, THE IMPLIED WARRANTIES OF MERCHANTABILITY, FITNESS FOR A PARTICULAR
 * PURPOSE, OR NON-INFRINGEMENT, ARE DISCLAIMED. IN NO EVENT SHALL THE
 * COPYRIGHT HOLDERS AND CONTRIBUTORS BE LIABLE FOR ANY DIRECT, INDIRECT,
 * INCIDENTAL, SPECIAL, EXEMPLARY, OR CONSEQUENTIAL DAMAGES (INCLUDING, BUT
 * NOT LIMITED TO, PROCUREMENT OF SUBSTITUTE GOODS OR SERVICES; LOSS OF
 * USE, DATA, OR PROFITS; OR BUSINESS INTERRUPTION) HOWEVER CAUSED AND ON
 * ANY THEORY OF LIABILITY, WHETHER IN CONTRACT, STRICT LIABILITY, OR TORT
 * (INCLUDING NEGLIGENCE OR OTHERWISE) ARISING IN ANY WAY OUT OF THE USE OF
 * THIS SOFTWARE, EVEN IF ADVISED OF THE POSSIBILITY OF SUCH DAMAGE.
 */<|MERGE_RESOLUTION|>--- conflicted
+++ resolved
@@ -11,17 +11,9 @@
 #ifndef mpswin_h
 #define mpswin_h
 
-<<<<<<< HEAD
-/* Suppress Visual C warnings from windows.h at warning level 4. */
-#ifdef MPS_BUILD_MV
-#pragma warning(disable: 4115 4201 4209 4214)
-#endif
-
 /* Speed up the build process by excluding parts of windows.h that we
  * don't use. See <http://support.microsoft.com/kb/166474> */
 #define WIN32_LEAN_AND_MEAN
-=======
->>>>>>> 68edf84c
 #include <windows.h>
 #undef WIN32_LEAN_AND_MEAN
 
