--- conflicted
+++ resolved
@@ -199,21 +199,11 @@
                mps_class_mv(), args), "stress MV");
   } MPS_ARGS_END(args);
 
-<<<<<<< HEAD
   /* IWBN to test MVFFDebug, but the MPS doesn't support debugging
      APs, yet.  MV Debug used to work here, because it faked it
      through PoolAlloc, but MV Debug is now deprecated and replaced by
      MVFF Debug.  See job003995. */
   (void)options;
-=======
-  MPS_ARGS_BEGIN(args) {
-    mps_align_t align = rnd_align(sizeof(void *), MAX_ALIGN);
-    MPS_ARGS_ADD(args, MPS_KEY_ALIGN, align);
-    MPS_ARGS_ADD(args, MPS_KEY_POOL_DEBUG_OPTIONS, options);
-    die(stress(arena, options, align, randomSizeAligned, "MV debug",
-               mps_class_mv_debug(), args), "stress MV debug");
-  } MPS_ARGS_END(args);
->>>>>>> 8ba262a1
 
   MPS_ARGS_BEGIN(args) {
     mps_align_t align = rnd_align(sizeof(void *), MAX_ALIGN);
