/* cbs.c: COALESCING BLOCK STRUCTURE IMPLEMENTATION
 *
 * $Id$
 * Copyright (c) 2001-2014 Ravenbrook Limited.  See end of file for license.
 *
 * .intro: This is a portable implementation of coalescing block
 * structures.
 *
 * .purpose: CBSs are used to manage potentially unbounded
 * collections of memory blocks.
 *
 * .sources: <design/cbs/>.
 */

#include "cbs.h"
#include "splay.h"
#include "meter.h"
#include "poolmfs.h"
#include "mpm.h"

SRCID(cbs, "$Id$");


#define CBSBlockBase(block) ((block)->base)
#define CBSBlockLimit(block) ((block)->limit)
#define CBSBlockSize(block) AddrOffset((block)->base, (block)->limit)


#define cbsLand(cbs) (&((cbs)->landStruct))
#define cbsOfLand(land) PARENT(CBSStruct, landStruct, land)
#define cbsSplay(cbs) (&((cbs)->splayTreeStruct))
#define cbsOfSplay(_splay) PARENT(CBSStruct, splayTreeStruct, _splay)
#define cbsBlockTree(block) (&((block)->treeStruct))
#define cbsBlockOfTree(_tree) TREE_ELT(CBSBlock, treeStruct, _tree)
#define cbsFastBlockOfTree(_tree) \
  PARENT(CBSFastBlockStruct, cbsBlockStruct, cbsBlockOfTree(_tree))
#define cbsZonedBlockOfTree(_tree) \
  PARENT(CBSZonedBlockStruct, cbsFastBlockStruct, cbsFastBlockOfTree(_tree))
#define cbsBlockKey(block) (&((block)->base))
#define cbsBlockPool(cbs) RVALUE((cbs)->blockPool)


/* CBSCheck -- Check CBS */

Bool CBSCheck(CBS cbs)
{
  /* See .enter-leave.simple. */
  Land land;
  CHECKS(CBS, cbs);
  land = cbsLand(cbs);
  CHECKD(Land, land);
  CHECKD(SplayTree, cbsSplay(cbs));
  CHECKD(Pool, cbs->blockPool);
  CHECKL(BoolCheck(cbs->ownPool));
  CHECKL(SizeIsAligned(cbs->size, LandAlignment(land)));
  CHECKL((cbs->size == 0) == (cbs->treeSize == 0));

  return TRUE;
}


ATTRIBUTE_UNUSED
static Bool CBSBlockCheck(CBSBlock block)
{
  UNUSED(block); /* Required because there is no signature */
  CHECKL(block != NULL);
  /* Can't use CHECKD_NOSIG because TreeEMPTY is NULL. */
  CHECKL(TreeCheck(cbsBlockTree(block)));

  /* If the block is in the middle of being deleted, */
  /* the pointers will be equal. */
  CHECKL(CBSBlockBase(block) <= CBSBlockLimit(block));
  /* Can't check maxSize because it may be invalid at the time */
  return TRUE;
}


/* cbsCompare -- Compare key to [base,limit)
 *
 * See <design/splay/#type.splay.compare.method>
 */

static Compare cbsCompare(Tree tree, TreeKey key)
{
  Addr base1, base2, limit2;
  CBSBlock cbsBlock;

  AVER(tree != NULL);
  AVER(tree != TreeEMPTY);

  base1 = *(Addr *)key;
  cbsBlock = cbsBlockOfTree(tree);
  base2 = cbsBlock->base;
  limit2 = cbsBlock->limit;

  if (base1 < base2)
    return CompareLESS;
  else if (base1 >= limit2)
    return CompareGREATER;
  else
    return CompareEQUAL;
}

static TreeKey cbsKey(Tree tree)
{
  return cbsBlockKey(cbsBlockOfTree(tree));
}


/* cbsTestNode, cbsTestTree -- test for nodes larger than the S parameter */

static Bool cbsTestNode(SplayTree splay, Tree tree,
                        void *closureP, Size size)
{
  CBSBlock block;

  AVERT(SplayTree, splay);
  AVERT(Tree, tree);
  AVER(closureP == NULL);
  AVER(size > 0);
  AVER(IsLandSubclass(cbsLand(cbsOfSplay(splay)), CBSFastLandClass));

  block = cbsBlockOfTree(tree);

  return CBSBlockSize(block) >= size;
}

static Bool cbsTestTree(SplayTree splay, Tree tree,
                        void *closureP, Size size)
{
  CBSFastBlock block;

  AVERT(SplayTree, splay);
  AVERT(Tree, tree);
  AVER(closureP == NULL);
  AVER(size > 0);
  AVER(IsLandSubclass(cbsLand(cbsOfSplay(splay)), CBSFastLandClass));

  block = cbsFastBlockOfTree(tree);

  return block->maxSize >= size;
}


/* cbsUpdateFastNode -- update size info after restructuring */

static void cbsUpdateFastNode(SplayTree splay, Tree tree)
{
  Size maxSize;

  AVERT_CRITICAL(SplayTree, splay);
  AVERT_CRITICAL(Tree, tree);
  AVER_CRITICAL(IsLandSubclass(cbsLand(cbsOfSplay(splay)), CBSFastLandClass));

  maxSize = CBSBlockSize(cbsBlockOfTree(tree));

  if (TreeHasLeft(tree)) {
    Size size = cbsFastBlockOfTree(TreeLeft(tree))->maxSize;
    if (size > maxSize)
      maxSize = size;
  }

  if (TreeHasRight(tree)) {
    Size size = cbsFastBlockOfTree(TreeRight(tree))->maxSize;
    if (size > maxSize)
      maxSize = size;
  }

  cbsFastBlockOfTree(tree)->maxSize = maxSize;
}


/* cbsUpdateZonedNode -- update size and zone info after restructuring */

static void cbsUpdateZonedNode(SplayTree splay, Tree tree)
{
  ZoneSet zones;
  CBSZonedBlock zonedBlock;
  CBSBlock block;
  Arena arena;

  AVERT_CRITICAL(SplayTree, splay);
  AVERT_CRITICAL(Tree, tree);
  AVER_CRITICAL(IsLandSubclass(cbsLand(cbsOfSplay(splay)), CBSZonedLandClass));

  cbsUpdateFastNode(splay, tree);

  zonedBlock = cbsZonedBlockOfTree(tree);
  block = &zonedBlock->cbsFastBlockStruct.cbsBlockStruct;
  arena = LandArena(cbsLand(cbsOfSplay(splay)));
  zones = ZoneSetOfRange(arena, CBSBlockBase(block), CBSBlockLimit(block));

  if (TreeHasLeft(tree))
    zones = ZoneSetUnion(zones, cbsZonedBlockOfTree(TreeLeft(tree))->zones);

  if (TreeHasRight(tree))
    zones = ZoneSetUnion(zones, cbsZonedBlockOfTree(TreeRight(tree))->zones);

  zonedBlock->zones = zones;
}


/* cbsInit -- Initialise a CBS structure
 *
 * See <design/land/#function.init>.
 */

ARG_DEFINE_KEY(cbs_block_pool, Pool);

static Res cbsInitComm(Land land, ArgList args, SplayUpdateNodeMethod update,
                       Size blockStructSize)
{
  CBS cbs;
  LandClass super;
  ArgStruct arg;
  Res res;
  Pool blockPool = NULL;

  AVERT(Land, land);
  super = LAND_SUPERCLASS(CBSLandClass);
  res = (*super->init)(land, args);
  if (res != ResOK)
    return res;

  if (ArgPick(&arg, args, CBSBlockPool))
    blockPool = arg.val.pool;

  cbs = cbsOfLand(land);
  SplayTreeInit(cbsSplay(cbs), cbsCompare, cbsKey, update);

  if (blockPool != NULL) {
    cbs->blockPool = blockPool;
    cbs->ownPool = FALSE;
  } else {
    MPS_ARGS_BEGIN(pcArgs) {
      MPS_ARGS_ADD(pcArgs, MPS_KEY_MFS_UNIT_SIZE, blockStructSize);
      res = PoolCreate(&cbs->blockPool, LandArena(land), PoolClassMFS(), pcArgs);
    } MPS_ARGS_END(pcArgs);
    if (res != ResOK)
      return res;
    cbs->ownPool = TRUE;
  }
  cbs->treeSize = 0;
  cbs->size = 0;

  cbs->blockStructSize = blockStructSize;

  METER_INIT(cbs->treeSearch, "size of tree", (void *)cbs);

  cbs->sig = CBSSig;

  AVERT(CBS, cbs);
  return ResOK;
}

static Res cbsInit(Land land, ArgList args)
{
  return cbsInitComm(land, args, SplayTrivUpdate,
                     sizeof(CBSBlockStruct));
}

static Res cbsInitFast(Land land, ArgList args)
{
  return cbsInitComm(land, args, cbsUpdateFastNode,
                     sizeof(CBSFastBlockStruct));
}

static Res cbsInitZoned(Land land, ArgList args)
{
  return cbsInitComm(land, args, cbsUpdateZonedNode,
                     sizeof(CBSZonedBlockStruct));
}


/* cbsFinish -- Finish a CBS structure
 *
 * See <design/land/#function.finish>.
 */

static void cbsFinish(Land land)
{
  CBS cbs;

  AVERT(Land, land);
  cbs = cbsOfLand(land);
  AVERT(CBS, cbs);

  METER_EMIT(&cbs->treeSearch);

  cbs->sig = SigInvalid;

  SplayTreeFinish(cbsSplay(cbs));
  if (cbs->ownPool)
    PoolDestroy(cbsBlockPool(cbs));
}


/* cbsSize -- total size of ranges in CBS
 *
 * See <design/land/#function.size>.
 */

static Size cbsSize(Land land)
{
  CBS cbs;

  AVERT(Land, land);
  cbs = cbsOfLand(land);
  AVERT(CBS, cbs);

  return cbs->size;
}


/* Node change operators
 *
 * These four functions are called whenever blocks are created,
 * destroyed, grow, or shrink.  They maintain the maxSize if fastFind is
 * enabled.
 */

static void cbsBlockDelete(CBS cbs, CBSBlock block)
{
  Bool b;
  Size size;

  AVERT(CBS, cbs);
  AVERT(CBSBlock, block);
  size = CBSBlockSize(block);

  METER_ACC(cbs->treeSearch, cbs->treeSize);
  b = SplayTreeDelete(cbsSplay(cbs), cbsBlockTree(block));
  AVER(b); /* expect block to be in the tree */
  STATISTIC(--cbs->treeSize);
  AVER(cbs->size >= size);
  cbs->size -= size;

  /* make invalid */
  block->limit = block->base;

  PoolFree(cbsBlockPool(cbs), (Addr)block, cbs->blockStructSize);
}

static void cbsBlockShrunk(CBS cbs, CBSBlock block, Size oldSize)
{
  Size newSize;

  AVERT(CBS, cbs);
  AVERT(CBSBlock, block);

  newSize = CBSBlockSize(block);
  AVER(oldSize > newSize);
  AVER(cbs->size >= oldSize - newSize);

  SplayNodeRefresh(cbsSplay(cbs), cbsBlockTree(block));
  cbs->size -= oldSize - newSize;
}

static void cbsBlockGrew(CBS cbs, CBSBlock block, Size oldSize)
{
  Size newSize;

  AVERT(CBS, cbs);
  AVERT(CBSBlock, block);

  newSize = CBSBlockSize(block);
  AVER(oldSize < newSize);

  SplayNodeRefresh(cbsSplay(cbs), cbsBlockTree(block));
  cbs->size += newSize - oldSize;
}

/* cbsBlockAlloc -- allocate a new block and set its base and limit,
   but do not insert it into the tree yet */

static Res cbsBlockAlloc(CBSBlock *blockReturn, CBS cbs, Range range)
{
  Res res;
  CBSBlock block;
  Addr p;

  AVER(blockReturn != NULL);
  AVERT(CBS, cbs);
  AVERT(Range, range);

  res = PoolAlloc(&p, cbsBlockPool(cbs), cbs->blockStructSize,
                  /* withReservoirPermit */ FALSE);
  if (res != ResOK)
    goto failPoolAlloc;
  block = (CBSBlock)p;

  TreeInit(cbsBlockTree(block));
  block->base = RangeBase(range);
  block->limit = RangeLimit(range);

  SplayNodeInit(cbsSplay(cbs), cbsBlockTree(block));

  AVERT(CBSBlock, block);
  *blockReturn = block;
  return ResOK;

failPoolAlloc:
  AVER(res != ResOK);
  return res;
}

/* cbsBlockInsert -- insert a block into the tree */

static void cbsBlockInsert(CBS cbs, CBSBlock block)
{
  Bool b;

  AVERT(CBS, cbs);
  AVERT(CBSBlock, block);

  METER_ACC(cbs->treeSearch, cbs->treeSize);
  b = SplayTreeInsert(cbsSplay(cbs), cbsBlockTree(block));
  AVER(b);
  STATISTIC(++cbs->treeSize);
  cbs->size += CBSBlockSize(block);
}


/* cbsInsert -- Insert a range into the CBS
 *
 * See <design/cbs/#functions.cbs.insert>.
 *
 * .insert.alloc: Will only allocate a block if the range does not
 * abut an existing range.
 */

static Res cbsInsert(Range rangeReturn, Land land, Range range)
{
  CBS cbs;
  Bool b;
  Res res;
  Addr base, limit, newBase, newLimit;
  Tree leftSplay, rightSplay;
  CBSBlock leftCBS, rightCBS;
  Bool leftMerge, rightMerge;
  Size oldSize;

  AVER(rangeReturn != NULL);
  AVERT(Land, land);
  AVERT(Range, range);
  AVER(RangeIsAligned(range, LandAlignment(land)));

  cbs = cbsOfLand(land);
  base = RangeBase(range);
  limit = RangeLimit(range);

  METER_ACC(cbs->treeSearch, cbs->treeSize);
  b = SplayTreeNeighbours(&leftSplay, &rightSplay, cbsSplay(cbs), &base);
  if (!b) {
    res = ResFAIL;
    goto fail;
  }

  /* The two cases below are not quite symmetrical, because base was
   * passed into the call to SplayTreeNeighbours(), but limit was not.
   * So we know that if there is a left neighbour, then leftCBS->limit
   * <= base (this is ensured by cbsCompare, which is the
   * comparison method on the tree). But if there is a right
   * neighbour, all we know is that base < rightCBS->base. But for the
   * range to fit, we need limit <= rightCBS->base too. Hence the extra
   * check and the possibility of failure in the second case.
   */
  if (leftSplay == TreeEMPTY) {
    leftCBS = NULL;
    leftMerge = FALSE;
  } else {
    leftCBS = cbsBlockOfTree(leftSplay);
    AVER(leftCBS->limit <= base);
    leftMerge = leftCBS->limit == base;
  }

  if (rightSplay == TreeEMPTY) {
    rightCBS = NULL;
    rightMerge = FALSE;
  } else {
    rightCBS = cbsBlockOfTree(rightSplay);
    if (rightCBS != NULL && limit > CBSBlockLimit(rightCBS)) {
      res = ResFAIL;
      goto fail;
    }
    rightMerge = rightCBS->base == limit;
  }

  newBase = leftMerge ? CBSBlockBase(leftCBS) : base;
  newLimit = rightMerge ? CBSBlockLimit(rightCBS) : limit;

  if (leftMerge && rightMerge) {
    Size oldLeftSize = CBSBlockSize(leftCBS);
    Addr rightLimit = CBSBlockLimit(rightCBS);
    cbsBlockDelete(cbs, rightCBS);
    leftCBS->limit = rightLimit;
    cbsBlockGrew(cbs, leftCBS, oldLeftSize);

  } else if (leftMerge) {
    oldSize = CBSBlockSize(leftCBS);
    leftCBS->limit = limit;
    cbsBlockGrew(cbs, leftCBS, oldSize);

  } else if (rightMerge) {
    oldSize = CBSBlockSize(rightCBS);
    rightCBS->base = base;
    cbsBlockGrew(cbs, rightCBS, oldSize);

  } else {
    CBSBlock block;
    res = cbsBlockAlloc(&block, cbs, range);
    if (res != ResOK)
      goto fail;
    cbsBlockInsert(cbs, block);
  }

  AVER(newBase <= base);
  AVER(newLimit >= limit);
  RangeInit(rangeReturn, newBase, newLimit);

  return ResOK;

fail:
  AVER(res != ResOK);
  return res;
}


/* cbsDelete -- Remove a range from a CBS
 *
 * See <design/land/#function.delete>.
 *
 * .delete.alloc: Will only allocate a block if the range splits
 * an existing range.
 */

static Res cbsDelete(Range rangeReturn, Land land, Range range)
{
  CBS cbs;
  Res res;
  CBSBlock cbsBlock;
  Tree tree;
  Addr base, limit, oldBase, oldLimit;
  Size oldSize;

  AVERT(Land, land);
  cbs = cbsOfLand(land);
  AVER(rangeReturn != NULL);
  AVERT(Range, range);
  AVER(RangeIsAligned(range, LandAlignment(land)));

  base = RangeBase(range);
  limit = RangeLimit(range);

  METER_ACC(cbs->treeSearch, cbs->treeSize);
  if (!SplayTreeFind(&tree, cbsSplay(cbs), (void *)&base)) {
    res = ResFAIL;
    goto failSplayTreeSearch;
  }
  cbsBlock = cbsBlockOfTree(tree);

  if (limit > cbsBlock->limit) {
    res = ResFAIL;
    goto failLimitCheck;
  }

  oldBase = cbsBlock->base;
  oldLimit = cbsBlock->limit;
  oldSize = CBSBlockSize(cbsBlock);
  RangeInit(rangeReturn, oldBase, oldLimit);

  if (base == oldBase && limit == oldLimit) {
    /* entire block */
    cbsBlockDelete(cbs, cbsBlock);

  } else if (base == oldBase) {
    /* remaining fragment at right */
    AVER(limit < oldLimit);
    cbsBlock->base = limit;
    cbsBlockShrunk(cbs, cbsBlock, oldSize);

  } else if (limit == oldLimit) {
    /* remaining fragment at left */
    AVER(base > oldBase);
    cbsBlock->limit = base;
    cbsBlockShrunk(cbs, cbsBlock, oldSize);

  } else {
    /* two remaining fragments. shrink block to represent fragment at
       left, and create new block for fragment at right. */
    RangeStruct newRange;
    CBSBlock newBlock;
    AVER(base > oldBase);
    AVER(limit < oldLimit);
    RangeInit(&newRange, limit, oldLimit);
    res = cbsBlockAlloc(&newBlock, cbs, &newRange);
    if (res != ResOK) {
      goto failAlloc;
    }
    cbsBlock->limit = base;
    cbsBlockShrunk(cbs, cbsBlock, oldSize);
    cbsBlockInsert(cbs, newBlock);
  }

  return ResOK;

failAlloc:
failLimitCheck:
failSplayTreeSearch:
  AVER(res != ResOK);
  return res;
}


static Res cbsBlockDescribe(CBSBlock block, mps_lib_FILE *stream)
{
  Res res;

  if (stream == NULL)
    return ResFAIL;

  res = WriteF(stream,
               "[$P,$P)",
               (WriteFP)block->base,
               (WriteFP)block->limit,
               NULL);
  return res;
}

static Res cbsSplayNodeDescribe(Tree tree, mps_lib_FILE *stream)
{
  Res res;

  if (tree == TreeEMPTY)
    return ResFAIL;
  if (stream == NULL)
    return ResFAIL;

  res = cbsBlockDescribe(cbsBlockOfTree(tree), stream);
  return res;
}

static Res cbsFastBlockDescribe(CBSFastBlock block, mps_lib_FILE *stream)
{
  Res res;

  if (stream == NULL)
    return ResFAIL;

  res = WriteF(stream,
               "[$P,$P) {$U}",
               (WriteFP)block->cbsBlockStruct.base,
               (WriteFP)block->cbsBlockStruct.limit,
               (WriteFU)block->maxSize,
               NULL);
  return res;
}

static Res cbsFastSplayNodeDescribe(Tree tree, mps_lib_FILE *stream)
{
  Res res;

  if (tree == TreeEMPTY)
    return ResFAIL;
  if (stream == NULL)
    return ResFAIL;

  res = cbsFastBlockDescribe(cbsFastBlockOfTree(tree), stream);
  return res;
}

static Res cbsZonedBlockDescribe(CBSZonedBlock block, mps_lib_FILE *stream)
{
  Res res;

  if (stream == NULL)
    return ResFAIL;

  res = WriteF(stream, 0,
               "[$P,$P) {$U, $B}",
               (WriteFP)block->cbsFastBlockStruct.cbsBlockStruct.base,
               (WriteFP)block->cbsFastBlockStruct.cbsBlockStruct.limit,
               (WriteFU)block->cbsFastBlockStruct.maxSize,
               (WriteFB)block->zones,
               NULL);
  return res;
}

static Res cbsZonedSplayNodeDescribe(Tree tree, mps_lib_FILE *stream)
{
  Res res;

  if (tree == TreeEMPTY)
    return ResFAIL;
  if (stream == NULL)
    return ResFAIL;

  res = cbsZonedBlockDescribe(cbsZonedBlockOfTree(tree), stream);
  return res;
}


/* cbsIterate -- iterate over all blocks in CBS
 *
 * See <design/land/#function.iterate>.
 */

typedef struct CBSIterateClosure {
  Land land;
  LandVisitor visitor;
  void *closureP;
  Size closureS;
} CBSIterateClosure;

static Bool cbsIterateVisit(Tree tree, void *closureP, Size closureS)
{
  CBSIterateClosure *closure = closureP;
  RangeStruct range;
  CBSBlock cbsBlock;
  Land land = closure->land;
  CBS cbs = cbsOfLand(land);
  Bool cont = TRUE;

  AVER(closureS == UNUSED_SIZE);
  UNUSED(closureS);

  cbsBlock = cbsBlockOfTree(tree);
  RangeInit(&range, CBSBlockBase(cbsBlock), CBSBlockLimit(cbsBlock));
  cont = (*closure->visitor)(land, &range, closure->closureP, closure->closureS);
  if (!cont)
    return FALSE;
  METER_ACC(cbs->treeSearch, cbs->treeSize);
  return TRUE;
}

static Bool cbsIterate(Land land, LandVisitor visitor,
                       void *closureP, Size closureS)
{
  CBS cbs;
  SplayTree splay;
  CBSIterateClosure closure;

  AVERT(Land, land);
  cbs = cbsOfLand(land);
  AVERT(CBS, cbs);
  AVER(FUNCHECK(visitor));

  splay = cbsSplay(cbs);
  /* .splay-iterate.slow: We assume that splay tree iteration does */
  /* searches and meter it. */
  METER_ACC(cbs->treeSearch, cbs->treeSize);

  closure.land = land;
  closure.visitor = visitor;
  closure.closureP = closureP;
  closure.closureS = closureS;
  return TreeTraverse(SplayTreeRoot(splay), splay->compare, splay->nodeKey,
                      cbsIterateVisit, &closure, UNUSED_SIZE);
}


/* cbsFindDeleteRange -- delete appropriate range of block found */

static void cbsFindDeleteRange(Range rangeReturn, Range oldRangeReturn,
                               Land land, Range range, Size size,
                               FindDelete findDelete)
{
  Bool callDelete = TRUE;
  Addr base, limit;

  AVER(rangeReturn != NULL);
  AVER(oldRangeReturn != NULL);
  AVERT(Land, land);
  AVERT(Range, range);
  AVER(RangeIsAligned(range, LandAlignment(land)));
  AVER(size > 0);
  AVER(SizeIsAligned(size, LandAlignment(land)));
  AVER(RangeSize(range) >= size);
  AVERT(FindDelete, findDelete);

  base = RangeBase(range);
  limit = RangeLimit(range);

  switch(findDelete) {

  case FindDeleteNONE:
    callDelete = FALSE;
    break;

  case FindDeleteLOW:
    limit = AddrAdd(base, size);
    break;

  case FindDeleteHIGH:
    base = AddrSub(limit, size);
    break;

  case FindDeleteENTIRE:
    /* do nothing */
    break;

  default:
    NOTREACHED;
    break;
  }

  RangeInit(rangeReturn, base, limit);

  if (callDelete) {
    Res res;
    res = cbsDelete(oldRangeReturn, land, rangeReturn);
    /* Can't have run out of memory, because all our callers pass in
       blocks that were just found in the tree, and we only
       deleted from one end of the block, so cbsDelete did not
       need to allocate a new block. */
    AVER(res == ResOK);
  } else {
    RangeCopy(oldRangeReturn, rangeReturn);
  }
}


/* CBSFindFirst -- find the first block of at least the given size */

static Bool cbsFindFirst(Range rangeReturn, Range oldRangeReturn,
                         Land land, Size size, FindDelete findDelete)
{
  CBS cbs;
  Bool found;
  Tree tree;

  AVERT(Land, land);
  cbs = cbsOfLand(land);
  AVERT(CBS, cbs);
  AVER(IsLandSubclass(cbsLand(cbs), CBSFastLandClass));

  AVER(rangeReturn != NULL);
  AVER(oldRangeReturn != NULL);
  AVER(size > 0);
  AVER(SizeIsAligned(size, LandAlignment(land)));
  AVERT(FindDelete, findDelete);

  METER_ACC(cbs->treeSearch, cbs->treeSize);
  found = SplayFindFirst(&tree, cbsSplay(cbs), &cbsTestNode,
                         &cbsTestTree, NULL, size);
  if (found) {
    CBSBlock block;
    RangeStruct range;
    block = cbsBlockOfTree(tree);
    AVER(CBSBlockSize(block) >= size);
    RangeInit(&range, CBSBlockBase(block), CBSBlockLimit(block));
    AVER(RangeSize(&range) >= size);
    cbsFindDeleteRange(rangeReturn, oldRangeReturn, land, &range,
                       size, findDelete);
  }

  return found;
}

/* cbsFindInZones -- find a block of at least the given size that lies
 * entirely within a zone set. (The first such block, if high is
 * FALSE, or the last, if high is TRUE.)
 */

typedef struct cbsTestNodeInZonesClosureStruct {
  Size size;
  Arena arena;
  ZoneSet zoneSet;
  Addr base;
  Addr limit;
  Bool high;
} cbsTestNodeInZonesClosureStruct, *cbsTestNodeInZonesClosure;

static Bool cbsTestNodeInZones(SplayTree splay, Tree tree,
                               void *closureP, Size closureS)
{
  CBSBlock block = cbsBlockOfTree(tree);
  cbsTestNodeInZonesClosure closure = closureP;
  RangeInZoneSet search;
  
  UNUSED(splay);
  AVER(closureS == UNUSED_SIZE);
  UNUSED(closureS);

  search = closure->high ? RangeInZoneSetLast : RangeInZoneSetFirst;

  return search(&closure->base, &closure->limit,
                CBSBlockBase(block), CBSBlockLimit(block),
                closure->arena, closure->zoneSet, closure->size);
}

static Bool cbsTestTreeInZones(SplayTree splay, Tree tree,
                               void *closureP, Size closureS)
{
  CBSFastBlock fastBlock = cbsFastBlockOfTree(tree);
  CBSZonedBlock zonedBlock = cbsZonedBlockOfTree(tree);
  cbsTestNodeInZonesClosure closure = closureP;
  
  UNUSED(splay);
  AVER(closureS == UNUSED_SIZE);
  UNUSED(closureS);
  
  return fastBlock->maxSize >= closure->size
    && ZoneSetInter(zonedBlock->zones, closure->zoneSet) != ZoneSetEMPTY;
}


/* cbsFindLast -- find the last block of at least the given size */

static Bool cbsFindLast(Range rangeReturn, Range oldRangeReturn,
                        Land land, Size size, FindDelete findDelete)
{
  CBS cbs;
  Bool found;
  Tree tree;

  AVERT(Land, land);
  cbs = cbsOfLand(land);
  AVERT(CBS, cbs);
  AVER(IsLandSubclass(cbsLand(cbs), CBSFastLandClass));

  AVER(rangeReturn != NULL);
  AVER(oldRangeReturn != NULL);
  AVER(size > 0);
  AVER(SizeIsAligned(size, LandAlignment(land)));
  AVERT(FindDelete, findDelete);

  METER_ACC(cbs->treeSearch, cbs->treeSize);
  found = SplayFindLast(&tree, cbsSplay(cbs), &cbsTestNode,
                        &cbsTestTree, NULL, size);
  if (found) {
    CBSBlock block;
    RangeStruct range;
    block = cbsBlockOfTree(tree);
    AVER(CBSBlockSize(block) >= size);
    RangeInit(&range, CBSBlockBase(block), CBSBlockLimit(block));
    AVER(RangeSize(&range) >= size);
    cbsFindDeleteRange(rangeReturn, oldRangeReturn, land, &range,
                       size, findDelete);
  }

  return found;
}


/* cbsFindLargest -- find the largest block in the CBS */

static Bool cbsFindLargest(Range rangeReturn, Range oldRangeReturn,
                           Land land, Size size, FindDelete findDelete)
{
  CBS cbs;
  Bool found = FALSE;

  AVERT(Land, land);
  cbs = cbsOfLand(land);
  AVERT(CBS, cbs);
  AVER(IsLandSubclass(cbsLand(cbs), CBSFastLandClass));

  AVER(rangeReturn != NULL);
  AVER(oldRangeReturn != NULL);
  AVER(size > 0);
  AVERT(FindDelete, findDelete);

  if (!SplayTreeIsEmpty(cbsSplay(cbs))) {
    RangeStruct range;
    Tree tree = TreeEMPTY;    /* suppress "may be used uninitialized" */
    Size maxSize;

    maxSize = cbsFastBlockOfTree(SplayTreeRoot(cbsSplay(cbs)))->maxSize;
    if (maxSize >= size) {
      CBSBlock block;
      METER_ACC(cbs->treeSearch, cbs->treeSize);
      found = SplayFindFirst(&tree, cbsSplay(cbs), &cbsTestNode,
                             &cbsTestTree, NULL, maxSize);
      AVER(found); /* maxSize is exact, so we will find it. */
      block = cbsBlockOfTree(tree);
      AVER(CBSBlockSize(block) >= maxSize);
      RangeInit(&range, CBSBlockBase(block), CBSBlockLimit(block));
      AVER(RangeSize(&range) >= maxSize);
      cbsFindDeleteRange(rangeReturn, oldRangeReturn, land, &range,
                         size, findDelete);
    }
  }

  return found;
}


static Res cbsFindInZones(Bool *foundReturn, Range rangeReturn,
                          Range oldRangeReturn, Land land, Size size,
                          ZoneSet zoneSet, Bool high)
{
  CBS cbs;
  CBSBlock block;
  Tree tree;
  cbsTestNodeInZonesClosureStruct closure;
  Res res;
  LandFindMethod landFind;
  SplayFindMethod splayFind;
  RangeStruct rangeStruct, oldRangeStruct;
  
  AVER(foundReturn != NULL);
  AVER(rangeReturn != NULL);
  AVER(oldRangeReturn != NULL);
  AVERT(Land, land);
  cbs = cbsOfLand(land);
  AVERT(CBS, cbs);
  AVER(IsLandSubclass(cbsLand(cbs), CBSZonedLandClass));
  /* AVERT(ZoneSet, zoneSet); */
  AVER(BoolCheck(high));

  landFind = high ? cbsFindLast : cbsFindFirst;
  splayFind = high ? SplayFindLast : SplayFindFirst;
  
  if (zoneSet == ZoneSetEMPTY)
    goto fail;
  if (zoneSet == ZoneSetUNIV) {
    FindDelete fd = high ? FindDeleteHIGH : FindDeleteLOW;
    *foundReturn = (*landFind)(rangeReturn, oldRangeReturn, land, size, fd);
    return ResOK;
  }
  if (ZoneSetIsSingle(zoneSet) && size > ArenaStripeSize(LandArena(land)))
    goto fail;

  /* It would be nice if there were a neat way to eliminate all runs of
     zones in zoneSet too small for size.*/

  closure.arena = LandArena(land);
  closure.zoneSet = zoneSet;
  closure.size = size;
  closure.high = high;
  if (!(*splayFind)(&tree, cbsSplay(cbs),
                    cbsTestNodeInZones, cbsTestTreeInZones,
                    &closure, UNUSED_SIZE))
    goto fail;

  block = cbsBlockOfTree(tree);

  AVER(CBSBlockBase(block) <= closure.base);
  AVER(AddrOffset(closure.base, closure.limit) >= size);
  AVER(ZoneSetSub(ZoneSetOfRange(LandArena(land), closure.base, closure.limit), zoneSet));
  AVER(closure.limit <= CBSBlockLimit(block));

  if (!high)
    RangeInit(&rangeStruct, closure.base, AddrAdd(closure.base, size));
  else
    RangeInit(&rangeStruct, AddrSub(closure.limit, size), closure.limit);
  res = cbsDelete(&oldRangeStruct, land, &rangeStruct);
  if (res != ResOK)
    /* not enough memory to split block */
    return res;
  RangeCopy(rangeReturn, &rangeStruct);
  RangeCopy(oldRangeReturn, &oldRangeStruct);
  *foundReturn = TRUE;
  return ResOK;

fail:
  *foundReturn = FALSE;
  return ResOK;
}


/* cbsDescribe -- describe a CBS
 *
 * See <design/land/#function.describe>.
 */

<<<<<<< HEAD
Res CBSDescribe(CBS cbs, mps_lib_FILE *stream, Count depth)
=======
static Res cbsDescribe(Land land, mps_lib_FILE *stream)
>>>>>>> 6e72fe4d
{
  CBS cbs;
  Res res;
  Res (*describe)(Tree, mps_lib_FILE *);

  if (!TESTT(Land, land))
    return ResFAIL;
  cbs = cbsOfLand(land);
  if (!TESTT(CBS, cbs))
    return ResFAIL;
  if (stream == NULL)
    return ResFAIL;

  res = WriteF(stream, depth,
               "CBS $P {\n", (WriteFP)cbs,
               "  blockPool: $P\n", (WriteFP)cbsBlockPool(cbs),
               "  ownPool: $U\n", (WriteFU)cbs->ownPool,
               "  treeSize: $U\n", (WriteFU)cbs->treeSize,
               NULL);
  if (res != ResOK) return res;

<<<<<<< HEAD
  METER_WRITE(cbs->treeSearch, stream, depth + 2);
=======
  if (IsLandSubclass(land, CBSZonedLandClass))
    describe = cbsZonedSplayNodeDescribe;
  else if (IsLandSubclass(land, CBSFastLandClass))
    describe = cbsFastSplayNodeDescribe;
  else
    describe = cbsSplayNodeDescribe;

  res = SplayTreeDescribe(cbsSplay(cbs), stream, describe);
  if (res != ResOK) return res;
>>>>>>> 6e72fe4d

  res = SplayTreeDescribe(cbsSplay(cbs), stream, depth + 2,
                          &cbsSplayNodeDescribe);
  if (res != ResOK) return res;

  res = WriteF(stream, depth, "} CBS $P\n", (WriteFP)cbs, NULL);
  return res;
}

DEFINE_LAND_CLASS(CBSLandClass, class)
{
  INHERIT_CLASS(class, LandClass);
  class->name = "CBS";
  class->size = sizeof(CBSStruct);
  class->init = cbsInit;
  class->finish = cbsFinish;
  class->sizeMethod = cbsSize;
  class->insert = cbsInsert;
  class->delete = cbsDelete;
  class->iterate = cbsIterate;
  class->findFirst = cbsFindFirst;
  class->findLast = cbsFindLast;
  class->findLargest = cbsFindLargest;
  class->findInZones = cbsFindInZones;
  class->describe = cbsDescribe;
  AVERT(LandClass, class);
}

DEFINE_LAND_CLASS(CBSFastLandClass, class)
{
  INHERIT_CLASS(class, CBSLandClass);
  class->name = "FASTCBS";
  class->init = cbsInitFast;
  AVERT(LandClass, class);
}

DEFINE_LAND_CLASS(CBSZonedLandClass, class)
{
  INHERIT_CLASS(class, CBSFastLandClass);
  class->name = "ZONEDCBS";
  class->init = cbsInitZoned;
  AVERT(LandClass, class);
}


/* C. COPYRIGHT AND LICENSE
 *
 * Copyright (C) 2001-2014 Ravenbrook Limited <http://www.ravenbrook.com/>.
 * All rights reserved.  This is an open source license.  Contact
 * Ravenbrook for commercial licensing options.
 * 
 * Redistribution and use in source and binary forms, with or without
 * modification, are permitted provided that the following conditions are
 * met:
 * 
 * 1. Redistributions of source code must retain the above copyright
 * notice, this list of conditions and the following disclaimer.
 * 
 * 2. Redistributions in binary form must reproduce the above copyright
 * notice, this list of conditions and the following disclaimer in the
 * documentation and/or other materials provided with the distribution.
 * 
 * 3. Redistributions in any form must be accompanied by information on how
 * to obtain complete source code for this software and any accompanying
 * software that uses this software.  The source code must either be
 * included in the distribution or be available for no more than the cost
 * of distribution plus a nominal fee, and must be freely redistributable
 * under reasonable conditions.  For an executable file, complete source
 * code means the source code for all modules it contains. It does not
 * include source code for modules or files that typically accompany the
 * major components of the operating system on which the executable file
 * runs.
 * 
 * THIS SOFTWARE IS PROVIDED BY THE COPYRIGHT HOLDERS AND CONTRIBUTORS "AS
 * IS" AND ANY EXPRESS OR IMPLIED WARRANTIES, INCLUDING, BUT NOT LIMITED
 * TO, THE IMPLIED WARRANTIES OF MERCHANTABILITY, FITNESS FOR A PARTICULAR
 * PURPOSE, OR NON-INFRINGEMENT, ARE DISCLAIMED. IN NO EVENT SHALL THE
 * COPYRIGHT HOLDERS AND CONTRIBUTORS BE LIABLE FOR ANY DIRECT, INDIRECT,
 * INCIDENTAL, SPECIAL, EXEMPLARY, OR CONSEQUENTIAL DAMAGES (INCLUDING, BUT
 * NOT LIMITED TO, PROCUREMENT OF SUBSTITUTE GOODS OR SERVICES; LOSS OF
 * USE, DATA, OR PROFITS; OR BUSINESS INTERRUPTION) HOWEVER CAUSED AND ON
 * ANY THEORY OF LIABILITY, WHETHER IN CONTRACT, STRICT LIABILITY, OR TORT
 * (INCLUDING NEGLIGENCE OR OTHERWISE) ARISING IN ANY WAY OUT OF THE USE OF
 * THIS SOFTWARE, EVEN IF ADVISED OF THE POSSIBILITY OF SUCH DAMAGE.
 */<|MERGE_RESOLUTION|>--- conflicted
+++ resolved
@@ -619,7 +619,7 @@
   if (stream == NULL)
     return ResFAIL;
 
-  res = WriteF(stream,
+  res = WriteF(stream, 0,
                "[$P,$P)",
                (WriteFP)block->base,
                (WriteFP)block->limit,
@@ -647,7 +647,7 @@
   if (stream == NULL)
     return ResFAIL;
 
-  res = WriteF(stream,
+  res = WriteF(stream, 0,
                "[$P,$P) {$U}",
                (WriteFP)block->cbsBlockStruct.base,
                (WriteFP)block->cbsBlockStruct.limit,
@@ -1065,11 +1065,7 @@
  * See <design/land/#function.describe>.
  */
 
-<<<<<<< HEAD
-Res CBSDescribe(CBS cbs, mps_lib_FILE *stream, Count depth)
-=======
-static Res cbsDescribe(Land land, mps_lib_FILE *stream)
->>>>>>> 6e72fe4d
+static Res cbsDescribe(Land land, mps_lib_FILE *stream, Count depth)
 {
   CBS cbs;
   Res res;
@@ -1091,9 +1087,8 @@
                NULL);
   if (res != ResOK) return res;
 
-<<<<<<< HEAD
   METER_WRITE(cbs->treeSearch, stream, depth + 2);
-=======
+
   if (IsLandSubclass(land, CBSZonedLandClass))
     describe = cbsZonedSplayNodeDescribe;
   else if (IsLandSubclass(land, CBSFastLandClass))
@@ -1101,15 +1096,12 @@
   else
     describe = cbsSplayNodeDescribe;
 
-  res = SplayTreeDescribe(cbsSplay(cbs), stream, describe);
+  res = SplayTreeDescribe(cbsSplay(cbs), stream, depth + 2, describe);
   if (res != ResOK) return res;
->>>>>>> 6e72fe4d
-
-  res = SplayTreeDescribe(cbsSplay(cbs), stream, depth + 2,
-                          &cbsSplayNodeDescribe);
-  if (res != ResOK) return res;
 
   res = WriteF(stream, depth, "} CBS $P\n", (WriteFP)cbs, NULL);
+
+  res = WriteF(stream, 0, "}\n", NULL);
   return res;
 }
 
