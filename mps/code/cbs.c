--- conflicted
+++ resolved
@@ -264,7 +264,6 @@
     update = cbsUpdateZonedNode;
   }
 
-<<<<<<< HEAD
   SplayTreeInit(treeOfCBS(cbs), cbsCompare, cbsKey, update);
 
   if (blockPool != NULL) {
@@ -275,7 +274,6 @@
       MPS_ARGS_ADD(pcArgs, MPS_KEY_MFS_UNIT_SIZE, sizeof(CBSBlockStruct));
       MPS_ARGS_ADD(pcArgs, MPS_KEY_EXTEND_BY, extendBy);
       MPS_ARGS_ADD(pcArgs, MFSExtendSelf, extendSelf);
-      MPS_ARGS_DONE(pcArgs);
       res = PoolCreate(&cbs->blockPool, arena, PoolClassMFS(), pcArgs);
     } MPS_ARGS_END(pcArgs);
     if (res != ResOK)
@@ -283,18 +281,6 @@
     cbs->ownPool = TRUE;
   }
   cbs->treeSize = 0;
-=======
-  SplayTreeInit(splayTreeOfCBS(cbs), &cbsSplayCompare,
-                fastFind ? &cbsUpdateNode : NULL);
-  MPS_ARGS_BEGIN(pcArgs) {
-    MPS_ARGS_ADD(pcArgs, MPS_KEY_MFS_UNIT_SIZE, sizeof(CBSBlockStruct));
-    MPS_ARGS_ADD(pcArgs, MPS_KEY_EXTEND_BY, extendBy);
-    res = PoolCreate(&(cbs->blockPool), arena, PoolClassMFS(), pcArgs);
-  } MPS_ARGS_END(pcArgs);
-  if (res != ResOK)
-    return res;
-  cbs->splayTreeSize = 0;
->>>>>>> 784bc484
 
   cbs->arena = arena;
   cbs->fastFind = fastFind;
