--- conflicted
+++ resolved
@@ -995,7 +995,6 @@
     AVER(ss->rank == RankAMBIG);
     return ResOK;
   }
-<<<<<<< HEAD
 
   /* Not a real reference if unaligned. */
   if (!AddrIsAligned(base, PoolAlignment(pool))) {
@@ -1003,7 +1002,7 @@
     return ResOK;
   }
 
-  i = awlIndexOfAddr(SegBase(seg), awl, base);
+  i = PoolIndexOfAddr(SegBase(seg), pool, base);
 
   /* Not a real reference if unallocated. */
   if (!BTGet(awlseg->alloc, i)) {
@@ -1012,33 +1011,12 @@
   }
 
   if (!BTGet(awlseg->mark, i)) {
-    ss->wasMarked = FALSE;
+    ss->wasMarked = FALSE; /* <design/fix/#was-marked.not> */
     if (ss->rank == RankWEAK) {
       *refIO = (Ref)0;
     } else {
       BTSet(awlseg->mark, i);
       SegSetGrey(seg, TraceSetUnion(SegGrey(seg), ss->traces));
-=======
-  i = PoolIndexOfAddr(SegBase(seg), pool, base);
-
-  switch(ss->rank) {
-  case RankAMBIG:
-    /* not a real pointer if not aligned or not allocated */
-    if (!AddrIsAligned(base, sizeof(void *)) || !BTGet(awlseg->alloc, i))
-      return ResOK;
-    /* falls through */
-  case RankEXACT:
-  case RankFINAL:
-  case RankWEAK:
-    if (!BTGet(awlseg->mark, i)) {
-      ss->wasMarked = FALSE; /* <design/fix/#was-marked.not> */
-      if (ss->rank == RankWEAK) {
-        *refIO = (Ref)0;
-      } else {
-        BTSet(awlseg->mark, i);
-        SegSetGrey(seg, TraceSetUnion(SegGrey(seg), ss->traces));
-      }
->>>>>>> 7819c6ab
     }
   }
 
