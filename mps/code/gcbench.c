/* gcbench.c -- "GC" Benchmark on ANSI C library
 *
 * $Id$
 * Copyright (c) 2014-2018 Ravenbrook Limited.  See end of file for license.
 *
 * This is an allocation stress benchmark test for gc pools
 */

#include "mps.c"
#include "testlib.h"
#include "testthr.h"
#include "fmtdy.h"
#include "fmtdytst.h"
#include "mpm.h"

#ifdef MPS_OS_W3
#include "getopt.h"
#else
#include <getopt.h>
#endif

#include <stdio.h> /* fprintf, printf, putchars, sscanf, stderr, stdout */
#include <stdlib.h> /* alloca, exit, EXIT_FAILURE, EXIT_SUCCESS, strtoul */
#include <time.h> /* clock, CLOCKS_PER_SEC */

#define RESMUST(expr) \
  do { \
    mps_res_t res = (expr); \
    if (res != MPS_RES_OK) { \
      fprintf(stderr, #expr " returned %d\n", res); \
      exit(EXIT_FAILURE); \
    } \
  } while(0)

static mps_arena_t arena;
static mps_pool_t pool;
static mps_fmt_t format;
static mps_chain_t chain;

/* objNULL needs to be odd so that it's ignored in exactRoots. */
#define objNULL           ((obj_t)MPS_WORD_CONST(0xDECEA5ED))
#define genLIMIT  100

static rnd_state_t seed = 0;      /* random number seed */
static unsigned nthreads = 1;     /* threads */
static unsigned niter = 5;        /* iterations */
static unsigned npass = 10;       /* passes over tree */
static size_t width = 2;          /* width of tree nodes */
static unsigned depth = 20;       /* depth of tree */
static double preuse = 0.2;       /* probability of reuse */
static double pupdate = 0.1;      /* probability of update */
static unsigned ngen = 0;         /* number of generations specified */
static mps_gen_param_s gen[genLIMIT]; /* generation parameters */
static size_t arena_size = 256ul * 1024 * 1024; /* arena size */
static size_t arena_grain_size = 1; /* arena grain size */
static unsigned pinleaf = FALSE;  /* are leaf objects pinned at start */
static mps_bool_t zoned = TRUE;   /* arena allocates using zones */
static double pause_time = ARENA_DEFAULT_PAUSE_TIME; /* maximum pause time */
static double spare = ARENA_SPARE_DEFAULT; /* spare commit fraction */

typedef struct gcthread_s *gcthread_t;

typedef void *(*gcthread_fn_t)(gcthread_t thread);

struct gcthread_s {
    testthr_t thread;
    mps_thr_t mps_thread;
    mps_root_t reg_root;
    mps_ap_t ap;
    gcthread_fn_t fn;
};

typedef mps_word_t obj_t;

static obj_t mkvector(mps_ap_t ap, size_t n)
{
  mps_word_t v;
  RESMUST(make_dylan_vector(&v, ap, n));
  return v;
}

static obj_t aref(obj_t v, size_t i)
{
  return DYLAN_VECTOR_SLOT(v, i);
}

static void aset(obj_t v, size_t i, obj_t val)
{
  DYLAN_VECTOR_SLOT(v, i) = val;
}

/* mktree - make a tree of nodes with depth d. */
static obj_t mktree(mps_ap_t ap, unsigned d, obj_t leaf)
{
  obj_t tree;
  size_t i;
  if (d <= 0)
    return leaf;
  tree = mkvector(ap, width);
  for (i = 0; i < width; ++i) {
    aset(tree, i, mktree(ap, d - 1, leaf));
  }
  return tree;
}

static obj_t random_subtree(obj_t tree, unsigned levels)
{
  while(tree != objNULL && levels > 0) {
    tree = aref(tree, rnd() % width);
    --levels;
  }
  return tree;
}

/* new_tree - Make a new tree from an old tree.
 * The new tree is the same depth as the old tree and
 * reuses old nodes with probability preuse.
 * NOTE: If a new node is reused multiple times, the total size
 * will be smaller.
 * NOTE: Changing preuse will dramatically change how much work
 * is done.  In particular, if preuse==1, the old tree is returned
 * unchanged. */
static obj_t new_tree(mps_ap_t ap, obj_t oldtree, unsigned d)
{
  obj_t subtree;
  size_t i;
  if (rnd_double() < preuse) {
    subtree = random_subtree(oldtree, depth - d);
  } else {
    if (d == 0)
      return objNULL;
    subtree = mkvector(ap, width);
    for (i = 0; i < width; ++i) {
      aset(subtree, i, new_tree(ap, oldtree, d - 1));
    }
  }
  return subtree;
}

/* Update tree to be identical tree but with nodes reallocated
 * with probability pupdate.  This avoids writing to vector slots
 * if unecessary. */
static obj_t update_tree(mps_ap_t ap, obj_t oldtree, unsigned d)
{
  obj_t tree;
  size_t i;
  if (oldtree == objNULL || d == 0)
    return oldtree;
  if (rnd_double() < pupdate) {
    tree = mkvector(ap, width);
    for (i = 0; i < width; ++i) {
      aset(tree, i, update_tree(ap, aref(oldtree, i), d - 1));
    }
  } else {
    tree = oldtree;
    for (i = 0; i < width; ++i) {
      obj_t oldsubtree = aref(oldtree, i);
      obj_t subtree = update_tree(ap, oldsubtree, d - 1);
      if (subtree != oldsubtree) {
        aset(tree, i, subtree);
      }
    }
  }
  return tree;
}

static void *gc_tree(gcthread_t thread)
{
  unsigned i, j;
  mps_ap_t ap = thread->ap;
  obj_t leaf = pinleaf ? mktree(ap, 1, objNULL) : objNULL;
  for (i = 0; i < niter; ++i) {
    obj_t tree = mktree(ap, depth, leaf);
    for (j = 0 ; j < npass; ++j) {
      if (preuse < 1.0)
        tree = new_tree(ap, tree, depth);
      if (pupdate > 0.0)
        tree = update_tree(ap, tree, depth);
    }
  }
  return NULL;
}

/* start -- start routine for each thread */
static void *start(void *p)
{
  gcthread_t thread = p;
  void *marker;
  RESMUST(mps_thread_reg(&thread->mps_thread, arena));
  RESMUST(mps_root_create_thread(&thread->reg_root, arena,
                                 thread->mps_thread, &marker));
  RESMUST(mps_ap_create_k(&thread->ap, pool, mps_args_none));
  thread->fn(thread);
  mps_ap_destroy(thread->ap);
  mps_root_destroy(thread->reg_root);
  mps_thread_dereg(thread->mps_thread);
  return NULL;
}

static void weave(gcthread_fn_t fn)
{
  gcthread_t threads = alloca(sizeof(threads[0]) * nthreads);
  unsigned t;
  
  for (t = 0; t < nthreads; ++t) {
    gcthread_t thread = &threads[t];
    thread->fn = fn;
    testthr_create(&thread->thread, start, thread);
  }
  
  for (t = 0; t < nthreads; ++t)
    testthr_join(&threads[t].thread, NULL);
}

static void weave1(gcthread_fn_t fn)
{
  gcthread_t thread = alloca(sizeof(thread[0]));
  
  thread->fn = fn;
  start(thread);
}


static void watch(gcthread_fn_t fn, const char *name)
{
  clock_t begin, end;
  
  begin = clock();
  if (nthreads == 1)
    weave1(fn);
  else
    weave(fn);
  end = clock();
  
  printf("%s: %g\n", name, (double)(end - begin) / CLOCKS_PER_SEC);
}


/* Setup MPS arena and call benchmark. */

static void arena_setup(gcthread_fn_t fn,
                        mps_pool_class_t pool_class,
                        const char *name)
{
  MPS_ARGS_BEGIN(args) {
    MPS_ARGS_ADD(args, MPS_KEY_ARENA_SIZE, arena_size);
    MPS_ARGS_ADD(args, MPS_KEY_ARENA_GRAIN_SIZE, arena_grain_size);
    MPS_ARGS_ADD(args, MPS_KEY_ARENA_ZONED, zoned);
    MPS_ARGS_ADD(args, MPS_KEY_PAUSE_TIME, pause_time);
    MPS_ARGS_ADD(args, MPS_KEY_SPARE, spare);
    RESMUST(mps_arena_create_k(&arena, mps_arena_class_vm(), args));
  } MPS_ARGS_END(args);
  RESMUST(dylan_fmt(&format, arena));
  /* Make wrappers now to avoid race condition. */
  /* dylan_make_wrappers() uses malloc. */
  RESMUST(dylan_make_wrappers());
  if (ngen > 0)
    RESMUST(mps_chain_create(&chain, arena, ngen, gen));
  MPS_ARGS_BEGIN(args) {
    MPS_ARGS_ADD(args, MPS_KEY_FORMAT, format);
    if (ngen > 0)
      MPS_ARGS_ADD(args, MPS_KEY_CHAIN, chain);
    RESMUST(mps_pool_create_k(&pool, arena, pool_class, args));
  } MPS_ARGS_END(args);
  watch(fn, name);
  mps_arena_park(arena);
  mps_pool_destroy(pool);
  mps_fmt_destroy(format);
  if (ngen > 0)
    mps_chain_destroy(chain);
  mps_arena_destroy(arena);
}


/* Command-line options definitions.  See getopt_long(3). */

static struct option longopts[] = {
  {"help",             no_argument,       NULL, 'h'},
  {"nthreads",         required_argument, NULL, 't'},
  {"niter",            required_argument, NULL, 'i'},
  {"npass",            required_argument, NULL, 'p'},
  {"gen",              required_argument, NULL, 'g'},
  {"arena-size",       required_argument, NULL, 'm'},
  {"arena-grain-size", required_argument, NULL, 'a'},
  {"width",            required_argument, NULL, 'w'},
  {"depth",            required_argument, NULL, 'd'},
  {"preuse",           required_argument, NULL, 'r'},
  {"pupdate",          required_argument, NULL, 'u'},
  {"pin-leaf",         no_argument,       NULL, 'l'},
  {"seed",             required_argument, NULL, 'x'},
  {"arena-unzoned",    no_argument,       NULL, 'z'},
  {"pause-time",       required_argument, NULL, 'P'},
  {"spare",            required_argument, NULL, 'S'},
  {NULL,               0,                 NULL, 0  }
};


static struct {
  const char *name;
  gcthread_fn_t fn;
  mps_pool_class_t (*pool_class)(void);
} pools[] = {
  {"amc", gc_tree, mps_class_amc},
  {"ams", gc_tree, mps_class_ams},
  {"awl", gc_tree, mps_class_awl},
};


/* Command-line driver */

int main(int argc, char *argv[])
{
  int ch;
  unsigned i;
  mps_bool_t seed_specified = FALSE;

  seed = rnd_seed();
  
  while ((ch = getopt_long(argc, argv, "ht:i:p:g:m:a:w:d:r:u:lx:zP:S:",
                           longopts, NULL)) != -1)
    switch (ch) {
    case 't':
      nthreads = (unsigned)strtoul(optarg, NULL, 10);
      break;
    case 'i':
      niter = (unsigned)strtoul(optarg, NULL, 10);
      break;
    case 'p':
      npass = (unsigned)strtoul(optarg, NULL, 10);
      break;
    case 'g':
      if (ngen >= genLIMIT) {
        fprintf(stderr, "exceeded genLIMIT\n");
          return EXIT_FAILURE;
      }
      {
        char *p;
        size_t cap = 0;
        double mort = 0.0;
        cap = (size_t)strtoul(optarg, &p, 10);
        switch(toupper(*p)) {
        case 'G': cap <<= 20; p++; break;
        case 'M': cap <<= 10; p++; break;
        case 'K': p++; break;
        default: cap = 0; break;
        }
        if (sscanf(p, ",%lg", &mort) != 1 || cap == 0) {
          fprintf(stderr, "Bad gen format '%s'\n"
          "Each gen option has format --gen=capacity[KMG],mortality\n"
          "where capacity is a size specified in kilobytes, megabytes or gigabytes\n"
          "and mortality is a number between 0 and 1\n"
          "e.g.: --gen=500K,0.85 --gen=20M,0.45\n", optarg);
            return EXIT_FAILURE;
        }
        gen[ngen].mps_capacity = cap;
        gen[ngen].mps_mortality = mort;
        ngen++;
      }
      break;
    case 'm': {
        char *p;
        arena_size = (unsigned)strtoul(optarg, &p, 10);
        switch(toupper(*p)) {
        case 'G': arena_size <<= 30; break;
        case 'M': arena_size <<= 20; break;
        case 'K': arena_size <<= 10; break;
        case '\0': break;
        default:
          fprintf(stderr, "Bad arena size %s\n", optarg);
          return EXIT_FAILURE;
        }
      }
      break;
    case 'a': {
        char *p;
        arena_grain_size = (unsigned)strtoul(optarg, &p, 10);
        switch(toupper(*p)) {
        case 'G': arena_grain_size <<= 30; break;
        case 'M': arena_grain_size <<= 20; break;
        case 'K': arena_grain_size <<= 10; break;
        case '\0': break;
        default:
          fprintf(stderr, "Bad arena grain size %s\n", optarg);
          return EXIT_FAILURE;
        }
      }
      break;
    case 'w':
      width = (size_t)strtoul(optarg, NULL, 10);
      break;
    case 'd':
      depth = (unsigned)strtoul(optarg, NULL, 10);
      break;
    case 'r':
      preuse = strtod(optarg, NULL);
      break;
    case 'u':
      pupdate = strtod(optarg, NULL);
      break;
    case 'l':
      pinleaf = TRUE;
      break;
    case 'x':
      seed = strtoul(optarg, NULL, 10);
      seed_specified = TRUE;
      break;
    case 'z':
      zoned = FALSE;
      break;
    case 'P':
      pause_time = strtod(optarg, NULL);
      break;
    case 'S':
      spare = strtod(optarg, NULL);
      break;
    default:
      /* This is printed in parts to keep within the 509 character
         limit for string literals in portable standard C. */
      fprintf(stderr,
              "Usage: %s [option...] [test...]\n"
              "Options:\n"
              "  -m n, --arena-size=n[KMG]?\n"
              "    Initial size of arena (default %lu)\n"
              "  -a n, --arena-grain-size=n[KMG]?\n"
              "    Arena grain size (default %lu)\n"
              "  -t n, --nthreads=n\n"
              "    Launch n threads each running the test (default %u)\n"
              "  -i n, --niter=n\n"
              "    Iterate each test n times (default %u)\n"
              "  -p n, --npass=n\n"
              "    Pass over the tree n times (default %u)\n",
              argv[0],
              (unsigned long)arena_size,
              (unsigned long)arena_grain_size,
              nthreads,
              niter,
              npass);
      fprintf(stderr,
              "  -g c,m, --gen=c[KMG],m\n"
              "    Generation with capacity c (in Kb) and mortality m\n"
              "    Use multiple times for multiple generations\n"
              "  -w n, --width=n\n"
              "    Width of tree nodes made (default %lu)\n"
              "  -d n, --depth=n\n"
              "    Depth of tree made (default %u)\n"
              "  -r p, --preuse=p\n"
              "    Probability of reusing a node (default %g)\n"
              "  -u p, --pupdate=p\n"
              "    Probability of updating a node (default %g)\n"
              "  -l --pin-leaf\n"
              "    Make a pinned object to use for leaves\n"
              "  -x n, --seed=n\n"
              "    Random number seed (default from entropy)\n",
              (unsigned long)width,
              depth,
              preuse,
              pupdate);
      fprintf(stderr,
              "  -z, --arena-unzoned\n"
              "    Disable zoned allocation in the arena\n"
              "  -P t, --pause-time\n"
              "    Maximum pause time in seconds (default %f)\n"
              "  -S f, --spare\n"
              "    Maximum spare committed fraction (default %f)\n"
              "Tests:\n"
              "  amc   pool class AMC\n"
<<<<<<< HEAD
              "  ams   pool class AMS\n"
              "  awl   pool class AWL\n",
              pause_time);
=======
              "  ams   pool class AMS\n",
              pause_time,
              spare);
>>>>>>> fffe8af7
      return EXIT_FAILURE;
    }
  argc -= optind;
  argv += optind;

  if (!seed_specified) {
    printf("seed: %lu\n", seed);
    (void)fflush(stdout);
  }

  while (argc > 0) {
    for (i = 0; i < NELEMS(pools); ++i)
      if (strcmp(argv[0], pools[i].name) == 0)
        goto found;
    fprintf(stderr, "unknown pool test \"%s\"\n", argv[0]);
    return EXIT_FAILURE;
  found:
    (void)mps_lib_assert_fail_install(assert_die);
    rnd_state_set(seed);
    arena_setup(pools[i].fn, pools[i].pool_class(), pools[i].name);
    --argc;
    ++argv;
  }
  
  return EXIT_SUCCESS;
}


/* C. COPYRIGHT AND LICENSE
 *
 * Copyright (c) 2014-2018 Ravenbrook Limited <http://www.ravenbrook.com/>.
 * All rights reserved.  This is an open source license.  Contact
 * Ravenbrook for commercial licensing options.
 * 
 * Redistribution and use in source and binary forms, with or without
 * modification, are permitted provided that the following conditions are
 * met:
 * 
 * 1. Redistributions of source code must retain the above copyright
 * notice, this list of conditions and the following disclaimer.
 * 
 * 2. Redistributions in binary form must reproduce the above copyright
 * notice, this list of conditions and the following disclaimer in the
 * documentation and/or other materials provided with the distribution.
 * 
 * 3. Redistributions in any form must be accompanied by information on how
 * to obtain complete source code for this software and any accompanying
 * software that uses this software.  The source code must either be
 * included in the distribution or be available for no more than the cost
 * of distribution plus a nominal fee, and must be freely redistributable
 * under reasonable conditions.  For an executable file, complete source
 * code means the source code for all modules it contains. It does not
 * include source code for modules or files that typically accompany the
 * major components of the operating system on which the executable file
 * runs.
 * 
 * THIS SOFTWARE IS PROVIDED BY THE COPYRIGHT HOLDERS AND CONTRIBUTORS "AS
 * IS" AND ANY EXPRESS OR IMPLIED WARRANTIES, INCLUDING, BUT NOT LIMITED
 * TO, THE IMPLIED WARRANTIES OF MERCHANTABILITY, FITNESS FOR A PARTICULAR
 * PURPOSE, OR NON-INFRINGEMENT, ARE DISCLAIMED. IN NO EVENT SHALL THE
 * COPYRIGHT HOLDERS AND CONTRIBUTORS BE LIABLE FOR ANY DIRECT, INDIRECT,
 * INCIDENTAL, SPECIAL, EXEMPLARY, OR CONSEQUENTIAL DAMAGES (INCLUDING, BUT
 * NOT LIMITED TO, PROCUREMENT OF SUBSTITUTE GOODS OR SERVICES; LOSS OF
 * USE, DATA, OR PROFITS; OR BUSINESS INTERRUPTION) HOWEVER CAUSED AND ON
 * ANY THEORY OF LIABILITY, WHETHER IN CONTRACT, STRICT LIABILITY, OR TORT
 * (INCLUDING NEGLIGENCE OR OTHERWISE) ARISING IN ANY WAY OUT OF THE USE OF
 * THIS SOFTWARE, EVEN IF ADVISED OF THE POSSIBILITY OF SUCH DAMAGE.
 */<|MERGE_RESOLUTION|>--- conflicted
+++ resolved
@@ -464,15 +464,10 @@
               "    Maximum spare committed fraction (default %f)\n"
               "Tests:\n"
               "  amc   pool class AMC\n"
-<<<<<<< HEAD
               "  ams   pool class AMS\n"
               "  awl   pool class AWL\n",
-              pause_time);
-=======
-              "  ams   pool class AMS\n",
               pause_time,
               spare);
->>>>>>> fffe8af7
       return EXIT_FAILURE;
     }
   argc -= optind;
