/* mpmtypes.h: MEMORY POOL MANAGER TYPES
 *
 * $Id$
 * Copyright (c) 2001-2016 Ravenbrook Limited.  See end of file for license.
 * Portions copyright (c) 2001 Global Graphics Software.
 *
 * .design: <design/type/>
 *
 * .rationale: Types and type constants are almost all defined
 * in this header, in advance of any declarations of prototypes
 * or structures.  This avoids difficulties in defining recursive
 * data structures.
 */

#ifndef mpmtypes_h
#define mpmtypes_h

#include "config.h"     /* this must come first: it defines target options */
#include "misc.h"       /* miscellaneous non-specific bits and bobs */
#include "mpslib.h"
#include "mpstd.h"      /* for MPS_T_ULONGEST */

#include <stdarg.h>
#include <stddef.h>


/* TYPES */

typedef unsigned long Sig;              /* <design/sig/> */
typedef int Res;                        /* <design/type/#res> */

typedef void (*Fun)(void);              /* <design/type/#fun> */
typedef MPS_T_WORD Word;                /* <design/type/#word> */
typedef unsigned char Byte;             /* <design/type/#byte> */
typedef struct AddrStruct *Addr;        /* <design/type/#addr> */
typedef const struct AddrStruct *ReadonlyAddr; /* <design/type/#readonlyaddr> */
typedef Word Size;                      /* <design/type/#size> */
typedef Word Count;                     /* <design/type/#count> */
typedef Word Index;                     /* <design/type/#index> */
typedef Word Align;                     /* <design/type/#align> */
typedef Word Work;                      /* <design/type/#work> */
typedef unsigned Shift;                 /* <design/type/#shift> */
typedef unsigned Serial;                /* <design/type/#serial> */
typedef Addr Ref;                       /* <design/type/#ref> */
typedef void *Pointer;                  /* <design/type/#pointer> */
typedef Word Clock;                     /* <design/type/#clock> */
typedef MPS_T_ULONGEST ULongest;        /* <design/type/#ulongest> */

typedef mps_arg_s ArgStruct;
typedef mps_arg_s *Arg;
typedef mps_arg_s *ArgList;
typedef mps_key_t Key;

typedef Word RefSet;                    /* design.mps.refset */
typedef Word ZoneSet;                   /* design.mps.refset */
typedef unsigned Rank;
typedef unsigned RankSet;
typedef unsigned RootMode;
typedef Size Epoch;                     /* design.mps.ld */
typedef unsigned TraceId;               /* <design/trace/> */
typedef unsigned TraceSet;              /* <design/trace/> */
typedef unsigned TraceState;            /* <design/trace/> */
typedef unsigned AccessSet;             /* <design/type/#access-set> */
typedef unsigned Attr;                  /* <design/type/#attr> */
typedef int RootVar;                    /* <design/type/#rootvar> */

typedef Word *BT;                       /* <design/bt/> */
typedef struct BootBlockStruct *BootBlock; /* <code/boot.c> */
typedef struct BufferStruct *Buffer;    /* <design/buffer/> */
typedef struct SegBufStruct *SegBuf;    /* <design/buffer/> */
typedef struct BufferClassStruct *BufferClass; /* <design/buffer/> */
typedef unsigned BufferMode;            /* <design/buffer/> */
typedef struct mps_fmt_s *Format;       /* design.mps.format */
typedef struct LockStruct *Lock;        /* <code/lock.c>* */
typedef struct mps_pool_s *Pool;        /* <design/pool/> */
typedef Pool AbstractPool;
typedef struct mps_pool_class_s *PoolClass;  /* <code/poolclas.c> */
typedef struct TraceStruct *Trace;      /* <design/trace/> */
typedef struct ScanStateStruct *ScanState; /* <design/trace/> */
typedef struct mps_chain_s *Chain;      /* <design/trace/> */
typedef struct TractStruct *Tract;      /* <design/arena/> */
typedef struct ChunkStruct *Chunk;      /* <code/tract.c> */
typedef struct ChunkCacheEntryStruct *ChunkCacheEntry; /* <code/tract.c> */
typedef union PageUnion *Page;          /* <code/tract.c> */
typedef struct SegStruct *Seg;          /* <code/seg.c> */
typedef struct GCSegStruct *GCSeg;      /* <code/seg.c> */
typedef struct SegClassStruct *SegClass; /* <code/seg.c> */
typedef struct LocusPrefStruct *LocusPref; /* <design/locus/>, <code/locus.c> */
typedef int LocusPrefKind;              /* <design/locus/>, <code/locus.c> */
typedef struct mps_arena_class_s *ArenaClass; /* <design/arena/> */
typedef struct mps_arena_s *Arena;      /* <design/arena/> */
typedef Arena AbstractArena;
typedef struct GlobalsStruct *Globals;  /* <design/arena/> */
typedef struct VMStruct *VM;            /* <code/vm.c>* */
typedef struct RootStruct *Root;        /* <code/root.c> */
typedef struct mps_thr_s *Thread;       /* <code/th.c>* */
typedef struct MutatorFaultContextStruct
        *MutatorFaultContext;           /* <design/prot/> */
typedef struct PoolDebugMixinStruct *PoolDebugMixin;
typedef struct AllocPatternStruct *AllocPattern;
typedef struct AllocFrameStruct *AllocFrame; /* <design/alloc-frame/> */
typedef struct StackContextStruct *StackContext;
typedef struct RangeStruct *Range;      /* <design/range/> */
typedef struct LandStruct *Land;        /* <design/land/> */
typedef struct LandClassStruct *LandClass; /* <design/land/> */
typedef unsigned FindDelete;            /* <design/land/> */
typedef struct ShieldStruct *Shield; /* design.mps.shield */
typedef struct HistoryStruct *History;  /* design.mps.arena.ld */


/* Arena*Method -- see <code/mpmst.h#ArenaClassStruct> */

typedef void (*ArenaVarargsMethod)(ArgStruct args[], va_list varargs);
typedef Res (*ArenaCreateMethod)(Arena *arenaReturn, ArgList args);
typedef void (*ArenaDestroyMethod)(Arena arena);
typedef Res (*ArenaInitMethod)(Arena arena, Size grainSize, ArgList args);
typedef Size (*ArenaPurgeSpareMethod)(Arena arena, Size size);
typedef Res (*ArenaExtendMethod)(Arena arena, Addr base, Size size);
typedef Res (*ArenaGrowMethod)(Arena arena, LocusPref pref, Size size);
typedef void (*ArenaFreeMethod)(Addr base, Size size, Pool pool);
typedef Res (*ArenaChunkInitMethod)(Chunk chunk, BootBlock boot);
typedef void (*ArenaChunkFinishMethod)(Chunk chunk);
typedef void (*ArenaCompactMethod)(Arena arena, Trace trace);
typedef Res (*ArenaPagesMarkAllocatedMethod)(Arena arena, Chunk chunk,
                                             Index baseIndex, Count pages,
                                             Pool pool);


/* These are not generally exposed and public, but are part of a commercial
   extension to the MPS. */
typedef void (*ArenaVMExtendedCallback)(Arena arena, Addr base, Size size);
typedef void (*ArenaVMContractedCallback)(Arena arena, Addr base, Size size);


/* TraceFixMethod */

typedef Res (*TraceFixMethod)(ScanState ss, Ref *refIO);


/* Heap Walker */

/* This type is used by the PoolClass method Walk */
typedef void (*FormattedObjectsVisitor)(Addr obj, Format fmt, Pool pool,
                                           void *v, size_t s);

/* This type is used by the PoolClass method Walk */
typedef void (*FreeBlockVisitor)(Addr base, Addr limit, Pool pool, void *p);


/* Seg*Method -- see <design/seg/> */

typedef Res (*SegInitMethod)(Seg seg, Pool pool, Addr base, Size size,
                             ArgList args);
typedef void (*SegSetGreyMethod)(Seg seg, TraceSet grey);
typedef void (*SegSetWhiteMethod)(Seg seg, TraceSet white);
typedef void (*SegSetRankSetMethod)(Seg seg, RankSet rankSet);
typedef void (*SegSetRankSummaryMethod)(Seg seg, RankSet rankSet,
                                        RefSet summary);
typedef void (*SegSetSummaryMethod)(Seg seg, RefSet summary);
typedef Bool (*SegBufferMethod)(Buffer *bufferReturn, Seg seg);
typedef void (*SegSetBufferMethod)(Seg seg, Buffer buffer);
<<<<<<< HEAD
=======
typedef void (*SegUnsetBufferMethod)(Seg seg);
typedef Res (*SegDescribeMethod)(Seg seg, mps_lib_FILE *stream, Count depth);
>>>>>>> 30253946
typedef Res (*SegMergeMethod)(Seg seg, Seg segHi,
                              Addr base, Addr mid, Addr limit);
typedef Res (*SegSplitMethod)(Seg seg, Seg segHi,
                              Addr base, Addr mid, Addr limit);

/* Buffer*Method -- see <design/buffer/> */

typedef void (*BufferVarargsMethod)(ArgStruct args[], va_list varargs);
typedef Res (*BufferInitMethod)(Buffer buffer, Pool pool, Bool isMutator, ArgList args);
typedef void (*BufferAttachMethod)(Buffer buffer, Addr base, Addr limit,
                                   Addr init, Size size);
typedef void (*BufferDetachMethod)(Buffer buffer);
typedef Seg (*BufferSegMethod)(Buffer buffer);
typedef RankSet (*BufferRankSetMethod)(Buffer buffer);
typedef void (*BufferSetRankSetMethod)(Buffer buffer, RankSet rankSet);
typedef void (*BufferReassignSegMethod)(Buffer buffer, Seg seg);


/* Pool*Method -- see <design/class-interface/> */

/* Order of types corresponds to PoolClassStruct in <code/mpmst.h> */

typedef void (*PoolVarargsMethod)(ArgStruct args[], va_list varargs);
typedef Res (*PoolInitMethod)(Pool pool, Arena arena, PoolClass klass, ArgList args);
typedef Res (*PoolAllocMethod)(Addr *pReturn, Pool pool, Size size);
typedef void (*PoolFreeMethod)(Pool pool, Addr old, Size size);
typedef Res (*PoolBufferFillMethod)(Addr *baseReturn, Addr *limitReturn,
                                    Pool pool, Buffer buffer, Size size);
typedef void (*PoolBufferEmptyMethod)(Pool pool, Buffer buffer,
                                      Addr init, Addr limit);
typedef Res (*PoolTraceBeginMethod)(Pool pool, Trace trace);
typedef Res (*PoolAccessMethod)(Pool pool, Seg seg, Addr addr,
                                AccessSet mode, MutatorFaultContext context);
typedef Res (*PoolWhitenMethod)(Pool pool, Trace trace, Seg seg);
typedef void (*PoolGreyMethod)(Pool pool, Trace trace, Seg seg);
typedef void (*PoolBlackenMethod)(Pool pool, TraceSet traceSet, Seg seg);
typedef Res (*PoolScanMethod)(Bool *totalReturn, ScanState ss,
                              Pool pool, Seg seg);
typedef Res (*PoolFixMethod)(Pool pool, ScanState ss, Seg seg,
                             Ref *refIO);
typedef Res (*PoolFixEmergencyMethod)(Pool pool, ScanState ss,
                                      Seg seg, Ref *refIO);
typedef void (*PoolReclaimMethod)(Pool pool, Trace trace, Seg seg);
typedef void (*PoolTraceEndMethod)(Pool pool, Trace trace);
typedef void (*PoolRampBeginMethod)(Pool pool, Buffer buf, Bool collectAll);
typedef void (*PoolRampEndMethod)(Pool pool, Buffer buf);
typedef Res (*PoolFramePushMethod)(AllocFrame *frameReturn,
                                   Pool pool, Buffer buf);
typedef Res (*PoolFramePopMethod)(Pool pool, Buffer buf,
                                  AllocFrame frame);
typedef Res (*PoolAddrObjectMethod)(Addr *pReturn,
                                    Pool pool, Seg seg, Addr addr);
typedef void (*PoolWalkMethod)(Pool pool, Seg seg, FormattedObjectsVisitor f,
                               void *v, size_t s);
typedef void (*PoolFreeWalkMethod)(Pool pool, FreeBlockVisitor f, void *p);
typedef BufferClass (*PoolBufferClassMethod)(void);
typedef PoolDebugMixin (*PoolDebugMixinMethod)(Pool pool);
typedef Size (*PoolSizeMethod)(Pool pool);


/* Messages
 *
 * See <design/message/>
 */

typedef unsigned MessageType;
typedef struct mps_message_s *Message;
typedef struct MessageClassStruct *MessageClass;

/* Message*Method -- <design/message/> */

typedef void (*MessageDeleteMethod)(Message message);
typedef void (*MessageFinalizationRefMethod)
  (Ref *refReturn, Arena arena, Message message);
typedef Size (*MessageGCLiveSizeMethod)(Message message);
typedef Size (*MessageGCCondemnedSizeMethod)(Message message);
typedef Size (*MessageGCNotCondemnedSizeMethod)(Message message);
typedef const char * (*MessageGCStartWhyMethod)(Message message);

/* Message Types -- <design/message/> and elsewhere */

typedef struct TraceStartMessageStruct *TraceStartMessage;
typedef struct TraceMessageStruct *TraceMessage;  /* trace end */


/* Land*Method -- see <design/land/> */

typedef Res (*LandInitMethod)(Land land, Arena arena, Align alignment, ArgList args);
typedef Size (*LandSizeMethod)(Land land);
typedef Res (*LandInsertMethod)(Range rangeReturn, Land land, Range range);
typedef Res (*LandDeleteMethod)(Range rangeReturn, Land land, Range range);
typedef Bool (*LandVisitor)(Land land, Range range, void *closure);
typedef Bool (*LandDeleteVisitor)(Bool *deleteReturn, Land land, Range range, void *closure);
typedef Bool (*LandIterateMethod)(Land land, LandVisitor visitor, void *closure);
typedef Bool (*LandIterateAndDeleteMethod)(Land land, LandDeleteVisitor visitor, void *closure);
typedef Bool (*LandFindMethod)(Range rangeReturn, Range oldRangeReturn, Land land, Size size, FindDelete findDelete);
typedef Res (*LandFindInZonesMethod)(Bool *foundReturn, Range rangeReturn, Range oldRangeReturn, Land land, Size size, ZoneSet zoneSet, Bool high);


/* CONSTANTS */


/* <design/sig/> SIGnature IS BAD */
#define SigInvalid      ((Sig)0x51915BAD)

#define SizeMAX         ((Size)-1)
#define AccessSetEMPTY  ((AccessSet)0) /* <design/type/#access-set> */
#define AccessREAD      ((AccessSet)(1<<0))
#define AccessWRITE     ((AccessSet)(1<<1))
#define AccessLIMIT     (2)
#define RefSetEMPTY     BS_EMPTY(RefSet)
#define RefSetUNIV      BS_UNIV(RefSet)
#define ZoneSetEMPTY    BS_EMPTY(ZoneSet)
#define ZoneSetUNIV     BS_UNIV(ZoneSet)
#define ZoneShiftUNSET  ((Shift)-1)  
#define TraceSetEMPTY   BS_EMPTY(TraceSet)
#define TraceSetUNIV    ((TraceSet)((1u << TraceLIMIT) - 1))
#define RankSetEMPTY    BS_EMPTY(RankSet)
#define RankSetUNIV     ((RankSet)((1u << RankLIMIT) - 1))
#define AttrFMT         ((Attr)(1<<0))  /* <design/type/#attr> */
#define AttrGC          ((Attr)(1<<1))
#define AttrMOVINGGC    ((Attr)(1<<2))
#define AttrMASK        (AttrFMT | AttrGC | AttrMOVINGGC)


/* Locus preferences */
enum {
  LocusPrefHIGH = 1,
  LocusPrefLOW, 
  LocusPrefZONESET,
  LocusPrefLIMIT
};


/* Buffer modes */
#define BufferModeATTACHED      ((BufferMode)(1<<0))
#define BufferModeFLIPPED       ((BufferMode)(1<<1))
#define BufferModeLOGGED        ((BufferMode)(1<<2))
#define BufferModeTRANSITION    ((BufferMode)(1<<3))


/* Rank constants -- see <design/type/#rank> */
/* These definitions must match <code/mps.h#rank>. */
/* This is checked by <code/mpsi.c#check>. */

enum {
  RankMIN = 0,
  RankAMBIG = 0,
  RankEXACT = 1,
  RankFINAL = 2,
  RankWEAK = 3,
  RankLIMIT
};


/* Root Modes -- not implemented */
/* .rm: Synchronize with <code/mps.h#rm>. */
/* This comment exists as a placeholder for when root modes are */
/* implemented. */

#define RootModeCONSTANT          ((RootMode)1<<0)
#define RootModePROTECTABLE       ((RootMode)1<<1)
#define RootModePROTECTABLE_INNER ((RootMode)1<<2)


/* Root Variants -- see <design/type/#rootvar>
 *
 * .rootvar: Synchonize with <code/root.c#rootvarcheck>
 */

enum {
  RootFUN,
  RootAREA,
  RootAREA_TAGGED,
  RootTHREAD,
  RootTHREAD_TAGGED,
  RootFMT,
  RootLIMIT
};


/* .result-codes: Result Codes -- see <design/type/#res> */

_mps_ENUM_DEF(_mps_RES_ENUM, Res)


/* TraceStates -- see <design/trace/> */

enum {
  TraceINIT = 1,
  TraceUNFLIPPED,
  TraceFLIPPED,
  TraceRECLAIM,
  TraceFINISHED
};


/* TraceStart reasons: the trigger that caused a trace to start. */
/* Make these specific trigger names, not broad categories; */
/* and if a new trigger is added, add a new reason. */
/* TODO: A better way for MPS extensions to extend the list of reasons
   instead of the catch-all TraceStartWhyEXTENSION. */

enum {
  TraceStartWhyBASE = 1, /* not a reason, the base of the enum. */
  TraceStartWhyCHAIN_GEN0CAP = TraceStartWhyBASE,  /* start minor */
  TraceStartWhyDYNAMICCRITERION, /* start full */
  TraceStartWhyOPPORTUNISM,      /* start full */
  TraceStartWhyCLIENTFULL_INCREMENTAL,   /* start full */
  TraceStartWhyCLIENTFULL_BLOCK, /* do full */
  TraceStartWhyWALK,            /* walking references -- see walk.c */
  TraceStartWhyEXTENSION,       /* MPS extension using traces */
  TraceStartWhyLIMIT /* not a reason, the limit of the enum. */
};


/* MessageTypes -- see <design/message/> */
/* .message.types: Keep in sync with <code/mps.h#message.types> */

enum {
  MessageTypeFINALIZATION,  /* MPS_MESSAGE_TYPE_FINALIZATION */
  MessageTypeGC,  /* MPS_MESSAGE_TYPE_GC = trace end */
  MessageTypeGCSTART,  /* MPS_MESSAGE_TYPE_GC_START */
  MessageTypeLIMIT /* not a message type, the limit of the enum. */
};


/* FindDelete operations -- see <design/land/> */

enum {
  FindDeleteNONE = 1, /* don't delete after finding */
  FindDeleteLOW,      /* delete size bytes from low end of block */
  FindDeleteHIGH,     /* delete size bytes from high end of block */
  FindDeleteENTIRE,   /* delete entire range */
  FindDeleteLIMIT     /* not a FindDelete operation; the limit of the enum. */
};


/* Types for WriteF formats */
/* These should be used with calls to WriteF. */
/* These must be unpromotable types. */

typedef Addr WriteFA;
typedef Pointer WriteFP;
typedef const char *WriteFS;
typedef Word WriteFW;
typedef ULongest WriteFU;
typedef ULongest WriteFB;
typedef void *(*WriteFF)(void);
typedef int WriteFC; /* Promoted */
typedef double WriteFD;


/* STATISTIC_DECL -- declare a field to accumulate statistics in
 *
 * The argument is a field declaration (a struct-declaration minus the
 * semicolon) for a single field (no commas).
 */

#if defined(STATISTICS)
#define STATISTIC_DECL(field) field;
#elif defined(STATISTICS_NONE)
#define STATISTIC_DECL(field)
#else
#error "No statistics configured."
#endif


#endif /* mpmtypes_h */


/* C. COPYRIGHT AND LICENSE
 *
 * Copyright (C) 2001-2016 Ravenbrook Limited <http://www.ravenbrook.com/>.
 * All rights reserved.  This is an open source license.  Contact
 * Ravenbrook for commercial licensing options.
 * 
 * Redistribution and use in source and binary forms, with or without
 * modification, are permitted provided that the following conditions are
 * met:
 * 
 * 1. Redistributions of source code must retain the above copyright
 * notice, this list of conditions and the following disclaimer.
 * 
 * 2. Redistributions in binary form must reproduce the above copyright
 * notice, this list of conditions and the following disclaimer in the
 * documentation and/or other materials provided with the distribution.
 * 
 * 3. Redistributions in any form must be accompanied by information on how
 * to obtain complete source code for this software and any accompanying
 * software that uses this software.  The source code must either be
 * included in the distribution or be available for no more than the cost
 * of distribution plus a nominal fee, and must be freely redistributable
 * under reasonable conditions.  For an executable file, complete source
 * code means the source code for all modules it contains. It does not
 * include source code for modules or files that typically accompany the
 * major components of the operating system on which the executable file
 * runs.
 * 
 * THIS SOFTWARE IS PROVIDED BY THE COPYRIGHT HOLDERS AND CONTRIBUTORS "AS
 * IS" AND ANY EXPRESS OR IMPLIED WARRANTIES, INCLUDING, BUT NOT LIMITED
 * TO, THE IMPLIED WARRANTIES OF MERCHANTABILITY, FITNESS FOR A PARTICULAR
 * PURPOSE, OR NON-INFRINGEMENT, ARE DISCLAIMED. IN NO EVENT SHALL THE
 * COPYRIGHT HOLDERS AND CONTRIBUTORS BE LIABLE FOR ANY DIRECT, INDIRECT,
 * INCIDENTAL, SPECIAL, EXEMPLARY, OR CONSEQUENTIAL DAMAGES (INCLUDING, BUT
 * NOT LIMITED TO, PROCUREMENT OF SUBSTITUTE GOODS OR SERVICES; LOSS OF
 * USE, DATA, OR PROFITS; OR BUSINESS INTERRUPTION) HOWEVER CAUSED AND ON
 * ANY THEORY OF LIABILITY, WHETHER IN CONTRACT, STRICT LIABILITY, OR TORT
 * (INCLUDING NEGLIGENCE OR OTHERWISE) ARISING IN ANY WAY OUT OF THE USE OF
 * THIS SOFTWARE, EVEN IF ADVISED OF THE POSSIBILITY OF SUCH DAMAGE.
 */<|MERGE_RESOLUTION|>--- conflicted
+++ resolved
@@ -159,11 +159,7 @@
 typedef void (*SegSetSummaryMethod)(Seg seg, RefSet summary);
 typedef Bool (*SegBufferMethod)(Buffer *bufferReturn, Seg seg);
 typedef void (*SegSetBufferMethod)(Seg seg, Buffer buffer);
-<<<<<<< HEAD
-=======
 typedef void (*SegUnsetBufferMethod)(Seg seg);
-typedef Res (*SegDescribeMethod)(Seg seg, mps_lib_FILE *stream, Count depth);
->>>>>>> 30253946
 typedef Res (*SegMergeMethod)(Seg seg, Seg segHi,
                               Addr base, Addr mid, Addr limit);
 typedef Res (*SegSplitMethod)(Seg seg, Seg segHi,
