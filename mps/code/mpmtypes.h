/* mpmtypes.h: MEMORY POOL MANAGER TYPES
 *
 * $Id$
<<<<<<< HEAD
 * Copyright (c) 2001 Ravenbrook Limited.
 * Copyright (c) 2001 Global Graphics Software.
=======
 * Copyright (c) 2001 Ravenbrook Limited.  See end of file for license.
>>>>>>> e99aa189
 *
 * .design: <design/type/>
 *
 * .rationale: Types and type constants are almost all defined
 * in this header, in advance of any declarations of prototypes
 * or structures.  This avoids difficulties in defining recursive
 * data structures.
 */

#ifndef mpmtypes_h
#define mpmtypes_h

#include "config.h"     /* this must come first: it defines target options */
#include "misc.h"       /* miscellaneous non-specific bits and bobs */
#include "mpslib.h"

#include <stdarg.h>
#include <stddef.h>


/* TYPES */

typedef unsigned long Sig;              /* <design/sig/> */
typedef int Res;                        /* <design/type/#res> */

typedef void (*Fun)(void);              /* <design/type/#fun> */
typedef MPS_T_WORD Word;                /* <design/type/#word> */
typedef unsigned char Byte;             /* <design/type/#byte> */
typedef struct AddrStruct *Addr;        /* <design/type/#addr> */
typedef Word Size;                      /* <design/type/#size> */
typedef Word Count;                     /* <design/type/#count> */
typedef Word Index;                     /* <design/type/#index> */
typedef Word Align;                     /* <design/type/#align> */
typedef unsigned Shift;                 /* <design/type/#shift> */
typedef unsigned Serial;                /* <design/type/#serial> */
typedef Addr Ref;                       /* <design/type/#ref> */
typedef void *Pointer;                  /* <design/type/#pointer> */

typedef Word RefSet;                    /* design.mps.refset */
typedef Word ZoneSet;                   /* design.mps.refset */
typedef unsigned Rank;
typedef unsigned RankSet;
typedef unsigned RootMode;
typedef Size Epoch;                     /* design.mps.ld */
typedef unsigned TraceId;               /* <design/trace/> */
typedef unsigned TraceSet;              /* <design/trace/> */
typedef unsigned TraceState;            /* <design/trace/> */
typedef unsigned AccessSet;             /* <design/type/#access-set> */
typedef unsigned Attr;                  /* <design/type/#attr> */
typedef unsigned FormatVariety;        
typedef int RootVar;                    /* <design/type/#rootvar> */

typedef Word *BT;                       /* <design/bt/> */
typedef struct BootBlockStruct *BootBlock; /* <code/boot.c> */
typedef struct BufferStruct *Buffer;    /* <design/buffer/> */
typedef struct SegBufStruct *SegBuf;    /* <design/buffer/> */
typedef struct BufferClassStruct *BufferClass; /* <design/buffer/> */
typedef BufferClass SegBufClass;        /* <design/buffer/> */
typedef BufferClass RankBufClass;       /* <design/buffer/> */
typedef unsigned BufferMode;            /* <design/buffer/> */
typedef unsigned FrameState;            /* <design/alloc-frame/> */
typedef struct APStruct *AP;            /* <design/buffer/> */
typedef struct FormatStruct *Format;    /* design.mps.format */
typedef struct LDStruct *LD;            /* design.mps.ld */
typedef struct LockStruct *Lock;        /* <code/lock.c>* */
typedef struct PoolStruct *Pool;        /* <design/pool/> */
typedef struct PoolClassStruct *PoolClass; /* <code/poolclas.c> */
typedef PoolClass AbstractPoolClass;    /* <code/poolabs.c> */
typedef PoolClass AbstractAllocFreePoolClass; /* <code/poolabs.c> */
typedef PoolClass AbstractBufferPoolClass; /* <code/poolabs.c> */
typedef PoolClass AbstractSegBufPoolClass; /* <code/poolabs.c> */
typedef PoolClass AbstractScanPoolClass; /* <code/poolabs.c> */
typedef PoolClass AbstractCollectPoolClass; /* <code/poolabs.c> */
typedef struct TraceStruct *Trace;      /* <design/trace/> */
typedef struct ScanStateStruct *ScanState; /* <design/trace/> */
typedef struct ChainStruct *Chain;      /* <design/trace/> */
typedef struct TractStruct *Tract;      /* <design/arena/> */
typedef struct ChunkStruct *Chunk;      /* <code/tract.c> */
typedef struct ChunkCacheEntryStruct *ChunkCacheEntry; /* <code/tract.c> */
typedef struct PageStruct *Page;        /* <code/tract.c> */
typedef struct SegStruct *Seg;          /* <code/seg.c> */
typedef struct GCSegStruct *GCSeg;      /* <code/seg.c> */
typedef struct SegClassStruct *SegClass; /* <code/seg.c> */
typedef SegClass GCSegClass;            /* <code/seg.c> */
typedef struct SegPrefStruct *SegPref;  /* design.mps.pref, <code/locus.c> */
typedef int SegPrefKind;                /* design.mps.pref, <code/locus.c> */
typedef struct ArenaClassStruct *ArenaClass; /* <design/arena/> */
typedef ArenaClass AbstractArenaClass;  /* <code/arena.c> */
typedef struct ArenaStruct *Arena;      /* <design/arena/> */
typedef struct GlobalsStruct *Globals;  /* <design/arena/> */
typedef struct VMStruct *VM;            /* <code/vm.c>* */
typedef struct RootStruct *Root;        /* <code/root.c> */
typedef struct ThreadStruct *Thread;    /* <code/th.c>* */
typedef struct MutatorFaultContextStruct
        *MutatorFaultContext;           /* <design/prot/> */
typedef struct PoolDebugMixinStruct *PoolDebugMixin;
typedef struct AllocPatternStruct *AllocPattern;
typedef struct AllocFrameStruct *AllocFrame; /* <design/alloc-frame/> */
typedef struct ReservoirStruct *Reservoir;   /* <design/reservoir/> */


/* Arena*Method -- see <code/mpmst.h#ArenaClassStruct> */

typedef Res (*ArenaInitMethod)(Arena *arenaReturn,
                               ArenaClass class, va_list args);
typedef void (*ArenaFinishMethod)(Arena arena);
typedef Size (*ArenaReservedMethod)(Arena arena);
typedef void (*ArenaSpareCommitExceededMethod)(Arena arena);
typedef Res (*ArenaExtendMethod)(Arena arena, Addr base, Size size);
typedef Res (*ArenaAllocMethod)(Addr *baseReturn, Tract *baseTractReturn,
                                SegPref pref, Size size, Pool pool);
typedef void (*ArenaFreeMethod)(Addr base, Size size, Pool pool);
typedef Res (*ArenaChunkInitMethod)(Chunk chunk, BootBlock boot);
typedef void (*ArenaChunkFinishMethod)(Chunk chunk);
typedef Res (*ArenaDescribeMethod)(Arena arena, mps_lib_FILE *stream);


/* Messages
 *
 * See <design/message/>
 */

typedef unsigned MessageType;
typedef struct MessageStruct *Message;
typedef struct MessageClassStruct *MessageClass;


/* TraceFixMethod */

typedef Res (*TraceFixMethod)(ScanState ss, Ref *refIO);


/* Heap Walker */

/* This type is used by the PoolClass method Walk */
typedef void (*FormattedObjectsStepMethod)(Addr obj, Format fmt, Pool pool,
                                           void *v, unsigned long s);

/* This type is used by the PoolClass method Walk */
typedef void (*FreeBlockStepMethod)(Addr base, Addr limit, Pool pool, void *p);


/* Seg*Method -- see <design/seg/> */

typedef Res (*SegInitMethod)(Seg seg, Pool pool, Addr base, Size size,
                             Bool withReservoirPermit, va_list args);
typedef void (*SegFinishMethod)(Seg seg);
typedef void (*SegSetGreyMethod)(Seg seg, TraceSet grey);
typedef void (*SegSetWhiteMethod)(Seg seg, TraceSet white);
typedef void (*SegSetRankSetMethod)(Seg seg, RankSet rankSet);
typedef void (*SegSetRankSummaryMethod)(Seg seg, RankSet rankSet,
                                        RefSet summary);
typedef void (*SegSetSummaryMethod)(Seg seg, RefSet summary);
typedef Buffer (*SegBufferMethod)(Seg seg);
typedef void (*SegSetBufferMethod)(Seg seg, Buffer buffer);
typedef Res (*SegDescribeMethod)(Seg seg, mps_lib_FILE *stream);
typedef Res (*SegMergeMethod)(Seg seg, Seg segHi,
                              Addr base, Addr mid, Addr limit,
                              Bool withReservoirPermit, va_list args);
typedef Res (*SegSplitMethod)(Seg seg, Seg segHi,
                              Addr base, Addr mid, Addr limit,
                              Bool withReservoirPermit, va_list args);

/* Buffer*Method -- see <design/buffer/> */

typedef Res (*BufferInitMethod)(Buffer buffer, Pool pool, va_list args);
typedef void (*BufferFinishMethod)(Buffer buffer);
typedef void (*BufferAttachMethod)(Buffer buffer, Addr base, Addr limit,
                                   Addr init, Size size);
typedef void (*BufferDetachMethod)(Buffer buffer);
typedef Seg (*BufferSegMethod)(Buffer buffer);
typedef RankSet (*BufferRankSetMethod)(Buffer buffer);
typedef void (*BufferSetRankSetMethod)(Buffer buffer, RankSet rankSet);
typedef void (*BufferReassignSegMethod)(Buffer buffer, Seg seg);
typedef Res (*BufferDescribeMethod)(Buffer buffer, mps_lib_FILE *stream);


/* Pool*Method -- see <design/class-interface/> */

/* Order of types corresponds to PoolClassStruct in <code/mpmst.h> */

typedef Res (*PoolInitMethod)(Pool pool, va_list args);
typedef void (*PoolFinishMethod)(Pool pool);
typedef Res (*PoolAllocMethod)(Addr *pReturn, Pool pool, Size size,
                               Bool withReservoirPermit);
typedef void (*PoolFreeMethod)(Pool pool, Addr old, Size size);
typedef Res (*PoolBufferFillMethod)(Addr *baseReturn, Addr *limitReturn,
                                    Pool pool, Buffer buffer, Size size,
                                    Bool withReservoirPermit);
typedef void (*PoolBufferEmptyMethod)(Pool pool, Buffer buffer,
                                      Addr init, Addr limit);
typedef Res (*PoolTraceBeginMethod)(Pool pool, Trace trace);
typedef Res (*PoolAccessMethod)(Pool pool, Seg seg, Addr addr,
                                AccessSet mode, MutatorFaultContext context);
typedef Res (*PoolWhitenMethod)(Pool pool, Trace trace, Seg seg);
typedef void (*PoolGreyMethod)(Pool pool, Trace trace, Seg seg);
typedef void (*PoolBlackenMethod)(Pool pool, TraceSet traceSet, Seg seg);
typedef Res (*PoolScanMethod)(Bool *totalReturn, ScanState ss,
                              Pool pool, Seg seg);
typedef Res (*PoolFixMethod)(Pool pool, ScanState ss, Seg seg,
                             Ref *refIO);
typedef Res (*PoolFixEmergencyMethod)(Pool pool, ScanState ss,
                                      Seg seg, Ref *refIO);
typedef void (*PoolReclaimMethod)(Pool pool, Trace trace, Seg seg);
typedef void (*PoolRampBeginMethod)(Pool pool, Buffer buf, Bool collectAll);
typedef void (*PoolRampEndMethod)(Pool pool, Buffer buf);
typedef Res (*PoolFramePushMethod)(AllocFrame *frameReturn,
                                   Pool pool, Buffer buf);
typedef Res (*PoolFramePopMethod)(Pool pool, Buffer buf,
                                  AllocFrame frame);
typedef void (*PoolFramePopPendingMethod)(Pool pool, Buffer buf,
                                          AllocFrame frame);
typedef void (*PoolWalkMethod)(Pool pool, Seg seg,
                               FormattedObjectsStepMethod f,
                               void *v, unsigned long s);
typedef void (*PoolFreeWalkMethod)(Pool pool, FreeBlockStepMethod f, void *p);
typedef BufferClass (*PoolBufferClassMethod)(void);
typedef Res (*PoolDescribeMethod)(Pool pool, mps_lib_FILE *stream);
typedef PoolDebugMixin (*PoolDebugMixinMethod)(Pool pool);


/* Message*Method -- <design/message/> */

typedef void (*MessageDeleteMethod)(Message message);
typedef void (*MessageFinalizationRefMethod)
  (Ref *refReturn, Arena arena, Message message);
typedef Size (*MessageGCLiveSizeMethod)(Message message);
typedef Size (*MessageGCCondemnedSizeMethod)(Message message);
typedef Size (*MessageGCNotCondemnedSizeMethod)(Message message);


/* Message Types -- <design/message/> and elsewhere */

typedef struct MessageFinalizationStruct *MessageFinalization;


/* Format*Method -- see design.mps.format-interface */
/* .fmt-methods: These methods must match those defined in the */
/* MPS C Interface.  (See <code/mps.h#fmt-methods>.) */

typedef Res  (*FormatScanMethod)(ScanState ss, Addr base, Addr limit);
typedef Addr (*FormatSkipMethod)(Addr object);
typedef void (*FormatMoveMethod)(Addr object, Addr to);
typedef Addr (*FormatIsMovedMethod)(Addr object);
typedef void (*FormatCopyMethod)(Addr object, Addr to);
typedef void (*FormatPadMethod)(Addr base, Size size);
typedef Addr (*FormatClassMethod)(Addr object);


/* Root*Method -- see <design/root/>-interface */
/* .root-methods: These methods must match those defined in the */
/* MPS C Interface.  (See <code/mps.h#root-methods>.) */

typedef Res (*RootScanMethod)(ScanState ss, void *p, size_t s);
typedef Res (*RootScanRegMethod)(ScanState ss, Thread thread, void *p, size_t s);


/* CONSTANTS */


/* <design/sig/> SIGnature IS BAD */
#define SigInvalid      ((Sig)0x51915BAD)

#define SizeMAX         ((Size)-1)
#define AccessSetEMPTY  ((AccessSet)0) /* <design/type/#access-set> */
#define AccessREAD      ((AccessSet)(1<<0))
#define AccessWRITE     ((AccessSet)(1<<1))
#define AccessSetWIDTH  (2)
#define RefSetEMPTY     BS_EMPTY(RefSet)
#define RefSetUNIV      BS_UNIV(RefSet)
#define ZoneSetEMPTY    BS_EMPTY(ZoneSet)
#define ZoneSetUNIV     BS_UNIV(ZoneSet)
#define TraceSetEMPTY   BS_EMPTY(TraceSet)
#define TraceSetUNIV    ((TraceSet)((1u << TraceLIMIT) - 1))
#define RankSetEMPTY    BS_EMPTY(RankSet)
#define RankSetUNIV     ((RankSet)((1u << RankLIMIT) - 1))
#define AttrFMT         ((Attr)(1<<0))  /* <design/type/#attr> */
#define AttrSCAN        ((Attr)(1<<1))
#define AttrPM_NO_READ  ((Attr)(1<<2))
#define AttrPM_NO_WRITE ((Attr)(1<<3))
#define AttrALLOC       ((Attr)(1<<4))
#define AttrFREE        ((Attr)(1<<5))
#define AttrBUF         ((Attr)(1<<6))
#define AttrBUF_RESERVE ((Attr)(1<<7))
#define AttrBUF_ALLOC   ((Attr)(1<<8))
#define AttrGC          ((Attr)(1<<9))
#define AttrINCR_RB     ((Attr)(1<<10))
#define AttrINCR_WB     ((Attr)(1<<11))
#define AttrMOVINGGC    ((Attr)(1<<12))
#define AttrMASK        (AttrFMT | AttrSCAN | AttrPM_NO_READ | \
                         AttrPM_NO_WRITE | AttrALLOC | AttrFREE | \
                         AttrBUF | AttrBUF_RESERVE | AttrBUF_ALLOC | \
                         AttrGC | AttrINCR_RB | AttrINCR_WB | AttrMOVINGGC)


/* Format varieties */
enum {
  FormatVarietyA = 1,
  FormatVarietyB,
  FormatVarietyAutoHeader,
  FormatVarietyFixed,
  FormatVarietyLIMIT
};


/* Segment preferences */
enum {
  SegPrefHigh = 1,
  SegPrefLow, 
  SegPrefZoneSet,
  SegPrefGen,
  SegPrefCollected,
  SegPrefLIMIT
};


/* Buffer modes */
#define BufferModeATTACHED      ((BufferMode)(1<<0))
#define BufferModeFLIPPED       ((BufferMode)(1<<1))
#define BufferModeLOGGED        ((BufferMode)(1<<2))
#define BufferModeTRANSITION    ((BufferMode)(1<<3))


/* Buffer frame states. See <design/alloc-frame/#lw-frame.states> */
enum {
  BufferFrameVALID = 1,
  BufferFramePOP_PENDING,
  BufferFrameDISABLED
};


/* Rank constants -- see <design/type/#rank> */
/* These definitions must match <code/mps.h#rank>. */
/* This is checked by <code/mpsi.c#check>. */

enum {
  RankAMBIG = 0,
  RankEXACT = 1,
  RankFINAL = 2,
  RankWEAK = 3,
  RankLIMIT
};


/* Root Modes -- not implemented */
/* .rm: Synchronize with <code/mps.h#rm>. */
/* This comment exists as a placeholder for when root modes are */
/* implemented. */

#define RootModeCONSTANT          ((RootMode)1<<0)
#define RootModePROTECTABLE       ((RootMode)1<<1)
#define RootModePROTECTABLE_INNER ((RootMode)1<<2)


/* Root Variants -- see <design/type/#rootvar>
 *
 * .rootvar: Synchonize with <code/root.c#rootvarcheck>
 */

enum {
  RootFUN,
  RootTABLE,
  RootTABLE_MASKED,
  RootREG,
  RootFMT,
  RootLIMIT
};


/* .result-codes: Result Codes -- see <design/type/#res> */
/* These definitions must match <code/mps.h#result-codes>. */
/* This is checked by <code/mpsi.c#check.rc>. */
/* Changing this list entails changing the list in */
/* <code/mps.h#result-codes> and the check in <code/mpsi.c#check.rc> */

enum {
  ResOK = 0,
  ResFAIL,
  ResRESOURCE,
  ResMEMORY,
  ResLIMIT,
  ResUNIMPL,
  ResIO,
  ResCOMMIT_LIMIT,
  ResPARAM
};


/* TraceStates -- see <design/trace/> */

enum {
  TraceINIT = 1,
  TraceUNFLIPPED,
  TraceFLIPPED,
  TraceRECLAIM,
  TraceFINISHED
};


/* MessageTypes -- see <design/message/> */
/* .message.types: Keep in sync with <code/mps.h#message.types> */

enum {
  MessageTypeFINALIZATION,
  MessageTypeGC,
  MessageTypeLIMIT
};


/* Types for WriteF formats */
/* These should be used with calls to WriteF. */
/* These must be unpromotable types. */

typedef Addr WriteFA;
typedef Pointer WriteFP;
typedef const char *WriteFS;
typedef Word WriteFW;
typedef unsigned long WriteFU;
typedef unsigned long WriteFB;
typedef void *(*WriteFF)(void);
typedef int WriteFC; /* Promoted */
typedef double WriteFD;


/* STATISTIC_DECL -- declare a field to accumulate statistics in
 *
 * The argument is a field declaration (a struct-declaration minus the
 * semicolon) for a single field (no commas).  Currently, we always
 * leave them in, see design.mps.metrics.
 */

#if defined(DIAGNOSTICS)
#define STATISTIC_DECL(field) field
#elif defined(DIAGNOSTICS_NONE)
#define STATISTIC_DECL(field) field
#else
#error "No diagnostics configured."
#endif


#endif /* mpmtypes_h */


/* C. COPYRIGHT AND LICENSE
 *
 * Copyright (C) 2001-2002 Ravenbrook Limited <http://www.ravenbrook.com/>.
 * All rights reserved.  This is an open source license.  Contact
 * Ravenbrook for commercial licensing options.
 * 
 * Redistribution and use in source and binary forms, with or without
 * modification, are permitted provided that the following conditions are
 * met:
 * 
 * 1. Redistributions of source code must retain the above copyright
 * notice, this list of conditions and the following disclaimer.
 * 
 * 2. Redistributions in binary form must reproduce the above copyright
 * notice, this list of conditions and the following disclaimer in the
 * documentation and/or other materials provided with the distribution.
 * 
 * 3. Redistributions in any form must be accompanied by information on how
 * to obtain complete source code for this software and any accompanying
 * software that uses this software.  The source code must either be
 * included in the distribution or be available for no more than the cost
 * of distribution plus a nominal fee, and must be freely redistributable
 * under reasonable conditions.  For an executable file, complete source
 * code means the source code for all modules it contains. It does not
 * include source code for modules or files that typically accompany the
 * major components of the operating system on which the executable file
 * runs.
 * 
 * THIS SOFTWARE IS PROVIDED BY THE COPYRIGHT HOLDERS AND CONTRIBUTORS "AS
 * IS" AND ANY EXPRESS OR IMPLIED WARRANTIES, INCLUDING, BUT NOT LIMITED
 * TO, THE IMPLIED WARRANTIES OF MERCHANTABILITY, FITNESS FOR A PARTICULAR
 * PURPOSE, OR NON-INFRINGEMENT, ARE DISCLAIMED. IN NO EVENT SHALL THE
 * COPYRIGHT HOLDERS AND CONTRIBUTORS BE LIABLE FOR ANY DIRECT, INDIRECT,
 * INCIDENTAL, SPECIAL, EXEMPLARY, OR CONSEQUENTIAL DAMAGES (INCLUDING, BUT
 * NOT LIMITED TO, PROCUREMENT OF SUBSTITUTE GOODS OR SERVICES; LOSS OF
 * USE, DATA, OR PROFITS; OR BUSINESS INTERRUPTION) HOWEVER CAUSED AND ON
 * ANY THEORY OF LIABILITY, WHETHER IN CONTRACT, STRICT LIABILITY, OR TORT
 * (INCLUDING NEGLIGENCE OR OTHERWISE) ARISING IN ANY WAY OUT OF THE USE OF
 * THIS SOFTWARE, EVEN IF ADVISED OF THE POSSIBILITY OF SUCH DAMAGE.
 */<|MERGE_RESOLUTION|>--- conflicted
+++ resolved
@@ -1,12 +1,8 @@
 /* mpmtypes.h: MEMORY POOL MANAGER TYPES
  *
  * $Id$
-<<<<<<< HEAD
- * Copyright (c) 2001 Ravenbrook Limited.
+ * Copyright (c) 2001 Ravenbrook Limited.  See end of file for license.
  * Copyright (c) 2001 Global Graphics Software.
-=======
- * Copyright (c) 2001 Ravenbrook Limited.  See end of file for license.
->>>>>>> e99aa189
  *
  * .design: <design/type/>
  *
