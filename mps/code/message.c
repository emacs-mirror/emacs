--- conflicted
+++ resolved
@@ -303,8 +303,6 @@
   return message->class;
 }
 
-<<<<<<< HEAD
-=======
 Clock MessageGetClock(Message message)
 {
   AVERT(Message, message);
@@ -312,7 +310,6 @@
   return message->postedClock;
 }
 
->>>>>>> 992db9ba
 static void MessageDelete(Message message)
 {
   AVERT(Message, message);
