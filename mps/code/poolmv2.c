--- conflicted
+++ resolved
@@ -39,7 +39,9 @@
                          Bool withReservoirPermit);
 static void MVTBufferEmpty(Pool pool, Buffer buffer, Addr base, Addr limit);
 static void MVTFree(Pool pool, Addr base, Size size);
-static Res MVTDescribe(Pool pool, mps_lib_FILE *stream);
+static Res MVTDescribe(Pool pool, mps_lib_FILE *stream, Count depth);
+static Size MVTTotalSize(Pool pool);
+static Size MVTFreeSize(Pool pool);
 static Res MVTSegAlloc(Seg *segReturn, MVT mvt, Size size,
                        Bool withReservoirPermit);
 
@@ -52,9 +54,9 @@
                                 MVT mvt, Size min);
 static Bool MVTCheckFit(Addr base, Addr limit, Size min, Arena arena);
 static ABQ MVTABQ(MVT mvt);
-static Land MVTCBS(MVT mvt);
-static Land MVTFreelist(MVT mvt);
-static Land MVTFailover(MVT mvt);
+static Land MVTFreePrimary(MVT mvt);
+static Land MVTFreeSecondary(MVT mvt);
+static Land MVTFreeLand(MVT mvt);
 
 
 /* Types */
@@ -145,14 +147,16 @@
   this->free = MVTFree;
   this->bufferFill = MVTBufferFill;
   this->bufferEmpty = MVTBufferEmpty;
+  this->totalSize = MVTTotalSize;
+  this->freeSize = MVTFreeSize;
   this->describe = MVTDescribe;
   AVERT(PoolClass, this);
 }
 
 /* Macros */
 
-#define Pool2MVT(pool) PARENT(MVTStruct, poolStruct, pool)
-#define MVT2Pool(mvt) (&(mvt)->poolStruct)
+#define PoolMVT(pool) PARENT(MVTStruct, poolStruct, pool)
+#define MVTPool(mvt) (&(mvt)->poolStruct)
 
 
 /* Accessors */
@@ -164,21 +168,21 @@
 }
 
 
-static Land MVTCBS(MVT mvt)
-{
-  return &mvt->cbsStruct.landStruct;
-}
-
-
-static Land MVTFreelist(MVT mvt)
-{
-  return &mvt->flStruct.landStruct;
-}
-
-
-static Land MVTFailover(MVT mvt)
-{
-  return &mvt->foStruct.landStruct;
+static Land MVTFreePrimary(MVT mvt)
+{
+  return CBSLand(&mvt->cbsStruct);
+}
+
+
+static Land MVTFreeSecondary(MVT mvt)
+{
+  return FreelistLand(&mvt->flStruct);
+}
+
+
+static Land MVTFreeLand(MVT mvt)
+{
+  return FailoverLand(&mvt->foStruct);
 }
 
 
@@ -233,7 +237,7 @@
   ArgStruct arg;
 
   AVERT(Pool, pool);
-  mvt = Pool2MVT(pool);
+  mvt = PoolMVT(pool);
   /* can't AVERT mvt, yet */
   arena = PoolArena(pool);
   AVERT(Arena, arena);
@@ -276,28 +280,28 @@
   if (abqDepth < 3)
     abqDepth = 3;
 
-  res = LandInit(MVTCBS(mvt), CBSFastLandClassGet(), arena, align, mvt,
+  res = LandInit(MVTFreePrimary(mvt), CBSFastLandClassGet(), arena, align, mvt,
                  mps_args_none);
   if (res != ResOK)
-    goto failCBS;
+    goto failFreePrimaryInit;
  
-  res = LandInit(MVTFreelist(mvt), FreelistLandClassGet(), arena, align, mvt,
-                 mps_args_none);
+  res = LandInit(MVTFreeSecondary(mvt), FreelistLandClassGet(), arena, align,
+                 mvt, mps_args_none);
   if (res != ResOK)
-    goto failFreelist;
+    goto failFreeSecondaryInit;
   
   MPS_ARGS_BEGIN(foArgs) {
-    MPS_ARGS_ADD(foArgs, FailoverPrimary, MVTCBS(mvt));
-    MPS_ARGS_ADD(foArgs, FailoverSecondary, MVTFreelist(mvt));
-    res = LandInit(MVTFailover(mvt), FailoverLandClassGet(), arena, align, mvt,
+    MPS_ARGS_ADD(foArgs, FailoverPrimary, MVTFreePrimary(mvt));
+    MPS_ARGS_ADD(foArgs, FailoverSecondary, MVTFreeSecondary(mvt));
+    res = LandInit(MVTFreeLand(mvt), FailoverLandClassGet(), arena, align, mvt,
                    foArgs);
   } MPS_ARGS_END(foArgs);
   if (res != ResOK)
-    goto failFailover;
+    goto failFreeLandInit;
 
   res = ABQInit(arena, MVTABQ(mvt), (void *)mvt, abqDepth, sizeof(RangeStruct));
   if (res != ResOK)
-    goto failABQ;
+    goto failABQInit;
 
   pool->alignment = align;
   mvt->reuseSize = reuseSize;
@@ -361,13 +365,13 @@
                reserveDepth, fragLimit);
   return ResOK;
 
-failABQ:
-  LandFinish(MVTFailover(mvt));
-failFailover:
-  LandFinish(MVTFreelist(mvt));
-failFreelist:
-  LandFinish(MVTCBS(mvt));
-failCBS:
+failABQInit:
+  LandFinish(MVTFreeLand(mvt));
+failFreeLandInit:
+  LandFinish(MVTFreeSecondary(mvt));
+failFreeSecondaryInit:
+  LandFinish(MVTFreePrimary(mvt));
+failFreePrimaryInit:
   AVER(res != ResOK);
   return res;
 }
@@ -379,8 +383,8 @@
 static Bool MVTCheck(MVT mvt)
 {
   CHECKS(MVT, mvt);
-  CHECKD(Pool, &mvt->poolStruct);
-  CHECKL(mvt->poolStruct.class == MVTPoolClassGet());
+  CHECKD(Pool, MVTPool(mvt));
+  CHECKL(MVTPool(mvt)->class == MVTPoolClassGet());
   CHECKD(CBS, &mvt->cbsStruct);
   CHECKD(ABQ, &mvt->abqStruct);
   CHECKD(Freelist, &mvt->flStruct);
@@ -418,7 +422,7 @@
   Ring node, nextNode;
  
   AVERT(Pool, pool);
-  mvt = Pool2MVT(pool);
+  mvt = PoolMVT(pool);
   AVERT(MVT, mvt);
   arena = PoolArena(pool);
   AVERT(Arena, arena);
@@ -436,9 +440,9 @@
 
   /* Finish the ABQ, Failover, Freelist and CBS structures */
   ABQFinish(arena, MVTABQ(mvt));
-  LandFinish(MVTFailover(mvt));
-  LandFinish(MVTFreelist(mvt));
-  LandFinish(MVTCBS(mvt));
+  LandFinish(MVTFreeLand(mvt));
+  LandFinish(MVTFreeSecondary(mvt));
+  LandFinish(MVTFreePrimary(mvt));
 }
 
 
@@ -494,11 +498,7 @@
   Addr base, limit;
   Size alignedSize;
 
-<<<<<<< HEAD
-  alignedSize = SizeArenaGrains(minSize, PoolArena(MVT2Pool(mvt)));
-=======
   alignedSize = SizeArenaGrains(minSize, PoolArena(MVTPool(mvt)));
->>>>>>> 1aa6ae8e
 
   res = MVTSegAlloc(&seg, mvt, alignedSize, withReservoirPermit);
   if (res != ResOK)
@@ -572,7 +572,7 @@
   base = *baseIO;
   limit = *limitIO;
   
-  arena = PoolArena(MVT2Pool(mvt));
+  arena = PoolArena(MVTPool(mvt));
 
   SURELY(SegOfAddr(&seg, arena, base));
   segLimit = SegLimit(seg);
@@ -694,7 +694,7 @@
   AVER(baseReturn != NULL);
   AVER(limitReturn != NULL);
   AVERT(Pool, pool);
-  mvt = Pool2MVT(pool);
+  mvt = PoolMVT(pool);
   AVERT(MVT, mvt);
   AVERT(Buffer, buffer);
   AVER(BufferIsReset(buffer));
@@ -786,7 +786,7 @@
 
   /* See <design/poolmvt/#impl.c.free.merge> */
   if (!ABQPush(MVTABQ(mvt), range)) {
-    Arena arena = PoolArena(MVT2Pool(mvt));
+    Arena arena = PoolArena(MVTPool(mvt));
     RangeStruct oldRange;
     /* We just failed to push, so the ABQ must be full, and so surely
      * the peek will succeed. */
@@ -820,7 +820,7 @@
   AVER(base < limit);
   
   RangeInit(&range, base, limit);
-  res = LandInsert(&newRange, MVTFailover(mvt), &range);
+  res = LandInsert(&newRange, MVTFreeLand(mvt), &range);
   if (res != ResOK)
     return res;
 
@@ -849,7 +849,7 @@
   AVER(base < limit);
 
   RangeInit(&range, base, limit);
-  res = LandDelete(&rangeOld, MVTFailover(mvt), &range);
+  res = LandDelete(&rangeOld, MVTFreeLand(mvt), &range);
   if (res != ResOK)
     return res;
   AVER(RangesNest(&rangeOld, &range));
@@ -888,7 +888,7 @@
   Res res;
 
   AVERT(Pool, pool);
-  mvt = Pool2MVT(pool);
+  mvt = PoolMVT(pool);
   AVERT(MVT, mvt);
   AVERT(Buffer, buffer);
   AVER(BufferIsReady(buffer));
@@ -953,7 +953,7 @@
   Addr limit;
 
   AVERT(Pool, pool);
-  mvt = Pool2MVT(pool);
+  mvt = PoolMVT(pool);
   AVERT(MVT, mvt);
   AVER(base != (Addr)0);
   AVER(size > 0);
@@ -991,80 +991,109 @@
 }
 
 
+/* MVTTotalSize -- total memory allocated from the arena */
+
+static Size MVTTotalSize(Pool pool)
+{
+  MVT mvt;
+
+  AVERT(Pool, pool);
+  mvt = PoolMVT(pool);
+  AVERT(MVT, mvt);
+
+  return mvt->size;
+}
+
+
+/* MVTFreeSize -- free memory (unused by client program) */
+
+static Size MVTFreeSize(Pool pool)
+{
+  MVT mvt;
+
+  AVERT(Pool, pool);
+  mvt = PoolMVT(pool);
+  AVERT(MVT, mvt);
+
+  return mvt->available + mvt->unavailable;
+}
+
+
 /* MVTDescribe -- describe an MVT pool */
 
-static Res MVTDescribe(Pool pool, mps_lib_FILE *stream)
+static Res MVTDescribe(Pool pool, mps_lib_FILE *stream, Count depth)
 {
   Res res;
   MVT mvt;
 
   if (!TESTT(Pool, pool)) return ResFAIL;
-  mvt = Pool2MVT(pool);
+  mvt = PoolMVT(pool);
   if (!TESTT(MVT, mvt)) return ResFAIL;
   if (stream == NULL) return ResFAIL;
 
-  res = WriteF(stream,
-               "MVT $P\n{\n", (WriteFP)mvt,
-               "  minSize: $U \n", (WriteFU)mvt->minSize,
-               "  meanSize: $U \n", (WriteFU)mvt->meanSize,
-               "  maxSize: $U \n", (WriteFU)mvt->maxSize,
-               "  fragLimit: $U \n", (WriteFU)mvt->fragLimit,
-               "  reuseSize: $U \n", (WriteFU)mvt->reuseSize,
-               "  fillSize: $U \n", (WriteFU)mvt->fillSize,
-               "  availLimit: $U \n", (WriteFU)mvt->availLimit,
-               "  abqOverflow: $S \n", mvt->abqOverflow?"TRUE":"FALSE",
-               "  splinter: $S \n", mvt->splinter?"TRUE":"FALSE",
-               "  splinterBase: $A \n", (WriteFA)mvt->splinterBase,
-               "  splinterLimit: $A \n", (WriteFU)mvt->splinterLimit,
-               "  size: $U \n", (WriteFU)mvt->size,
-               "  allocated: $U \n", (WriteFU)mvt->allocated,
-               "  available: $U \n", (WriteFU)mvt->available,
-               "  unavailable: $U \n", (WriteFU)mvt->unavailable,
+  res = WriteF(stream, depth,
+               "MVT $P {\n", (WriteFP)mvt,
+               "  minSize: $U\n", (WriteFU)mvt->minSize,
+               "  meanSize: $U\n", (WriteFU)mvt->meanSize,
+               "  maxSize: $U\n", (WriteFU)mvt->maxSize,
+               "  fragLimit: $U\n", (WriteFU)mvt->fragLimit,
+               "  reuseSize: $U\n", (WriteFU)mvt->reuseSize,
+               "  fillSize: $U\n", (WriteFU)mvt->fillSize,
+               "  availLimit: $U\n", (WriteFU)mvt->availLimit,
+               "  abqOverflow: $S\n", mvt->abqOverflow?"TRUE":"FALSE",
+               "  splinter: $S\n", mvt->splinter?"TRUE":"FALSE",
+               "  splinterBase: $A\n", (WriteFA)mvt->splinterBase,
+               "  splinterLimit: $A\n", (WriteFU)mvt->splinterLimit,
+               "  size: $U\n", (WriteFU)mvt->size,
+               "  allocated: $U\n", (WriteFU)mvt->allocated,
+               "  available: $U\n", (WriteFU)mvt->available,
+               "  unavailable: $U\n", (WriteFU)mvt->unavailable,
                NULL);
   if(res != ResOK) return res;
 
-  res = LandDescribe(MVTCBS(mvt), stream);
+  res = LandDescribe(MVTFreePrimary(mvt), stream, depth + 2);
   if(res != ResOK) return res;
-  res = LandDescribe(MVTFreelist(mvt), stream);
+  res = LandDescribe(MVTFreeSecondary(mvt), stream, depth + 2);
   if(res != ResOK) return res;
-  res = LandDescribe(MVTFailover(mvt), stream);
+  res = LandDescribe(MVTFreeLand(mvt), stream, depth + 2);
   if(res != ResOK) return res;
-  res = ABQDescribe(MVTABQ(mvt), (ABQDescribeElement)RangeDescribe, stream);
+  res = ABQDescribe(MVTABQ(mvt), (ABQDescribeElement)RangeDescribe, stream,
+                    depth + 2);
   if(res != ResOK) return res;
 
-  METER_WRITE(mvt->segAllocs, stream);
-  METER_WRITE(mvt->segFrees, stream);
-  METER_WRITE(mvt->bufferFills, stream);
-  METER_WRITE(mvt->bufferEmpties, stream);
-  METER_WRITE(mvt->poolFrees, stream);
-  METER_WRITE(mvt->poolSize, stream);
-  METER_WRITE(mvt->poolAllocated, stream);
-  METER_WRITE(mvt->poolAvailable, stream);
-  METER_WRITE(mvt->poolUnavailable, stream);
-  METER_WRITE(mvt->poolUtilization, stream);
-  METER_WRITE(mvt->finds, stream);
-  METER_WRITE(mvt->overflows, stream);
-  METER_WRITE(mvt->underflows, stream);
-  METER_WRITE(mvt->refills, stream);
-  METER_WRITE(mvt->refillPushes, stream);
-  METER_WRITE(mvt->returns, stream);
-  METER_WRITE(mvt->perfectFits, stream);
-  METER_WRITE(mvt->firstFits, stream);
-  METER_WRITE(mvt->secondFits, stream);
-  METER_WRITE(mvt->failures, stream);
-  METER_WRITE(mvt->emergencyContingencies, stream);
-  METER_WRITE(mvt->fragLimitContingencies, stream);
-  METER_WRITE(mvt->contingencySearches, stream);
-  METER_WRITE(mvt->contingencyHardSearches, stream);
-  METER_WRITE(mvt->splinters, stream);
-  METER_WRITE(mvt->splintersUsed, stream);
-  METER_WRITE(mvt->splintersDropped, stream);
-  METER_WRITE(mvt->sawdust, stream);
-  METER_WRITE(mvt->exceptions, stream);
-  METER_WRITE(mvt->exceptionSplinters, stream);
-  METER_WRITE(mvt->exceptionReturns, stream);
+  METER_WRITE(mvt->segAllocs, stream, depth + 2);
+  METER_WRITE(mvt->segFrees, stream, depth + 2);
+  METER_WRITE(mvt->bufferFills, stream, depth + 2);
+  METER_WRITE(mvt->bufferEmpties, stream, depth + 2);
+  METER_WRITE(mvt->poolFrees, stream, depth + 2);
+  METER_WRITE(mvt->poolSize, stream, depth + 2);
+  METER_WRITE(mvt->poolAllocated, stream, depth + 2);
+  METER_WRITE(mvt->poolAvailable, stream, depth + 2);
+  METER_WRITE(mvt->poolUnavailable, stream, depth + 2);
+  METER_WRITE(mvt->poolUtilization, stream, depth + 2);
+  METER_WRITE(mvt->finds, stream, depth + 2);
+  METER_WRITE(mvt->overflows, stream, depth + 2);
+  METER_WRITE(mvt->underflows, stream, depth + 2);
+  METER_WRITE(mvt->refills, stream, depth + 2);
+  METER_WRITE(mvt->refillPushes, stream, depth + 2);
+  METER_WRITE(mvt->returns, stream, depth + 2);
+  METER_WRITE(mvt->perfectFits, stream, depth + 2);
+  METER_WRITE(mvt->firstFits, stream, depth + 2);
+  METER_WRITE(mvt->secondFits, stream, depth + 2);
+  METER_WRITE(mvt->failures, stream, depth + 2);
+  METER_WRITE(mvt->emergencyContingencies, stream, depth + 2);
+  METER_WRITE(mvt->fragLimitContingencies, stream, depth + 2);
+  METER_WRITE(mvt->contingencySearches, stream, depth + 2);
+  METER_WRITE(mvt->contingencyHardSearches, stream, depth + 2);
+  METER_WRITE(mvt->splinters, stream, depth + 2);
+  METER_WRITE(mvt->splintersUsed, stream, depth + 2);
+  METER_WRITE(mvt->splintersDropped, stream, depth + 2);
+  METER_WRITE(mvt->sawdust, stream, depth + 2);
+  METER_WRITE(mvt->exceptions, stream, depth + 2);
+  METER_WRITE(mvt->exceptionSplinters, stream, depth + 2);
+  METER_WRITE(mvt->exceptionReturns, stream, depth + 2);
  
-  res = WriteF(stream, "}\n", NULL);
+  res = WriteF(stream, depth, "} MVT $P\n", (WriteFP)mvt, NULL);
   return res;
 }
 
@@ -1088,44 +1117,6 @@
 mps_class_t mps_class_mvt(void)
 {
   return (mps_class_t)(PoolClassMVT());
-}
-
-
-/* MPS Interface extensions --- should these be pool generics? */
-
-
-/* mps_mvt_size -- number of bytes committed to the pool */
-
-size_t mps_mvt_size(mps_pool_t mps_pool)
-{
-  Pool pool;
-  MVT mvt;
-
-  pool = (Pool)mps_pool;
-
-  AVERT(Pool, pool);
-  mvt = Pool2MVT(pool);
-  AVERT(MVT, mvt);
-
-  return (size_t)mvt->size;
-}
-
-
-/* mps_mvt_free_size -- number of bytes comitted to the pool that are
- * available for allocation
- */
-size_t mps_mvt_free_size(mps_pool_t mps_pool)
-{
-  Pool pool;
-  MVT mvt;
-
-  pool = (Pool)mps_pool;
-
-  AVERT(Pool, pool);
-  mvt = Pool2MVT(pool);
-  AVERT(MVT, mvt);
-
-  return (size_t)mvt->available;
 }
 
 
@@ -1141,7 +1132,7 @@
   /* Can't use plain old SegClass here because we need to call
    * SegBuffer() in MVTFree(). */
   Res res = SegAlloc(segReturn, SegClassGet(),
-                     SegPrefDefault(), size, MVT2Pool(mvt), withReservoirPermit,
+                     SegPrefDefault(), size, MVTPool(mvt), withReservoirPermit,
                      argsNone);
 
   if (res == ResOK) {
@@ -1244,7 +1235,7 @@
     mvt->abqOverflow = FALSE;
     METER_ACC(mvt->refills, size);
     /* The iteration stops if the ABQ overflows, so may finish or not. */
-    (void)LandIterate(MVTFailover(mvt), MVTRefillVisitor, mvt, UNUSED_SIZE);
+    (void)LandIterate(MVTFreeLand(mvt), MVTRefillVisitor, mvt, UNUSED_SIZE);
   }
 }
  
@@ -1310,12 +1301,12 @@
   MVTContigencyClosureStruct cls;
 
   cls.mvt = mvt;
-  cls.arena = PoolArena(MVT2Pool(mvt));
+  cls.arena = PoolArena(MVTPool(mvt));
   cls.min = min;
   cls.steps = 0;
   cls.hardSteps = 0;
 
-  if (LandIterate(MVTFailover(mvt), MVTContingencyVisitor, &cls, UNUSED_SIZE))
+  if (LandIterate(MVTFreeLand(mvt), MVTContingencyVisitor, &cls, UNUSED_SIZE))
     return FALSE;
 
   AVER(RangeSize(&cls.range) >= min);
@@ -1367,10 +1358,10 @@
   MVT mvt;
 
   AVERT(Pool, pool);
-  mvt = Pool2MVT(pool);
+  mvt = PoolMVT(pool);
   AVERT(MVT, mvt);
 
-  return MVTCBS(mvt);
+  return MVTFreePrimary(mvt);
 }
 
 
