# -*- makefile -*-
#
# comm.gmk: COMMON GNUMAKEFILE FRAGMENT
#
# $Id$
# Copyright (c) 2001-2014 Ravenbrook Limited.  See end of file for license.
#
# DESCRIPTION
#
# This makefile fragment is included in more specific makefiles for
# platforms which use GNU make.
#
# PARAMETERS
#
# Assumes the following variables and definitions:
# EXTRA_TARGETS     a list of extra targets to build
# CFLAGSCOMPILER    a list of flags for all compilations
# CFLAGSSTRICT      a list of flags for almost all compilations
# CFLAGSLAX         a list of flags for compilations which can't be as
#                   strict (e.g. because they have to include a third-
#                   party header file that isn't -ansi -pedantic).
# CFLAGSDEBUG       a list of flags for compilations with maximum debug
#                   information, and any optimization possible
# CFLAGSOPT         a list of flags for compilations with maximum
#                   optimization, and any debug info possible
# CC                the command for the C compiler
# LINKFLAGS         a list of flags passed to the linker
# ARFLAGSPFM        platform-specific flags for ar
# RANLIB            the command to index a library (default: none needed)
# gendep  optionally defined to be a command sequence for
#         generating the dependency file (.d) from a C file (.c);
#         it is used in a rule of the form:
#           $(PFM)/$(VARIETY)/%.d: %.c
# PFM     platform code, e.g. "sus8gc"
# LIBS    extra libraries to include in tests (usually "-lm")
# NOISY   if defined and non-empty, causes commands to be emitted
# MPMPF   platform-dependent C sources for the "mpm" part
# MPMS    assembler sources for the "mpm" part (.s files)
# MPMPS   pre-processor assembler sources for the "mpm" part (.S files)
#
# %%PART: When adding a new part, add a new parameter above for the
# files included in the part.
#
# EDITING
#
# To add new targets, varieties, and parts:
# Search for the string "%%TARGET", "%%VARIETY", or "%%PART" in this
# makefile and follow the instructions.  If you're adding a part, you'll
# have to change the makefiles for all the platforms which use this
# makefile to define the source list for that part, and the GNUmakefile
# to include a recursive call to the name of that part.
#
# CHECK PARAMETERS
#
# Old versions of GNU make don't have the $(error) function, but lines
# starting "error" cause it to exit with an error. [These only test to
# see whether the symbol is defined. We could be more thorough and
# test the syntax and content. -- richard 1995-09-07]

ifndef CC
error "comm.gmk: CC not defined"
endif
ifndef CFLAGSCOMPILER
error "comm.gmk: CFLAGSCOMPILER not defined"
endif
ifndef CFLAGSDEBUG
error "comm.gmk: CFLAGSDEBUG not defined"
endif
ifndef CFLAGSOPT
error "comm.gmk: CFLAGSOPT not defined"
endif


# EXTRA TARGETS
#
# Don't build mpseventsql by default (might not have sqlite3 installed),
# but do build mpseventcnv and mpseventtxt.

EXTRA_TARGETS ?= mpseventcnv mpseventtxt


#
# %%PART: When adding a new part, add checks for the parameter with the
#         sources for the new part.

ifndef PFM
error "comm.gmk: PFM not defined"
endif
ifndef MPMPF
error "comm.gmk: MPMPF not defined"
endif


# DECLARATIONS

ifdef NOISY
ECHO = :
else
.SILENT:
ECHO = echo
endif

.PHONY: phony


# C FLAGS

# These flags are included in all compilations.
# Avoid using PFMDEFS in platform makefiles, as they prevent the MPS being
# built with a simple command like "cc -c mps.c".
CFLAGSCOMMON = $(PFMDEFS) $(CFLAGSCOMPILER) $(CFLAGSCOMPILERSTRICT)
CFLAGSCOMMONLAX = $(PFMDEFS) $(CFLAGSCOMPILER) $(CFLAGSCOMPILERLAX)

# %%VARIETY: When adding a new variety, define a macro containing the set
# of flags for the new variety.

# These flags are added to compilations for the indicated variety.
CFRASH = -DCONFIG_VAR_RASH -DNDEBUG $(CFLAGSOPT)
CFHOT  = -DCONFIG_VAR_HOT  -DNDEBUG $(CFLAGSOPT)
CFCOOL = -DCONFIG_VAR_COOL          $(CFLAGSDEBUG)

# Bind CFLAGS to the appropriate set of flags for the variety.
# %%VARIETY: When adding a new variety, add a test for the variety and set
# CFLAGS here.
ifeq ($(VARIETY),rash)
CFLAGS=$(CFLAGSCOMMON) $(CFRASH)
CFLAGSLAX=$(CFLAGSCOMMONLAX) $(CFRASH)
else
ifeq ($(VARIETY),hot)
CFLAGS=$(CFLAGSCOMMON) $(CFHOT)
CFLAGSLAX=$(CFLAGSCOMMONLAX) $(CFHOT)
else
ifeq ($(VARIETY),cool)
CFLAGS=$(CFLAGSCOMMON) $(CFCOOL)
CFLAGSLAX=$(CFLAGSCOMMONLAX) $(CFCOOL)
else
ifneq ($(VARIETY),)
$(error Variety "$(VARIETY)" not recognized: must be rash/hot/cool)
endif
endif
endif
endif


ARFLAGS=rc$(ARFLAGSPFM)


# == Common definitions ==
# %%PART: When adding a new part, add it here, unless it's platform-specific
# These values are defined here because they have no variation between
# platforms.

AMC = poolamc.c
AMS = poolams.c poolamsi.c
AWL = poolawl.c
LO = poollo.c
SNC = poolsnc.c
POOLN = pooln.c
MV2 = poolmv2.c
MVFF = poolmvff.c
TESTLIB = testlib.c
FMTDY = fmtdy.c fmtno.c
FMTDYTST = fmtdy.c fmtno.c fmtdytst.c
FMTHETST = fmthe.c fmtdy.c fmtno.c fmtdytst.c
FMTSCM = fmtscheme.c
PLINTH = mpsliban.c mpsioan.c
EVENTPROC = eventcnv.c table.c
<<<<<<< HEAD
MPMCOMMON = \
    abq.c \
    arena.c \
    arenacl.c \
    arenavm.c \
    arg.c \
    boot.c \
    bt.c \
    buffer.c \
    cbs.c \
    dbgpool.c \
    dbgpooli.c \
    event.c \
    failover.c \
    format.c \
    freelist.c \
    global.c \
    land.c \
    ld.c \
    locus.c \
    message.c \
    meter.c \
    mpm.c \
    mpsi.c \
    pool.c \
    poolabs.c \
    poolmfs.c \
    poolmrg.c \
    poolmv.c \
    protocol.c \
    range.c \
    ref.c \
    reserv.c \
    ring.c \
    root.c \
    sa.c \
    sac.c \
    seg.c \
    shield.c \
    splay.c \
    ss.c \
    table.c \
    trace.c \
    traceanc.c \
    tract.c \
    tree.c \
    walk.c
=======
MPMCOMMON = abq.c arena.c arenacl.c arenavm.c arg.c boot.c bt.c         \
    buffer.c cbs.c dbgpool.c dbgpooli.c event.c format.c freelist.c     \
    global.c ld.c locus.c message.c meter.c mpm.c mpsi.c nailboard.c    \
    pool.c poolabs.c poolmfs.c poolmrg.c poolmv.c protocol.c range.c    \
    ref.c reserv.c ring.c root.c sa.c sac.c seg.c shield.c splay.c ss.c      \
    table.c trace.c traceanc.c tract.c tree.c walk.c
>>>>>>> 20136d50
MPM = $(MPMCOMMON) $(MPMPF)


# These map the source file lists onto object files and dependency files
# in the platform/variety directory.
#
# %%PART: When adding a new part, add a new macro which expands to the files
# included in the part.

ifdef VARIETY
MPMOBJ = $(MPM:%.c=$(PFM)/$(VARIETY)/%.o) \
         $(MPMS:%.s=$(PFM)/$(VARIETY)/%.o)
MPMDEP = $(MPM:%.c=$(PFM)/$(VARIETY)/%.d)
AMCOBJ = $(AMC:%.c=$(PFM)/$(VARIETY)/%.o)
AMCDEP = $(AMC:%.c=$(PFM)/$(VARIETY)/%.d)
AMSOBJ = $(AMS:%.c=$(PFM)/$(VARIETY)/%.o)
AMSDEP = $(AMS:%.c=$(PFM)/$(VARIETY)/%.d)
AWLOBJ = $(AWL:%.c=$(PFM)/$(VARIETY)/%.o)
AWLDEP = $(AWL:%.c=$(PFM)/$(VARIETY)/%.d)
LOOBJ = $(LO:%.c=$(PFM)/$(VARIETY)/%.o)
LODEP = $(LO:%.c=$(PFM)/$(VARIETY)/%.d)
SNCOBJ = $(SNC:%.c=$(PFM)/$(VARIETY)/%.o)
SNCDEP = $(SNC:%.c=$(PFM)/$(VARIETY)/%.d)
POOLNOBJ = $(POOLN:%.c=$(PFM)/$(VARIETY)/%.o)
POOLNDEP = $(POOLN:%.c=$(PFM)/$(VARIETY)/%.d)
MV2OBJ = $(MV2:%.c=$(PFM)/$(VARIETY)/%.o)
MV2DEP = $(MV2:%.c=$(PFM)/$(VARIETY)/%.d)
MVFFOBJ = $(MVFF:%.c=$(PFM)/$(VARIETY)/%.o)
MVFFDEP = $(MVFF:%.c=$(PFM)/$(VARIETY)/%.d)

TESTLIBOBJ = $(TESTLIB:%.c=$(PFM)/$(VARIETY)/%.o)
TESTLIBDEP = $(TESTLIB:%.c=$(PFM)/$(VARIETY)/%.d)
FMTDYOBJ = $(FMTDY:%.c=$(PFM)/$(VARIETY)/%.o)
FMTDYDEP = $(FMTDY:%.c=$(PFM)/$(VARIETY)/%.d)
FMTDYTSTOBJ = $(FMTDYTST:%.c=$(PFM)/$(VARIETY)/%.o)
FMTDYTSTDEP = $(FMTDYTST:%.c=$(PFM)/$(VARIETY)/%.d)
FMTHETSTOBJ = $(FMTHETST:%.c=$(PFM)/$(VARIETY)/%.o)
FMTHETSTDEP = $(FMTHETST:%.c=$(PFM)/$(VARIETY)/%.d)
FMTSCMOBJ = $(FMTSCM:%.c=$(PFM)/$(VARIETY)/%.o)
FMTSCMDEP = $(FMTSCM:%.c=$(PFM)/$(VARIETY)/%.d)
PLINTHOBJ = $(PLINTH:%.c=$(PFM)/$(VARIETY)/%.o)
PLINTHDEP = $(PLINTH:%.c=$(PFM)/$(VARIETY)/%.d)
EVENTPROCOBJ = $(EVENTPROC:%.c=$(PFM)/$(VARIETY)/%.o)
EVENTPROCDEP = $(EVENTPROC:%.c=$(PFM)/$(VARIETY)/%.d)
endif


# == Test cases ==
# 
# %%TARGET: When adding a new target, add it to one of the variables
# in this section. Library components go in LIB_TARGETS.

LIB_TARGETS=mps.a mpsplan.a

# Test executables go in TEST_TARGETS.

TEST_TARGETS=\
    abqtest \
    airtest \
    amcss \
    amcsshe \
    amcssth \
    amsss \
    amssshe \
    apss \
    arenacv \
    awlut \
    awluthe \
    awlutth \
    btcv \
    bttest \
    djbench \
    exposet0 \
    expt825 \
    finalcv \
    finaltest \
    fotest \
    gcbench \
    landtest \
    locbwcss \
    lockcov \
    locusss \
    locv \
    messtest \
    mpmss \
    mpsicv \
    mv2test \
    nailboardtest \
    poolncv \
    qs \
    sacss \
    segsmss \
    steptest \
    teletest \
    walkt0 \
    zcoll \
    zmess

# This target records programs that we were once able to build but
# can't at the moment:

UNBUILDABLE_TARGETS=\
    replay # depends on the EPVM pool

ALL_TARGETS=$(LIB_TARGETS) $(TEST_TARGETS) $(EXTRA_TARGETS) testrun


# == Pseudo-targets ==

all: $(ALL_TARGETS)


# Run the automated tests.

$(PFM)/$(VARIETY)/testrun: $(TEST_TARGETS)
	../tool/testrun.sh "$(PFM)/$(VARIETY)"


# These convenience targets allow one to type "make foo" to build target
# foo in selected varieties (or none, for the latter rule).

$(ALL_TARGETS): phony
ifdef VARIETY
	$(MAKE) -f $(PFM).gmk TARGET=$@ variety
else
	$(MAKE) -f $(PFM).gmk TARGET=$@ target
endif


# "clean" removes the directory containing the build results for the
# platform.

clean: phony
	$(ECHO) "$(PFM): $@"
	rm -rf "$(PFM)"

# "target" builds some varieties of the target named in the TARGET
# macro.
#
# %%VARIETY: When adding a new target, optionally add a recursive make call
# for the new variety, if it should be built by default.  It probably
# shouldn't without a product design decision and an update of the readme
# and build manual!
#
# Note that we build VARIETY=cool before VARIETY=hot because
# the former doesn't need to optimize and so detects errors more
# quickly; and because the former uses file-at-a-time compilation and
# so can pick up where it left off instead of having to start from the
# beginning of mps.c

ifdef TARGET
ifndef VARIETY
target: phony
	$(MAKE) -f $(PFM).gmk VARIETY=cool variety
	$(MAKE) -f $(PFM).gmk VARIETY=hot variety
endif
endif


# "variety" builds the target named in the TARGET macro using the
# variety named in the VARIETY macro.

ifdef VARIETY
ifdef TARGET
variety: $(PFM)/$(VARIETY)/$(TARGET)
endif
endif


# THE MPS LIBRARY
#
# The MPS library is built in two ways:
#
#   1. In the usual way, from a pile of object files compiled from their
#      corresponding sources.
#
#   2. From mps.c, which effectively concatenates all the sources, allowing
#      important global optimisation and inlining to occur.
#
# We mostly use the method (2), because it is fast to compile and execute.
# But we use method (1) for some varieties to ensure correctness of
# code (linkage errors are masked by (2)) and to maintain a correct list
# of source files in case method (2) won't work on some future constrained
# platform.
#
# %%VARIETY: When adding a new variety, add a rule for how to build the
# MPS library for the variety.

$(PFM)/rash/mps.a: $(PFM)/rash/mps.o
$(PFM)/hot/mps.a: $(PFM)/hot/mps.o

$(PFM)/cool/mps.a: \
  $(MPMOBJ) $(AMCOBJ) $(AMSOBJ) $(AWLOBJ) $(LOOBJ) $(SNCOBJ) \
  $(MV2OBJ) $(MVFFOBJ) $(PLINTHOBJ) $(POOLNOBJ)


# OTHER GENUINE TARGETS
#
# Each line defines an executable or library target to be built and the
# object files it is built from.  These lines add dependencies to the
# generic rules below, and should not include commands to execute.
#
# %%TARGET: When adding a new target, add the dependencies for the new target
# here.

ifdef VARIETY

$(PFM)/$(VARIETY)/abqtest: $(PFM)/$(VARIETY)/abqtest.o \
	$(TESTLIBOBJ) $(PFM)/$(VARIETY)/mps.a

$(PFM)/$(VARIETY)/airtest: $(PFM)/$(VARIETY)/airtest.o \
	$(FMTSCMOBJ) $(TESTLIBOBJ) $(PFM)/$(VARIETY)/mps.a

$(PFM)/$(VARIETY)/amcss: $(PFM)/$(VARIETY)/amcss.o \
	$(FMTDYTSTOBJ) $(TESTLIBOBJ) $(PFM)/$(VARIETY)/mps.a

$(PFM)/$(VARIETY)/amcsshe: $(PFM)/$(VARIETY)/amcsshe.o \
	$(FMTHETSTOBJ) $(TESTLIBOBJ) $(PFM)/$(VARIETY)/mps.a

$(PFM)/$(VARIETY)/amcssth: $(PFM)/$(VARIETY)/amcssth.o \
	$(FMTDYTSTOBJ) $(TESTLIBOBJ) $(PFM)/$(VARIETY)/mps.a

$(PFM)/$(VARIETY)/amsss: $(PFM)/$(VARIETY)/amsss.o \
	$(FMTDYTSTOBJ) $(TESTLIBOBJ) $(PFM)/$(VARIETY)/mps.a

$(PFM)/$(VARIETY)/amssshe: $(PFM)/$(VARIETY)/amssshe.o \
	$(FMTHETSTOBJ) $(TESTLIBOBJ) $(PFM)/$(VARIETY)/mps.a

$(PFM)/$(VARIETY)/apss: $(PFM)/$(VARIETY)/apss.o \
	$(TESTLIBOBJ) $(PFM)/$(VARIETY)/mps.a

$(PFM)/$(VARIETY)/arenacv: $(PFM)/$(VARIETY)/arenacv.o \
	$(TESTLIBOBJ) $(PFM)/$(VARIETY)/mps.a

$(PFM)/$(VARIETY)/awlut: $(PFM)/$(VARIETY)/awlut.o \
	$(FMTDYTSTOBJ) $(TESTLIBOBJ) $(PFM)/$(VARIETY)/mps.a

$(PFM)/$(VARIETY)/awluthe: $(PFM)/$(VARIETY)/awluthe.o \
        $(FMTHETSTOBJ) $(TESTLIBOBJ) $(PFM)/$(VARIETY)/mps.a

$(PFM)/$(VARIETY)/awlutth: $(PFM)/$(VARIETY)/awlutth.o \
	$(FMTDYTSTOBJ) $(TESTLIBOBJ) $(PFM)/$(VARIETY)/mps.a

$(PFM)/$(VARIETY)/btcv: $(PFM)/$(VARIETY)/btcv.o \
	$(TESTLIBOBJ) $(PFM)/$(VARIETY)/mps.a

$(PFM)/$(VARIETY)/bttest: $(PFM)/$(VARIETY)/bttest.o \
	$(TESTLIBOBJ) $(PFM)/$(VARIETY)/mps.a

$(PFM)/$(VARIETY)/djbench: $(PFM)/$(VARIETY)/djbench.o \
	$(TESTLIBOBJ) $(PFM)/$(VARIETY)/mps.a

$(PFM)/$(VARIETY)/exposet0: $(PFM)/$(VARIETY)/exposet0.o \
	$(FMTDYTSTOBJ) $(TESTLIBOBJ) $(PFM)/$(VARIETY)/mps.a

$(PFM)/$(VARIETY)/expt825: $(PFM)/$(VARIETY)/expt825.o \
	$(FMTDYTSTOBJ) $(TESTLIBOBJ) $(PFM)/$(VARIETY)/mps.a

$(PFM)/$(VARIETY)/finalcv: $(PFM)/$(VARIETY)/finalcv.o \
	$(FMTDYTSTOBJ) $(TESTLIBOBJ) $(PFM)/$(VARIETY)/mps.a

$(PFM)/$(VARIETY)/finaltest: $(PFM)/$(VARIETY)/finaltest.o \
	$(FMTDYTSTOBJ) $(TESTLIBOBJ) $(PFM)/$(VARIETY)/mps.a

$(PFM)/$(VARIETY)/fotest: $(PFM)/$(VARIETY)/fotest.o \
	$(TESTLIBOBJ) $(PFM)/$(VARIETY)/mps.a

$(PFM)/$(VARIETY)/gcbench: $(PFM)/$(VARIETY)/gcbench.o \
	$(FMTDYTSTOBJ) $(TESTLIBOBJ) $(PFM)/$(VARIETY)/mps.a

$(PFM)/$(VARIETY)/landtest: $(PFM)/$(VARIETY)/landtest.o \
	$(TESTLIBOBJ) $(PFM)/$(VARIETY)/mps.a

$(PFM)/$(VARIETY)/locbwcss: $(PFM)/$(VARIETY)/locbwcss.o \
	$(TESTLIBOBJ) $(PFM)/$(VARIETY)/mps.a

$(PFM)/$(VARIETY)/lockcov: $(PFM)/$(VARIETY)/lockcov.o \
	$(TESTLIBOBJ) $(PFM)/$(VARIETY)/mps.a

$(PFM)/$(VARIETY)/locusss: $(PFM)/$(VARIETY)/locusss.o \
	$(TESTLIBOBJ) $(PFM)/$(VARIETY)/mps.a

$(PFM)/$(VARIETY)/locv: $(PFM)/$(VARIETY)/locv.o \
	$(TESTLIBOBJ) $(PFM)/$(VARIETY)/mps.a

$(PFM)/$(VARIETY)/messtest: $(PFM)/$(VARIETY)/messtest.o \
	$(TESTLIBOBJ) $(PFM)/$(VARIETY)/mps.a

$(PFM)/$(VARIETY)/mpmss: $(PFM)/$(VARIETY)/mpmss.o \
	$(TESTLIBOBJ) $(PFM)/$(VARIETY)/mps.a

$(PFM)/$(VARIETY)/mpsicv: $(PFM)/$(VARIETY)/mpsicv.o \
	$(FMTDYTSTOBJ) $(FMTHETSTOBJ) $(TESTLIBOBJ) $(PFM)/$(VARIETY)/mps.a

$(PFM)/$(VARIETY)/mv2test: $(PFM)/$(VARIETY)/mv2test.o \
	$(TESTLIBOBJ) $(PFM)/$(VARIETY)/mps.a

$(PFM)/$(VARIETY)/nailboardtest: $(PFM)/$(VARIETY)/nailboardtest.o \
	$(TESTLIBOBJ) $(PFM)/$(VARIETY)/mps.a

$(PFM)/$(VARIETY)/poolncv: $(PFM)/$(VARIETY)/poolncv.o \
	$(TESTLIBOBJ) $(PFM)/$(VARIETY)/mps.a

$(PFM)/$(VARIETY)/qs: $(PFM)/$(VARIETY)/qs.o \
	$(TESTLIBOBJ) $(PFM)/$(VARIETY)/mps.a

$(PFM)/$(VARIETY)/sacss: $(PFM)/$(VARIETY)/sacss.o \
	$(TESTLIBOBJ) $(PFM)/$(VARIETY)/mps.a

$(PFM)/$(VARIETY)/segsmss: $(PFM)/$(VARIETY)/segsmss.o \
	$(FMTDYTSTOBJ) $(TESTLIBOBJ) $(PFM)/$(VARIETY)/mps.a

$(PFM)/$(VARIETY)/teletest: $(PFM)/$(VARIETY)/teletest.o \
	$(TESTLIBOBJ) $(PFM)/$(VARIETY)/mps.a

$(PFM)/$(VARIETY)/steptest: $(PFM)/$(VARIETY)/steptest.o \
	$(FMTDYTSTOBJ) $(TESTLIBOBJ) $(PFM)/$(VARIETY)/mps.a

$(PFM)/$(VARIETY)/walkt0: $(PFM)/$(VARIETY)/walkt0.o \
	$(FMTDYTSTOBJ) $(TESTLIBOBJ) $(PFM)/$(VARIETY)/mps.a

$(PFM)/$(VARIETY)/zcoll: $(PFM)/$(VARIETY)/zcoll.o \
	$(FMTDYTSTOBJ) $(TESTLIBOBJ) $(PFM)/$(VARIETY)/mps.a

$(PFM)/$(VARIETY)/zmess: $(PFM)/$(VARIETY)/zmess.o \
	$(FMTDYTSTOBJ) $(TESTLIBOBJ) $(PFM)/$(VARIETY)/mps.a

$(PFM)/$(VARIETY)/mpseventcnv: $(PFM)/$(VARIETY)/eventcnv.o \
  $(PFM)/$(VARIETY)/mps.a

$(PFM)/$(VARIETY)/mpseventtxt: $(PFM)/$(VARIETY)/eventtxt.o \
  $(PFM)/$(VARIETY)/mps.a

$(PFM)/$(VARIETY)/mpseventsql: $(PFM)/$(VARIETY)/eventsql.o \
  $(PFM)/$(VARIETY)/mps.a

$(PFM)/$(VARIETY)/replay: $(PFM)/$(VARIETY)/replay.o \
  $(PFM)/$(VARIETY)/eventrep.o \
  $(PFM)/$(VARIETY)/table.o \
  $(PFM)/$(VARIETY)/mps.a

$(PFM)/$(VARIETY)/mpsplan.a: $(PLINTHOBJ)

endif


# GENERIC RULES
#
# These generate build output in the <pfm>/<variety> directory.

# Object files

define run-cc
$(ECHO) "$(PFM): $@"
mkdir -p $(PFM)
mkdir -p $(PFM)/$(VARIETY)
$(CC) $(CFLAGS) -c -o $@ $<
endef

define run-cc-lax
$(ECHO) "$(PFM): $@ - compiling with lax flags."
mkdir -p $(PFM)
mkdir -p $(PFM)/$(VARIETY)
$(CC) $(CFLAGSLAX) -c -o $@ $<
endef

# .rule.c-to-o:
$(PFM)/$(VARIETY)/%.o: %.c
	$(run-cc)

$(PFM)/$(VARIETY)/eventsql.o: eventsql.c
	$(run-cc-lax)                              

$(PFM)/$(VARIETY)/%.o: %.s
	$(run-cc)

$(PFM)/$(VARIETY)/%.o: %.S
	$(run-cc)

# Dependencies
#
# These are included into _this_ makefile (see below).  GNU make does the
# right thing as long as it knows how to make the dependency files before
# including them.

ifdef gendep

$(PFM)/$(VARIETY)/%.d: %.c
	$(ECHO) "$(PFM): $@"
	mkdir -p $(PFM)
	mkdir -p $(PFM)/$(VARIETY)
	$(gendep)

ifdef VARIETY
ifdef TARGET

# %%VARIETY: When adding a new variety, add the dependencies files for it
# here.
ifeq ($(VARIETY),rash)
include $(PFM)/$(VARIETY)/mps.d
else
ifeq ($(VARIETY),hot)
include $(PFM)/$(VARIETY)/mps.d
else
# %%PART: When adding a new part, add the dependency file macro for the new
# part here.
include \
  $(MPMDEP) \
  $(AMCDEP) \
  $(AMSDEP) \
  $(AWLDEP) \
  $(EVENTPROCDEP) \
  $(FMTDYDEP) \
  $(FMTDYTSTDEP) \
  $(FMTHETSTDEP) \
  $(FMTSCMDEP) \
  $(LODEP) \
  $(PLINTHDEP) \
  $(POOLNDEP) \
  $(TESTLIBDEP)
endif
endif

endif
endif

endif

# Library

ifndef RANLIB
RANLIB = :
endif

$(PFM)/$(VARIETY)/%.a:
	$(ECHO) "$(PFM): $@"
	rm -f $@
	$(CC) $(CFLAGS) -c -o $(PFM)/$(VARIETY)/version.o version.c
	$(AR) $(ARFLAGS) $@ $^ $(PFM)/$(VARIETY)/version.o
	$(RANLIB) $@

# Executable

$(PFM)/$(VARIETY)/%:
	$(ECHO) "$(PFM): $@"
	$(CC) $(CFLAGS) $(LINKFLAGS) -o $@ $^ $(LIBS)

$(PFM)/$(VARIETY)/mpseventsql:
	$(ECHO) "$(PFM): $@"
	$(CC) $(CFLAGS) $(LINKFLAGS) -o $@ $^ $(LIBS) -lsqlite3

# Special targets for development

# Currently FreeBSD 7 GCC 4.2.1 is the best platform we have for warning
# us about strict aliasing rule violations caused by type puns.  This
# target reveals them, and produces an assembler output file that can be
# examined to see if they're actually dangerous.  RB 2012-09-07

find-puns: phony
	{ echo '#include "mps.c"'; echo '#include "fmtdy.c"'; } | \
	gcc -S -fverbose-asm -ansi -pedantic -Wall -Wstrict-aliasing=2 -O3 -x c -o pun.s -


# C. COPYRIGHT AND LICENSE
#
# Copyright (c) 2001-2014 Ravenbrook Limited <http://www.ravenbrook.com/>.
# All rights reserved.  This is an open source license.  Contact
# Ravenbrook for commercial licensing options.
# 
# Redistribution and use in source and binary forms, with or without
# modification, are permitted provided that the following conditions are
# met:
# 
# 1. Redistributions of source code must retain the above copyright
# notice, this list of conditions and the following disclaimer.
# 
# 2. Redistributions in binary form must reproduce the above copyright
# notice, this list of conditions and the following disclaimer in the
# documentation and/or other materials provided with the distribution.
# 
# 3. Redistributions in any form must be accompanied by information on how
# to obtain complete source code for this software and any accompanying
# software that uses this software.  The source code must either be
# included in the distribution or be available for no more than the cost
# of distribution plus a nominal fee, and must be freely redistributable
# under reasonable conditions.  For an executable file, complete source
# code means the source code for all modules it contains. It does not
# include source code for modules or files that typically accompany the
# major components of the operating system on which the executable file
# runs.
# 
# THIS SOFTWARE IS PROVIDED BY THE COPYRIGHT HOLDERS AND CONTRIBUTORS "AS
# IS" AND ANY EXPRESS OR IMPLIED WARRANTIES, INCLUDING, BUT NOT LIMITED
# TO, THE IMPLIED WARRANTIES OF MERCHANTABILITY, FITNESS FOR A PARTICULAR
# PURPOSE, OR NON-INFRINGEMENT, ARE DISCLAIMED. IN NO EVENT SHALL THE
# COPYRIGHT HOLDERS AND CONTRIBUTORS BE LIABLE FOR ANY DIRECT, INDIRECT,
# INCIDENTAL, SPECIAL, EXEMPLARY, OR CONSEQUENTIAL DAMAGES (INCLUDING, BUT
# NOT LIMITED TO, PROCUREMENT OF SUBSTITUTE GOODS OR SERVICES; LOSS OF
# USE, DATA, OR PROFITS; OR BUSINESS INTERRUPTION) HOWEVER CAUSED AND ON
# ANY THEORY OF LIABILITY, WHETHER IN CONTRACT, STRICT LIABILITY, OR TORT
# (INCLUDING NEGLIGENCE OR OTHERWISE) ARISING IN ANY WAY OUT OF THE USE OF
# THIS SOFTWARE, EVEN IF ADVISED OF THE POSSIBILITY OF SUCH DAMAGE.<|MERGE_RESOLUTION|>--- conflicted
+++ resolved
@@ -165,7 +165,6 @@
 FMTSCM = fmtscheme.c
 PLINTH = mpsliban.c mpsioan.c
 EVENTPROC = eventcnv.c table.c
-<<<<<<< HEAD
 MPMCOMMON = \
     abq.c \
     arena.c \
@@ -190,6 +189,7 @@
     meter.c \
     mpm.c \
     mpsi.c \
+    nailboard.c \
     pool.c \
     poolabs.c \
     poolmfs.c \
@@ -213,14 +213,6 @@
     tract.c \
     tree.c \
     walk.c
-=======
-MPMCOMMON = abq.c arena.c arenacl.c arenavm.c arg.c boot.c bt.c         \
-    buffer.c cbs.c dbgpool.c dbgpooli.c event.c format.c freelist.c     \
-    global.c ld.c locus.c message.c meter.c mpm.c mpsi.c nailboard.c    \
-    pool.c poolabs.c poolmfs.c poolmrg.c poolmv.c protocol.c range.c    \
-    ref.c reserv.c ring.c root.c sa.c sac.c seg.c shield.c splay.c ss.c      \
-    table.c trace.c traceanc.c tract.c tree.c walk.c
->>>>>>> 20136d50
 MPM = $(MPMCOMMON) $(MPMPF)
 
 
