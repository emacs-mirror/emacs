/* 
TEST_HEADER
 id = $Id$
 summary = simple spare commit limit test
 language = c
 link = testlib.o rankfmt.o
 harness = 2.0
 parameters = EXTEND=65536 AVGSIZE=32 BIGSIZE=5000000;
OUTPUT_SPEC
 reduce1 > 4000000
 reduce2 <= 0
 reduce3 > 3000000
 completed = yes
END_HEADER
*/

#include "testlib.h"
#include "mpscmvff.h"
#include "mpsavm.h"

mps_arena_t arena;

#define MAXOBJS (10000)

mps_addr_t objs[MAXOBJS];
mps_addr_t sizes[MAXOBJS];

static void test(void)
{
 mps_pool_t pool;
 mps_thr_t thread;

 unsigned long com0, com1, com2;

/* create a VM arena of 40MB with commit limit of 100MB, i.e. let the
   arena do the limiting. */

 MPS_ARGS_BEGIN(args) {
   MPS_ARGS_ADD(args, MPS_KEY_ARENA_SIZE, 1024*1024*40);
<<<<<<< HEAD
   MPS_ARGS_ADD(args, MPS_KEY_ARENA_COMMIT_LIMIT, 1024ul*1024ul*100ul);
=======
   MPS_ARGS_ADD(args, MPS_KEY_COMMIT_LIMIT, 1024ul*1024ul*100ul);
>>>>>>> 85326531
   cdie(mps_arena_create_k(&arena, mps_arena_class_vm(), args),
        "create arena");
 } MPS_ARGS_END(args);

 cdie(mps_thread_reg(&thread, arena), "register thread");

 MPS_ARGS_BEGIN(args) {
   MPS_ARGS_ADD(args, MPS_KEY_EXTEND_BY, EXTEND);
   MPS_ARGS_ADD(args, MPS_KEY_MEAN_SIZE, AVGSIZE);
   MPS_ARGS_ADD(args, MPS_KEY_MVFF_ARENA_HIGH, 0);
   MPS_ARGS_ADD(args, MPS_KEY_MVFF_SLOT_HIGH, 0);
   MPS_ARGS_ADD(args, MPS_KEY_MVFF_FIRST_FIT, 1);
   /* Set SPARE to 0 as we are testing arena hysteresis here and we
      don't want MVFF hysteresis to get in the way. */
   MPS_ARGS_ADD(args, MPS_KEY_SPARE, 0.0);
   cdie(mps_pool_create_k(&pool, arena, mps_class_mvff(), args),
        "create low pool");
 } MPS_ARGS_END(args);

/* Set the spare commit limit to 0MB */

 MPS_ARGS_BEGIN(args) {
   MPS_ARGS_ADD(args, MPS_KEY_ARENA_SPARE_COMMIT_LIMIT, 0);
   cdie(mps_arena_configure(arena, args), "mps_arena_configure");
 } MPS_ARGS_END(args);
 die(mps_alloc(&objs[0], pool, BIGSIZE), "alloc");
 com0 = mps_arena_committed(arena);
 mps_free(pool, objs[0], BIGSIZE);
 com1 = mps_arena_committed(arena);

/* the free should have reduced the total amount committed */
 report("reduce1", "%ld", com0-com1);

/* Try again but with arena hysteresis */

/* nb. size_t unsigned, therefore (size_t)-1 is the maximum limit */
 MPS_ARGS_BEGIN(args) {
   MPS_ARGS_ADD(args, MPS_KEY_ARENA_SPARE_COMMIT_LIMIT, -1);
   cdie(mps_arena_configure(arena, args), "mps_arena_configure");
 } MPS_ARGS_END(args);
 die(mps_alloc(&objs[0], pool, BIGSIZE), "alloc");
 com0 = mps_arena_committed(arena);
 mps_free(pool, objs[0], BIGSIZE);
 com1 = mps_arena_committed(arena);

/* This time the free shouldn't make any difference */
 report("reduce2", "%ld", com0-com1);

/* Reducing the spare committed limit should return most of the spare */
 MPS_ARGS_BEGIN(args) {
   MPS_ARGS_ADD(args, MPS_KEY_ARENA_SPARE_COMMIT_LIMIT, 1024*1024);
   cdie(mps_arena_configure(arena, args), "mps_arena_configure");
 } MPS_ARGS_END(args);
 com2 = mps_arena_committed(arena);
 report("reduce3", "%ld", com0-com2);

 comment("Finishing off.");

 mps_pool_destroy(pool);
 comment("Destroyed pool.");

 mps_thread_dereg(thread);
 comment("Deregistered thread.");

 mps_arena_destroy(arena);
 comment("Destroyed arena.");

}

int main(void)
{
 easy_tramp(test);
 pass();
 return 0;
}
<|MERGE_RESOLUTION|>--- conflicted
+++ resolved
@@ -37,11 +37,7 @@
 
  MPS_ARGS_BEGIN(args) {
    MPS_ARGS_ADD(args, MPS_KEY_ARENA_SIZE, 1024*1024*40);
-<<<<<<< HEAD
-   MPS_ARGS_ADD(args, MPS_KEY_ARENA_COMMIT_LIMIT, 1024ul*1024ul*100ul);
-=======
    MPS_ARGS_ADD(args, MPS_KEY_COMMIT_LIMIT, 1024ul*1024ul*100ul);
->>>>>>> 85326531
    cdie(mps_arena_create_k(&arena, mps_arena_class_vm(), args),
         "create arena");
  } MPS_ARGS_END(args);
@@ -63,10 +59,7 @@
 
 /* Set the spare commit limit to 0MB */
 
- MPS_ARGS_BEGIN(args) {
-   MPS_ARGS_ADD(args, MPS_KEY_ARENA_SPARE_COMMIT_LIMIT, 0);
-   cdie(mps_arena_configure(arena, args), "mps_arena_configure");
- } MPS_ARGS_END(args);
+ mps_arena_spare_commit_limit_set(arena, (size_t) 0);
  die(mps_alloc(&objs[0], pool, BIGSIZE), "alloc");
  com0 = mps_arena_committed(arena);
  mps_free(pool, objs[0], BIGSIZE);
@@ -78,10 +71,7 @@
 /* Try again but with arena hysteresis */
 
 /* nb. size_t unsigned, therefore (size_t)-1 is the maximum limit */
- MPS_ARGS_BEGIN(args) {
-   MPS_ARGS_ADD(args, MPS_KEY_ARENA_SPARE_COMMIT_LIMIT, -1);
-   cdie(mps_arena_configure(arena, args), "mps_arena_configure");
- } MPS_ARGS_END(args);
+ mps_arena_spare_commit_limit_set(arena, (size_t)-1);
  die(mps_alloc(&objs[0], pool, BIGSIZE), "alloc");
  com0 = mps_arena_committed(arena);
  mps_free(pool, objs[0], BIGSIZE);
@@ -91,10 +81,7 @@
  report("reduce2", "%ld", com0-com1);
 
 /* Reducing the spare committed limit should return most of the spare */
- MPS_ARGS_BEGIN(args) {
-   MPS_ARGS_ADD(args, MPS_KEY_ARENA_SPARE_COMMIT_LIMIT, 1024*1024);
-   cdie(mps_arena_configure(arena, args), "mps_arena_configure");
- } MPS_ARGS_END(args);
+ mps_arena_spare_commit_limit_set(arena, (size_t)(1024*1024));
  com2 = mps_arena_committed(arena);
  report("reduce3", "%ld", com0-com2);
 
