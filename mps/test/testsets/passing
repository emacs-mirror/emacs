--- conflicted
+++ resolved
@@ -168,10 +168,6 @@
 % 225 -- no such test
 function/226.c
 function/227.c
-<<<<<<< HEAD
-function/229.c
-function/231.c
-=======
 function/228.c
 function/229.c
->>>>>>> 673d651a
+function/231.c