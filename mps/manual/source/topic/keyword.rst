--- conflicted
+++ resolved
@@ -86,11 +86,7 @@
     Keyword                                  Type & field in ``arg.val``                            See
     ======================================== ====================================================== ==========================================================
     :c:macro:`MPS_KEY_ARGS_END`              *none*                                                 *see above*
-<<<<<<< HEAD
-    :c:macro:`MPS_KEY_ALIGN`                 :c:type:`mps_align_t`           ``align``              :c:func:`mps_arena_class_cl`, :c:func:`mps_arena_class_vm`, :c:func:`mps_class_mvff`, :c:func:`mps_class_mvt`
-=======
-    :c:macro:`MPS_KEY_ALIGN`                 :c:type:`mps_align_t`           ``align``              :c:func:`mps_class_mv`, :c:func:`mps_class_mvff`, :c:func:`mps_class_mvt`
->>>>>>> c96e7a2d
+    :c:macro:`MPS_KEY_ALIGN`                 :c:type:`mps_align_t`           ``align``              :c:func:`mps_arena_class_cl`, :c:func:`mps_arena_class_vm`, :c:func:`mps_class_mv`, :c:func:`mps_class_mvff`, :c:func:`mps_class_mvt`
     :c:macro:`MPS_KEY_AMS_SUPPORT_AMBIGUOUS` :c:type:`mps_bool_t`            ``b``                  :c:func:`mps_class_ams`
     :c:macro:`MPS_KEY_ARENA_CL_BASE`         :c:type:`mps_addr_t`            ``addr``               :c:func:`mps_arena_class_cl`
     :c:macro:`MPS_KEY_ARENA_SIZE`            :c:type:`size_t`                ``size``               :c:func:`mps_arena_class_vm`, :c:func:`mps_arena_class_cl`
