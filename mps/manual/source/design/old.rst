.. _design-old:

Old design
**********

.. warning::

    Much of the documentation in this section is very old: some of it
    dates back to the origin of the MPS in 1995. It has not been
    brought up to date or checked for correctness, so it is mainly of
    historical interest. As pieces of documentation are brought up to
    date, they will be moved to the main :ref:`design` section.

.. toctree::
    :numbered:

    alloc-frame
    arena
    arenavm
    bt
    buffer
    check
    class-interface
    collection
    diag
    finalize
    fix
    io
    lib
    locus
    message
    message-gc
    object-debug
    pool
    poolamc
    poolams
    poolawl
    poollo
    poolmfs
    poolmrg
    poolmv
    poolmvt
    poolmvff
    protli
    protsu
    protocol
    pthreadext
    root
    scan
    seg
<<<<<<< HEAD
    shield
=======
    sso1al
>>>>>>> e67a9934
    strategy
    telemetry
    tests
    thread-safety
    trace
    version-library
    version
    vmo1
    vmso<|MERGE_RESOLUTION|>--- conflicted
+++ resolved
@@ -48,11 +48,6 @@
     root
     scan
     seg
-<<<<<<< HEAD
-    shield
-=======
-    sso1al
->>>>>>> e67a9934
     strategy
     telemetry
     tests
