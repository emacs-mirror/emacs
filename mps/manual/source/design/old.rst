.. _design-old:

Old design
**********

.. warning::

    Much of the documentation in this section is very old: some of it
    dates back to the origin of the MPS in 1995. It has not been
    brought up to date or checked for correctness, so it is mainly of
    historical interest. As pieces of documentation are brought up to
    date, they will be moved to the main :ref:`design` section.

.. toctree::
    :numbered:

    arena
    arenavm
    bt
<<<<<<< HEAD
=======
    buffer
    cbs
>>>>>>> f4b445d1
    check
    class-interface
    collection
    finalize
    fix
    lib
    lock
    message
    object-debug
    pool
    poolamc
    poolmrg
    poolmvff
    prot
    protocol
    reservoir
    root
    scan
    seg
    splay
    telemetry
    thread-safety
    trace
    type
    version-library
    version
    vm
    writef<|MERGE_RESOLUTION|>--- conflicted
+++ resolved
@@ -17,11 +17,7 @@
     arena
     arenavm
     bt
-<<<<<<< HEAD
-=======
     buffer
-    cbs
->>>>>>> f4b445d1
     check
     class-interface
     collection
