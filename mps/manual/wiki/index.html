<?xml version="1.0" encoding="UTF-8"?>
<!DOCTYPE html PUBLIC "-//W3C//DTD XHTML 1.0 Strict//EN" "DTD/xhtml1-strict.dtd">
<html xmlns="http://www.w3.org/1999/xhtml" xml:lang="en" lang="en">

<head>
  <title>MPS Wiki</title>
  <style type = "text/css">
    <!--
    div.banner {text-align:center}
    dt {font-weight:bold}
    
    -->
  </style>
</head>

<body>

<div class="banner">

<p>
<a href="/">Ravenbrook</a>
/ <a href="/project/">Projects</a>
/ <a href="/project/mps/">Memory Pool System</a>
/ <a href="/project/mps/master/">Master Product Sources</a>
/ <a href="/project/mps/master/manual/">Manuals</a>
</p>

<p><i><a href="/project/mps/">Memory Pool System Project</a></i></p>

<hr />

<h1>MPS Wiki</h1>

<address>
<a href="mailto:rhsk@ravenbrook.com">Richard Kistruck</a>,
<a href="http://www.ravenbrook.com/">Ravenbrook Limited</a>,
2006-05-25
</address>

</div>


<h2><a id="section-1" name="section-1">1. Introduction</a></h2>

<p> This wiki is a collection of incomplete notes about the MPS, the precursor to more formal documentation.</p>

<p>See <a href="#about">About the MPS Wiki&darr;</a> for 
  an introduction.</p>

<p> Not confidential.  Readership: MPS users and developers.  
  Status: not authoritative.  </p>


<h2><a id="section-2" name="section-2">2. Articles</a></h2>

<p>Recommended:</p>
<ul>

  <li><a href="glossary.html">glossary of MPS terminology</a></li>

  <li><a href="modes.html">modes of use of MPS</a></li>

  <li><a href="gc.html">Garbage Collection</a> 
    &mdash; notes on how to get started with GC</li>

  <li><a href="apguide.html">Allocation Point User's Guide</a></li>

</ul>


<p>Internal or arcane:</p>
<ul>

  <li><a href="apinternals.html">discussion of Allocation Point internals</a></li>

  <li><a href="unmanaged.html">issues with unmanaged workspace</a></li>

</ul>


<<<<<<< HEAD
<p>Not much use yet:</p>
<ul>
  <li>The available <a href="pool_classes.html">pool classes</a>.</li>
=======
  <li><a href="poolamc.html">guide to poolamc.c</a></li>

  <li><a href="theorem.html">theorem: collected statements about the MPS that are, or perhaps should be, true</a></li>

>>>>>>> b884cc07
</ul>

<p>Here's a <a href="template.html">template</a> for new articles.</p>


<h2><a id="about">3. About the MPS Wiki</a></h2>
  
<p>The MPS Wiki is a wiki in the sense that it is an incomplete, 
  evolving, informally structured collection of articles.</p>
  
<p>Currently, only MPS developers at Ravenbrook may edit it,  
  but we'd be very grateful for your comments, or articles 
  you would like to contribute:
  please contact us.</p>

<h3>Conventions</h3>

<p>The following symbols are used in wiki articles:</p>
<dl>
  <!--
    <sup><a href="index.html#not-publicly-available" title="this document is not publicly available">&empty;</a></sup>.
  -->
  <dt>
    <sup><a id="not-publicly-available" title="this document is not publicly available">&empty;</a></sup>
  </dt>
  <dd>
    <p>marks a link to a document that is not publicly available</p>
    
    <p>Often, this will be a historical document that, along with 
    useful general information, contains some confidential 
    material -- we just haven't had time to publish a 
    'declassified' version.  
    If you suspect this is the case, please 
    request that we do so.</p>
  </dd>

  <!--
    &darr;
  -->
  <dt>
    <a id="within-article" title="link within this article">&darr;</a>
  </dt>
  <dd>
    <p>marks a link to another section in the same document</p>
    
    <p>If you intend to read the whole document, you can skip these 
    links and you will not miss out on any material.</p>
  </dd>
</dl>




<h2><a id="section-A" name="section-A">A. References</a></h2>

<h2><a id="section-B" name="section-B">B. Document History</a></h2>

<pre>
  2006-05-25  RHSK  Created.
  2006-06-02  RHSK  Added template.  Articles: pool_classes, GC.
  2006-06-06  RHSK  Article: glossary.
  2006-06-06  RHSK  Article: Modes of use of MPS.
  2006-06-22  RHSK  Article: Allocation Point User Guide.
  2006-06-23  RHSK  Section: About the MPS Wiki
  2006-06-23  RHSK  Article: Allocation Point Internals
<<<<<<< HEAD
=======
  2006-06-28  RHSK  Pool_classes article is now slightly useful
  2006-07-25  RHSK  Interrupts
  2006-07-25  RHSK  rename Interrupts as C-Stack
  2006-11-27  RHSK  Article: Timeline
  2006-11-28  RHSK  Article: RefMan Addenda
  2006-11-30  RHSK  Article: Story of a GC
  2007-01-12  RHSK  Article: Trace
  2007-01-18  RHSK  Article: PoolAMC
  2007-03-01  RHSK  Article: Theorem
>>>>>>> b884cc07
</pre>

<h2><a id="section-C" name="section-C">C. Copyright and License</a></h2>

<p> This document is copyright &copy; 2006 <a href="http://www.ravenbrook.com/">Ravenbrook Limited</a>.  All rights reserved.  This is an open source license.  Contact Ravenbrook for commercial licensing options. </p>

<p> Redistribution and use in source and binary forms, with or without modification, are permitted provided that the following conditions are met: </p>

<ol>

<li> Redistributions of source code must retain the above copyright notice, this list of conditions and the following disclaimer. </li>

<li> Redistributions in binary form must reproduce the above copyright notice, this list of conditions and the following disclaimer in the documentation and/or other materials provided with the distribution. </li>

<li> Redistributions in any form must be accompanied by information on how to obtain complete source code for the this software and any accompanying software that uses this software.  The source code must either be included in the distribution or be available for no more than the cost of distribution plus a nominal fee, and must be freely redistributable under reasonable conditions.  For an executable file, complete source code means the source code for all modules it contains. It does not include source code for modules or files that typically accompany the major components of the operating system on which the executable file runs. </li>

</ol>

<p> <strong> This software is provided by the copyright holders and contributors "as is" and any express or implied warranties, including, but not limited to, the implied warranties of merchantability, fitness for a particular purpose, or non-infringement, are disclaimed.  In no event shall the copyright holders and contributors be liable for any direct, indirect, incidental, special, exemplary, or consequential damages (including, but not limited to, procurement of substitute goods or services; loss of use, data, or profits; or business interruption) however caused and on any theory of liability, whether in contract, strict liability, or tort (including negligence or otherwise) arising in any way out of the use of this software, even if advised of the possibility of such damage. </strong> </p>


<hr />

<div class="banner">

<p><code>$Id$</code></p>

<p>
<a href="/">Ravenbrook</a>
/ <a href="/project/">Projects</a>
/ <a href="/project/mps/">Memory Pool System</a>
/ <a href="/project/mps/master/">Master Product Sources</a>
/ <a href="/project/mps/master/manual/">Manuals</a>
</p>

</div>

</body>

</html><|MERGE_RESOLUTION|>--- conflicted
+++ resolved
@@ -58,6 +58,10 @@
 
   <li><a href="glossary.html">glossary of MPS terminology</a></li>
 
+  <li><a href="refman_add.html">Reference Manual Addenda (corrections and additions)</a></li>
+
+  <li>the available <a href="pool_classes.html">pool classes</a></li>
+  
   <li><a href="modes.html">modes of use of MPS</a></li>
 
   <li><a href="gc.html">Garbage Collection</a> 
@@ -65,32 +69,32 @@
 
   <li><a href="apguide.html">Allocation Point User's Guide</a></li>
 
+  <li><a href="c-stack.html">the C-Stack</a>, both generally and as used by the MPS</li>
+
 </ul>
+
+
+<p>Sketchy:</p>
 
 
 <p>Internal or arcane:</p>
 <ul>
 
+  <li><a href="timeline.html">rough timeline of MPS development</a></li>
+
+  <li><a href="gc_story.html">the story of a garbage collection</a></li>
+
   <li><a href="apinternals.html">discussion of Allocation Point internals</a></li>
 
   <li><a href="unmanaged.html">issues with unmanaged workspace</a></li>
 
+  <li><a href="trace.html">how a trace (collection, etc) works</a></li>
+
+  <li><a href="poolamc.html">guide to poolamc.c</a></li>
+
+  <li><a href="theorem.html">theorem: collected statements about the MPS that are, or perhaps should be, true</a></li>
+
 </ul>
-
-
-<<<<<<< HEAD
-<p>Not much use yet:</p>
-<ul>
-  <li>The available <a href="pool_classes.html">pool classes</a>.</li>
-=======
-  <li><a href="poolamc.html">guide to poolamc.c</a></li>
-
-  <li><a href="theorem.html">theorem: collected statements about the MPS that are, or perhaps should be, true</a></li>
-
->>>>>>> b884cc07
-</ul>
-
-<p>Here's a <a href="template.html">template</a> for new articles.</p>
 
 
 <h2><a id="about">3. About the MPS Wiki</a></h2>
@@ -98,6 +102,8 @@
 <p>The MPS Wiki is a wiki in the sense that it is an incomplete, 
   evolving, informally structured collection of articles.</p>
   
+<p>Here's a <a href="template.html">template</a> for new articles.</p>
+
 <p>Currently, only MPS developers at Ravenbrook may edit it,  
   but we'd be very grateful for your comments, or articles 
   you would like to contribute:
@@ -153,8 +159,6 @@
   2006-06-22  RHSK  Article: Allocation Point User Guide.
   2006-06-23  RHSK  Section: About the MPS Wiki
   2006-06-23  RHSK  Article: Allocation Point Internals
-<<<<<<< HEAD
-=======
   2006-06-28  RHSK  Pool_classes article is now slightly useful
   2006-07-25  RHSK  Interrupts
   2006-07-25  RHSK  rename Interrupts as C-Stack
@@ -164,12 +168,11 @@
   2007-01-12  RHSK  Article: Trace
   2007-01-18  RHSK  Article: PoolAMC
   2007-03-01  RHSK  Article: Theorem
->>>>>>> b884cc07
 </pre>
 
 <h2><a id="section-C" name="section-C">C. Copyright and License</a></h2>
 
-<p> This document is copyright &copy; 2006 <a href="http://www.ravenbrook.com/">Ravenbrook Limited</a>.  All rights reserved.  This is an open source license.  Contact Ravenbrook for commercial licensing options. </p>
+<p> This document is copyright &copy; 2006-2007 <a href="http://www.ravenbrook.com/">Ravenbrook Limited</a>.  All rights reserved.  This is an open source license.  Contact Ravenbrook for commercial licensing options. </p>
 
 <p> Redistribution and use in source and binary forms, with or without modification, are permitted provided that the following conditions are met: </p>
 
