#!/bin/sh
# 
# $Id$
# Copyright (c) 2013-2014 Ravenbrook Limited. See end of file for license.
# 
# This program runs a series of test cases, capturing the output of
# each one to a temporary file. In addition, the output of any test
# case that fails gets printed to standard output so that it is not
# lost when the test is running on a temporary build server (see
# job003489). Finally, it prints a summary of passes and failures, and
# if there were any failures, it exits with a non-zero status code.
#
# Usage::
# 
#     testrun.sh DIR ( SUITE | CASE1 CASE2 [...] )
#
# You can use this feature to run the same test many times, to get
# lots of random coverage. For example::
#
#     yes amcss | head -100 | xargs tool/testrun.sh code/xc/Debug
#
# This runs the AMC stress test 100 times from the code/xc/Debug
# directory, reporting all failures.

# Make a temporary output directory for the test logs.
LOGDIR=$(mktemp -d /tmp/mps.log.XXXXXX)
echo "MPS test suite"
echo "Logging test output to $LOGDIR"

# First argument is the directory containing the test cases.
TEST_DIR=$1
shift
echo "Test directory: $TEST_DIR"

# Determine which tests to run.
TEST_CASE_DB=$(dirname -- "$0")/testcases.txt
if [ $# -eq 1 ]; then
    TEST_SUITE=$1
    echo "Test suite: $TEST_SUITE"
    case $TEST_SUITE in
        testrun)  EXCLUDE="LNW"  ;;
        testci)   EXCLUDE="BNW"  ;;
        testall)  EXCLUDE="NW"   ;;
        testansi) EXCLUDE="LNTW" ;;
        testpoll) EXCLUDE="LNPTW" ;;
        *)
            echo "Test suite $TEST_SUITE not recognized."
            exit 1 ;;
    esac
    TEST_CASES=$(<"$TEST_CASE_DB" grep -e '^[a-z]' | 
        grep -v -e "=[$EXCLUDE]" |
        cut -d' ' -f1)
else
    echo "$# test cases from the command line"
    TEST_CASES=$*
fi

SEPARATOR=----------------------------------------
TEST_COUNT=0
PASS_COUNT=0
FAIL_COUNT=0
for TESTCASE in $TEST_CASES; do
<<<<<<< HEAD
    TEST="$(basename -- "$TESTCASE")"
    LOGTEST="$LOGDIR/$TEST_COUNT-$TEST"
=======
    TEST=$(basename -- "$TESTCASE")
    LOGTEST=$LOGDIR/$TEST
    TELEMETRY=$LOGDIR/$TEST-io
    MPS_TELEMETRY_FILENAME=$TELEMETRY.log
    export MPS_TELEMETRY_FILENAME

>>>>>>> 97fd4f2d
    echo "Running $TEST"
    TEST_COUNT=$(expr $TEST_COUNT + 1)
    if "$TEST_DIR/$TESTCASE" > "$LOGTEST" 2>&1; then
        PASS_COUNT=$(expr $PASS_COUNT + 1)
    else
        echo "$TEST failed: log follows"
        echo ${SEPARATOR}${SEPARATOR}
        cat -- "$LOGTEST"
        echo
        echo ${SEPARATOR}${SEPARATOR}
        FAIL_COUNT=$(expr $FAIL_COUNT + 1)
    fi

    if [ -f "$MPS_TELEMETRY_FILENAME" ]; then
        "$TEST_DIR/mpseventcnv" -f "$MPS_TELEMETRY_FILENAME" > "$TELEMETRY.cnv"
        gzip "$MPS_TELEMETRY_FILENAME"
        "$TEST_DIR/mpseventtxt" < "$TELEMETRY.cnv" > "$TELEMETRY.txt"
        if [ -x "$TEST_DIR/mpseventsql" ]; then
            MPS_TELEMETRY_DATABASE=$TELEMETRY.db
            export MPS_TELEMETRY_DATABASE
            "$TEST_DIR/mpseventsql" < "$TELEMETRY.cnv" >> "$LOGTEST" 2>&1
        fi
        rm -f "$TELEMETRY.cnv" "$TELEMETRY.txt" "$TELEMETRY.db"
    fi
done
if [ $FAIL_COUNT = 0 ]; then
    echo "Tests: $TEST_COUNT. All tests pass."
else
    echo "Tests: $TEST_COUNT. Passes: $PASS_COUNT. Failures: $FAIL_COUNT."
    exit 1
fi


# C. COPYRIGHT AND LICENSE
#
# Copyright (C) 2013-2014 Ravenbrook Limited <http://www.ravenbrook.com/>.
# All rights reserved.  This is an open source license.  Contact
# Ravenbrook for commercial licensing options.
# 
# Redistribution and use in source and binary forms, with or without
# modification, are permitted provided that the following conditions are
# met:
# 
# 1. Redistributions of source code must retain the above copyright
# notice, this list of conditions and the following disclaimer.
# 
# 2. Redistributions in binary form must reproduce the above copyright
# notice, this list of conditions and the following disclaimer in the
# documentation and/or other materials provided with the distribution.
# 
# 3. Redistributions in any form must be accompanied by information on how
# to obtain complete source code for this software and any accompanying
# software that uses this software.  The source code must either be
# included in the distribution or be available for no more than the cost
# of distribution plus a nominal fee, and must be freely redistributable
# under reasonable conditions.  For an executable file, complete source
# code means the source code for all modules it contains. It does not
# include source code for modules or files that typically accompany the
# major components of the operating system on which the executable file
# runs.
# 
# THIS SOFTWARE IS PROVIDED BY THE COPYRIGHT HOLDERS AND CONTRIBUTORS "AS
# IS" AND ANY EXPRESS OR IMPLIED WARRANTIES, INCLUDING, BUT NOT LIMITED
# TO, THE IMPLIED WARRANTIES OF MERCHANTABILITY, FITNESS FOR A PARTICULAR
# PURPOSE, OR NON-INFRINGEMENT, ARE DISCLAIMED. IN NO EVENT SHALL THE
# COPYRIGHT HOLDERS AND CONTRIBUTORS BE LIABLE FOR ANY DIRECT, INDIRECT,
# INCIDENTAL, SPECIAL, EXEMPLARY, OR CONSEQUENTIAL DAMAGES (INCLUDING, BUT
# NOT LIMITED TO, PROCUREMENT OF SUBSTITUTE GOODS OR SERVICES; LOSS OF
# USE, DATA, OR PROFITS; OR BUSINESS INTERRUPTION) HOWEVER CAUSED AND ON
# ANY THEORY OF LIABILITY, WHETHER IN CONTRACT, STRICT LIABILITY, OR TORT
# (INCLUDING NEGLIGENCE OR OTHERWISE) ARISING IN ANY WAY OUT OF THE USE OF
# THIS SOFTWARE, EVEN IF ADVISED OF THE POSSIBILITY OF SUCH DAMAGE.<|MERGE_RESOLUTION|>--- conflicted
+++ resolved
@@ -60,17 +60,12 @@
 PASS_COUNT=0
 FAIL_COUNT=0
 for TESTCASE in $TEST_CASES; do
-<<<<<<< HEAD
-    TEST="$(basename -- "$TESTCASE")"
-    LOGTEST="$LOGDIR/$TEST_COUNT-$TEST"
-=======
     TEST=$(basename -- "$TESTCASE")
-    LOGTEST=$LOGDIR/$TEST
-    TELEMETRY=$LOGDIR/$TEST-io
+    LOGTEST=$LOGDIR/$TEST_COUNT-$TEST
+    TELEMETRY=$LOGDIR/$TEST_COUNT-$TEST-io
     MPS_TELEMETRY_FILENAME=$TELEMETRY.log
     export MPS_TELEMETRY_FILENAME
 
->>>>>>> 97fd4f2d
     echo "Running $TEST"
     TEST_COUNT=$(expr $TEST_COUNT + 1)
     if "$TEST_DIR/$TESTCASE" > "$LOGTEST" 2>&1; then
