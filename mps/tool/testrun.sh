#!/bin/sh
# 
# $Id$
# Copyright (c) 2013-2014 Ravenbrook Limited. See end of file for license.
# 
# This program runs a series of test cases, capturing the output of
# each one to a temporary file. In addition, the output of any test
# case that fails gets printed to standard output so that it is not
# lost when the test is running on a temporary build server (see
# job003489). Finally, it prints a summary of passes and failures, and
# if there were any failures, it exits with a non-zero status code.
#
# Usage::
# 
<<<<<<< HEAD
#     testrun.sh DIR [CASE1 CASE2 ...]

ALL_TEST_CASES="
    abqtest
    airtest
    amcss
    amcsshe
    amcssth
    amsss
    amssshe
    apss
    arenacv
    awlut
    awluthe
    awlutth
    btcv
    exposet0
    expt825
    finalcv
    finaltest
    fotest
    landtest
    locbwcss
    lockcov
    lockut
    locusss
    locv
    messtest
    mpmss
    mpsicv
    mv2test
    nailboardtest
    poolncv
    qs
    sacss
    segsmss
    steptest
    walkt0
    zmess
"
# bttest -- interactive, so cannot be run unattended
# djbench -- benchmark, not test case
# gcbench -- benchmark, not test case
# teletest -- interactive, so cannot be run unattended
# zcoll -- takes too long to be useful as a regularly run smoke test
=======
#     testrun.sh DIR ( SUITE | CASE1 CASE2 [...] )
#
# You can use this feature to run the same test many times, to get
# lots of random coverage. For example::
#
#     yes amcss | head -100 | xargs tool/testrun.sh code/xc/Debug
#
# This runs the AMC stress test 100 times from the code/xc/Debug
# directory, reporting all failures.
>>>>>>> 113a2fa7

# Make a temporary output directory for the test logs.
LOGDIR=$(mktemp -d /tmp/mps.log.XXXXXX)
echo "MPS test suite"
echo "Logging test output to $LOGDIR"

# First argument is the directory containing the test cases.
TEST_DIR=$1
shift
echo "Test directory: $TEST_DIR"

# Determine which tests to run.
TEST_CASE_DB=$(dirname -- "$0")/testcases.txt
if [ $# -eq 1 ]; then
    TEST_SUITE=$1
    echo "Test suite: $TEST_SUITE"
    case $TEST_SUITE in
        testrun)  EXCLUDE="LNW"  ;;
        testci)   EXCLUDE="BNW"  ;;
        testall)  EXCLUDE="NW"   ;;
        testansi) EXCLUDE="LNTW" ;;
        testpoll) EXCLUDE="LNPTW" ;;
        *)
            echo "Test suite $TEST_SUITE not recognized."
            exit 1 ;;
    esac
    TEST_CASES=$(<"$TEST_CASE_DB" grep -e '^[a-z]' | 
        grep -v -e "=[$EXCLUDE]" |
        cut -d' ' -f1)
else
    echo "$# test cases from the command line"
    TEST_CASES=$*
fi

SEPARATOR=----------------------------------------
TEST_COUNT=0
PASS_COUNT=0
FAIL_COUNT=0
for TESTCASE in $TEST_CASES; do
    TEST=$(basename -- "$TESTCASE")
    LOGTEST=$LOGDIR/$TEST_COUNT-$TEST
    TELEMETRY=$LOGDIR/$TEST_COUNT-$TEST-io
    MPS_TELEMETRY_FILENAME=$TELEMETRY.log
    export MPS_TELEMETRY_FILENAME

    echo "Running $TEST"
    TEST_COUNT=$(expr $TEST_COUNT + 1)
    if "$TEST_DIR/$TESTCASE" > "$LOGTEST" 2>&1; then
        PASS_COUNT=$(expr $PASS_COUNT + 1)
    else
        echo "$TEST failed: log follows"
        echo ${SEPARATOR}${SEPARATOR}
        cat -- "$LOGTEST"
        echo
        echo ${SEPARATOR}${SEPARATOR}
        FAIL_COUNT=$(expr $FAIL_COUNT + 1)
    fi

    if [ -f "$MPS_TELEMETRY_FILENAME" ]; then
        "$TEST_DIR/mpseventcnv" -f "$MPS_TELEMETRY_FILENAME" > "$TELEMETRY.cnv"
        gzip "$MPS_TELEMETRY_FILENAME"
        "$TEST_DIR/mpseventtxt" < "$TELEMETRY.cnv" > "$TELEMETRY.txt"
        if [ -x "$TEST_DIR/mpseventsql" ]; then
            MPS_TELEMETRY_DATABASE=$TELEMETRY.db
            export MPS_TELEMETRY_DATABASE
            "$TEST_DIR/mpseventsql" < "$TELEMETRY.cnv" >> "$LOGTEST" 2>&1
        fi
        rm -f "$TELEMETRY.cnv" "$TELEMETRY.txt" "$TELEMETRY.db"
    fi
done
if [ $FAIL_COUNT = 0 ]; then
    echo "Tests: $TEST_COUNT. All tests pass."
else
    echo "Tests: $TEST_COUNT. Passes: $PASS_COUNT. Failures: $FAIL_COUNT."
    exit 1
fi


# C. COPYRIGHT AND LICENSE
#
# Copyright (C) 2013-2014 Ravenbrook Limited <http://www.ravenbrook.com/>.
# All rights reserved.  This is an open source license.  Contact
# Ravenbrook for commercial licensing options.
# 
# Redistribution and use in source and binary forms, with or without
# modification, are permitted provided that the following conditions are
# met:
# 
# 1. Redistributions of source code must retain the above copyright
# notice, this list of conditions and the following disclaimer.
# 
# 2. Redistributions in binary form must reproduce the above copyright
# notice, this list of conditions and the following disclaimer in the
# documentation and/or other materials provided with the distribution.
# 
# 3. Redistributions in any form must be accompanied by information on how
# to obtain complete source code for this software and any accompanying
# software that uses this software.  The source code must either be
# included in the distribution or be available for no more than the cost
# of distribution plus a nominal fee, and must be freely redistributable
# under reasonable conditions.  For an executable file, complete source
# code means the source code for all modules it contains. It does not
# include source code for modules or files that typically accompany the
# major components of the operating system on which the executable file
# runs.
# 
# THIS SOFTWARE IS PROVIDED BY THE COPYRIGHT HOLDERS AND CONTRIBUTORS "AS
# IS" AND ANY EXPRESS OR IMPLIED WARRANTIES, INCLUDING, BUT NOT LIMITED
# TO, THE IMPLIED WARRANTIES OF MERCHANTABILITY, FITNESS FOR A PARTICULAR
# PURPOSE, OR NON-INFRINGEMENT, ARE DISCLAIMED. IN NO EVENT SHALL THE
# COPYRIGHT HOLDERS AND CONTRIBUTORS BE LIABLE FOR ANY DIRECT, INDIRECT,
# INCIDENTAL, SPECIAL, EXEMPLARY, OR CONSEQUENTIAL DAMAGES (INCLUDING, BUT
# NOT LIMITED TO, PROCUREMENT OF SUBSTITUTE GOODS OR SERVICES; LOSS OF
# USE, DATA, OR PROFITS; OR BUSINESS INTERRUPTION) HOWEVER CAUSED AND ON
# ANY THEORY OF LIABILITY, WHETHER IN CONTRACT, STRICT LIABILITY, OR TORT
# (INCLUDING NEGLIGENCE OR OTHERWISE) ARISING IN ANY WAY OUT OF THE USE OF
# THIS SOFTWARE, EVEN IF ADVISED OF THE POSSIBILITY OF SUCH DAMAGE.<|MERGE_RESOLUTION|>--- conflicted
+++ resolved
@@ -12,53 +12,6 @@
 #
 # Usage::
 # 
-<<<<<<< HEAD
-#     testrun.sh DIR [CASE1 CASE2 ...]
-
-ALL_TEST_CASES="
-    abqtest
-    airtest
-    amcss
-    amcsshe
-    amcssth
-    amsss
-    amssshe
-    apss
-    arenacv
-    awlut
-    awluthe
-    awlutth
-    btcv
-    exposet0
-    expt825
-    finalcv
-    finaltest
-    fotest
-    landtest
-    locbwcss
-    lockcov
-    lockut
-    locusss
-    locv
-    messtest
-    mpmss
-    mpsicv
-    mv2test
-    nailboardtest
-    poolncv
-    qs
-    sacss
-    segsmss
-    steptest
-    walkt0
-    zmess
-"
-# bttest -- interactive, so cannot be run unattended
-# djbench -- benchmark, not test case
-# gcbench -- benchmark, not test case
-# teletest -- interactive, so cannot be run unattended
-# zcoll -- takes too long to be useful as a regularly run smoke test
-=======
 #     testrun.sh DIR ( SUITE | CASE1 CASE2 [...] )
 #
 # You can use this feature to run the same test many times, to get
@@ -68,7 +21,6 @@
 #
 # This runs the AMC stress test 100 times from the code/xc/Debug
 # directory, reporting all failures.
->>>>>>> 113a2fa7
 
 # Make a temporary output directory for the test logs.
 LOGDIR=$(mktemp -d /tmp/mps.log.XXXXXX)
