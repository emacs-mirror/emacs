GNU Emacs NEWS -- history of user-visible changes.

Copyright (C) 2017-2021 Free Software Foundation, Inc.
See the end of the file for license conditions.

Please send Emacs bug reports to 'bug-gnu-emacs@gnu.org'.
If possible, use 'M-x report-emacs-bug'.

This file is about changes in Emacs version 28.

See file HISTORY for a list of GNU Emacs versions and release dates.
See files NEWS.27, NEWS.26, ..., NEWS.18, and NEWS.1-17 for changes
in older Emacs versions.

You can narrow news to a specific version by calling 'view-emacs-news'
with a prefix argument or by typing 'C-u C-h C-n'.

Temporary note:
+++ indicates that all relevant manuals in doc/ have been updated.
--- means no change in the manuals is needed.
When you add a new item, use the appropriate mark if you are sure it
applies, and please also update docstrings as needed.


* Installation Changes in Emacs 28.1

** Emacs now optionally supports native compilation of Lisp files.
To enable, configure Emacs with the '--with-native-compilation' option
to the 'configure' script.  This requires to have the libgccjit
library to be installed and functional.

---
** Support for building with Motif has been removed.

** Cairo graphics library is now used by default if found.
'--with-cairo' is now the default, if the appropriate development files
are found by 'configure'.  Note that building with Cairo means using
Pango instead of libXFT for font support.  Since Pango 1.44 has
removed support for bitmapped fonts, this may require you to adjust
your font settings.

Note also that 'FontBackend' settings in ".Xdefaults" or
".Xresources", or 'font-backend' frame parameter settings in your init
files, may need to be adjusted, as 'xft' is no longer a valid backend
when using Cairo.  Use 'ftcrhb' if your Emacs was built with HarfBuzz
text shaping support, and 'ftcr' otherwise.  You can determine this by
checking 'system-configuration-features'.  The 'ftcr' backend will
still be available when HarfBuzz is supported, but will not be used by
default.  We strongly recommend building with HarBuzz support.  'x' is
still a valid backend.

---
** Building without double buffering support.
'configure --with-xdbe=no' can now be used to disable double buffering
at build time.

---
** 'configure' now warns about building with libXft support.
libXft is unmaintained, and causes a number of problems with modern
fonts including but not limited to crashes; support for it may be
removed in a future version of Emacs.  Please consider using
Cairo + HarfBuzz instead.

---
** 'configure' now warns about not using HarfBuzz if using Cairo.
We want to encourage people to use the most modern font features
available, and this is the Cairo graphics library + HarfBuzz for font
shaping, so 'configure' now recommends that combination.

---
** The ftx font backend driver has been removed.
It was declared obsolete in Emacs 27.1.

---
** The configure option '--without-makeinfo' has been removed.
This was only ever relevant when building from a repository checkout.
This now requires makeinfo, which is part of the texinfo package.

---
** Support for building with '-fcheck-pointer-bounds' has been removed.
GCC has withdrawn the '-fcheck-pointer-bounds' option and support for
its implementation has been removed from the Linux kernel.

---
** Emacs no longer supports old OpenBSD systems.
OpenBSD 5.3 and older releases are no longer supported, as they lack
proper pty support that Emacs needs.


* Startup Changes in Emacs 28.1

** Emacs can support 24-bit color TTY without terminfo database.
If your text-mode terminal supports 24-bit true color, but your system
lacks the terminfo database, you can instruct Emacs to support 24-bit
true color by setting 'COLORTERM=truecolor' in the environment.  This is
useful on systems such as FreeBSD which ships only with "etc/termcap".


* Changes in Emacs 28.1

+++
** New command 'font-lock-update', bound to 'C-x x f'.
This command updates the syntax highlighting in this buffer.

** The new NonGNU ELPA archive is enabled by default alongside GNU ELPA.

+++
** New command 'recenter-other-window', bound to 'S-M-C-l'.
Like 'recenter-top-bottom' acting in the other window.

** Minibuffer scrolling is now conservative by default.
This is controlled by the new variable 'scroll-minibuffer-conservatively'.

In addition, there is a new variable
'redisplay-adhoc-scroll-in-resize-mini-windows' to disable the
ad-hoc auto-scrolling when resizing minibuffer windows.  It has been
found that its heuristic can be counter productive in some corner
cases, tho the cure may be worse than the disease.  This said, the
effect should be negligible in the vast majority of cases anyway.

+++
** Improved handling of minibuffers on switching frames.
By default, when you switch to another frame, an active minibuffer now
moves to the newly selected frame.  Nevertheless, the effect of what
you type in the minibuffer happens in the frame where the minibuffer
was first activated.  An alternative behavior is available by
customizing 'minibuffer-follows-selected-frame' to nil.  Here, the
minibuffer stays in the frame where you first opened it, and you must
switch back to this frame to continue or abort its command.  The old
behavior, which mixed these two, can be approximated by customizing
'minibuffer-follows-selected-frame' to a value which is neither nil
nor t.

+++
** New system for displaying documentation for groups of functions.
This can either be used by saying 'M-x shortdoc-display-group' and
choosing a group, or clicking a button in the "*Help*" buffers when
looking at the doc string of a function that belongs to one of these
groups.

---
** Improved "find definition" feature of *Help* buffers.
Now clicking on the link to find the definition of functions generated
by 'cl-defstruct', or variables generated by 'define-derived-mode',
for example, will go to the exact place where they are defined.

** New variable 'redisplay-skip-initial-frame' to enable batch redisplay tests.
Setting it to nil forces the redisplay to do its job even in the
initial frame used in batch mode.

---
** Support for the 'strike-through' face attribute on TTY frames.
If your terminal's termcap or terminfo database entry has the 'smxx'
capability defined, Emacs will now emit the prescribed escape
sequences necessary to render faces with the 'strike-through'
attribute on TTY frames.

+++
** Emacs now defaults to UTF-8 instead of ISO-8859-1.
This is only for the default, where the user has set no 'LANG' (or
similar) variable or environment.  This change should lead to no
user-visible changes for normal usage.

+++
** New variables that hold default buffer names for shell output.
The new constants 'shell-command-buffer-name' and
'shell-command-buffer-name-async' store the default buffer names
for the output of, respectively, synchronous and async shell
commands.

** Support for '(box . SIZE)' 'cursor-type'.
By default, 'box' cursor always has a filled box shape.  But if you
specify 'cursor-type' to be '(box . SIZE)', the cursor becomes a hollow
box if the point is on an image larger than 'SIZE' pixels in any
dimension.

+++
** New user option 'word-wrap-by-category'.
When word-wrap is enabled, and this option is non-nil, that allows
Emacs to break lines after more characters than just whitespace
characters.  In particular, this significantly improves word-wrapping
for CJK text mixed with Latin text.

---
** Rudimentary support for the 'st' terminal emulator.
Emacs now supports 256 color display on the 'st' terminal emulator.

---
** Mouse wheel scrolling now works on more parts of frame's display.
When using 'mwheel-mode', the mouse wheel will now scroll also when
the mouse cursor is on the scroll bars, fringes, margins, header line,
and mode line.  ('mwheel-mode' is enabled by default on most graphical
displays.)

---
** Mouse wheel scrolling now defaults to one line at a time.

+++
** Mouse wheel scrolling with Shift modifier now scrolls horizontally.
This works in text buffers and over images.  Typing a numeric prefix arg
(e.g. 'M-5') before starting horizontal scrolling changes its step value.
The value is saved in the user option 'mouse-wheel-scroll-amount-horizontal'.

---
** The default value of 'frame-title-format' and 'icon-title-format' has changed.
These variables are used to display the title bar of visible frames
and the title bar of an iconified frame.  They now show the name of
the current buffer and the text "GNU Emacs" instead of the value of
'invocation-name'.  To get the old behavior back, add the following to
your init file:

    (setq frame-title-format '(multiple-frames "%b"
                              ("" invocation-name "@" system-name)))

+++
** 'nobreak-char-display' now also affects all non-ASCII space characters.
Previously, this was limited only to NO-BREAK-SPACE and hyphen
characters.  Now it also covers the rest of the non-ASCII Unicode
space characters.

---
** Prefer "chat.freenode.net" to "irc.freenode.net".
"chat.freenode.net" has been the preferred address for connecting to the
freenode IRC network for years now.  Occurrences of "irc.freenode.net"
have been replaced with "chat.freenode.net" throughout Emacs.

+++
** New functions 'null-device' and 'path-separator'.
These functions return the connection local value of the respective
variables.  This can be used for remote hosts.

** Emacs now prints a backtrace when signaling an error in batch mode.
This makes debugging Emacs Lisp scripts run in batch mode easier.  To
get back the old behavior, set the new variable
'backtrace-on-error-noninteractive' to a nil value.

** 'redisplay-skip-fontification-on-input' helps Emacs keep up with fast input.
This is another attempt to solve the problem of handling high key repeat rate
and other "slow scrolling" situations.  It is hoped it behaves better
than 'fast-but-imprecise-scrolling' and 'jit-lock-defer-time'.
It is not enabled by default.

+++
** Modifiers now go outside angle brackets in pretty-printed key bindings.
For example, 'RET' with Control and Meta modifiers is now shown as
'C-M-<return>' instead of '<C-M-return>'.  Either variant can be used
as input; functions such as 'kbd' and 'read-kbd-macro' accept both
styles as equivalent (they have done so for a long time).

+++
** New user option 'lazy-highlight-no-delay-length'.
Lazy highlighting of matches in Isearch now starts immediately if the
search string is at least this long.  'lazy-highlight-initial-delay'
still applies for shorter search strings, which avoids flicker in the
search buffer due to too many matches being highlighted.

+++
** A new keymap for buffer actions has been added.
The 'C-x x' keymap now holds keystrokes for various buffer-oriented
commands.  The new keystrokes are 'C-x x g' ('revert-buffer'),
'C-x x r' ('rename-buffer'), 'C-x x u' ('rename-uniquely'), 'C-x x n'
('clone-buffer'), 'C-x x i' ('insert-buffer') and 'C-x x t'
('toggle-truncate-lines').

---
** Commands 'set-frame-width' and 'set-frame-height' can now get their
input using the minibuffer.


* Editing Changes in Emacs 28.1

+++
** New command 'execute-extended-command-for-buffer'.
This new command, bound to 'M-S-x', works like
'execute-extended-command', but limits the set of commands to the
commands that have been determined to be particularly useful with the
current mode.

+++
** New user option 'read-extended-command-predicate'.
This user option controls how 'M-x' performs completion of commands when
you type 'TAB'.  By default, any command that matches what you have
typed is considered a completion candidate, but you can customize this
option to exclude commands that are not applicable to the current
buffer's major and minor modes, and respect the command's completion
predicate (if any).

---
** 'eval-expression' now no longer signals an error on incomplete expressions.
Previously, typing 'M-: ( RET' would result in Emacs saying "End of
file during parsing" and dropping out of the minibuffer.  The user
would have to type 'M-: M-p' to edit and redo the expression.  Now
Emacs will echo the message and allow the user to continue editing.

+++
** 'eval-last-sexp' now handles 'defvar'/'defcustom'/'defface' specially.
This command would previously not redefine values defined by these
forms, but this command has now been changed to work more like
'eval-defun', and reset the values as specified.

+++
** Standalone 'M-y' uses the minibuffer to complete previous kills.
When 'M-y' is typed not after a yank command, it activates the minibuffer
where you can browse previous kills using the minibuffer history or
completion.  In Isearch, you can bind 'C-s M-y' to the command
'isearch-yank-pop' that uses the minibuffer with completion on
previous kills to read a string and append it to the search string.

---
** New user options 'copy-region-blink-delay' and 'delete-pair-blink-delay'.
'copy-region-blink-delay' specifies a delay to indicate the region
copied by 'kill-ring-save'.  'delete-pair-blink-delay' specifies
a delay to show a paired character to delete.

+++
** New command 'undo-redo'.
It undoes previous undo commands, but doesn't record itself as an
undoable command.

+++
** 'read-number' now has its own history variable.
Additionally, the function now accepts a HIST argument which can be
used to specify a custom history variable.

+++
** Input history for 'goto-line' can now be made local to every buffer.
In any event, line numbers used with 'goto-line' are kept in their own
history list.  This should help make faster the process of finding
line numbers that were previously jumped to.  By default, all buffers
share a single history list.  To make every buffer have its own
history list, customize the user option 'goto-line-history-local'.

+++
** New command 'goto-line-relative' to use in a narrowed buffer.
It moves point to the line relative to the accessible portion of the
narrowed buffer.  'M-g M-g' in Info is rebound to this command.
When 'widen-automatically' is non-nil, 'goto-line' widens the narrowed
buffer to be able to move point to the inaccessible portion.
'goto-line-relative' is bound to 'C-x n g'.

+++
** When called interactively, 'goto-char' now offers the number at
point as default.

+++
** When 'suggest-key-bindings' is non-nil, the completion list of 'M-x'
shows equivalent key bindings for all commands that have them.

** Autosaving via 'auto-save-visited-mode' can now be inhibited by
setting the variable 'auto-save-visited-mode' buffer-locally to nil.

** New commands to describe buttons and widgets have been added.
'widget-describe' (on a widget) will pop up a help buffer and give a
description of the properties.  Likewise 'button-describe' does the
same for a button.

** Obsolete commands are no longer hidden from command completion.
Completion of command names now considers obsolete aliases as
candidates.  Invoking a command via an obsolete alias now mentions the
obsolescence fact and shows the new name of the command.

+++
** New command 'revert-buffer-with-fine-grain'.
Revert a buffer trying to be as non-destructive as possible,
preserving markers, properties and overlays.  The new variable
'revert-buffer-with-fine-grain-max-seconds' specifies the maximum
number of seconds that 'revert-buffer-with-fine-grain' should spend
trying to be non-destructive.

+++
** New command 'memory-report'.
This command opens a new buffer called "*Memory Report*" and gives a
summary of where Emacs is using memory currently.

** Outline

+++
*** New commands to cycle heading visibility.
Typing 'TAB' on a heading line cycles the current section between
"hide all", "subheadings", and "show all" states.  Typing 'S-TAB'
anywhere in the buffer cycles the whole buffer between "only top-level
headings", "all headings and subheadings", and "show all" states.

*** New user option 'outline-minor-mode-cycle'.
This user option customizes 'outline-minor-mode', with the difference
that 'TAB' and 'S-TAB' on heading lines cycle heading visibility.
Typing 'TAB' on a heading line cycles the current section between
"hide all", "subheadings", and "show all" states.  Typing 'S-TAB' on a
heading line cycles the whole buffer between "only top-level
headings", "all headings and subheadings", and "show all" states.

*** New user option 'outline-minor-mode-highlight'.
This user option customizes 'outline-minor-mode'.  It puts
highlighting on heading lines using standard outline faces.  This
works well only when there are no conflicts with faces used by the
major mode.


* Changes in Specialized Modes and Packages in Emacs 28.1

** Benchmark
*** New function 'benchmark-call' to measure the execution time of a function.
Additionally, the number of repetitions can be expressed as a minimal duration
in seconds.

** Macroexp
---
*** New function 'macroexp-file-name' to know the name of the current file.
---
*** New function 'macroexp-compiling-p' to know if we're compiling.
---
*** New function 'macroexp-warn-and-return' to help emit warnings.
This used to be named 'macroexp--warn-and-return' and has proved useful
and well-behaved enough to lose the "internal" marker.

** 'blink-cursor-mode' is now enabled by default regardless of the UI.
It used to be enabled when Emacs is started in GUI mode but not when started
in text mode.  The cursor still only actually blinks in GUI frames.

** Bindat

+++
*** New 'Bindat type expression' description language.
This new system is provided by the new macro 'bindat-type' and
obsoletes the old data layout specifications.  It supports
arbitrary-size integers, recursive types, and more.  See the Info node
"(elisp) Byte Packing" in the ELisp manual for more details.

** pcase

+++
*** The 'or' pattern now binds the union of the vars of its sub-patterns.
If a variable is not bound by the subpattern that matched, it gets bound
to nil.  This was already sometimes the case, but it is now guaranteed.

+++
*** The 'pred' pattern can now take the form '(pred (not FUN))'.
This is like '(pred (lambda (x) (not (FUN x))))' but results
in better code.

+++
** profiler.el
The results displayed by 'profiler-report' now have the usage figures
at the left hand side followed by the function name.  This is intended
to make better use of the horizontal space, in particular eliminating
the truncation of function names.  There is no way to get the former
layout back.

** Loading dunnet.el in batch mode doesn't start the game any more.
Instead you need to do "emacs -f dun-batch" to start the game in
batch mode.

** Emacs Server

+++
*** New user option 'server-client-instructions'.
When emacsclient connects, Emacs will (by default) output a message
about how to exit the client frame.  If 'server-client-instructions'
is set to nil, this message is inhibited.

** Perl mode

---
*** New face 'perl-non-scalar-variable'.
This is used to fontify non-scalar variables.

** Python mode

*** 'python-shell-interpreter' now defaults to python3 on systems with python3.

*** 'C-c C-r' can now be used on arbitrary regions.
The command previously extended the start of the region to the start
of the line, but will now actually send the marked region, as
documented.

** Ruby mode

*** 'ruby-use-smie' is declared obsolete.
SMIE is now always enabled and 'ruby-use-smie' only controls whether
indentation is done using SMIE or with the old ad-hoc code.

---
** Specific warnings can now be disabled from the warning buffer.
When a warning is displayed to the user, the resulting buffer now has
buttons which allow making permanent changes to the treatment of that
warning.  Automatic showing of the warning can be disabled (although
it is still logged to the "*Messages*" buffer), or the warning can be
disabled entirely.

** mspool.el

---
*** Autoload the main entry point 'mspool-show'.

** Windows

+++
*** New 'display-buffer' function 'display-buffer-use-least-recent-window'.
This is like 'display-buffer-use-some-window', but won't reuse the
current window, and when called repeatedly will try not to reuse a
previously selected window.

*** New function 'window-bump-use-time'.
This updates the use time of a window.

*** The key prefix 'C-x 4 1' displays next command buffer in the same window.
It's bound to the command 'same-window-prefix' that requests the buffer
of the next command to be displayed in the same window.

*** The key prefix 'C-x 4 4' displays next command buffer in a new window.
It's bound to the command 'other-window-prefix' that requests the buffer
of the next command to be displayed in a new window.

** Frames

*** The key prefix 'C-x 5 5' displays next command buffer in a new frame.
It's bound to the command 'other-frame-prefix' that requests the buffer
of the next command to be displayed in a new frame.

** Tab Bars

*** The key prefix 'C-x t t' displays next command buffer in a new tab.
It's bound to the command 'other-tab-prefix' that requests the buffer
of the next command to be displayed in a new tab.

+++
*** New command 'C-x t C-r' to open file read-only in other tab.

---
*** The tab bar is frame-local when 'tab-bar-show' is a number.
Show/hide the tab bar independently for each frame, according to the
value of 'tab-bar-show'.

---
*** New command 'toggle-frame-tab-bar'.
It can be used to enable/disable the tab bar individually on each frame
independently from the value of 'tab-bar-mode' and 'tab-bar-show'.

---
<<<<<<< HEAD
*** New option 'tab-bar-format' defines a list of tab bar items.
=======
*** New user option 'tab-bar-format' defines a list of tab bar items.
>>>>>>> 7ba816ee
When it contains 'tab-bar-format-global' (possibly appended after
'tab-bar-format-align-right'), then after enabling 'display-time-mode'
(or any other mode that uses 'global-mode-string') it displays time
aligned to the right on the tab bar instead of the mode line.
When 'tab-bar-format-tabs' is replaced with 'tab-bar-format-tabs-groups',
then the tab bar displays tab groups.

---
*** 'Mod-9' bound to 'tab-last' now switches to the last tab.
It also supports a negative argument.

---
*** New command 'tab-duplicate' bound to 'C-x t n'.

---
*** 'C-x t N' creates a new tab at the specified absolute position.
It also supports a negative argument.

---
*** 'C-x t M' moves the current tab to the specified absolute position.
It also supports a negative argument.

---
*** 'C-x t G' assigns a group name to the tab.
'tab-close-group' can close all tabs that belong to the selected group.
The user option 'tab-bar-new-tab-group' defines the default group of a
new tab.

---
*** New user option 'tab-bar-tab-name-format-function'.

---
*** New user option 'tab-line-tab-name-format-function'.

---
*** The tabs in the tab line can now be scrolled using horizontal scroll.
If your mouse or trackpad supports it, you can now scroll tabs when
the mouse pointer is in the tab line by scrolling left or right.

---
*** New tab-line faces and options.
The face 'tab-line-tab-special' is used for tabs whose buffers are
special, i.e. not file-backed.  The face
'tab-line-tab-inactive-alternate' is used to display inactive tabs
with an alternating background color, making them easier to
distinguish between, especially if the face 'tab-line-tab' is
configured to not display with a box; this alternate face is only
applied when the option 'tab-line-tab-face-functions' is
so-configured.  That option may also be used to customize tab-line
faces in other ways.

** Occur mode

*** New bindings in occur-mode, 'next-error-no-select' bound to 'n' and
'previous-error-no-select' bound to 'p'.

*** The new command 'recenter-current-error', bound to 'l' in Occur or
compilation buffers, recenters the current displayed occurrence/error.

** EIEIO

+++
*** The macro 'oref-default' can now be used with 'setf'.
It is now defined as a generalized variable that can be used with
'setf' to modify the value stored in a given class slot.

** New minor mode 'cl-font-lock-built-in-mode' for 'lisp-mode'.
The mode provides refined highlighting of built-in functions, types,
and variables.

** Archive mode

---
*** Archive Mode can now parse ".squashfs" files.

*** Can now modify members of 'ar' archives.

*** Display of summaries unified between backends.

*** New user option 'archive-hidden-columns' and command
'archive-hideshow-column'.  These let you control which columns are
displayed and which are kept hidden.

---
*** New command bound to 'C': 'archive-copy-file'.
This command extracts the file under point and writes the data to a
file.

** Emacs Lisp mode

*** The mode-line now indicates whether we're using lexical or dynamic scoping.

*** A space between an open paren and a symbol changes the indentation rule.
The presence of a space between an open paren and a symbol now is
taken as a statement by the programmer that this should be indented
as a data list rather than as a piece of code.

** Calendar

+++
*** New user option 'calendar-time-zone-style'.
If 'numeric', calendar functions (eg 'calendar-sunrise-sunset') that display
time zones will use a form like "+0100" instead of "CET".

** Dired

---
*** Behavior change on 'dired-clean-confirm-killing-deleted-buffers'.
Previously, if 'dired-clean-up-buffers-too' was non-nil, and
'dired-clean-confirm-killing-deleted-buffers' was nil, the buffers
wouldn't be killed.  This combination will now kill the buffers.

+++
*** New user option 'dired-switches-in-mode-line'.
This user option controls how 'ls' switches are displayed in the mode
line, and allows truncating them (to preserve space on the mode line)
or showing them literally, either instead of, or in addition to,
displaying "by name" or "by date" sort order.

---
*** Broken and circular links are shown with the 'dired-broken-symlink' face.

*** '=' ('dired-diff') will now put all backup files into the 'M-n' history.
When using '=' on a file with backup files, the default file to use
for diffing is the newest backup file.  You can now use 'M-n' to quickly
select a different backup file instead.

+++
*** New user option 'dired-maybe-use-globstar'.
If set, enables globstar (recursive globbing) in shells that support
this feature, but turn it off by default.  This allows producing
directory listings with files matching a wildcard in all the
subdirectories of a given directory.  The new variable
'dired-enable-globstar-in-shell' lists which shells can have globstar
enabled, and how to enable it.

+++
*** New user option 'dired-copy-dereference'.
If set to non-nil, Dired will dereference symbolic links when copying.
This can be switched off on a per-usage basis by providing
'dired-do-copy' with a 'C-u' prefix.

*** New user option 'dired-mark-region' affects all Dired commands
that mark files.  When non-nil and the region is active in Transient
Mark mode, then Dired commands operate only on files in the active
region.  The values 'file' and 'line' of this user option define the
details of marking the file at the end of the region.

*** State changing VC operations are supported in Dired on files and
directories with the help of new command 'dired-vc-next-action'.

+++
*** 'dired-jump' and 'dired-jump-other-window' moved from 'dired-x' to 'dired'.
The 'dired-jump' and 'dired-jump-other-window' commands have been
moved from the 'dired-x' package to 'dired'.  The user option
'dired-bind-jump' no longer has any effect and is now obsolete.
The commands are now bound to 'C-x C-j' and 'C-x 4 C-j' by default.

To get the old behavior of 'dired-bind-jump' back and unbind the above
keys, add the following to your init file:

(global-set-key "\C-x\C-j" nil)
(global-set-key "\C-x4\C-j" nil)

** Change Logs and VC

*** More VC commands can be used from non-file buffers.
The relevant commands are those that don't change the VC state.
The non-file buffers which can use VC commands are those that have
their 'default-directory' under VC.

*** New command 'vc-dir-root' uses the root directory without asking.

---
*** New face 'log-view-commit-body'.
This is used when expanding commit messages from 'vc-print-root-log'
and similar commands.

---
*** New faces for 'vc-dir' buffers.
Those are: 'vc-dir-header', 'vc-dir-header-value', 'vc-dir-directory',
'vc-dir-file', 'vc-dir-mark-indicator', 'vc-dir-status-warning',
'vc-dir-status-edited', 'vc-dir-status-up-to-date',
'vc-dir-status-ignored'.

---
*** The responsible VC backend is now the most specific one.
'vc-responsible-backend' loops over the backends in
'vc-handled-backends' to determine which backend is responsible for a
specific (unregistered) file.  Previously the first matching backend
was chosen, but now the one with the most specific path is chosen (in
case there's a directory handled by one backend inside another).

*** New commands 'vc-dir-mark-registered-files' (bound to '* r') and
'vc-dir-mark-unregistered-files'.

*** Support for bookmark.el.
Bookmark locations can refer to VC directory buffers.

---
*** New user option 'vc-hg-create-bookmark'.
It controls whether a bookmark or branch will be created when you
invoke 'C-u C-x v s' ('vc-create-tag').

---
*** 'vc-hg' now uses 'hg summary' to populate extra 'vc-dir' headers.

---
*** New user option 'vc-git-revision-complete-only-branches'.
If non-nil, only branches and remotes are considered when doing
completion over Git branch names.  The default is nil, which causes
tags to be considered as well.

** Gnus

+++
*** New user option 'gnus-registry-register-all'.
If non-nil (the default), create registry entries for all messages.
If nil, don't automatically create entries, they must be created
manually.

+++
*** New user options to customise the summary line specs "%[" and "%]".
Four new options introduced in customisation group
'gnus-summary-format'.  These are 'gnus-sum-opening-bracket',
'gnus-sum-closing-bracket', 'gnus-sum-opening-bracket-adopted', and
'gnus-sum-closing-bracket-adopted'.  Their default values are "[", "]",
"<", ">" respectively.  These options control the appearance of "%["
and "%]" specs in the summary line format.  "%[" will normally display
the value of 'gnus-sum-opening-bracket', but can also be
'gnus-sum-opening-bracket-adopted' for the adopted articles.  "%]" will
normally display the value of 'gnus-sum-closing-bracket', but can also
be 'gnus-sum-closing-bracket-adopted' for the adopted articles.

+++
*** New user option 'gnus-paging-select-next'.
This controls what happens when using commands like 'SPC' and 'DEL' to
page the current article.  If non-nil (the default), go to the
next/prev article, but if nil, do nothing at the end/start of the article.

+++
*** New gnus-search library.
A new unified search syntax which can be used across multiple
supported search engines.  Set 'gnus-search-use-parsed-queries' to
non-nil to enable.

+++
*** New value for user option 'smiley-style'.
Smileys can now be rendered with emojis instead of small images when
using the new 'emoji' value in 'smiley-style'.

+++
*** New user option 'gnus-agent-eagerly-store-articles'.
If non-nil (which is the default), the Gnus Agent will store all read
articles in the Agent cache.

+++
*** New user option 'gnus-global-groups'.
Gnus handles private groups differently from public (i.e., NNTP-like)
groups.  Most importantly, Gnus doesn't download external images from
mail-like groups.  This can be overridden by putting group names in
'gnus-global-groups': Any group present in that list will be treated
like a public group.

+++
*** New scoring types for the Date header.
You can now score based on the relative age of an article with the new
'<' and '>' date scoring types.

+++
*** User-defined scoring is now possible.
The new type is 'score-fn'.  More information in the Gnus manual node
"(gnus) Score File Format".

+++
*** New backend 'nnselect'.
The newly added 'nnselect' backend allows creating groups from an
arbitrary list of articles that may come from multiple groups and
servers.  These groups generally behave like any other group: they may
be ephemeral or persistent, and allow article marking, moving,
deletion, etc.  'nnselect' groups may be created like any other group,
but there are three convenience functions for the common case of
obtaining the list of articles as a result of a search:
'gnus-group-make-search-group' ('G g') that will prompt for an 'nnir'
search query and create a persistent group for that search;
'gnus-group-read-ephemeral-search-group' ('G G') that will prompt for
an 'nnir' search query and create an ephemeral group for that search;
and 'gnus-summary-make-group-from-search' ('C-c C-p') that will create
a persistent group with the search parameters of a current ephemeral
search group.

As part of this addition, the user option 'nnir-summary-line-format'
has been removed; its functionality is now available directly in the
'gnus-summary-line-format' specs '%G' and '%g'.  The user option
'gnus-refer-thread-use-nnir' has been renamed to
'gnus-refer-thread-use-search'.

+++
*** New user option 'gnus-dbus-close-on-sleep'.
On systems with D-Bus support, it is now possible to register a signal
to close all Gnus servers before the system sleeps.

+++
*** The key binding of 'gnus-summary-search-article-forward' has changed.
This command was previously on 'M-s' and shadowed the global 'M-s'
search prefix.  The command has now been moved to 'M-s M-s'.  (For
consistency, the 'M-s M-r' key binding has been added for the
'gnus-summary-search-article-backward' command.)

---
*** The value of "all" in the 'large-newsgroup-initial' group parameter changes.
It was previously nil, which didn't work, because nil is
indistinguishable from not being present.  The new value for "all" is
the symbol 'all'.

+++
*** The name of dependent Gnus sessions has changed from "slave" to "child".
The names of the commands 'gnus-slave', 'gnus-slave-no-server' and
'gnus-slave-unplugged' have changed to 'gnus-child',
'gnus-child-no-server' and 'gnus-child-unplugged' respectively.

+++
*** The 'W Q' summary mode command now takes a numerical prefix to
allow adjusting the fill width.

+++
*** New variable 'mm-inline-font-lock'.
This variable is supposed to be bound by callers to determine whether
inline MIME parts (that support it) are supposed to be font-locked or
not.

** Message

---
*** Respect 'message-forward-ignored-headers' more.
Previously, this user option would not be consulted if
'message-forward-show-mml' was nil and forwarding as MIME.

+++
*** New user option 'message-forward-included-mime-headers'.
This is used when forwarding messages as MIME, but not using MML.

+++
*** Message now supports the OpenPGP header.
To generate these headers, add the new function
'message-add-openpgp-header' to 'message-send-hook'.  The header will
be generated according to the new 'message-openpgp-header' variable.

---
*** A change to how "Mail-Copies-To: never" is handled.
If a user has specified "Mail-Copies-To: never", and Message was asked
to do a "wide reply", some other arbitrary recipient would end up in
the resulting "To" header, while the remaining recipients would be put
in the "Cc" header.  This is somewhat misleading, as it looks like
you're responding to a specific person in particular.  This has been
changed so that all the recipients are put in the "To" header in these
instances.

+++
*** New command to start Emacs in Message mode to send an email.
Emacs can be defined as a handler for the "x-scheme-handler/mailto"
MIME type with the following command: "emacs -f message-mailto %u".
An "emacs-mail.desktop" file has been included, suitable for
installing in desktop directories like "/usr/share/applications" or
"~/.local/share/applications".
Clicking on a 'mailto:' link in other applications will then open
Emacs with headers filled out according to the link, e.g.
"mailto:larsi@gnus.org?subject=This+is+a+test".  If you prefer
emacsclient, use "emacsclient -e '(message-mailto "%u")'"

---
*** Change to default value of 'message-draft-headers' user option.
The 'Date' symbol has been removed from the default value, meaning that
draft or delayed messages will get a date reflecting when the message
was sent.  To restore the original behavior of dating a message
from when it is first saved or delayed, add the symbol 'Date' back to
this user option.

+++
*** New command to take screenshots.
In Message mode buffers, the 'C-c C-p' ('message-insert-screenshot')
command has been added.  It depends on using an external program to
take the actual screenshot, and defaults to "ImageMagick import".

** Smtpmail

+++
*** Allow direct selection of smtp authentication mechanism.
A server entry retrieved by auth-source can request a desired smtp
authentication mechanism by setting a value for the key 'smtp-auth'.

** Grep

+++
*** New user option 'grep-match-regexp' matches grep markers to highlight.
Grep emits SGR ANSI escape sequences to color its output.  The new
user option 'grep-match-regexp' holds the regular expression to match
the appropriate markers in order to provide highlighting in the source
buffer.  The user option can be customized to accommodate other
grep-like tools.

---
*** The 'lgrep' command now ignores directories.
On systems where the grep command supports it, directories will be
skipped.

** Help

---
*** Keybindings in 'help-mode' use the new 'help-key-binding' face.
This face is added by 'substitute-command-keys' to any "\[command]"
substitution.  The return value of that function should consequently
be assumed to be a propertized string.

Note that the new face will also be used in tooltips.  When using the
GTK toolkit, this is only true if 'x-gtk-use-system-tooltips' is t.

---
*** 'g' ('revert-buffer') in 'help-mode' no longer requires confirmation.

+++
*** New command 'describe-keymap' describes keybindings in a keymap.

---
*** New keybinding 'C-h R' prompts for a manual to display and displays it.

+++
** New command 'lossage-size'.
It allows users to set the maximum number of keystrokes and commands
recorded for the purpose of 'view-lossage'.

---
*** The command 'view-lossage' can now be invoked from the menu bar.
The menu bar "Help" menu now has a "Show Recent Inputs" item under the
"Describe" sub-menu.

** Input methods

+++
*** Emacs now supports "transient" input methods.
A transient input method is enabled for inserting a single character,
and is then automatically disabled.  'C-x \' temporarily enables the
selected transient input method.  Use 'C-u C-x \' to select a
transient input method (which can be different from the input method
enabled by 'C-\').  For example, 'C-u C-x \ compose RET' selects the
'compose' input method; then typing 'C-x \ 1 2' will insert the
character '½', and disable the 'compose' input method afterwards.
You can use 'C-x \' in incremental search to insert a single character
to the search string.

---
*** New input method 'compose' based on X Multi_key sequences.

---
*** New input method 'iso-transl' with the same keys as 'C-x 8'.
After selecting it as a transient input method with 'C-u C-x \
iso-transl RET', it supports the same key sequences as 'C-x 8',
so e.g. like 'C-x 8 [' inserts a left single quotation mark,
'C-x \ [' does the same.

---
*** New user options 'read-char-by-name-sort' and 'read-char-by-name-group'.
'read-char-by-name-sort' defines the sorting order of characters for
completion of 'C-x 8 RET TAB' and can be customized to sort them
by codepoints instead of character names by default.  The 't' value of
'read-char-by-name-group' groups the characters for completion of
'C-x 8 RET TAB' by Unicode blocks.

---
*** Improved language transliteration in Malayalam input methods.
Added a new Mozhi scheme.  The inapplicable ITRANS scheme is now
deprecated.  Errors in the Inscript method were corrected.

---
*** New input method 'cham'.
There's also a Cham greeting in "etc/HELLO".

** Ispell

+++
*** 'ispell-comments-and-strings' now accepts START and END arguments,
defaulting to active region when used interactively.

+++
*** New command 'ispell-comment-or-string-at-point' is provided.

---
** The old non-SMIE indentation of 'sh-mode' has been removed.

---
** The 'list-bookmark' menu is now based on 'tabulated-list-mode'.
The interactive bookmark list will now benefit from features in
'tabulated-list-mode' like sorting columns or changing column width.

Support for the optional "inline" header line, allowing for a header
without using 'header-line-format', has been dropped.  Consequently,
the variables 'bookmark-bmenu-use-header-line' and
'bookmark-bmenu-inline-header-height' are now declared obsolete.

---
** The sb-image.el library is now marked obsolete.
This file was a compatibility kludge which is no longer needed.

---
** Lisp mode now uses 'common-lisp-indent-function'.
To revert to the previous behavior,
'(setq lisp-indent-function 'lisp-indent-function)' from 'lisp-mode-hook'.

** Customize

*** Most customize commands now hide obsolete user options.
Obsolete user options are no longer shown in the listings produced by
the commands 'customize', 'customize-group', 'customize-apropos' and
'customize-changed'.

To customize obsolete user options, use 'customize-option' or
'customize-saved'.

** Edebug

*** Obsoletions
---
**** 'get-edebug-spec' is obsolete, replaced by 'edebug-get-spec'.
+++
**** The spec operator ':name NAME' is obsolete, use '&name' instead.
+++
**** The spec element 'function-form' is obsolete, use 'form' instead.

+++
*** New function 'def-edebug-elem-spec' to define Edebug spec elements.
These used to be defined with 'def-edebug-spec' thus conflating the
two name spaces, which lead to name collisions.
The use of 'def-edebug-spec' to define Edebug spec elements is
declared obsolete.

*** Edebug specification lists can use some new keywords:

+++
**** '&interpose SPEC FUN ARGS..' lets FUN control parsing after SPEC.
More specifically, FUN is called with 'HEAD PF ARGS..' where
PF is a parsing function that expects a single argument (the specs to
use) and HEAD is the code that matched SPEC.

+++
**** '&error MSG' unconditionally aborts the current edebug instrumentation.

+++
**** '&name SPEC FUN' extracts the current name from the code matching SPEC.

** ElDoc

+++
*** New user option 'eldoc-echo-area-display-truncation-message'.
If non-nil (the default), eldoc will display a message saying
something like "(Documentation truncated.  Use `M-x eldoc-doc-buffer'
to see rest)" when a message has been truncated.  If nil, truncated
messages will be marked with just "..." at the end.

+++
*** New hook 'eldoc-documentation-functions'.
This hook is intended to be used for registering doc string functions.
These functions don't need to produce the doc string right away, they
may arrange for it to be produced asynchronously.  The results of all
doc string functions are accessible to the user through the user
option 'eldoc-documentation-strategy'.

*** New hook 'eldoc-display-functions'.
This hook is intended to be used for displaying doc strings.  The
functions receive the doc string composed according to
'eldoc-documentation-strategy' and are tasked with displaying it to
the user.  Examples of such functions would use the echo area, a
separate buffer, or a tooltip.

+++
*** New user option 'eldoc-documentation-strategy'.
The built-in choices available for this user option let users compose
the results of 'eldoc-documentation-functions' in various ways, even
if some of those functions are synchronous and some asynchronous.
The user option replaces 'eldoc-documentation-function', which is now
obsolete.

*** 'eldoc-echo-area-use-multiline-p' is now handled by ElDoc.
The user option 'eldoc-echo-area-use-multiline-p' is now handled
by the ElDoc library itself.  Functions in
'eldoc-documentation-functions' don't need to worry about consulting
it when producing a doc string.

** Shell

---
*** New command in 'shell-mode': 'narrow-to-prompt'.
This is bound to 'C-x n d' in 'shell-mode' buffers, and narrows to the
command line under point (and any following output).

** Eshell

---
*** 'eshell-hist-ignoredups' can now also be used to mimic "erasedups" in bash.

---
*** Environment variable 'INSIDE_EMACS' is now copied to subprocesses.
Its value equals the result of evaluating '(format "%s,eshell" emacs-version)'.

---
*** Eshell no longer re-initializes its keymap every call.
This allows users to use (define-key eshell-mode-map ...) as usual.
Some modules have their own minor mode now to account for these
changes.

** EUDC

+++
*** New macOS Contacts backend.
This backend works on newer versions of macOS and is generally
preferred over the eudcb-mab.el backend.

** Tramp

+++
*** New connection method "mtp", which allows accessing media devices
like cell phones, tablets or cameras.

+++
*** New connection method "sshfs", which allows accessing remote files
via a file system mounted with 'sshfs'.

+++
*** Trashed remote files are moved to the local trash directory.
All remote files, which are trashed, are moved to the local trash
directory.  Except remote encrypted files, which are always deleted.

+++
*** New command 'tramp-crypt-add-directory'.
This command marks a remote directory to contain only encrypted files.
See the "(tramp) Keeping files encrypted" node of the Tramp manual for
details.  This feature is experimental.

+++
*** Support of direct asynchronous process invocation.
When Tramp connection property "direct-async-process" is set to
non-nil for a given connection, 'make-process' and 'start-file-process'
calls are performed directly as in "ssh ... <command>".  This avoids
initialization performance penalties.  See the "(tramp) Improving
performance of asynchronous remote processes" node of the Tramp manual
for details, and also for a discussion or restrictions.  This feature
is experimental.

+++
*** New user option 'tramp-debug-to-file'.
When non-nil, this user option instructs Tramp to mirror the debug
buffer to a file under the "/tmp/" directory.  This is useful, if (in
rare cases) Tramp blocks Emacs, and we need further debug information.

** Tempo

---
*** 'tempo-define-template' can now re-assign templates to tags.
Previously, assigning a new template to an already defined tag had no
effect.

** map.el

*** Pcase 'map' pattern added keyword symbols abbreviation.
A pattern like '(map :sym)' binds the map's value for ':sym' to 'sym',
equivalent to '(map (:sym sym))'.

---
*** The function 'map-copy' now uses 'copy-alist' on alists.
This is a slightly deeper copy than the previous 'copy-sequence'.

---
*** The function 'map-contains-key' now supports plists.

** Package

+++
*** New command 'package-browse-url' and keystroke 'w'.

+++
*** New commands to filter the package list.
The filter commands are bound to the following keys:

key             binding
---             -------
/ a             package-menu-filter-by-archive
/ d             package-menu-filter-by-description
/ k             package-menu-filter-by-keyword
/ N             package-menu-filter-by-name-or-description
/ n             package-menu-filter-by-name
/ s             package-menu-filter-by-status
/ v             package-menu-filter-by-version
/ m             package-menu-filter-marked
/ u             package-menu-filter-upgradable
/ /             package-menu-filter-clear

*** Option to automatically native-compile packages upon installation.
Customize the user option 'package-native-compile' to enable automatic
native compilation of packages when they are installed.  That option
is nil by default; if set non-nil, and if your Emacs was built with
native-compilation support, each package will be natively compiled
when it is installed, by invoking an asynchronous Emacs subprocess to
run the native-compilation of the package files.

---
*** Column widths in 'list-packages' display can now be customized.
See the new user options 'package-name-column-width',
'package-version-column-width', 'package-status-column-width', and
'package-archive-column-width'.

** gdb-mi

+++
*** gdb-mi can now store and restore window configurations.
Use 'gdb-save-window-configuration' to save window configuration to a
file and 'gdb-load-window-configuration' to load from a file.  These
commands can also be accessed through the menu bar under 'Gud --
GDB-Windows'.  'gdb-default-window-configuration-file', when non-nil,
is loaded when GDB starts up.

+++
*** gdb-mi can now restore window configuration after quit.
Set 'gdb-restore-window-configuration-after-quit' to non-nil and Emacs
will remember the window configuration before GDB started and restore
it after GDB quits.  A toggle button is also provided under 'Gud --
GDB-Windows'.

+++
*** gdb-mi now has a better logic for displaying source buffers.
Now GDB only uses one source window to display source file by default.
Customize 'gdb-max-source-window-count' to use more than one window.
Control source file display by 'gdb-display-source-buffer-action'.

+++
*** The default value of 'gdb-mi-decode-strings' is now t.
This means that the default coding-system is now used to decode strings
and source file names from GDB.

** Gravatar

---
*** New user option 'gravatar-service' for host to query for gravatars.
Defaults to 'libravatar', with 'unicornify' and 'gravatar' as options.

** Compilation mode

*** Regexp matching of messages is now case-sensitive by default.
The variable 'compilation-error-case-fold-search' can be set for
case-insensitive matching of messages when the old behavior is
required, but the recommended solution is to use a correctly matching
regexp instead.

---
*** Messages from ShellCheck are now recognized.

---
*** Messages from Visual Studio that mention column numbers are now recognized.

** Hi Lock mode

---
*** Matching in 'hi-lock-mode' is case-sensitive when regexp contains
upper case characters and 'search-upper-case' is non-nil.
'highlight-phrase' also uses 'search-whitespace-regexp'
to substitute spaces in regexp search.

---
*** The default value of 'hi-lock-highlight-range' was enlarged.
The new default value is 2000000 (2 megabytes).

** Whitespace mode

+++
*** New style 'missing-newline-at-eof'.
If present in 'whitespace-style' (as it is by default), the final
character in the buffer will be highlighted if the buffer doesn't end
with a newline.

---
*** The default 'whitespace-enable-predicate' predicate has changed.
It used to check elements in the list version of
'whitespace-global-modes' with 'eq', but now uses 'derived-mode-p'.

** Texinfo

---
*** New user option 'texinfo-texi2dvi-options'.
This is used when invoking 'texi2dvi' from 'texinfo-tex-buffer'.

---
*** New commands for moving in and between environments.
An "environment" is something that ends with '@end'.  The commands are
'C-c C-c C-f' (next end), 'C-c C-c C-b' (previous end),
'C-c C-c C-n' (next start) and 'C-c C-c C-p' (previous start), as well
as 'C-c .', which will alternate between the start and the end of the
current environment.

** Rmail

---
*** New user option 'rmail-re-abbrevs'.
Its default value matches localized abbreviations of the "reply"
prefix on the Subject line in various languages.

---
*** New user option 'shr-offer-extend-specpdl'.
If this is nil, rendering of HTML in the email message body that
requires to enlarge 'max-specpdl-size', the number of Lisp variable
bindings, will be aborted, and Emacs will not ask you whether to
enlarge 'max-specpdl-size' to complete the rendering.  The default is
t, which preserves the original behavior.

---
*** New user option 'rmail-show-message-set-modified'.
If set non-nil, showing an unseen message will set the Rmail buffer's
modified flag.

** Apropos

*** New commands 'apropos-next-symbol' and 'apropos-previous-symbol'.
These new navigation commands are bound to 'n' and 'p' in
'apropos-mode'.

*** New command 'apropos-function'.
This works like 'C-u M-x apropos-command' but is more discoverable.

** CC Mode

*** Added support for Doxygen documentation style.
'doxygen' is now a valid 'c-doc-comment-style' which recognises all
comment styles supported by Doxygen (namely '///', '//!', '/** … */'
and '/*! … */'.  'gtkdoc' remains the default for C and C++ modes; to
use 'doxygen' by default one might evaluate:

    (setq-default c-doc-comment-style
                  '((java-mode . javadoc)
                    (pike-mode . autodoc)
                    (c-mode    . doxygen)
                    (c++-mode  . doxygen)))

or use it in a custom 'c-style'.

*** Added support to line up '?' and ':' of a ternary operator.
The new 'c-lineup-ternary-bodies' function can be used as a lineup
function to align question mark and colon which are part of a ternary
operator ('?:').  For example:

    return arg % 2 == 0 ? arg / 2
                        : (3 * arg + 1);

To enable, add it to appropriate entries in 'c-offsets-alist', e.g.:

    (c-set-offset 'arglist-cont '(c-lineup-ternary-bodies
                                  c-lineup-gcc-asm-reg))
    (c-set-offset 'arglist-cont-nonempty '(c-lineup-ternary-bodies
                                           c-lineup-gcc-asm-reg
                                           c-lineup-arglist))
    (c-set-offset 'statement-cont '(c-lineup-ternary-bodies +))

** browse-url

*** Added support for custom URL handlers.
There is a new variable 'browse-url-default-handlers' and a user
option 'browse-url-handlers' being alists with '(REGEXP-OR-PREDICATE
. FUNCTION)' entries allowing to define different browsing FUNCTIONs
depending on the URL to be browsed.  The variable is for default
handlers provided by Emacs itself or external packages, the user
option is for the user (and allows for overriding the default
handlers).

Formerly, one could do the same by setting
'browse-url-browser-function' to such an alist.  This usage is still
supported but deprecated.

*** Categorization of browsing commands in internal vs. external.
All standard browsing commands such as 'browse-url-firefox',
'browse-url-mail', or 'eww' have been categorized into internal (URL
is browsed in Emacs) or external (an external application is spawned
with the URL).  This is done by adding a 'browse-url-browser-kind'
symbol property to the browsing commands.  With a new command
'browse-url-with-browser-kind', an URL can explicitly be browsed with
either an internal or external browser.

*** Support for the conkeror browser is now obsolete.

*** Support for the Mosaic browser has been removed.
This support has been obsolete since 25.1.

** SHR

---
*** The command 'shr-browse-url' now supports custom mailto handlers.
Clicking on or otherwise following a 'mailto:' link in a HTML buffer
rendered by SHR previously invoked the command 'browse-url-mailto'.
This is still the case by default, but if you customize
'browse-url-mailto-function' or 'browse-url-handlers' to call some
other function, it will now be called instead of the default.

+++
*** New user option 'shr-max-width'.
If this user option is non-nil, and 'shr-width' is nil, then SHR will
use the value of 'shr-max-width' to limit the width of the rendered
HTML.  The default is 120 characters, so even if you have very wide
frames, HTML text will be rendered more narrowly, which usually leads
to a more readable text.  Set this user option to nil to get the
previous behavior of rendering as wide as the 'window-width' allows.
If 'shr-width' is non-nil, it overrides this variable.

** Images

---
*** You can explicitly specify base_uri for svg images.
':base-uri' image property can be used to explicitly specify base_uri
for embedded images into svg.  ':base-uri' is supported for both file
and data svg images.

+++
*** 'svg-embed-base-uri-image' added to embed images.
'svg-embed-base-uri-image' can be used to embed images located
relatively to 'file-name-directory' of the ':base-uri' svg image property.
This works much faster then 'svg-embed'.

+++
*** New function 'image-cache-size'.
This function returns the size of the current image cache, in bytes.

---
*** Animated images stop automatically under high CPU pressure sooner.
Previously, an animated image would stop animating if any single image
took more than two seconds to display.  The new algorithm maintains a
decaying average of delays, and if this number gets too high, the
animation is stopped.

+++
*** The 'n' and 'p' commands (next/previous image) now respect Dired order.
These commands would previously display the next/previous image in
lexicographic order, but will now find the "parent" Dired buffer and
select the next/previous image file according to how the files are
sorted there.  The commands have also been extended to work when the
"parent" buffer is an archive mode (i.e., zip file or the like) or tar
mode buffer.

---
*** 'image-converter' is now restricted to formats in 'auto-mode-alist'.
When using external image converters, the external program is queried
for what formats it supports.  This list may contain formats that are
problematic in some contexts (like PDFs), so this list is now filtered
based on 'auto-mode-alist'.  Only file names that map to 'image-mode'
are now supported.

---
*** The background and foreground of images now default to face colors.
When an image doesn't specify a foreground or background color, Emacs
now uses colors from the face used to draw the surrounding text
instead of the frame's default colors.

To load images with the default frame colors use the ':foreground' and
':background' image attributes, for example:

    (create-image "filename" nil nil
                  :foreground (face-attribute 'default :foreground)
                  :background (face-attribute 'default :background))

This change only affects image types that support foreground and
background colors or transparency, such as xbm, pbm, svg, png and gif.

+++
*** Image smoothing can now be explicitly enabled or disabled.
Smoothing applies a bilinear filter while scaling or rotating an image
to prevent aliasing and other unwanted effects.  The new image
property ':transform-smoothing' can be set to t to force smoothing
and nil to disable smoothing.

The default behaviour of smoothing on down-scaling and not smoothing
on up-scaling remains unchanged.

+++
*** New user option 'image-transform-smoothing'.
This controls whether to use smoothing or not for an image.  Values
include nil (no smoothing), t (do smoothing) or a predicate function
that's called with the image object and should return nil/t.

** EWW

+++
*** New user option 'eww-use-browse-url'.
This is a regexp that can be set to alter how links are followed in eww.

+++
*** New user option 'eww-retrieve-command'.
This can be used to download data via an external command.  If nil
(the default), then 'url-retrieve' is used.

+++
*** New Emacs command line convenience command.
The 'eww-browse' command has been added, which allows you to register
Emacs as a MIME handler for "text/x-uri", and will call 'eww' on the
supplied URL.  Usage example: "emacs -f eww-browse https://gnu.org".

+++
*** 'eww-download-directory' will now use the XDG location, if defined.
However, if "~/Downloads/" already exists, that will continue to be
used.

---
*** The command 'eww-follow-link' now supports custom mailto handlers.
The function that is invoked when clicking on or otherwise following a
'mailto:' link in an EWW buffer can now be customized.  For more
information, see the related entry about 'shr-browse-url' above.

** Project

*** New user option 'project-vc-merge-submodules'.

*** Project commands now have their own history.
Previously used project directories are now suggested by all commands
that prompt for a project directory.

+++
*** New prefix keymap 'project-prefix-map'.
Key sequences that invoke project-related commands start with the
prefix 'C-x p'.  Type "C-x p C-h" to show the full list.

+++
*** New commands 'project-dired', 'project-vc-dir', 'project-shell',
'project-eshell'.  These commands run Dired/VC-Dir and Shell/Eshell in
a project's root directory, respectively.

+++
*** New command 'project-compile'.
This command runs compilation in the current project's root
directory.

+++
*** New command 'project-switch-project'.
This command lets you "switch" to another project and run a project
command chosen from a dispatch menu.

+++
*** New commands 'project-shell-command' and 'project-async-shell-command'.
These commands run 'shell-command' and 'async-shell-command' in a
project's root directory, respectively.

+++
*** New user option 'project-list-file'.

** xref

---
*** Prefix arg of 'xref-goto-xref' quits the "*xref*" buffer.
So typing 'C-u RET' in the "*xref*" buffer quits its window
before navigating to the selected location.

*** New user options 'xref-search-program' and 'xref-search-program-alist'.
So far 'grep' and 'ripgrep' are supported.  'ripgrep' seems to offer better
performance in certain cases, in particular for case-insensitive
searches.

+++
*** New commands 'xref-prev-group' and 'xref-next-group'.
These commands are bound respectively to 'P' and 'N', and navigate to
the first item of the previous or next group in the "*xref*" buffer.

*** New alternative value for 'xref-show-definitions-function':
'xref-show-definitions-completing-read'.

*** The two existing alternatives for 'xref-show-definitions-function'
have been renamed to have "proper" public names and documented
('xref-show-definitions-buffer' and
'xref-show-definitions-buffer-at-bottom').

*** New command 'xref-quit-and-pop-marker-stack' and a binding for it
in "*xref*" buffers ('M-,').  This combination is easy to press
semi-accidentally if the user wants to go back in the middle of
choosing the exact definition to go to, and this should do TRT.

---
*** New value 'project-relative' for 'xref-file-name-display'.
If chosen, file names in "*xref*" buffers will be displayed relative
to the 'project-root' of the current project, when available.

** json.el

---
*** JSON number parsing is now stricter.
Numbers with a leading plus sign, leading zeros, or a missing integer
component are now rejected by 'json-read' and friends.  This makes
them more compliant with the JSON specification and consistent with
the native JSON parsing functions.

---
*** Some JSON encoding functions are now obsolete.
The functions 'json-encode-number', 'json-encode-hash-table',
'json-encode-key', and 'json-encode-list' are now obsolete.

The first two are kept as aliases of 'json-encode', which should be
used instead.  Uses of 'json-encode-list' should be changed to call
one of 'json-encode', 'json-encode-alist', 'json-encode-plist', or
'json-encode-array' instead.

** xml.el

*** XML serialization functions now reject invalid characters.
Previously 'xml-print' would produce invalid XML when given a string
with characters that are not valid in XML (see
https://www.w3.org/TR/xml/#charsets).  Now it rejects such strings.

** erc

---
*** erc-services.el now supports NickServ passwords from auth-source.
The 'erc-use-auth-source-for-nickserv-password' user option enables
querying auth-source for NickServ passwords.  To enable this, add the
following to your init file:

    (setq erc-prompt-for-nickserv-password nil
          erc-use-auth-source-for-nickserv-password t)

---
*** The '/ignore' command will now ask for a timeout to stop ignoring the user.
Allowed inputs are seconds or ISO8601-like periods like "1h" or "4h30m".

---
*** ERC now recognizes 'C-]' for italic text.
Italic text is displayed in the new 'erc-italic-face'.

---
*** The erc-compat.el library is now marked obsolete.
This file contained ERC compatibility code for Emacs 21 and XEmacs
which is no longer needed.

---
*** erc-match.el now supports 'message' highlight type (not including the nick).
The 'erc-current-nick-highlight-type', 'erc-pal-highlight-type',
'erc-fool-highlight-type', 'erc-keyword-highlight-type', and
'erc-dangerous-host-highlight-type' variables now support a 'message'
type for highlighting the entire message but not the sender's nick.

*** erc-status-sidebar.el is now part of ERC.
The 'erc-status-sidebar' package which provides a HexChat-like
activity overview sidebar for joined IRC channels is now part of ERC.

** Battery

---
*** UPower is now the default battery status backend when available.
UPower support via the function 'battery-upower' was added in Emacs
26.1, but was disabled by default.  It is now the default value of
'battery-status-function' when the system provides a UPower D-Bus
service.  The user options 'battery-upower-device' and
'battery-upower-subscribe' control which power sources to query and
whether to respond to status change notifications in addition to
polling, respectively.

---
*** A richer syntax can be used to format battery status information.
The user options 'battery-mode-line-format' and
'battery-echo-area-format' now support the full formatting syntax of
the function 'format-spec' documented under node "(elisp) Custom Format
Strings".  The new syntax includes specifiers for padding and
truncation, amongst other things.

** bug-reference.el

---
*** Bug reference mode auto-setup.  If 'bug-reference-mode' or
'bug-reference-prog-mode' have been activated, their respective hook
has been run and still 'bug-reference-bug-regexp' and
'bug-reference-url-format' aren't both set, it tries to guess
appropriate values for those two variables.  There are three guessing
mechanisms so far: based on version control information of the current
buffer's file, based on newsgroup/mail-folder name and several news
and mail message headers in Gnus buffers, and based on IRC channel and
network in rcirc and ERC buffers.  All mechanisms are extensible with
custom rules, see the variables 'bug-reference-setup-from-vc-alist',
'bug-reference-setup-from-mail-alist', and
'bug-reference-setup-from-irc-alist'.

** HTML Mode

---
*** A new skeleton for adding relative URLs has been added.
It's bound to the 'C-c C-c f' keystroke, and prompts for a local file
name.

** Recentf

---
*** The recentf files are no longer backed up.

---
*** 'recentf-auto-cleanup' time string now repeats.
When 'recentf-auto-cleanup' is set to a time string, it now repeats
every day, rather than only running once after the mode is turned on.

** Calc

---
*** The behavior when doing forward-delete has been changed.
Previously, using the 'C-d' command would delete the final number in
the input field, no matter where point was.  This has been changed to
work more traditionally, with 'C-d' deleting the next character.
Likewise, point isn't moved to the end of the string before inserting
digits.

+++
*** Setting the word size to zero disables word clipping.
The word size normally clips the results of certain bit-oriented
operations such as shifts and bitwise XOR.  A word size of zero, set
by 'b w', makes the operation have effect on the whole argument values
and the result is not truncated in any way.

---
*** The '/' operator now has higher precedence in (La)TeX input mode.
It no longer has lower precedence than '+' and '-'.

---
*** Calc now marks its windows dedicated.
The new user option 'calc-make-windows-dedicated' controls this.  It
is t by default; set to nil to get back the old behavior.

** term-mode

---
*** New user option 'term-scroll-snap-to-bottom'.
By default, 'term' and 'ansi-term' will now recenter the buffer so
that the prompt is on the final line in the window.  Setting this new
user option to nil inhibits this behavior.

---
*** New user option 'term-set-terminal-size'
If non-nil, the 'LINES' and 'COLUMNS' environment variables will be set
based on the current window size.  In previous versions of Emacs, this
was always done (and that could lead to odd displays when resizing the
window after starting).  This variable defaults to nil.

** Widget

+++
*** 'widget-choose' now supports menus in extended format.

---
*** The 'editable-list' widget now supports moving items up and down.
You can now move items up and down by deleting and then reinserting
them, using the 'DEL' and 'INS' buttons respectively.  This is useful
in Custom buffers, for example, to change the order of the elements in
a list.

** Diff

---
*** New 'diff-mode' font locking face 'diff-error'.
This face is used for error messages from 'diff'.

+++
*** New command 'diff-refresh-hunk'.
This new command (bound to 'C-c C-l') regenerates the current hunk.

** Buttons

+++
*** New minor mode 'button-mode'.
This minor mode does nothing else than install 'button-buffer-map' as
a minor mode map (which binds the 'TAB' / 'S-TAB' key bindings to navigate
to buttons), and can be used in any view-mode-like buffer that has
buttons in it.

+++
*** New utility function 'button-buttonize'.
This function takes a string and returns a string propertized in a way
that makes it a valid button.

** subr-x
+++
*** A number of new string manipulation functions have been added.
'string-clean-whitespace', 'string-fill', 'string-limit',
'string-lines', 'string-pad' and 'string-chop-newline'.

*** New macro 'named-let' that provides Scheme's "named let" looping construct.

** thingatpt

+++
*** New variable 'thing-at-point-provider-alist'.
This allows mode-specific alterations to how 'thing-at-point' works.

** Enriched mode

---
*** 'C-a' is by default no longer bound to 'beginning-of-line-text'.
This is so 'C-a' works as in other modes, and in particular holding
Shift while typing 'C-a', i.e. 'C-S-a', will now highlight the text.

** Miscellaneous

+++
*** New command 'C-x C-k Q' to force redisplay in keyboard macros.

---
*** New user option 'remember-diary-regexp'.

---
*** New user option 'remember-text-format-function'.

*** New function 'buffer-line-statistics'.
This function returns some statistics about the line lengths in a buffer.

+++
*** New variable 'inhibit-interaction' to make user prompts signal an error.
If this is bound to something non-nil, functions like
'read-from-minibuffer', 'read-char' (and related) will signal an
'inhibited-interaction' error.

---
*** 'process-attributes' now works under OpenBSD, too.

+++
*** New button face 'flat-button'.
This is a plain 2D button, but uses the background color instead of
the foreground color.

---
*** New face 'shortdoc-heading'.
Applies to headings of shortdoc sections.

+++
*** New predicate functions 'length<', 'length>' and 'length='.
Using these functions may be more efficient than using 'length' (if
the length of a (long) list is being computed just to compare this
length to a number).

---
*** 'remove-hook' is now an interactive command.

---
*** New user option 'authinfo-hide-elements'.
This can be set to nil to inhibit hiding passwords in ".authinfo" files.

+++
*** New variable 'current-minibuffer-command'.
This is like 'this-command', but it is bound recursively when entering
the minibuffer.

+++
*** New function 'object-intervals'.
This function returns a copy of the list of intervals (i.e., text
properties) in the object in question (which must either be a string
or a buffer).

---
*** 'hexl-mode' scrolling commands now heed 'next-screen-context-lines'.
Previously, 'hexl-scroll-down' and 'hexl-scroll-up' would scroll
up/down an entire window, but they now work more like the standard
scrolling commands.

---
*** Errors in 'kill-emacs-hook' no longer prevent Emacs from shutting down.
If a function in that hook signals an error in an interactive Emacs,
the user will be prompted on whether to continue.  If the user doesn't
answer within five seconds, Emacs will continue shutting down anyway.

---
*** iso-transl is now preloaded.
This means that keystrokes like 'Alt-[' are defined by default,
instead of only becoming available after doing (for instance)
'C-x 8 <letter>'.

*** New user option 'completions-detailed'.
When non-nil, some commands like 'describe-symbol' show more detailed
completions with more information in completion prefix and suffix.

---
*** User option 'completions-format' supports a new value 'one-column'.

---
*** New user option 'bibtex-unify-case-function'.
This new option allows the user to customize how case is converted
when unifying entries.

---
*** The user option 'bibtex-maintain-sorted-entries' now permits
user-defined sorting schemes.

+++
*** 'format-seconds' can now be used for sub-second times.
The new optional "," parameter has been added, and
'(format-seconds "%mm %,1ss" 66.4)' will now result in "1m 6.4s".

---
*** 'global-display-fill-column-indicator-mode' skips some buffers.
By default, turning on 'global-display-fill-column-indicator-mode'
doesn't turn on 'display-fill-column-indicator-mode' in special-mode
buffers.  This can be controlled by customizing the variable
'global-display-fill-column-indicator-modes'.

---
*** New user option 'compilation-search-all-directories'.
When doing parallel builds, directories and compilation errors may
arrive in the "*compilation*" buffer out-of-order.  If this variable is
non-nil (the default), Emacs will now search backwards in the buffer
for any directory the file with errors may be in.  If nil, this won't
be done (and this restores how this previously worked).

+++
*** New user option 'next-error-message-highlight'.
In addition to a fringe arrow, 'next-error' error may now optionally
highlight the current error message in the 'next-error' buffer.
This user option can be also customized to keep highlighting on all
visited errors, so you can have an overview what errors were already visited.

---
*** New choice 'next-error-quit-window' for 'next-error-found-function'.
When 'next-error-found-function' is customized to 'next-error-quit-window',
then typing the numeric prefix argument 0 before the command 'next-error'
will quit the source window after visiting the next occurrence.

+++
*** New user option 'tab-first-completion'.
If 'tab-always-indent' is 'complete', this new user option can be used to
further tweak whether to complete or indent.

---
*** 'dired-query' now uses 'read-char-from-minibuffer'.
Using it instead of 'read-char-choice' allows using 'C-x o'
to switch to the help window displayed after typing 'C-h'.

---
*** 'zap-up-to-char' now uses 'read-char-from-minibuffer'.
This allows navigating through the history of characters that have
been input.  This is mostly useful for characters that have complex
input methods where inputting the character again may involve many
keystrokes.

+++
*** Interactive regular expression search now uses faces for sub-groups.
E.g., 'C-M-s foo-\([0-9]+\)' will now use the 'isearch-group-1' face
on the part of the regexp that matches the sub-expression "[0-9]+".
By default, there are two faces for sub-group highlighting, but you
can define more faces whose names are of the form 'isearch-group-N',
where N are successive numbers above 2.

This is controlled by the 'search-highlight-submatches' user option.
This feature is available only on terminals that have enough colors to
distinguish between sub-expression highlighting.

+++
*** Interactive regular expression replace now uses faces for sub-groups.
Like 'search-highlight-submatches', this is controlled by the new user option
'query-replace-highlight-submatches'.

---
*** New user option 'reveal-auto-hide'.
If non-nil (the default), revealed text is automatically hidden when
point leaves the text.  If nil, the text is not hidden again.  Instead
'M-x reveal-hide-revealed' can be used to hide all the revealed text.

+++
*** New user options to control the look of line/column numbers in the mode line.
'mode-line-position-line-format' is the line number format (when
'line-number-mode' is on), 'mode-line-position-column-format' is
the column number format (when 'column-number-mode' is on), and
'mode-line-position-column-line-format' is the combined format (when
both modes are on).

+++
*** New user option 'mode-line-compact'.
If non-nil, repeating spaces are compressed into a single space.  If
'long', this is only done when the mode line is longer than the
current window width (in characters).

+++
*** New command 'submit-emacs-patch'.
This works like 'report-emacs-bug', but is more geared towards sending
patches to the Emacs issue tracker.

+++
*** The user can now customize how "default" values are prompted for.
The new utility function 'format-prompt' has been added which uses the
new 'minibuffer-default-prompt-format' user option to format "default"
prompts.  This means that prompts that look like "Enter a number
(default 10)" can be customized to look like, for instance, "Enter a
number [10]", or not have the default displayed at all, like "Enter a
number".  (This requires that all callers are altered to use
'format-prompt', though.)

+++
*** New global mode 'global-goto-address-mode'.
This will enable 'goto-address-mode' in all buffers.

---
*** 'C-s' in 'M-x' now searches over completions again.
In Emacs 23, typing 'M-x' ('read-extended-command') and then 'C-s' (to
do an interactive search) would search over possible completions.
This was lost in Emacs 24, but is now back again.

---
*** 'M-x report-emacs-bug' will no longer include "Recent messages" section.
These were taken from the "*Messages*" buffer, and may inadvertently
leak information from the reporting user.

---
*** 'count-windows' now takes an optional parameter ALL-FRAMES.
The semantics are as with 'walk-windows'.

---
*** Killing virtual ido buffers interactively will make them go away.
Previously, killing a virtual ido buffer with 'ido-kill-buffer' didn't
do anything.  This has now been changed, and killing virtual buffers
with that command will remove the buffer from recentf.

---
*** New variable 'ffap-file-name-with-spaces'.
If non-nil, 'find-file-at-point' and friends will try to guess more
expansively to identify a file name with spaces.

---
*** Two new commands for centering in 'doc-view-mode'.
The new commands 'doc-view-center-page-horizontally' (bound to 'c h')
and 'doc-view-center-page-vertically' (bound to 'c v') center the page
horizontally and vertically, respectively.

---
*** Change in meaning of 'icomplete-show-matches-on-no-input'.
Previously, choosing a different completion with commands like 'C-.'
and then hitting 'RET' would choose the default completion.  Doing this
will now choose the completion under point instead.  Also when this option
is nil, completions are not shown when the minibuffer reads a file name
with initial input as the default directory.

---
*** The width of the buffer-name column in 'list-buffers' is now dynamic.
The width now depends of the width of the window, but will never be
wider than the length of the longest buffer name, except that it will
never be narrower than 19 characters.

*** Bookmarks can now be targets for new tabs.
When the bookmark.el library is loaded, a customize choice is added
to 'tab-bar-new-tab-choice' for new tabs to show the bookmark list.

---
*** Movement commands in 'gomoku-mode' are fixed.
'gomoku-move-sw' and 'gomoku-move-ne' now work correctly, and
horizontal movements now stop at the edge of the board.

** xterm-mouse mode

---
*** TTY menu navigation is now supported in 'xterm-mouse-mode'.
TTY menus support mouse navigation and selection when 'xterm-mouse-mode'
is active.  When run on a terminal, clicking on the menu bar with the
mouse now pops up a TTY menu by default instead of running the command
'tmm-menubar'.  To restore the old behavior, set the user option
'tty-menu-open-use-tmm' to non-nil.

** text-scale-mode

---
*** 'text-scale-mode' can now adjust font size of the header line.
When the new buffer local variable 'text-scale-remap-header-line'
is non-nil, 'text-scale-adjust' will also scale the text in the header
line when displaying that buffer.

This is useful for major modes that arrange their display in a tabular
form below the header line.  It is enabled by default in
'tabulated-list-mode' and its derived modes.

** xwidget-webkit mode

*** New xwidget commands.
'xwidget-webkit-uri' (return the current URL), 'xwidget-webkit-title'
(return the current title), and 'xwidget-webkit-goto-history' (goto a
point in history).

*** Pixel-based scrolling.
The 'xwidget-webkit-scroll-up', 'xwidget-webkit-scroll-down' commands
now supports scrolling arbitrary pixel values.  It now treats the
optional 2nd argument as the pixel values to scroll.

*** New commands for scrolling.
The new commands 'xwidget-webkit-scroll-up-line',
'xwidget-webkit-scroll-down-line', 'xwidget-webkit-scroll-forward',
'xwidget-webkit-scroll-backward' can be used to scroll webkit by the
height of lines or width of chars.

*** New user option 'xwidget-webkit-bookmark-jump-new-session'.
When non-nil, use a new xwidget webkit session after bookmark jump.
Otherwise, it will use 'xwidget-webkit-last-session'.

** Flymake mode

+++
*** New user options to customize Flymake's mode-line.
The new user option 'flymake-mode-line-format' is a mix of strings and
symbols like 'flymake-mode-line-title', 'flymake-mode-line-exception'
and 'flymake-mode-line-counters'.  The new user option
'flymake-mode-line-counter-format' is a mix of strings and symbols
like 'flymake-mode-line-error-counter',
'flymake-mode-line-warning-counter' and 'flymake-mode-line-note-counter'.

** Flyspell mode

+++
*** Corrections and actions menu can be optionally bound to 'mouse-3'.
When Flyspell mode highlights a word as misspelled, you can click on
it to display a menu of possible corrections and actions.  You can now
easily bind this menu to 'down-mouse-3' (usually the right mouse button)
instead of 'mouse-2' (the default) by customizing the new user option
'flyspell-use-mouse-3-for-menu'.

---
*** The current dictionary is now displayed in the minor mode lighter.
Clicking the dictionary name changes the current dictionary.

** Time

---
*** 'display-time-world' has been renamed to 'world-clock'.
'world-clock' creates a buffer with an updating time display using
several time zones.  It is hoped that the new names are more
discoverable.

The following commands have been renamed:

  'display-time-world'         to 'world-clock'
  'display-time-world-mode'    to 'world-clock-mode'
  'display-time-world-display' to 'world-clock-display'
  'display-time-world-timer'   to 'world-clock-update'

The following user options have been renamed:

  'display-time-world-list'         to 'world-clock-list'
  'display-time-world-time-format'  to 'world-clock-time-format'
  'display-time-world-buffer-name'  to 'world-clock-buffer-name'
  'display-time-world-timer-enable' to 'world-clock-timer-enable'
  'display-time-world-timer-second' to 'world-clock-timer-second'

The old names are now obsolete.

** D-Bus

+++
*** Property values can be typed explicitly.
'dbus-register-property' and 'dbus-set-property' accept now optional
type symbols.  Both functions propagate D-Bus errors.

+++
*** Registered properties can have the new access type ':write'.

+++
*** In case of problems, handlers can emit proper D-Bus error messages now.

+++
*** D-Bus errors, which have been converted from incoming D-Bus error
messages, contain the error name of that message now.

+++
*** D-Bus messages can be monitored with the new command 'dbus-monitor'.

+++
*** D-Bus events have changed their internal structure.
They carry now the destination and the error-name of an event.  They
also keep the type information of their arguments.  Use the
'dbus-event-*' accessor functions.

** CPerl Mode

---
*** New face 'perl-heredoc', used for heredoc elements.

---
*** The command 'cperl-set-style' offers the new value "PBP".
This value customizes Emacs to use the style recommended in Damian
Conway's book "Perl Best Practices" for indentation and formatting
of conditionals.

** Abbrev mode

+++
*** Emacs can now suggest to use an abbrev based on text you type.
A new user option, 'abbrev-suggest', enables the new abbrev suggestion
feature.  When enabled, if a user manually types a piece of text that
could have saved enough typing by using an abbrev, a hint will be
displayed in the echo area, mentioning the abbrev that could have been
used instead.

** Octave Mode

+++
*** Line continuations in double-quoted strings now use a backslash.
Typing 'C-M-j' (bound to 'octave-indent-new-comment-line') now follows
the behavior introduced in Octave 3.8 of using a backslash as a line
continuation marker within double-quoted strings, and an ellipsis
everywhere else.

** Repeat

+++
*** New transient mode 'repeat-mode' to allow shorter key sequences.
You can type 'C-x u u' instead of 'C-x u C-x u' to undo many changes,
'C-x o o' instead of 'C-x o C-x o' to switch several windows,
'C-x { { } } ^ ^ v v' to resize the selected window interactively,
'M-g n n p p' to navigate next-error matches.  Any other key exits
transient mode and then is executed normally.  'repeat-exit-key'
defines an additional key to exit mode like 'isearch-exit' ('RET').


* New Modes and Packages in Emacs 28.1

** Lisp Data mode
The new command 'lisp-data-mode' enables a major mode for buffers
composed of Lisp symbolic expressions that do not form a computer
program.  The ".dir-locals.el" file is automatically set to use this
mode, as are other data files produced by Emacs.

** hierarchy.el
It's a library to create, query, navigate and display hierarchy structures.

** New themes 'modus-vivendi' and 'modus-operandi'.
These themes are designed to conform with the highest standard for
color-contrast accessibility (WCAG AAA).  You can load either of them
using 'M-x customize-themes' or 'load-theme' from your init file.
Consult the Modus Themes Info manual for more information on the user
options they provide.

** Dictionary mode
This is a mode for searching a RFC 2229 dictionary server.
'dictionary' opens a buffer for starting operations.
'dictionary-search' performs a lookup for a word.  It also supports a
'dictionary-tooltip-mode' which performs a lookup of the word under
the mouse in 'dictionary-tooltip-dictionary' (which must be customized
first).


* Incompatible Editing Changes in Emacs 28.1

** The 'M-o' ('facemenu-keymap') global binding has been removed.
To restore the old binding, say something like:

    (require 'facemenu)
    (define-key global-map "\M-o" 'facemenu-keymap)

** The 'M-o M-s' and 'M-o M-S' global bindings have been removed.
Use 'M-x center-line' and 'M-x center-paragraph' instead.

** The 'M-o M-o' global binding has been removed.
Use 'M-x font-lock-fontify-block' instead, or the new 'C-x x f'
command, which toggles fontification in the current buffer.

** In 'f90-mode', the backslash character ('\') no longer escapes.
For about a decade, the backslash character has no longer had a
special escape syntax in Fortran F90.  To get the old behaviour back,
say something like:

    (modify-syntax-entry ?\\ "\\" f90-mode-syntax-table)

** In 'nroff-mode', 'center-line' is now bound to 'M-o M-s'.
The original key binding was 'M-s', which interfered with I-search,
since the latter uses 'M-s' as a prefix key of the search prefix map.

** 'vc-print-branch-log' shows the change log for BRANCH from its root
directory instead of the default directory.


* Incompatible Lisp Changes in Emacs 28.1

** 'facemenu-color-alist' is now obsolete, and is not used.

** 'facemenu.el' is no longer preloaded.
To use functions/variables from the package, you now have to say
'(require 'facemenu)' or similar.

** 'pcomplete-ignore-case' is now an obsolete alias of 'completion-ignore-case'.

** 'completions-annotations' face is not used when the caller puts own face.
This affects the suffix specified by completion 'annotation-function'.

** 'set-process-buffer' now updates the process mark.
The mark will be set to point to the end of the new buffer.

+++
** Some properties from completion tables are now preserved.
If 'minibuffer-allow-text-properties' is non-nil, doing completion
over a table of strings with properties will no longer remove all the
properties before returning.  This affects things like 'completing-read'.

** 'equal' no longer examines some contents of window configurations.
Instead, it considers window configurations to be equal only if they
are 'eq'.  To compare contents, use 'compare-window-configurations'
instead.  This change helps fix a bug in 'sxhash-equal', which returned
incorrect hashes for window configurations and some other objects.

** When its first argument is a string, 'make-text-button' no longer
modifies the string's text properties; instead, it uses and returns
a copy of the string.  This helps avoid trouble when strings are
shared or constants.

+++
** Temporary buffers no longer run certain buffer hooks.
The macros 'with-temp-buffer' and 'with-temp-file' no longer run the
hooks 'kill-buffer-hook', 'kill-buffer-query-functions', and
'buffer-list-update-hook' for the temporary buffers they create.  This
avoids slowing them down when a lot of these hooks are defined.

** New face 'child-frame-border' and frame parameter 'child-frame-border-width'.
The face and width of child frames borders can now be determined
separately from those of normal frames.  To minimize backward
incompatibility, child frames without a 'child-frame-border-width'
parameter will fall back to using 'internal-border-width'.  However,
the new 'child-frame-border' face does constitute a breaking change
since child frames' borders no longer use the 'internal-border' face.

---
** The obsolete function 'thread-alive-p' has been removed.

** 'dns-query' now consistently uses Lisp integers to represent integers.
Formerly it made an exception for integer components of SOA records,
because SOA serial numbers can exceed fixnum ranges on 32-bit platforms.
Emacs now supports bignums so this old glitch is no longer needed.

---
** The new function 'dns-query-asynchronous' has been added.
It takes the same parameters as 'dns-query', but adds a callback
parameter.

** The Lisp variables 'previous-system-messages-locale' and
'previous-system-time-locale' have been removed, as they were created
by mistake and were not useful to Lisp code.

---
** Loading 'generic-x' unconditionally loads all modes.
The user option 'generic-extras-enable-list' is now obsolete, and
setting it has no effect.

---
** The 'load-dangerous-libraries' variable is now obsolete.
It was used to allow loading Lisp libraries compiled by XEmacs, a
modified version of Emacs which is no longer actively maintained.
This is no longer supported, and setting this variable has no effect.

+++
** The macro 'with-displayed-buffer-window' is now obsolete.
Use macro 'with-current-buffer-window' with action alist entry 'body-function'.

---
** The inversion.el library is now obsolete.

---
** The metamail.el library is now obsolete.

---
** Some obsolete variable and function aliases in dbus.el have been removed.
In Emacs 24.3, the variable 'dbus-event-error-hooks' was renamed to
'dbus-event-error-functions' and the function
'dbus-call-method-non-blocking' was renamed to 'dbus-call-method'.
The old names, which were kept as obsolete aliases of the new names,
have now been removed.

---
** Some libraries obsolete since Emacs 23 have been removed:
ledit.el, lmenu.el, lucid.el and old-whitespace.el.

---
** Some functions and variables obsolete since Emacs 23 have been removed:
'GOLD-map', 'advertised-xscheme-send-previous-expression',
'allout-init', 'bookmark-jump-noselect',
'bookmark-read-annotation-text-func', 'buffer-menu-mode-hook',
'c-forward-into-nomenclature', 'char-coding-system-table',
'char-valid-p', 'charset-bytes', 'charset-id', 'charset-list',
'choose-completion-delete-max-match', 'complete-in-turn',
'completion-base-size', 'completion-common-substring',
'crm-minibuffer-complete', 'crm-minibuffer-complete-and-exit',
'crm-minibuffer-completion-help', 'custom-mode', 'custom-mode-hook',
'define-key-rebound-commands', 'define-mode-overload-implementation',
'detect-coding-with-priority', 'dirtrack-debug',
'dirtrack-debug-toggle', 'dynamic-completion-table',
'easy-menu-precalculate-equivalent-keybindings',
'epa-display-verify-result', 'epg-passphrase-callback-function',
'erc-announced-server-name', 'erc-default-coding-system',
'erc-process', 'erc-send-command', 'eshell-report-bug',
'eval-next-after-load', 'exchange-dot-and-mark', 'ffap-bug',
'ffap-submit-bug', 'ffap-version', 'file-cache-choose-completion',
'forward-point', 'generic-char-p', 'global-highlight-changes',
'hi-lock-face-history', 'hi-lock-regexp-history',
'highlight-changes-active-string', 'highlight-changes-initial-state',
'highlight-changes-passive-string',
'icalendar--datetime-to-noneuropean-date', 'image-mode-maybe',
'imenu-example--name-and-position', 'ispell-aspell-supports-utf8',
'lisp-mode-auto-fill', 'locate-file-completion', 'make-coding-system',
'minibuffer-local-must-match-filename-map', 'mouse-choose-completion',
'mouse-major-mode-menu', 'mouse-popup-menubar',
'mouse-popup-menubar-stuff', 'newsticker-groups-filename',
'nnir-swish-e-index-file', 'nnmail-fix-eudora-headers',
'non-iso-charset-alist', 'nonascii-insert-offset',
'nonascii-translation-table', 'password-read-and-add',
'pre-abbrev-expand-hook', 'princ-list', 'print-help-return-message',
'process-filter-multibyte-p', 'read-file-name-predicate',
'remember-buffer', 'rmail-highlight-face', 'rmail-message-filter',
'semantic-after-idle-scheduler-reparse-hooks',
'semantic-after-toplevel-bovinate-hook',
'semantic-before-idle-scheduler-reparse-hooks',
'semantic-before-toplevel-bovination-hook',
'semantic-bovinate-from-nonterminal-full',
'semantic-bovinate-region-until-error', 'semantic-bovinate-toplevel',
'semantic-bovination-working-type',
'semantic-decorate-pending-decoration-hooks',
'semantic-edits-incremental-reparse-failed-hooks',
'semantic-eldoc-current-symbol-info', 'semantic-expand-nonterminal',
'semantic-file-token-stream', 'semantic-find-dependency',
'semantic-find-nonterminal', 'semantic-flex', 'semantic-flex-buffer',
'semantic-flex-keyword-get', 'semantic-flex-keyword-p',
'semantic-flex-keyword-put', 'semantic-flex-keywords',
'semantic-flex-list', 'semantic-flex-make-keyword-table',
'semantic-flex-map-keywords', 'semantic-flex-token-end',
'semantic-flex-token-start', 'semantic-flex-token-text',
'semantic-imenu-bucketize-type-parts',
'semantic-imenu-expand-type-parts', 'semantic-imenu-expandable-token',
'semantic-init-db-hooks', 'semantic-init-hooks',
'semantic-init-mode-hooks', 'semantic-java-prototype-nonterminal',
'semantic-nonterminal-abstract', 'semantic-nonterminal-full-name',
'semantic-nonterminal-leaf', 'semantic-nonterminal-protection',
'semantic-something-to-stream', 'semantic-tag-make-assoc-list',
'semantic-token-type-parent', 'semantic-toplevel-bovine-cache',
'semantic-toplevel-bovine-table', 'semanticdb-mode-hooks',
'set-coding-priority', 'set-process-filter-multibyte',
'shadows-compare-text-p', 'shell-dirtrack-toggle',
'speedbar-navigating-speed', 'speedbar-update-speed', 't-mouse-mode',
'term-dynamic-simple-complete', 'tooltip-hook', 'tpu-have-ispell',
'url-generate-unique-filename', 'url-temporary-directory',
'vc-arch-command', 'vc-default-working-revision' (variable),
'vc-mtn-command', 'vc-revert-buffer', 'vc-workfile-version',
'vcursor-toggle-vcursor-map', 'w32-focus-frame', 'w32-select-font',
'wisent-lex-make-token-table'.

---
** Some functions and variables obsolete since Emacs 22 have been removed:
'gnus-article-hide-pgp-hook', 'gnus-inews-mark-gcc-as-read',
'gnus-treat-display-xface', 'gnus-treat-strip-pgp',
'nnmail-spool-file'.

** The WHEN argument of 'make-obsolete' and related functions is mandatory.
The use of those functions without a WHEN argument was marked obsolete
back in Emacs 23.1.  The affected functions are: 'make-obsolete',
'define-obsolete-function-alias', 'make-obsolete-variable',
'define-obsolete-variable-alias'.

** The variable 'keyboard-type' is obsolete and not dynamically scoped any more.

** The 'values' variable is now obsolete.


* Lisp Changes in Emacs 28.1

+++
** New function 'always'.
This is identical to 'ignore', but returns t instead.

+++
** New forms to declare how completion should happen has been added.
'(declare (completion PREDICATE))' can be used as a general predicate
to say whether the command should be present when completing with
'M-x TAB'.  '(declare (modes MODE...))' can be used as a short-hand
way of saying that the command should be present when completing from
buffers in major modes derived from MODE..., or, if it's a minor mode,
whether that minor mode is enabled in the current buffer.

+++
** The 'interactive' syntax has been extended to allow listing applicable modes.
Forms like '(interactive "p" dired-mode)' can be used to annotate the
commands as being applicable for modes derived from 'dired-mode',
or if the mode is a minor mode, that the current buffer has that
minor mode activated.  Note that using this form will create byte code
that is not compatible with byte code in previous Emacs versions.

+++
** New buffer-local variable 'local-minor-modes'.
This permanently buffer-local variable holds a list of currently
enabled non-global minor modes in the current buffer (as a list of
symbols).

+++
** New variable 'global-minor-modes'.
This variable holds a list of currently enabled global minor modes (as
a list of symbols).

+++
** 'define-minor-mode'  now takes an ':interactive' argument.
This can be used for specifying which modes this minor mode is meant
for, or to make the new minor mode non-interactive.  The default value
is t.

+++
** 'define-derived-mode' now takes an ':interactive' argument.
This can be used to control whether the defined mode is a command
or not, and is useful when defining commands that aren't meant to be
used by users directly.

---
** The 'easymenu' library is now preloaded.

---
** New variable 'indent-line-ignored-functions'.
This allows modes to cycle through a set of indentation functions
appropriate for those modes.

** New function 'garbage-collect-maybe' to trigger GC early.

---
** 'defvar' detects the error of defining a variable currently lexically bound.
Such mixes are always signs that the outer lexical binding was an
error and should have used dynamic binding instead.

+++
** New completion function 'affixation-function' to add prefix/suffix.
It accepts a list of completions and should return a list where
each element is a list with three elements: a completion,
a prefix string, and a suffix string.

+++
** 'read-char-from-minibuffer' and 'y-or-n-p' support 'help-form'.
If you bind 'help-form' to a non-nil value while calling these functions,
then pressing 'C-h' ('help-char') causes the function to evaluate 'help-form'
and display the result.

---
** New variables 'read-char-choice-use-read-key' and 'y-or-n-p-use-read-key'.
When non-nil, then functions 'read-char-choice' and 'y-or-n-p' (respectively)
use the function 'read-key' to read a character instead of using the minibuffer.

---
** New user option 'use-short-answers'.
When non-nil, the function 'y-or-n-p' is used instead of
'yes-or-no-p'.  This eliminates the need to define an alias that maps
one to another in the init file.  The same user option also controls
whether the function 'read-answer' accepts short answers.

+++
** 'set-window-configuration' now takes an optional 'dont-set-frame'
parameter which, when non-nil, instructs the function not to select
the frame recorded in the configuration.

+++
** 'define-globalized-minor-mode' now takes a ':predicate' parameter.
This can be used to control which major modes the minor mode should be
used in.

+++
** 'truncate-string-ellipsis' now uses '…' by default.
Modes that use 'truncate-string-to-width' with non-nil, non-string
argument ELLIPSIS, will now indicate truncation using '…' when
the selected frame can display it, and using "..." otherwise.

+++
** New command 'make-directory-autoloads'.
This does the same as the old command 'update-directory-autoloads',
but has different semantics: Instead of passing in the output file via
the dynamically bound 'generated-autoload-file' variable, the output
file is now a explicit parameter.

+++
** New function 'string-search'.
This function takes two string parameters and returns the position of
the first instance of the former string in the latter.

+++
** New function 'string-replace'.
This function works along the line of 'replace-regexp-in-string', but
matching on strings instead of regexps, and does not change the global
match state.

+++
** New function 'process-lines-ignore-status'.
This is like 'process-lines', but does not signal an error if the
return status is non-zero.  'process-lines-handling-status' has also
been added, and takes a callback to handle the return status.

---
** 'ascii' is now a coding system alias for 'us-ascii'.

+++
** New function 'file-backup-file-names'.
This function returns the list of file names of all the backup files
of its file argument.

+++
** New utility function 'directory-empty-p'.
This predicate tests whether a given file name is an accessible
directory and whether it contains no other directories or files.

+++
** 'directory-files' now takes an additional COUNT parameter.
The parameter makes 'directory-files' return COUNT first file names
from a directory.  If MATCH is also given, the function will return
first COUNT file names that match the expression.  The same COUNT
parameter has been added to 'directory-files-and-attributes'.

+++
** The 'count-lines' function now takes an optional parameter to
ignore invisible lines.

---
** 'count-words' now crosses field boundaries.
Originally, 'count-words' would stop counting at the first field
boundary it encountered; now it keeps counting all the way to the
region's (or buffer's) end.

---
** New function 'custom-add-choice'.
This function can be used by modes to add elements to the
'choice' customization type of a variable.

+++
** New function 'require-theme'.
This function is like 'require', but searches 'custom-theme-load-path'
instead of 'load-path'.  It can be used by Custom themes to load
supporting Lisp files when 'require' is unsuitable.

+++
** New function 'file-modes-number-to-symbolic' to convert a numeric
file mode specification into symbolic form.

** New macro 'dlet' to dynamically bind variables.

** The variable 'force-new-style-backquotes' has been removed.
This removes the final remaining trace of old-style backquotes.

** Changes in handling dynamic modules

*** The module header 'emacs-module.h' now contains type aliases
'emacs_function' and 'emacs_finalizer' for module functions and
finalizers, respectively.

*** Module functions can now be made interactive.
Use 'make_interactive' to give a module function an interactive
specification.

*** Module functions can now install an optional finalizer that is
called when the function object is garbage-collected.  Use
'set_function_finalizer' to set the finalizer and
'get_function_finalizer' to retrieve it.

*** Modules can now open a channel to an existing pipe process using
the new module function 'open_channel'.  Modules can use this
functionality to asynchronously send data back to Emacs.

*** A new module API 'make_unibyte_string' is provided.
It can be used to create Lisp strings with arbitrary byte sequences
(a.k.a. "raw bytes").

** 'file-modes', 'set-file-modes', and 'set-file-times' now have an
optional argument specifying whether to follow symbolic links.

** 'parse-time-string' can now parse ISO 8601 format strings,
such as "2020-01-15T16:12:21-08:00".

---
** The new function 'decoded-time-period' has been added.
It interprets a decoded time structure as a period and returns the
equivalent period in seconds.

+++
** The new function 'dom-remove-attribute' has been added.

+++
** The new function 'dom-print' has been added.

---
** 'make-network-process', 'make-serial-process' ':coding' behavior change.
Previously, passing ':coding nil' to either of these functions would
override any non-nil binding for 'coding-system-for-read' and
'coding-system-for-write'.  For consistency with 'make-process' and
'make-pipe-process', passing ':coding nil' is now ignored.  No code in
Emacs depended on the previous behavior; if you really want the
process' coding-system to be nil, use 'set-process-coding-system'
after the process has been created, or pass in ':coding '(nil nil)'.

+++
** 'open-network-stream' now accepts a ':coding' argument.
This allows specifying the coding systems used by a network process
for encoding and decoding without having to bind
'coding-system-for-{read,write}' or call 'set-process-coding-system'.

+++
** 'open-network-stream' can now take a ':capability-command' that's a function.
The function is called with the greeting from the server as its only
parameter, and allows sending different TLS capability commands to the
server based on that greeting.

+++
** 'open-gnutls-stream' now also accepts a ':coding' argument.

+++
** New user option 'process-file-return-signal-string'.
It controls, whether 'process-file' returns a string when a remote
process is interrupted by a signal.

+++
** The behavior of 'format-spec' is now closer to that of 'format'.
In order for the two functions to behave more consistently,
'format-spec' now pads and truncates based on string width rather than
length, and also supports format specifications that include a
truncating precision field, such as "%.2a".

+++
** 'format-spec' now takes an optional SPLIT parameter.
If non-nil, 'format-spec' will split the resulting string into a list
of strings, based on where the format specs (and expansions) were.

---
** New function 'color-values-from-color-spec'.
This can be used to parse RGB color specs in several formats and
convert them to a list '(R G B)' of primary color values.

---
** User option 'uniquify-buffer-name-style' can now be a function.
This user option can be one of the predefined styles or a function to
personalize the uniquified buffer name.

+++
** New variable 'tty-menu-calls-mouse-position-function'.
This controls whether 'mouse-position-function' is called by functions
that retrieve the mouse position when that happens during TTY menu
handling.  Lisp programs that set 'mouse-position-function' should
also set this variable non-nil if they are compatible with the tty
menu handling.

+++
** 'inhibit-nul-byte-detection' is renamed to 'inhibit-null-byte-detection'.

** Byte compiler

+++
*** New byte-compiler check for missing dynamic variable declarations.
It is meant as an (experimental) aid for converting Emacs Lisp code
to lexical binding, where dynamic (special) variables bound in one
file can affect code in another.  For details, see the manual section
"(elisp) Converting to Lexical Binding".

+++
*** 'byte-recompile-directory' can now compile symlinked ".el" files.
This is achieved by giving a non-nil FOLLOW-SYMLINKS parameter.

*** The byte-compiler now warns about too wide documentation strings.
By default, it will warn if a documentation string is wider than the
largest of 80 characters or 'fill-column'.  This is controlled by the
new user option 'byte-compile-docstring-max-column'.

+++
*** 'byte-compile-file' optional argument LOAD is now obsolete.
To load the file after byte-compiling, add a call to 'load' from Lisp
or use 'M-x emacs-lisp-byte-compile-and-load' interactively.

---
** 'unload-feature' now also tries to undo additions to buffer-local hooks.

---
** Some functions are no longer considered safe by 'unsafep':
'replace-regexp-in-string', 'catch', 'throw', 'error', 'signal'
and 'play-sound-file'.

+++
** New variable 'print-integers-as-characters' modifies integer printing.
If this variable is non-nil, character syntax is used for printing
numbers when this makes sense, such as '?A' for 65.

+++
** New error 'remote-file-error', a subcategory of 'file-error'.
It is signaled if a remote file operation fails due to internal
reasons, and could block Emacs.  It does not replace 'file-error'
signals for the usual cases.  Timers, process filters and process
functions, which run remote file operations, shall protect themselves
against this error.

If such an error occurs, please report this as bug via 'M-x report-emacs-bug'.
Until it is solved you could ignore such errors by performing

    (setq debug-ignored-errors (cons 'remote-file-error debug-ignored-errors))

+++
** The error 'ftp-error' belongs also to category 'remote-file-error'.

+++
** Buffers can now be created with certain hooks disabled.
The functions 'get-buffer-create' and 'generate-new-buffer' accept a
new optional argument INHIBIT-BUFFER-HOOKS.  If non-nil, the new
buffer does not run the hooks 'kill-buffer-hook',
'kill-buffer-query-functions', and 'buffer-list-update-hook'.  This
avoids slowing down internal or temporary buffers that are never
presented to users or passed on to other applications.

---
** 'start-process-shell-command' and 'start-file-process-shell-command'
do not support the old calling conventions any longer.

** Functions operating on local file names now check that the file names
don't contain any NUL bytes.  This avoids subtle bugs caused by
silently using only the part of the file name until the first NUL byte.

** New coding-systems for EBCDIC variants.
New coding-systems 'ibm256', 'ibm273', 'ibm274', 'ibm277', 'ibm278',
'ibm280', 'ibm281', 'ibm284', 'ibm285', 'ibm290', 'ibm297'.  These are
variants of the EBCDIC encoding tailored to some European and Japanese
locales.  They are also available as aliases 'ebcdic-cp-*' (e.g.,
'ebcdic-cp-fi' for the Finnish variant 'ibm278'), and 'cp2xx' (e.g.,
'cp278' for 'ibm278').  There are also new charsets 'ibm2xx' to
support these coding-systems.

** The JSON functions 'json-serialize', 'json-insert',
'json-parse-string', and 'json-parse-buffer' now implement some of the
semantics of RFC 8259 instead of the earlier RFC 4627.  In particular,
these functions now accept top-level JSON values that are neither
arrays nor objects.

---
** 'while-no-input-ignore-events' accepts more special events.
The special events 'dbus-event' and 'file-notify' are now ignored in
'while-no-input' when added to this variable.


* Changes in Emacs 28.1 on Non-Free Operating Systems

---
** On macOS, Xwidget is now supported.
If Emacs was built with xwidget support, you can access the embedded
webkit browser with 'M-x xwidget-webkit-browse-url'.  Viewing two
instances of xwidget webkit is not supported.

*** Downloading files from xwidget-webkit is now supported.
The new variable 'xwidget-webkit-download-dir' says where to download to.

*** New functions for xwidget-webkit mode
'xwidget-webkit-clone-and-split-below',
'xwidget-webkit-clone-and-split-right'.

*** New variable 'xwidget-webkit-enable-plugins'.

+++
** On macOS, Emacs can now load dynamic modules with a ".dylib" suffix.
'module-file-suffix' now has the value ".dylib" on macOS, but the
".so" suffix is supported as well.

+++
** On MS-Windows, Emacs can now toggle the IME.
A new function 'w32-set-ime-open-status' can now be used to disable
and enable the MS-Windows native Input Method Editor (IME) at run
time.  A companion function 'w32-get-ime-open-status' returns the
current IME activation status.

+++
** On MS-Windows, Emacs can now use the native image API to display images.
Emacs can now use the MS-Windows GDI+ library to load and display
images in JPEG, PNG, GIF and TIFF formats.  This support is enabled
unless Emacs was configured '--without-native-image-api'.

This feature is experimental, and needs to be turned on to be used.
To turn this on, set the variable 'w32-use-native-image-API' to a
non-nil value.  Please report any bugs you find while using the native
image API via 'M-x report-emacs-bug'.

---
** The user option 'make-pointer-invisible' is now honored on macOS.

--
** On macOS, 's-<left>' and 's-<right>' are now bound to
'move-beginning-of-line' and 'move-end-of-line' respectively.  The commands
to select previous/next frame are still bound to 's-~' and 's-`'.


----------------------------------------------------------------------
This file is part of GNU Emacs.

GNU Emacs is free software: you can redistribute it and/or modify
it under the terms of the GNU General Public License as published by
the Free Software Foundation, either version 3 of the License, or
(at your option) any later version.

GNU Emacs is distributed in the hope that it will be useful,
but WITHOUT ANY WARRANTY; without even the implied warranty of
MERCHANTABILITY or FITNESS FOR A PARTICULAR PURPOSE.  See the
GNU General Public License for more details.

You should have received a copy of the GNU General Public License
along with GNU Emacs.  If not, see <https://www.gnu.org/licenses/>.


Local variables:
coding: utf-8
mode: outline
paragraph-separate: "[ 	]*$"
end:<|MERGE_RESOLUTION|>--- conflicted
+++ resolved
@@ -542,11 +542,7 @@
 independently from the value of 'tab-bar-mode' and 'tab-bar-show'.
 
 ---
-<<<<<<< HEAD
-*** New option 'tab-bar-format' defines a list of tab bar items.
-=======
 *** New user option 'tab-bar-format' defines a list of tab bar items.
->>>>>>> 7ba816ee
 When it contains 'tab-bar-format-global' (possibly appended after
 'tab-bar-format-align-right'), then after enabling 'display-time-mode'
 (or any other mode that uses 'global-mode-string') it displays time
