--- conflicted
+++ resolved
@@ -2752,21 +2752,8 @@
 interfaces for external tools to query information about built-in
 packages.
 
-<<<<<<< HEAD
-+++
-*** New command 'package-autosuggest'
-Using a built-in database of package suggestions from ELPA, this command
-will install viable packages if no specific major mode is available.
-
-+++
-*** New minor mode 'package-autosuggest-mode'
-When enabled, this displays a hint in the mode line indicating the
-availability of a suggested package.  You can customise the presentation
-of these hints using 'package-autosuggest-style'.
-=======
 ---
 *** Uninstalling a package now removes its directory from 'load-path'.
->>>>>>> 54ae1944
 
 ** Rcirc
 
