--- conflicted
+++ resolved
@@ -4142,14 +4142,6 @@
 if test "${HAVE_MODULES}" = yes; then
    MODULES_OBJ="emacs-module.o"
    NEED_DYNLIB=yes
-<<<<<<< HEAD
-   AC_DEFINE(HAVE_MODULES, 1, [Define to 1 if dynamic modules are enabled])
-   AC_DEFINE_UNQUOTED(MODULES_SUFFIX, "$MODULES_SUFFIX",
-     [System extension for dynamic modules])
-   if test -n "${MODULES_SECONDARY_SUFFIX}"; then
-     AC_DEFINE_UNQUOTED(MODULES_SECONDARY_SUFFIX, "$MODULES_SECONDARY_SUFFIX",
-       [Alternative system extension for dynamic modules.])
-=======
    AC_DEFINE([HAVE_MODULES], [1], [Define to 1 if dynamic modules are enabled])
    AC_DEFINE_UNQUOTED([MODULES_SUFFIX], ["$MODULES_SUFFIX"],
      [System extension for dynamic libraries])
@@ -4157,7 +4149,6 @@
      AC_DEFINE_UNQUOTED([MODULES_SECONDARY_SUFFIX],
        ["$MODULES_SECONDARY_SUFFIX"],
        [Alternative system extension for dynamic libraries.])
->>>>>>> df2f6fb7
    fi
 fi
 AC_SUBST([MODULES_OBJ])
