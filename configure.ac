--- conflicted
+++ resolved
@@ -5844,13 +5844,8 @@
 emacs_config_features=
 for opt in XAW3D XPM JPEG TIFF GIF PNG RSVG CAIRO IMAGEMAGICK SOUND GPM DBUS \
   GCONF GSETTINGS GLIB NOTIFY ACL LIBSELINUX GNUTLS LIBXML2 FREETYPE HARFBUZZ M17N_FLT \
-<<<<<<< HEAD
-  LIBOTF XFT ZLIB TOOLKIT_SCROLL_BARS X_TOOLKIT OLDXMENU X11 XDBE XIM \
+  LIBOTF XFT ZLIB TOOLKIT_SCROLL_BARS X_TOOLKIT OLDXMENU PGTK X11 XDBE XIM \
   NS MODULES NATIVE_COMP THREADS XWIDGETS LIBSYSTEMD JSON PDUMPER UNEXEC LCMS2 GMP; do
-=======
-  LIBOTF XFT ZLIB TOOLKIT_SCROLL_BARS X_TOOLKIT OLDXMENU PGTK X11 XDBE XIM \
-  NS MODULES THREADS XWIDGETS LIBSYSTEMD JSON PDUMPER UNEXEC LCMS2 GMP; do
->>>>>>> d6ef9af8
 
     case $opt in
       PDUMPER) val=${with_pdumper} ;;
