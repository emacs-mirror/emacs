;;; process-tests.el --- Testing the process facilities -*- lexical-binding: t -*-

;; Copyright (C) 2013-2021 Free Software Foundation, Inc.

;; This file is part of GNU Emacs.

;; GNU Emacs is free software: you can redistribute it and/or modify
;; it under the terms of the GNU General Public License as published by
;; the Free Software Foundation, either version 3 of the License, or
;; (at your option) any later version.

;; GNU Emacs is distributed in the hope that it will be useful,
;; but WITHOUT ANY WARRANTY; without even the implied warranty of
;; MERCHANTABILITY or FITNESS FOR A PARTICULAR PURPOSE.  See the
;; GNU General Public License for more details.

;; You should have received a copy of the GNU General Public License
;; along with GNU Emacs.  If not, see <https://www.gnu.org/licenses/>.

;;; Commentary:

;;

;;; Code:

(require 'cl-lib)
(require 'ert)
(require 'puny)
(require 'rx)
(require 'subr-x)

;; Timeout in seconds; the test fails if the timeout is reached.
(defvar process-test-sentinel-wait-timeout 2.0)

;; Start a process that exits immediately.  Call WAIT-FUNCTION,
;; possibly multiple times, to wait for the process to complete.
(defun process-test-sentinel-wait-function-working-p (wait-function)
  (let ((proc (start-process "test" nil "bash" "-c" "exit 20"))
	(sentinel-called nil)
	(start-time (float-time)))
    (set-process-sentinel proc (lambda (_proc _msg)
				 (setq sentinel-called t)))
    (while (not (or sentinel-called
		    (> (- (float-time) start-time)
		       process-test-sentinel-wait-timeout)))
      (funcall wait-function))
    (cl-assert (eq (process-status proc) 'exit))
    (cl-assert (= (process-exit-status proc) 20))
    sentinel-called))

(ert-deftest process-test-sentinel-accept-process-output ()
  (skip-unless (executable-find "bash"))
  (with-timeout (60 (ert-fail "Test timed out"))
  (should (process-test-sentinel-wait-function-working-p
           #'accept-process-output))))

(ert-deftest process-test-sentinel-sit-for ()
  (skip-unless (executable-find "bash"))
  (with-timeout (60 (ert-fail "Test timed out"))
  (should
   (process-test-sentinel-wait-function-working-p (lambda () (sit-for 0.01 t))))))

(when (eq system-type 'windows-nt)
  (ert-deftest process-test-quoted-batfile ()
    "Check that Emacs hides CreateProcess deficiency (bug#18745)."
    (let (batfile)
      (unwind-protect
          (progn
            ;; CreateProcess will fail when both the bat file and 1st
            ;; argument are quoted, so include spaces in both of those
            ;; to force quoting.
            (setq batfile (make-temp-file "echo args" nil ".bat"))
            (with-temp-file batfile
              (insert "@echo arg1=%1, arg2=%2\n"))
            (with-temp-buffer
              (call-process batfile nil '(t t) t "x &y")
              (should (string= (buffer-string) "arg1=\"x &y\", arg2=\n")))
            (with-temp-buffer
              (call-process-shell-command
               (mapconcat #'shell-quote-argument (list batfile "x &y") " ")
               nil '(t t) t)
              (should (string= (buffer-string) "arg1=\"x &y\", arg2=\n"))))
        (when batfile (delete-file batfile))))))

(ert-deftest process-test-stderr-buffer ()
  (skip-unless (executable-find "bash"))
  (with-timeout (60 (ert-fail "Test timed out"))
  (let* ((stdout-buffer (generate-new-buffer "*stdout*"))
	 (stderr-buffer (generate-new-buffer "*stderr*"))
	 (proc (make-process :name "test"
			     :command (list "bash" "-c"
					    (concat "echo hello stdout!; "
						    "echo hello stderr! >&2; "
						    "exit 20"))
			     :buffer stdout-buffer
			     :stderr stderr-buffer))
	 (sentinel-called nil)
	 (start-time (float-time)))
    (set-process-sentinel proc (lambda (_proc _msg)
				 (setq sentinel-called t)))
    (while (not (or sentinel-called
		    (> (- (float-time) start-time)
		       process-test-sentinel-wait-timeout)))
      (accept-process-output))
    (cl-assert (eq (process-status proc) 'exit))
    (cl-assert (= (process-exit-status proc) 20))
    (should (with-current-buffer stdout-buffer
	      (goto-char (point-min))
	      (looking-at "hello stdout!")))
    (should (with-current-buffer stderr-buffer
	      (goto-char (point-min))
	      (looking-at "hello stderr!"))))))

(ert-deftest process-test-stderr-filter ()
  (skip-unless (executable-find "bash"))
  (with-timeout (60 (ert-fail "Test timed out"))
  (let* ((sentinel-called nil)
	 (stderr-sentinel-called nil)
	 (stdout-output nil)
	 (stderr-output nil)
	 (stdout-buffer (generate-new-buffer "*stdout*"))
	 (stderr-buffer (generate-new-buffer "*stderr*"))
	 (stderr-proc (make-pipe-process :name "stderr"
					 :buffer stderr-buffer))
	 (proc (make-process :name "test" :buffer stdout-buffer
			     :command (list "bash" "-c"
					    (concat "echo hello stdout!; "
						    "echo hello stderr! >&2; "
						    "exit 20"))
			     :stderr stderr-proc))
	 (start-time (float-time)))
    (set-process-filter proc (lambda (_proc input)
			       (push input stdout-output)))
    (set-process-sentinel proc (lambda (_proc _msg)
				 (setq sentinel-called t)))
    (set-process-filter stderr-proc (lambda (_proc input)
				      (push input stderr-output)))
    (set-process-sentinel stderr-proc (lambda (_proc _input)
					(setq stderr-sentinel-called t)))
    (while (not (or sentinel-called
		    (> (- (float-time) start-time)
		       process-test-sentinel-wait-timeout)))
      (accept-process-output))
    (cl-assert (eq (process-status proc) 'exit))
    (cl-assert (= (process-exit-status proc) 20))
    (should sentinel-called)
    (should (equal 1 (with-current-buffer stdout-buffer
		       (point-max))))
    (should (equal "hello stdout!\n"
		   (mapconcat #'identity (nreverse stdout-output) "")))
    (should stderr-sentinel-called)
    (should (equal 1 (with-current-buffer stderr-buffer
		       (point-max))))
    (should (equal "hello stderr!\n"
		   (mapconcat #'identity (nreverse stderr-output) ""))))))

(ert-deftest set-process-filter-t ()
  "Test setting process filter to t and back." ;; Bug#36591
  (with-timeout (60 (ert-fail "Test timed out"))
  (with-temp-buffer
    (let* ((print-level nil)
           (print-length nil)
           (proc (start-process
                  "test proc" (current-buffer)
                  (concat invocation-directory invocation-name)
                  "-Q" "--batch" "--eval"
                  (prin1-to-string
                   '(let ((s nil) (count 0))
                      (while (setq s (read-from-minibuffer
                                      (format "%d> " count)))
                        (princ s)
                        (princ "\n")
                        (setq count (1+ count))))))))
      (set-process-query-on-exit-flag proc nil)
      (send-string proc "one\n")
      (while (not (equal (buffer-substring
                          (line-beginning-position) (point-max))
                         "1> "))
        (accept-process-output proc))   ; Read "one".
      (should (equal (buffer-string) "0> one\n1> "))
      (set-process-filter proc t)       ; Stop reading from proc.
      (send-string proc "two\n")
      (should-not
       (accept-process-output proc 1))  ; Can't read "two" yet.
      (should (equal (buffer-string) "0> one\n1> "))
      (set-process-filter proc nil)     ; Resume reading from proc.
      (while (not (equal (buffer-substring
                          (line-beginning-position) (point-max))
                         "2> "))
        (accept-process-output proc))   ; Read "Two".
      (should (equal (buffer-string) "0> one\n1> two\n2> "))))))

(ert-deftest start-process-should-not-modify-arguments ()
  "`start-process' must not modify its arguments in-place."
  ;; See bug#21831.
  (with-timeout (60 (ert-fail "Test timed out"))
  (let* ((path (pcase system-type
                 ((or 'windows-nt 'ms-dos)
                  ;; Make sure the file name uses forward slashes.
                  ;; The original bug was that 'start-process' would
                  ;; convert forward slashes to backslashes.
                  (expand-file-name (executable-find "attrib.exe")))
                 (_ "/bin//sh")))
         (samepath (copy-sequence path)))
    ;; Make sure 'start-process' actually goes all the way and invokes
    ;; the program.
    (should (process-live-p (condition-case nil
                                (start-process "" nil path)
                              (error nil))))
    (should (equal path samepath)))))

(ert-deftest make-process/noquery-stderr ()
  "Checks that Bug#30031 is fixed."
  (skip-unless (executable-find "sleep"))
  (with-timeout (60 (ert-fail "Test timed out"))
  (with-temp-buffer
    (let* ((previous-processes (process-list))
           (process (make-process :name "sleep"
                                  :command '("sleep" "1h")
                                  :noquery t
                                  :connection-type 'pipe
                                  :stderr (current-buffer))))
      (unwind-protect
          (let ((new-processes (cl-set-difference (process-list)
                                                  previous-processes
                                                  :test #'eq)))
            (should new-processes)
            (dolist (process new-processes)
              (should-not (process-query-on-exit-flag process))))
        (kill-process process))))))

;; Return t if OUTPUT could have been generated by merging the INPUTS somehow.
(defun process-tests--mixable (output &rest inputs)
  (while (and output (let ((ins inputs))
                       (while (and ins (not (eq (car (car ins)) (car output))))
                         (setq ins (cdr ins)))
                       (if ins
                           (setcar ins (cdr (car ins))))
                       ins))
    (setq output (cdr output)))
  (not (apply #'append output inputs)))

(ert-deftest make-process/mix-stderr ()
  "Check that `make-process' mixes the output streams if STDERR is nil."
  (skip-unless (executable-find "bash"))
  (with-timeout (60 (ert-fail "Test timed out"))
  ;; Frequent random (?) failures on hydra.nixos.org, with no process output.
  ;; Maybe this test should be tagged unstable?  See bug#31214.
  (skip-unless (not (getenv "EMACS_HYDRA_CI")))
  (with-temp-buffer
    (let ((process (make-process
                    :name "mix-stderr"
                    :command (list "bash" "-c"
                                   "echo stdout && echo stderr >&2")
                    :buffer (current-buffer)
                    :sentinel #'ignore
                    :noquery t
                    :connection-type 'pipe)))
      (while (or (accept-process-output process)
		 (process-live-p process)))
      (should (eq (process-status process) 'exit))
      (should (eq (process-exit-status process) 0))
      (should (process-tests--mixable (string-to-list (buffer-string))
                                      (string-to-list "stdout\n")
                                      (string-to-list "stderr\n")))))))

(ert-deftest make-process-w32-debug-spawn-error ()
  "Check that debugger runs on `make-process' failure (Bug#33016)."
  (skip-unless (eq system-type 'windows-nt))
  (with-timeout (60 (ert-fail "Test timed out"))
  (let* ((debug-on-error t)
         (have-called-debugger nil)
         (debugger (lambda (&rest _)
                     (setq have-called-debugger t)
                     ;; Allow entering the debugger later in the same
                     ;; test run, before going back to the command
                     ;; loop.
                     (setq internal-when-entered-debugger -1))))
    (should (eq :got-error ;; NOTE: `should-error' would inhibit debugger.
                (condition-case-unless-debug ()
                    ;; Emacs doesn't search for absolute filenames, so
                    ;; the error will be hit in the w32 process spawn
                    ;; code.
                    (make-process :name "test" :command '("c:/No-Such-Command"))
                  (error :got-error))))
    (should have-called-debugger))))

(ert-deftest make-process/file-handler/found ()
  "Check that the `:file-handler’ argument of `make-process’
works as expected if a file name handler is found."
  (with-timeout (60 (ert-fail "Test timed out"))
  (let ((file-handler-calls 0))
    (cl-flet ((file-handler
               (&rest args)
               (should (equal default-directory "test-handler:/dir/"))
               (should (equal args '(make-process :name "name"
                                                  :command ("/some/binary")
                                                  :file-handler t)))
               (cl-incf file-handler-calls)
               'fake-process))
      (let ((file-name-handler-alist (list (cons (rx bos "test-handler:")
                                                 #'file-handler)))
            (default-directory "test-handler:/dir/"))
        (should (eq (make-process :name "name"
                                  :command '("/some/binary")
                                  :file-handler t)
                    'fake-process))
        (should (= file-handler-calls 1)))))))

(ert-deftest make-process/file-handler/not-found ()
  "Check that the `:file-handler’ argument of `make-process’
works as expected if no file name handler is found."
  (with-timeout (60 (ert-fail "Test timed out"))
  (let ((file-name-handler-alist ())
        (default-directory invocation-directory)
        (program (expand-file-name invocation-name invocation-directory)))
    (should (processp (make-process :name "name"
                                    :command (list program "--version")
                                    :file-handler t))))))

(ert-deftest make-process/file-handler/disable ()
  "Check `make-process’ works as expected if it shouldn’t use the
file name handler."
  (with-timeout (60 (ert-fail "Test timed out"))
  (let ((file-name-handler-alist (list (cons (rx bos "test-handler:")
                                             #'process-tests--file-handler)))
        (default-directory "test-handler:/dir/")
        (program (expand-file-name invocation-name invocation-directory)))
    (should (processp (make-process :name "name"
                                    :command (list program "--version")))))))

(defun process-tests--file-handler (operation &rest _args)
  (cl-ecase operation
    (unhandled-file-name-directory "/")
    (make-process (ert-fail "file name handler called unexpectedly"))))

(put #'process-tests--file-handler 'operations
     '(unhandled-file-name-directory make-process))

(ert-deftest make-process/stop ()
  "Check that `make-process' doesn't accept a `:stop' key.
See Bug#30460."
  (with-timeout (60 (ert-fail "Test timed out"))
  (should-error
   (make-process :name "test"
                 :command (list (expand-file-name invocation-name
                                                  invocation-directory))
                 :stop t))))

;; All the following tests require working DNS, which appears not to
;; be the case for hydra.nixos.org, so disable them there for now.

(ert-deftest lookup-family-specification ()
  "`network-lookup-address-info' should only accept valid family symbols."
  (skip-unless (not (getenv "EMACS_HYDRA_CI")))
  (with-timeout (60 (ert-fail "Test timed out"))
  (should-error (network-lookup-address-info "google.com" 'both))
  (should (network-lookup-address-info "google.com" 'ipv4))
  (when (featurep 'make-network-process '(:family ipv6))
    (should (network-lookup-address-info "google.com" 'ipv6)))))

(ert-deftest lookup-unicode-domains ()
  "Unicode domains should fail."
  (skip-unless (not (getenv "EMACS_HYDRA_CI")))
  (with-timeout (60 (ert-fail "Test timed out"))
  (should-error (network-lookup-address-info "faß.de"))
  (should (network-lookup-address-info (puny-encode-domain "faß.de")))))

(ert-deftest unibyte-domain-name ()
  "Unibyte domain names should work."
  (skip-unless (not (getenv "EMACS_HYDRA_CI")))
  (with-timeout (60 (ert-fail "Test timed out"))
  (should (network-lookup-address-info (string-to-unibyte "google.com")))))

(ert-deftest lookup-google ()
  "Check that we can look up google IP addresses."
  (skip-unless (not (getenv "EMACS_HYDRA_CI")))
  (with-timeout (60 (ert-fail "Test timed out"))
  (let ((addresses-both (network-lookup-address-info "google.com"))
        (addresses-v4 (network-lookup-address-info "google.com" 'ipv4)))
    (should addresses-both)
    (should addresses-v4))
  (when (featurep 'make-network-process '(:family ipv6))
    (should (network-lookup-address-info "google.com" 'ipv6)))))

(ert-deftest non-existent-lookup-failure ()
  "Check that looking up non-existent domain returns nil."
  (skip-unless (not (getenv "EMACS_HYDRA_CI")))
  (with-timeout (60 (ert-fail "Test timed out"))
  (should (eq nil (network-lookup-address-info "emacs.invalid")))))

(defmacro process-tests--ignore-EMFILE (&rest body)
  "Evaluate BODY, ignoring EMFILE errors."
  (declare (indent 0) (debug t))
  (let ((err (make-symbol "err"))
        (message (make-symbol "message")))
    `(let ((,message (process-tests--EMFILE-message)))
       (condition-case ,err
           ,(macroexp-progn body)
         (file-error
          ;; If we couldn't determine the EMFILE message, just ignore
          ;; all `file-error' signals.
          (and ,message
               (not (string-equal (caddr ,err) ,message))
               (signal (car ,err) (cdr ,err))))))))

(defmacro process-tests--with-buffers (var &rest body)
  "Bind VAR to nil and evaluate BODY.
Afterwards, kill all buffers in the list VAR.  BODY should add
some buffer objects to VAR."
  (declare (indent 1) (debug (symbolp body)))
  (cl-check-type var symbol)
  `(let ((,var nil))
     (unwind-protect
         ,(macroexp-progn body)
       (mapc #'kill-buffer ,var))))

(defmacro process-tests--with-processes (var &rest body)
  "Bind VAR to nil and evaluate BODY.
Afterwards, delete all processes in the list VAR.  BODY should
add some process objects to VAR."
  (declare (indent 1) (debug (symbolp body)))
  (cl-check-type var symbol)
  `(let ((,var nil))
     (unwind-protect
         ,(macroexp-progn body)
       (mapc #'delete-process ,var))))

(defmacro process-tests--with-raised-rlimit (&rest body)
  "Evaluate BODY using a higher limit for the number of open files.
Attempt to set the resource limit for the number of open files
temporarily to the highest possible value."
  (declare (indent 0) (debug t))
  (let ((prlimit (make-symbol "prlimit"))
        (soft (make-symbol "soft"))
        (hard (make-symbol "hard"))
        (pid-arg (make-symbol "pid-arg")))
    `(let ((,prlimit (executable-find "prlimit"))
           (,pid-arg (format "--pid=%d" (emacs-pid)))
           (,soft nil) (,hard nil))
       (cl-flet ((set-limit
                  (value)
                  (cl-check-type value natnum)
                  (when ,prlimit
                    (call-process ,prlimit nil nil nil
                                  ,pid-arg
                                  (format "--nofile=%d:" value)))))
         (when ,prlimit
           (with-temp-buffer
             (when (eql (call-process ,prlimit nil t nil
                                      ,pid-arg "--nofile"
                                      "--raw" "--noheadings"
                                      "--output=SOFT,HARD")
                        0)
               (goto-char (point-min))
               (when (looking-at (rx (group (+ digit)) (+ blank)
                                     (group (+ digit)) ?\n))
                 (setq ,soft (string-to-number
                              (match-string-no-properties 1))
                       ,hard (string-to-number
                              (match-string-no-properties 2))))))
           (and ,soft ,hard (< ,soft ,hard)
                (set-limit ,hard)))
         (unwind-protect
             ,(macroexp-progn body)
           (when ,soft (set-limit ,soft)))))))

(defmacro process-tests--fd-setsize-test (&rest body)
  "Run BODY as a test for FD_SETSIZE overflow.
Try to generate pipe processes until we are close to the
FD_SETSIZE limit.  Within BODY, only a small number of file
descriptors should still be available.  Furthermore, raise the
maximum number of open files in the Emacs process above
FD_SETSIZE."
  (declare (indent 0) (debug t))
  (let ((process (make-symbol "process"))
        (processes (make-symbol "processes"))
        (buffer (make-symbol "buffer"))
        (buffers (make-symbol "buffers"))
        ;; FD_SETSIZE is typically 1024 on Unix-like systems.  On
        ;; MS-Windows we artificially limit FD_SETSIZE to 64, see the
        ;; commentary in w32proc.c.
        (fd-setsize (if (eq system-type 'windows-nt) 64 1024)))
    `(process-tests--with-raised-rlimit
       (process-tests--with-buffers ,buffers
         (process-tests--with-processes ,processes
           ;; First, allocate enough pipes to definitely exceed the
           ;; FD_SETSIZE limit.
           (cl-loop for i from 1 to ,(1+ fd-setsize)
                    for ,buffer = (generate-new-buffer
                                   (format " *pipe %d*" i))
                    do (push ,buffer ,buffers)
                    for ,process = (process-tests--ignore-EMFILE
                                     (make-pipe-process
                                      :name (format "pipe %d" i)
                                      ;; Prevent delete-process from
                                      ;; trying to read from pipe
                                      ;; processes that didn't exit
                                      ;; yet, because no one is
                                      ;; writing to those pipes, and
                                      ;; the read will stall.
                                      :stop (eq system-type 'windows-nt)
                                      :buffer ,buffer
                                      :coding 'no-conversion
                                      :noquery t))
                    while ,process
                    do (push ,process ,processes))
           (unless (cddr ,processes)
             (ert-fail "Couldn't allocate enough pipes"))
           ;; Delete two pipes to test more edge cases.
           (delete-process (pop ,processes))
           (delete-process (pop ,processes))
           ,@body)))))

(defmacro process-tests--with-temp-directory (var &rest body)
  "Bind VAR to the name of a new directory and evaluate BODY.
Afterwards, delete the directory."
  (declare (indent 1) (debug (symbolp body)))
  (cl-check-type var symbol)
  (let ((dir (make-symbol "dir")))
    `(let ((,dir (make-temp-file "emacs-test-" :dir)))
       (unwind-protect
           (let ((,var ,dir))
             ,@body)
         (delete-directory ,dir :recursive)))))

;; Tests for FD_SETSIZE overflow (Bug#24325).  The following tests
;; generate lots of process objects of the various kinds.  Running the
;; tests with assertions enabled should not result in any crashes due
;; to file descriptor set overflow.  These tests first generate lots
;; of unused pipe processes to fill up the file descriptor space.
;; Then, they create a few instances of the process type under test.

(ert-deftest process-tests/fd-setsize-no-crash/make-process ()
  "Check that Emacs doesn't crash when trying to use more than
FD_SETSIZE file descriptors (Bug#24325)."
  (with-timeout (60 (ert-fail "Test timed out"))
    (let ((cat (executable-find "cat")))
      (skip-unless cat)
      (dolist (conn-type '(pipe pty))
        (ert-info ((format "Connection type `%s'" conn-type))
          (process-tests--fd-setsize-test
            (process-tests--with-processes processes
              ;; Start processes until we exhaust the file descriptor
              ;; set size.  We assume that each process requires at
              ;; least one file descriptor.
              (dotimes (i 10)
                (let ((process
                       ;; Failure to allocate more file descriptors
                       ;; should signal `file-error', but not crash.
                       ;; Since we don't know the exact limit, we
                       ;; ignore `file-error'.
                       (process-tests--ignore-EMFILE
                         (make-process :name (format "test %d" i)
                                       :command (list cat)
                                       :connection-type conn-type
                                       :coding 'no-conversion
                                       :noquery t))))
                  (when process (push process processes))))
              ;; We should have managed to start at least one process.
              (should processes)
              (dolist (process processes)
<<<<<<< HEAD
                (should (process-live-p process))
                (process-send-eof process)
=======
                ;; The process now should either be running, or have
                ;; already failed before `exec'.
                (should (memq (process-status process) '(run exit)))
                (when (process-live-p process)
                  (process-send-eof process))
>>>>>>> 400f620f
                (while (accept-process-output process))
                (should (eq (process-status process) 'exit))
                ;; If there's an error between fork and exec, Emacs
                ;; will use exit statuses between 125 and 127, see
                ;; process.h.  This can happen if the child process
                ;; tries to set up terminal device but fails due to
                ;; file number limits.  We don't treat this as an
                ;; error.
                (should (memql (process-exit-status process)
                               '(0 125 126 127)))))))))))

(ert-deftest process-tests/fd-setsize-no-crash/make-pipe-process ()
  "Check that Emacs doesn't crash when trying to use more than
FD_SETSIZE file descriptors (Bug#24325)."
  (with-timeout (60 (ert-fail "Test timed out"))
    (process-tests--fd-setsize-test
      (process-tests--with-buffers buffers
        (process-tests--with-processes processes
          ;; Start processes until we exhaust the file descriptor set
          ;; size.  We assume that each process requires at least one
          ;; file descriptor.
          (dotimes (i 10)
            (let ((buffer (generate-new-buffer (format " *%d*" i))))
              (push buffer buffers)
              (let ((process
                     ;; Failure to allocate more file descriptors
                     ;; should signal `file-error', but not crash.
                     ;; Since we don't know the exact limit, we ignore
                     ;; `file-error'.
                     (process-tests--ignore-EMFILE
                       (make-pipe-process :name (format "test %d" i)
                                          :buffer buffer
                                          :coding 'no-conversion
                                          :noquery t))))
                (when process (push process processes)))))
          ;; We should have managed to start at least one process.
          (should processes))))))

(ert-deftest process-tests/fd-setsize-no-crash/make-network-process ()
  "Check that Emacs doesn't crash when trying to use more than
FD_SETSIZE file descriptors (Bug#24325)."
  (skip-unless (featurep 'make-network-process '(:server t)))
  (skip-unless (featurep 'make-network-process '(:family local)))
  (with-timeout (60 (ert-fail "Test timed out"))
    (process-tests--with-temp-directory directory
      (process-tests--with-processes processes
        (let* ((num-clients 10)
               (socket-name (expand-file-name "socket" directory))
               ;; Run a UNIX server to connect to.
               (server (make-network-process :name "server"
                                             :server num-clients
                                             :buffer nil
                                             :service socket-name
                                             :family 'local
                                             :coding 'no-conversion
                                             :noquery t)))
          (push server processes)
          (process-tests--fd-setsize-test
            ;; Start processes until we exhaust the file descriptor
            ;; set size.  We assume that each process requires at
            ;; least one file descriptor.
            (dotimes (i num-clients)
              (let ((client
                     ;; Failure to allocate more file descriptors
                     ;; should signal `file-error', but not crash.
                     ;; Since we don't know the exact limit, we ignore
                     ;; `file-error'.
                     (process-tests--ignore-EMFILE
                       (make-network-process
                        :name (format "client %d" i)
                        :service socket-name
                        :family 'local
                        :coding 'no-conversion
                        :noquery t))))
                (when client (push client processes))))
            ;; We should have managed to start at least one process.
            (should processes)))))))

(ert-deftest process-tests/fd-setsize-no-crash/make-serial-process ()
  "Check that Emacs doesn't crash when trying to use more than
FD_SETSIZE file descriptors (Bug#24325)."
  ;; This test cannot be run if PTYs aren't supported.
  (skip-unless (not (eq system-type 'windows-nt)))
  (with-timeout (60 (ert-fail "Test timed out"))
    (process-tests--with-processes processes
      ;; In order to use `make-serial-process', we need to create some
      ;; pseudoterminals.  The easiest way to do that is to start a
      ;; normal process using the `pty' connection type.  We need to
      ;; ensure that the terminal stays around while we connect to it.
      ;; Create the host processes before the dummy pipes so we have a
      ;; high chance of succeeding here.
      (let ((sleep (executable-find "sleep"))
            (tty-names ()))
        (skip-unless sleep)
        (dotimes (i 10)
          (let* ((host (make-process :name (format "tty host %d" i)
                                     :command (list sleep "60")
                                     :buffer nil
                                     :coding 'utf-8-unix
                                     :connection-type 'pty
                                     :noquery t))
                 (tty-name (process-tty-name host)))
            (should (processp host))
            (push host processes)
            ;; FIXME: The assumption below that using :connection 'pty
            ;; in make-process necessarily produces a process with PTY
            ;; connection is unreliable and non-portable.
            ;; make-process can legitimately and silently fall back on
            ;; pipes if allocating a PTY fails (and on MS-Windows it
            ;; always fails).  The following code also assumes that
            ;; process-tty-name produces a file name that can be
            ;; passed to 'stat' and to make-serial-process, which is
            ;; also non-portable.
            (should tty-name)
            (should (file-exists-p tty-name))
            (should-not (member tty-name tty-names))
            (push tty-name tty-names)))
        (process-tests--fd-setsize-test
          (process-tests--with-processes processes
            (process-tests--with-buffers buffers
              (dolist (tty-name tty-names)
                (let ((buffer (generate-new-buffer
                               (format " *%s*" tty-name))))
                  (push buffer buffers)
                  ;; Failure to allocate more file descriptors should
                  ;; signal `file-error', but not crash.  Since we
                  ;; don't know the exact limit, we ignore
                  ;; `file-error'.
                  (let ((process (process-tests--ignore-EMFILE
                                   (make-serial-process
                                    :name (format "test %s" tty-name)
                                    :port tty-name
                                    :speed 9600
                                    :buffer buffer
                                    :coding 'no-conversion
                                    :noquery t))))
                    (when process (push process processes))))))
            ;; We should have managed to start at least one process.
            (should processes)))))))

(defvar process-tests--EMFILE-message :unknown
  "Cached result of the function `process-tests--EMFILE-message'.")

(defun process-tests--EMFILE-message ()
  "Return the error message for the EMFILE POSIX error.
Return nil if that can't be determined."
  (when (eq process-tests--EMFILE-message :unknown)
    (setq process-tests--EMFILE-message
          (with-temp-buffer
            (when (eql (ignore-error 'file-error
                         (call-process "errno" nil t nil "EMFILE"))
                       0)
              (goto-char (point-min))
              (when (looking-at (rx "EMFILE" (+ blank) (+ digit)
                                    (+ blank) (group (+ nonl))))
                (match-string-no-properties 1))))))
  process-tests--EMFILE-message)

(provide 'process-tests)
;;; process-tests.el ends here<|MERGE_RESOLUTION|>--- conflicted
+++ resolved
@@ -560,16 +560,11 @@
               ;; We should have managed to start at least one process.
               (should processes)
               (dolist (process processes)
-<<<<<<< HEAD
-                (should (process-live-p process))
-                (process-send-eof process)
-=======
                 ;; The process now should either be running, or have
                 ;; already failed before `exec'.
                 (should (memq (process-status process) '(run exit)))
                 (when (process-live-p process)
                   (process-send-eof process))
->>>>>>> 400f620f
                 (while (accept-process-output process))
                 (should (eq (process-status process) 'exit))
                 ;; If there's an error between fork and exec, Emacs
