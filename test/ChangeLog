<<<<<<< HEAD
2013-03-05  Paul Eggert  <eggert@cs.ucla.edu>
=======
2013-03-26  Fabián Ezequiel Gallina  <fabian@anue.biz>

	* automated/python-tests.el
	(python-indent-block-enders): New test.
	(python-info-current-defun-2): Fix test.

2013-03-11  Glenn Morris  <rgm@gnu.org>
>>>>>>> b011a6e8

	* indent/octave.m: Fix encoding error in comment.  Add coding tag.

2013-02-28  Fabián Ezequiel Gallina  <fgallina@cuca>

	* automated/python-tests.el (python-tests-with-temp-buffer): Doc fix.
	(python-tests-with-temp-file): New macro.
	(python-tests-shell-interpreter): New var.
	(python-shell-get-process-name-1)
	(python-shell-internal-get-process-name-1)
	(python-shell-parse-command-1)
	(python-shell-calculate-process-environment-1)
	(python-shell-calculate-process-environment-2)
	(python-shell-calculate-process-environment-3)
	(python-shell-calculate-exec-path-1)
	(python-shell-calculate-exec-path-2)
	(python-shell-make-comint-1)
	(python-shell-make-comint-2)
	(python-shell-get-process-1)
	(python-shell-get-or-create-process-1)
	(python-shell-internal-get-or-create-process-1): New tests.

2013-02-21  Fabián Ezequiel Gallina  <fgallina@cuca>

	* automated/python-tests.el: New file.

2013-02-14  Dmitry Gutov  <dgutov@yandex.ru>

	* automated/ruby-mode-tests.el
	(ruby-move-to-block-skips-percent-literal): Add depth-affecting
	bits inside the examples.
	(ruby-move-to-block-skips-heredoc): New test.
	(ruby-add-log-current-method-after-inner-class): Lower
	expectations: move point inside a method, initially.

2013-02-13  Dmitry Gutov  <dgutov@yandex.ru>

	* automated/ruby-mode-tests.el
	(ruby-move-to-block-skips-percent-literal): New test.

2013-02-04  Chong Yidong  <cyd@gnu.org>

	* automated/thingatpt.el: New file.

2013-02-03  Chong Yidong  <cyd@gnu.org>

	* automated/files.el (file-test--do-local-variables-test): Avoid
	compilation warning message.

2013-01-27  Dmitry Gutov  <dgutov@yandex.ru>

	* automated/ruby-mode-tests.el
	(ruby-indent-spread-args-in-parens): New test.
	* automated/ruby-mode-tests.el (ruby-block-test-example):
	Break indentation of the do block opener and add a line inside it.
	* automated/ruby-mode-tests.el (works-on-do, ok-with-three):
	Adjust line numbers.

2013-01-15  Stefan Monnier  <monnier@iro.umontreal.ca>

	* automated/advice-tests.el: Split up.  Add advice-test-preactivate.

2013-01-14  Glenn Morris  <rgm@gnu.org>

	* automated/compile-tests.el (compile-tests--test-regexps-data):
	Fix interpretation of gnu line.col1-col2 format.  (Bug#13335)

2013-01-10  Wolfgang Jenkner  <wjenkner@inode.at>

	* automated/man-tests.el: New file.

2013-01-09  Aaron S. Hawley  <aaron.s.hawley@gmail.com>

	* automated/undo-tests.el (undo-test0): Adjust error to code change.

2013-01-08  Aaron S. Hawley  <aaron.s.hawley@gmail.com>

	* automated/undo-tests.el: New file.

2012-12-27  Dmitry Gutov  <dgutov@yandex.ru>

	* automated/ruby-mode-tests.el
	(ruby-indent-after-block-in-continued-expression): New test.

2012-12-14  Dmitry Gutov  <dgutov@yandex.ru>

	* automated/ruby-mode-tests.el
	Rename one interpolation test; add three more.
	(ruby-with-temp-buffer): New macro, use it where appropriate.
	(ruby-add-log-current-method-examples): Use "_" for target point.
	Add four new tests for ruby-add-log-current-method.

2012-12-11  Glenn Morris  <rgm@gnu.org>

	* automated/f90.el (f90-test-bug13138): New test.

2012-12-10  Rüdiger Sonderfeld  <ruediger@c-plusplus.de>

	* automated/inotify-test.el: New test.

2012-12-02  Chong Yidong  <cyd@gnu.org>

	* automated/ruby-mode-tests.el
	(ruby-add-log-current-method-examples): Don't use loop macro, to
	allow automated testing to work.

2012-11-20  Stefan Monnier  <monnier@iro.umontreal.ca>

	* automated/advice-tests.el (advice-tests--data): Remove.
	(advice-tests): Move the tests directly here instead.
	Add called-interactively-p tests.

2012-11-19  Stefan Monnier  <monnier@iro.umontreal.ca>

	* automated/ert-x-tests.el: Use cl-lib.
	* automated/ert-tests.el: Use lexical-binding and cl-lib.

2012-11-14  Dmitry Gutov  <dgutov@yandex.ru>

	* automated/ruby-mode-tests.el (ruby-indent-singleton-class): Pass.
	(ruby-indent-inside-heredoc-after-operator)
	(ruby-indent-inside-heredoc-after-space): New tests.
	Change direct font-lock face references to var references.
	(ruby-interpolation-suppresses-syntax-inside): New test.
	(ruby-interpolation-inside-percent-literal-with-paren):
	New failing test.

2012-11-13  Dmitry Gutov  <dgutov@yandex.ru>

	* automated/ruby-mode-tests.el (ruby-heredoc-font-lock)
	(ruby-singleton-class-no-heredoc-font-lock)
	(ruby-add-log-current-method-examples): New tests.
	(ruby-test-string): Extract from ruby-should-indent-buffer.
	(ruby-deftest-move-to-block): New macro.
	Add several move-to-block tests.

2012-11-12  Stefan Monnier  <monnier@iro.umontreal.ca>

	* automated/advice-tests.el: New tests.

2012-10-14  Eli Zaretskii  <eliz@gnu.org>

	* automated/compile-tests.el (compile-tests--test-regexps-data):
	Add new data for msft's new format.

2012-09-08  Dmitry Gutov  <dgutov@yandex.ru>

	* automated/ruby-mode-tests.el:
	(ruby-toggle-block-to-multiline): New test.
	(ruby-should-indent-buffer, ruby-toggle-block-to-do-end)
	(ruby-toggle-block-to-brace): Use buffer-string.

2012-09-07  Dmitry Gutov  <dgutov@yandex.ru>

	* automated/ruby-mode-tests.el: New tests (Bug#11613).

2012-08-28  Chong Yidong  <cyd@gnu.org>

	* automated/files.el: Test every combination of values for
	enable-local-variables and enable-local-eval.

2012-08-19  Chong Yidong  <cyd@gnu.org>

	* redisplay-testsuite.el (test-redisplay): Use switch-to-buffer.

2012-08-18  Chong Yidong  <cyd@gnu.org>

	* redisplay-testsuite.el (test-redisplay-4): New test (Bug#3874).

2012-08-14  Dmitry Gutov  <dgutov@yandex.ru>

	* indent/ruby.rb: Rearrange examples, add new ones.

2012-08-12  Dmitry Gutov  <dgutov@yandex.ru>

	* automated/ruby-mode-tests.el (ruby-move-to-block-stops-at-opening)
	(ruby-toggle-block-to-do-end, ruby-toggle-block-to-brace): New test.

2012-08-11  Glenn Morris  <rgm@gnu.org>

	* automated/files.el: New file.

	* automated/Makefile.in (all): Fix typo.

2012-08-10  Dmitry Gutov  <dgutov@yandex.ru>

	* automated/ruby-mode-tests.el (ruby-should-indent):
	Add docstring, check (current-indentation) instead of (current-column).
	(ruby-should-indent-buffer): New function.
	Add tests for `ruby-deep-indent-paren' behavior.
	Port all tests from test/misc/test_ruby_mode.rb in Ruby repo.

2012-08-10  Nobuyoshi Nakada  <nobu@ruby-lang.org>

	Original tests in test_ruby_mode.rb in upstream (author).

2012-08-09  Dmitry Gutov  <dgutov@yandex.ru>

	* automated/ruby-mode-tests.el (ruby-should-indent)
	(ruby-assert-state): New functions.
	Add new tests.

2012-07-29  David Engster  <deng@randomsample.de>

	* automated/xml-parse-tests.el (xml-parse-tests--qnames):
	New variable to hold test data for name expansion.
	(xml-parse-tests): Test the two different types of name expansion.

2012-07-29  Juri Linkov  <juri@jurta.org>

	* automated/occur-tests.el (occur-test-case): Use predefined
	buffer name " *test-occur*" instead of a random buffer name.

2012-07-20  Dmitry Gutov  <dgutov@yandex.ru>

	* automated/ruby-mode-tests.el: New file with one test.

2012-07-17  Stefan Monnier  <monnier@iro.umontreal.ca>

	* indent/shell.sh: Add test case for ${#VAR}.

	* indent/latex-mode.tex: New file.

2012-07-11  Stefan Monnier  <monnier@iro.umontreal.ca>

	* eshell.el: Use cl-lib.

2012-07-03  Chong Yidong  <cyd@gnu.org>

	* automated/xml-parse-tests.el (xml-parse-tests--bad-data): New.

2012-07-02  Chong Yidong  <cyd@gnu.org>

	* automated/xml-parse-tests.el (xml-parse-tests--data):
	More testcases.

2012-07-01  Chong Yidong  <cyd@gnu.org>

	* automated/xml-parse-tests.el: New file.

2012-06-27  Stefan Monnier  <monnier@iro.umontreal.ca>

	* automated/ert-x-tests.el (ert-test-run-tests-interactively-2):
	Use cl-flet.

2012-06-08  Ulf Jasper  <ulf.jasper@web.de>

	* automated/icalendar-tests.el (icalendar--parse-vtimezone):
	Test escaped commas in TZID (Bug#11473).
	(icalendar-import-with-timezone): New.
	(icalendar-real-world): Add new testcase as given in the bugreport
	of Bug#11473.

2012-05-29  Ulf Jasper  <ulf.jasper@web.de>

	* automated/icalendar-tests.el (icalendar-tests--test-import):
	Include UID in import tests (Bug#11525).
	(icalendar-import-non-recurring, icalendar-import-rrule)
	(icalendar-import-duration, icalendar-import-bug-6766): Adjust to
	UID-import change.
	(icalendar-import-with-uid): New.
	(icalendar-tests--test-cycle, icalendar-tests--do-test-cycle):
	Include UID in cycle tests.
	(icalendar-cycle, icalendar-real-world): UID-import change.

2012-05-21  Glenn Morris  <rgm@gnu.org>

	* automated/Makefile.in (setwins): Scrap superfluous subshell.

2012-05-15  Teodor Zlatanov  <tzz@lifelogs.com>

	* automated/url-util-tests.el: New file to test
	lisp/url/url-util.el.  Only `url-build-query-string' and
	`url-parse-query-string' are tested right now (Bug#8706).

2012-04-28  Stefan Monnier  <monnier@iro.umontreal.ca>

	* indent/shell.sh:
	* indent/shell.rc: Ad some test cases.

2012-04-24  Stefan Monnier  <monnier@iro.umontreal.ca>

	* indent/ruby.rb: New file, to test new syntax-propertize code.

2012-04-11  Glenn Morris  <rgm@gnu.org>

	* automated/vc-bzr.el (vc-bzr-test-faulty-bzr-autoloads): New test.

2012-02-13  Teodor Zlatanov  <tzz@lifelogs.com>

	* automated/url-future-tests.el (url-future-tests): Move from
	lisp/url/url-future.el and rename.

2012-01-29  Ulf Jasper  <ulf.jasper@web.de>

	* automated/icalendar-tests.el (icalendar-import-non-recurring):
	Fix broken test, caused by missing trailing blank.

2011-12-03  Chong Yidong  <cyd@gnu.org>

	* automated/compile-tests.el (compile-tests--test-regexps-data):
	Increase column numbers by one to reflect change in how
	compilation-message is recorded (Bug#10172).

2011-11-22  Glenn Morris  <rgm@gnu.org>

	* rmailmm.el: New file, split from lisp/mail/rmailmm.el.

2011-11-20  Juanma Barranquero  <lekktu@gmail.com>

	* cedet/semantic-utest-c.el (semantic-utest-c-comparisons): Fix typo.

2011-11-16  Juanma Barranquero  <lekktu@gmail.com>

	* automated/icalendar-tests.el (icalendar-tests--get-ical-event)
	(icalendar-tests--test-export, icalendar-tests--do-test-export):
	* cedet/srecode-tests.el (srecode-field-utest-impl): Fix typo.

2011-10-30  Ulf Jasper  <ulf.jasper@web.de>

	* automated/newsticker-tests.el
	(newsticker--group-manage-orphan-feeds): Remove fsetting of
	newsticker--treeview-tree-update.

2011-10-29  Ulf Jasper  <ulf.jasper@web.de>

	* automated/newsticker-tests.el
	(newsticker--group-manage-orphan-feeds): Use fset instead of flet.

	* trunk/test/automated/newsticker-tests.el
	(newsticker--group-manage-orphan-feeds): Prevent updating
	newsticker treeview. Fixed bug#9763.

2011-10-20  Glenn Morris  <rgm@gnu.org>

	* automated/vc-bzr.el (vc-bzr-test-bug9781): New test.

	* automated/vc-bzr.el: New file.

2011-10-15  Glenn Morris  <rgm@gnu.org>

	* automated/f90.el: New file.

2011-09-27  Ulf Jasper  <ulf.jasper@web.de>

	* automated/newsticker-tests.el: Move newsticker-testsuite.el
	to automated/newsticker-tests.el. Convert to ERT.

2011-07-26  Ulf Jasper  <ulf.jasper@web.de>

	* automated/icalendar-tests.el (icalendar-tests--compare-strings):
	Removed, simply use string=.
	(icalendar--diarytime-to-isotime)
	(icalendar--datetime-to-diary-date)
	(icalendar--datestring-to-isodate)
	(icalendar--format-ical-event)
	(icalendar--parse-summary-and-rest)
	(icalendar-tests--do-test-import)
	(icalendar-tests--do-test-cycle): Change argument order of
	string= to EXPECTED ACTUAL.
	(icalendar--import-format-sample)
	(icalendar--format-ical-event)
	(icalendar-import-non-recurring)
	(icalendar-import-rrule)
	(icalendar-import-duration)
	(icalendar-import-bug-6766)
	(icalendar-real-world): Adjust to string= instead of
	icalendar-tests--compare-strings.
	(icalendar-import-multiple-vcalendars): New.

2011-05-11  Teodor Zlatanov  <tzz@lifelogs.com>

	* automated/gnus-tests.el: Add wrapper for Gnus tests.
	Require CL.

2011-05-09  Juri Linkov  <juri@jurta.org>

	* automated/occur-tests.el: Move from test/occur-testsuite.el.
	Convert to ERT.

2011-05-09  Chong Yidong  <cyd@stupidchicken.com>

	* automated/compile-tests.el: New file.

2011-05-08  Chong Yidong  <cyd@stupidchicken.com>

	* automated/font-parse-tests.el: Don't byte-compile.

	* automated/comint-testsuite.el: Move from test/.  Convert to ERT.

2011-03-10  Stefan Monnier  <monnier@iro.umontreal.ca>

	* automated/lexbind-tests.el: New file.

2011-03-07  Chong Yidong  <cyd@stupidchicken.com>

	* Version 23.3 released.

2011-03-05  Glenn Morris  <rgm@gnu.org>

	* eshell.el: Move here from lisp/eshell/esh-test.el.

2011-03-03  Christian Ohler  <ohler@gnu.org>

	* automated/ert-tests.el (ert-test-explain-not-equal-keymaps):
	New test.

2011-02-20  Ulf Jasper  <ulf.jasper@web.de>

	* automated/icalendar-tests.el: Move from icalendar-testsuite.el;
	convert to ERT format.

2011-02-14  Chong Yidong  <cyd@stupidchicken.com>

	* automated/bytecomp-tests.el: Move from bytecomp-testsuite.el;
	convert to ERT format.

2011-02-09  Stefan Monnier  <monnier@iro.umontreal.ca>

	* indent/shell.sh:
	* indent/shell.rc: New files.

2011-01-27  Chong Yidong  <cyd@stupidchicken.com>

	* automated/font-parse-tests.el: Move from
	font-parse-testsuite.el.

2011-01-26  Chong Yidong  <cyd@stupidchicken.com>

	* font-parse-testsuite.el (test-font-parse-data): New file.

2011-01-13  Stefan Monnier  <monnier@iro.umontreal.ca>

	* indent/prolog.prolog: Add tokenizing tests.

2011-01-13  Christian Ohler  <ohler@gnu.org>

	* automated: New directory for automated tests.

	* automated/ert-tests.el, automated/ert-x-tests.el: New files.

	* automated/Makefile.in: New file.

2010-11-11  Stefan Monnier  <monnier@iro.umontreal.ca>

	* indent/modula2.mod: New file.

2010-10-27  Stefan Monnier  <monnier@iro.umontreal.ca>

	* indent/octave.m: Add a test to ensure indentation is local.

2010-10-23  Glenn Morris  <rgm@gnu.org>

	* comint-testsuite.el
	(comint-testsuite--test-comint-password-prompt-regexp):
	Add "Please enter the password".  (Bug#7224)

2010-09-20  Stefan Monnier  <monnier@iro.umontreal.ca>

	* indent/prolog.prolog: Use normal spacing around !.

2010-09-18  Stefan Monnier  <monnier@iro.umontreal.ca>

	* indent/octave.m: Remove one more `fixindent'.  Use `end'.

2010-09-10  Stefan Monnier  <monnier@iro.umontreal.ca>

	* indent/octave.m: Remove some `fixindent' not needed any more.

2010-08-30  Stefan Monnier  <monnier@iro.umontreal.ca>

	* indent/octave.m: New file.

2010-08-08  Ulf Jasper  <ulf.jasper@web.de>

	* icalendar-testsuite.el (icalendar-testsuite-run): Add internal tests.
	(icalendar-testsuite--trim, icalendar-testsuite--compare-strings)
	(icalendar-testsuite--run-internal-tests): New.
	(icalendar-testsuite--test-convert-ordinary-to-ical)
	(icalendar-testsuite--test-convert-block-to-ical)
	(icalendar-testsuite--test-convert-anniversary-to-ical)
	(icalendar-testsuite--test-parse-vtimezone)
	(icalendar-testsuite--do-test-export): Code formatting.
	(icalendar-testsuite--test-parse-vtimezone): Doc fix.
	(icalendar-testsuite--do-test-import)
	(icalendar-testsuite--do-test-cycle):
	Use icalendar-testsuite--compare-strings
	(icalendar-testsuite--run-import-tests): Comment added.
	(icalendar-testsuite--run-import-tests)
	(icalendar-testsuite--run-real-world-tests): Fix expected results.

2010-06-25  Chong Yidong  <cyd@stupidchicken.com>

	* redisplay-testsuite.el (test-redisplay-3): New test.

2010-06-11  Chong Yidong  <cyd@stupidchicken.com>

	* comint-testsuite.el: New file.

2010-06-02  Stefan Monnier  <monnier@iro.umontreal.ca>

	* indent: New dir.

2010-05-07  Chong Yidong  <cyd@stupidchicken.com>

	* Version 23.2 released.

2010-03-29  Chong Yidong  <cyd@stupidchicken.com>

	* cedet/semantic-ia-utest.el
	(semantic-symref-test-count-hits-in-tag): Add function, from
	semantic-test.el.

	* cedet/tests/test.cpp:
	* cedet/tests/test.py:
	* cedet/tests/teststruct.cpp:
	* cedet/tests/testtemplates.cpp:
	* cedet/tests/testusing.cpp:
	* cedet/tests/scopetest.cpp:
	* cedet/tests/scopetest.java: Files deleted.

	* cedet/tests/test.make:
	* cedet/tests/test.c:
	* cedet/tests/testjavacomp.java:
	* cedet/tests/testspp.c:
	* cedet/tests/testsppreplace.c:
	* cedet/tests/testsppreplaced.c:
	* cedet/tests/testsubclass.cpp:
	* cedet/tests/testsubclass.hh:
	* cedet/tests/testtypedefs.cpp:
	* cedet/tests/testvarnames.c:
	* cedet/tests/test.el:
	* cedet/tests/testdoublens.cpp:
	* cedet/tests/testdoublens.hpp: Add copyright header.

	* cedet/semantic-tests.el (semanticdb-test-gnu-global):
	Remove reference to deleted files.

2010-03-30  Juri Linkov  <juri@jurta.org>

	* occur-testsuite.el (occur-tests): Add tests for context lines.

2010-03-23  Juri Linkov  <juri@jurta.org>

	* occur-testsuite.el: New file.

2010-03-10  Chong Yidong  <cyd@stupidchicken.com>

	* Branch for 23.2.

2010-02-19  Ulf Jasper  <ulf.jasper@web.de>

	* icalendar-testsuite.el
	(icalendar-testsuite--run-function-tests): Add new tests.
	(icalendar-testsuite--test-diarytime-to-isotime): Add another
	testcase.
	(icalendar-testsuite--test-convert-ordinary-to-ical): New.
	(icalendar-testsuite--test-convert-weekly-to-ical): New.
	(icalendar-testsuite--test-convert-yearly-to-ical): New.
	(icalendar-testsuite--test-convert-block-to-ical): New.
	(icalendar-testsuite--test-convert-cyclic-to-ical): New.
	(icalendar-testsuite--test-convert-anniversary-to-ical): New.

2010-01-18  Juanma Barranquero  <lekktu@gmail.com>

	* cedet/semantic-tests.el (semanticdb-test-gnu-global)
	(semantic-lex-test-full-depth, semantic-symref-test-count-hits-in-tag):
	Fix typos in docstrings and error messages.
	(semanticdb-ebrowse-run-tests): Fix typos in error messages.

2010-01-14  Juanma Barranquero  <lekktu@gmail.com>

	* cedet/cedet-utests.el (cedet-utest-log-shutdown, pulse-test):
	* cedet/semantic-ia-utest.el (semantic-ia-utest-error-log-list)
	(semantic-ia-utest-buffer-refs): Fix typos in docstrings.

2009-12-18  Ulf Jasper  <ulf.jasper@web.de>

	* icalendar-testsuite.el
	(icalendar-testsuite--run-function-tests):
	Add icalendar-testsuite--test-parse-vtimezone.
	(icalendar-testsuite--test-parse-vtimezone): New.
	(icalendar-testsuite--do-test-cycle): Doc changes.
	(icalendar-testsuite--run-real-world-tests): Remove trailing
	whitespace -- see change of icalendar--add-diary-entry in
	icalendar.el.
	(icalendar-testsuite--run-cycle-tests): Re-enable all tests.

2009-09-30  Glenn Morris  <rgm@gnu.org>

	* cedet/semantic-utest-c.el: Relicense under GPLv3+.

2009-06-26  Eric Ludlam  <zappo@gnu.org>

	* cedet/*: New unit tests, from CEDET repository.

2009-06-26  Chong Yidong  <cyd@stupidchicken.com>

	* redisplay-testsuite.el: New file.

2009-06-21  Chong Yidong  <cyd@stupidchicken.com>

	* Branch for 23.1.

2009-01-25  Ulf Jasper  <ulf.jasper@web.de>

	* icalendar-testsuite.el
	(icalendar-testsuite--run-function-tests):
	Add icalendar-testsuite--test-diarytime-to-isotime.
	(icalendar-testsuite--test-parse-summary-and-rest): Adjust to
	recent icalendar fixes.
	(icalendar-testsuite--test-diarytime-to-isotime): New.
	(icalendar-testsuite--test-create-uid): Adjust to recent
	icalendar changes.

2008-11-30  Shigeru Fukaya  <shigeru.fukaya@gmail.com>

	* bytecomp-testsuite.el: New file.

2008-10-31  Ulf Jasper  <ulf.jasper@web.de>

	* icalendar-testsuite.el (icalendar-testsuite--run-function-tests):
	Add `icalendar-testsuite--test-create-uid'.
	(icalendar-testsuite--test-create-uid): New.

2008-06-14  Ulf Jasper  <ulf.jasper@web.de>

	* newsticker-testsuite.el: New file.

2008-05-24  Ulf Jasper  <ulf.jasper@web.de>

	* icalendar-testsuite.el (icalendar-testsuite--run-function-tests):
	Add icalendar-testsuite--test-datestring-to-isodate,
	icalendar-testsuite--test-datetime-to-diary-date, and
	icalendar-testsuite--test-calendar-style.
	(icalendar-testsuite--test-format-ical-event):
	(icalendar-testsuite--test-parse-summary-and-rest):
	Doc fix.  Remove european-calendar-style.
	(icalendar-testsuite--get-ical-event): Doc fix.
	(icalendar-testsuite--test-first-weekday-of-year):
	(icalendar-testsuite--run-cycle-tests): Add doc string.
	(icalendar-testsuite--test-datestring-to-isodate):
	(icalendar-testsuite--test-datetime-to-diary-date):
	(icalendar-testsuite--test-calendar-style): New functions.
	(icalendar-testsuite--test-export): Handle iso date style.
	New arg INPUT-ISO.  Use calendar-date-style.
	(icalendar-testsuite--test-import): Handle iso date style.
	New arg EXPECTED-ISO.  Use calendar-date-style.
	(icalendar-testsuite--test-cycle): Handle iso date style.
	(icalendar-testsuite--run-import-tests):
	(icalendar-testsuite--run-export-tests):
	(icalendar-testsuite--run-real-world-tests): Add iso style tests.

2008-02-29  Glenn Morris  <rgm@gnu.org>

	* README: New file.

2008-02-29  Ulf Jasper  <ulf.jasper@web.de>

	* icalendar-testsuite.el: New file.

;; Local Variables:
;; coding: utf-8
;; End:

  Copyright (C) 2008-2013 Free Software Foundation, Inc.

  This file is part of GNU Emacs.

  GNU Emacs is free software: you can redistribute it and/or modify
  it under the terms of the GNU General Public License as published by
  the Free Software Foundation, either version 3 of the License, or
  (at your option) any later version.

  GNU Emacs is distributed in the hope that it will be useful,
  but WITHOUT ANY WARRANTY; without even the implied warranty of
  MERCHANTABILITY or FITNESS FOR A PARTICULAR PURPOSE.  See the
  GNU General Public License for more details.

  You should have received a copy of the GNU General Public License
  along with GNU Emacs.  If not, see <http://www.gnu.org/licenses/>.<|MERGE_RESOLUTION|>--- conflicted
+++ resolved
@@ -1,14 +1,9 @@
-<<<<<<< HEAD
+2013-03-30  Fabián Ezequiel Gallina  <fabian@anue.biz>
+
+	* automated/python-tests.el (python-indent-block-enders): New test.
+	(python-info-current-defun-2): Fix test.
+
 2013-03-05  Paul Eggert  <eggert@cs.ucla.edu>
-=======
-2013-03-26  Fabián Ezequiel Gallina  <fabian@anue.biz>
-
-	* automated/python-tests.el
-	(python-indent-block-enders): New test.
-	(python-info-current-defun-2): Fix test.
-
-2013-03-11  Glenn Morris  <rgm@gnu.org>
->>>>>>> b011a6e8
 
 	* indent/octave.m: Fix encoding error in comment.  Add coding tag.
 
