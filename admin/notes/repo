NOTES ON COMMITTING TO EMACS'S REPOSITORY    -*- outline -*-

** elpa

This branch does not contain a copy of Emacs, but of the Emacs Lisp
package archive (elpa.gnu.org).  See admin/notes/elpa for further
explanation, and the README file in the branch for usage
instructions.

<<<<<<< HEAD
=======
* Install changes only on one branch, let them get merged elsewhere if needed.

In particular, install bug-fixes only on the release branch (if there
is one) and let them get synced to the trunk; do not install them by
hand on the trunk as well.  E.g. if there is an active "emacs-24" branch
and you have a bug-fix appropriate for the next emacs-24.x release,
install it only on the emacs-24 branch, not on the trunk as well.

Installing things manually into more than one branch makes merges more
difficult.

http://lists.gnu.org/archive/html/emacs-devel/2010-03/msg01124.html

The exception is, if you know that the change will be difficult to
merge to the trunk (eg because the trunk code has changed a lot).
In that case, it's helpful if you can apply the change to both trunk
and branch yourself (when committing the branch change, indicate
in the commit log that it should not be merged to the trunk, by
including the phrase "Not to be merged to master", or any other phrase
that matches "merge").

>>>>>>> f1601063
* Installing changes from your personal branches.

If your branch has only a single commit, or many different real
commits, it is fine to do a merge.  If your branch has only a very
small number of "real" commits, but several "merge from trunks", it is
preferred that you take your branch's diff, apply it to the trunk, and
commit directly, not merge.  This keeps the history cleaner.

In general, when working on some feature in a separate branch, it is
preferable not to merge from trunk until you are done with the
feature.  Unless you really need some change that was done on the
trunk while you were developing on the branch, you don't really need
those merges; just merge once, when you are done with the feature, and
Bazaar will take care of the rest.  Bazaar is much better in this than
CVS, so interim merges are unnecessary.

Or use shelves; or rebase; or do something else.  See the thread for
yet another fun excursion into the exciting world of version control.

http://lists.gnu.org/archive/html/emacs-devel/2010-04/msg00086.html

* Installing changes from gnulib

Some of the files in Emacs are copied from gnulib.  To synchronize
these files from the version of gnulib that you have checked out into
a sibling directory of your branch, type "admin/merge-gnulib"; this
will check out the latest version of gnulib if there is no sibling
directory already.  It is a good idea to run "git status" afterwards,
so that if a gnulib module added a file, you can record the new file
using "git add".  After synchronizing from gnulib, do a "make" in the
usual way.

To change the set of gnulib modules, change the GNULIB_MODULES
variable in admin/merge-gnulib before running it.

If you remove a gnulib module, or if a gnulib module
removes a file, then remove the corresponding files by hand.

* How to merge changes from emacs-24 to trunk

[The section on git merge procedure has not yet been written]

Inspect the change log entries (e.g. in case too many entries have been
included or whitespace between entries needs fixing). If someone made
multiple change log entries on different days in the branch, you may
wish to collapse them all to a single entry for that author in the
trunk (because in the trunk they all appear under the same date).
Obviously, if there are multiple changes to the same file by different
authors, don't break the logical ordering in doing this.

You may see conflicts in autoload md5sums in comments.  Strictly
speaking, the right thing to do is merge everything else, resolve the
conflict by choosing either the trunk or branch version, then run
`make -C lisp autoloads' to update the md5sums to the correct trunk
value before committing.

* Re-adding a file that has been removed from the repository

Let's suppose you've done:

git rm file; git commit -a

You can just restore a copy of the file and then re-add it;
git does not have per-file history so this will not harm
anything.

Alternatively, you can do

git revert XXXXX

where XXXXX is the hash of the commit in which file was removed.
This backs out the entire changeset the deletion was part of,
which is often more appropriate.

* Undoing a commit (uncommitting)

If you have not pushed the commit, you may be able to use `git reset
--hard' with a hash argument to revert the your local repo copy to the
pre-commit state.

If you have pushed  commit, resetting will be ineffective because it
will only vanish the commit in your local copy.  Instead, use `git
revert', giving it the commit ID as argument. This will create a
new commit that backs out the change. Then push that.

Note that git will generate a log message for the revert that includes
a git hash.  Please edit this to refer to the commit by the first line
of its log comment, or by committer and date, or by something else
that is not the hash.  As noted previously, it is best to avoid hashes
in comments in case we someday have to change version-control systems
again.

* Bisecting

This is a semi-automated way to find the revision that introduced a bug.
Browse `git help bisect' for technical instructions.<|MERGE_RESOLUTION|>--- conflicted
+++ resolved
@@ -7,8 +7,6 @@
 explanation, and the README file in the branch for usage
 instructions.
 
-<<<<<<< HEAD
-=======
 * Install changes only on one branch, let them get merged elsewhere if needed.
 
 In particular, install bug-fixes only on the release branch (if there
@@ -30,7 +28,6 @@
 including the phrase "Not to be merged to master", or any other phrase
 that matches "merge").
 
->>>>>>> f1601063
 * Installing changes from your personal branches.
 
 If your branch has only a single commit, or many different real
