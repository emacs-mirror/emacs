/* Execution of byte code produced by bytecomp.el.
   Copyright (C) 1985-1988, 1993, 2000-2025 Free Software Foundation,
   Inc.

This file is part of GNU Emacs.

GNU Emacs is free software: you can redistribute it and/or modify
it under the terms of the GNU General Public License as published by
the Free Software Foundation, either version 3 of the License, or (at
your option) any later version.

GNU Emacs is distributed in the hope that it will be useful,
but WITHOUT ANY WARRANTY; without even the implied warranty of
MERCHANTABILITY or FITNESS FOR A PARTICULAR PURPOSE.  See the
GNU General Public License for more details.

You should have received a copy of the GNU General Public License
along with GNU Emacs.  If not, see <https://www.gnu.org/licenses/>.  */

#include <config.h>

#include "lisp.h"
<<<<<<< HEAD
#include "blockinput.h"
#include "igc.h"
=======
>>>>>>> 0b449b4f
#include "sysstdio.h"
#include "buffer.h"
#include "window.h"

/* Define BYTE_CODE_SAFE true to enable some minor sanity checking,
   useful for debugging the byte compiler.  It defaults to false.  */

#ifndef BYTE_CODE_SAFE
# define BYTE_CODE_SAFE false
#endif

/* Define BYTE_CODE_METER to generate a byte-op usage histogram.  */
/* #define BYTE_CODE_METER */

/* If BYTE_CODE_THREADED is defined, then the interpreter will be
   indirect threaded, using GCC's computed goto extension.  This code,
   as currently implemented, is incompatible with BYTE_CODE_SAFE and
   BYTE_CODE_METER.  */
#if (defined __GNUC__ && !defined __STRICT_ANSI__ \
     && !BYTE_CODE_SAFE && !defined BYTE_CODE_METER)
#define BYTE_CODE_THREADED
#endif


#ifdef BYTE_CODE_METER

#define METER_2(code1, code2) \
  (*aref_addr (AREF (Vbyte_code_meter, code1), code2))
#define METER_1(code) METER_2 (0, code)

#define METER_CODE(last_code, this_code)				\
{									\
  if (byte_metering_on)							\
    {									\
      if (XFIXNAT (METER_1 (this_code)) < MOST_POSITIVE_FIXNUM)	\
        XSETFASTINT (METER_1 (this_code),				\
		     XFIXNAT (METER_1 (this_code)) + 1);		\
      if (last_code							\
	  && (XFIXNAT (METER_2 (last_code, this_code))			\
	      < MOST_POSITIVE_FIXNUM))					\
        XSETFASTINT (METER_2 (last_code, this_code),			\
		     XFIXNAT (METER_2 (last_code, this_code)) + 1);	\
    }									\
}

#endif /* BYTE_CODE_METER */


/*  Byte codes: */

#define BYTE_CODES							\
DEFINE (Bstack_ref, 0) /* Actually, Bstack_ref+0 is not implemented: use dup.  */ \
DEFINE (Bstack_ref1, 1)							\
DEFINE (Bstack_ref2, 2)							\
DEFINE (Bstack_ref3, 3)							\
DEFINE (Bstack_ref4, 4)							\
DEFINE (Bstack_ref5, 5)							\
DEFINE (Bstack_ref6, 6)							\
DEFINE (Bstack_ref7, 7)							\
DEFINE (Bvarref, 010)							\
DEFINE (Bvarref1, 011)							\
DEFINE (Bvarref2, 012)							\
DEFINE (Bvarref3, 013)							\
DEFINE (Bvarref4, 014)							\
DEFINE (Bvarref5, 015)							\
DEFINE (Bvarref6, 016)							\
DEFINE (Bvarref7, 017)							\
DEFINE (Bvarset, 020)							\
DEFINE (Bvarset1, 021)							\
DEFINE (Bvarset2, 022)							\
DEFINE (Bvarset3, 023)							\
DEFINE (Bvarset4, 024)							\
DEFINE (Bvarset5, 025)							\
DEFINE (Bvarset6, 026)							\
DEFINE (Bvarset7, 027)							\
DEFINE (Bvarbind, 030)							\
DEFINE (Bvarbind1, 031)							\
DEFINE (Bvarbind2, 032)							\
DEFINE (Bvarbind3, 033)							\
DEFINE (Bvarbind4, 034)							\
DEFINE (Bvarbind5, 035)							\
DEFINE (Bvarbind6, 036)							\
DEFINE (Bvarbind7, 037)							\
DEFINE (Bcall, 040)							\
DEFINE (Bcall1, 041)							\
DEFINE (Bcall2, 042)							\
DEFINE (Bcall3, 043)							\
DEFINE (Bcall4, 044)							\
DEFINE (Bcall5, 045)							\
DEFINE (Bcall6, 046)							\
DEFINE (Bcall7, 047)							\
DEFINE (Bunbind, 050)							\
DEFINE (Bunbind1, 051)							\
DEFINE (Bunbind2, 052)							\
DEFINE (Bunbind3, 053)							\
DEFINE (Bunbind4, 054)							\
DEFINE (Bunbind5, 055)							\
DEFINE (Bunbind6, 056)							\
DEFINE (Bunbind7, 057)							\
									\
DEFINE (Bpophandler, 060)						\
DEFINE (Bpushconditioncase, 061)					\
DEFINE (Bpushcatch, 062)						\
									\
DEFINE (Bnth, 070)							\
DEFINE (Bsymbolp, 071)							\
DEFINE (Bconsp, 072)							\
DEFINE (Bstringp, 073)							\
DEFINE (Blistp, 074)							\
DEFINE (Beq, 075)							\
DEFINE (Bmemq, 076)							\
DEFINE (Bnot, 077)							\
DEFINE (Bcar, 0100)							\
DEFINE (Bcdr, 0101)							\
DEFINE (Bcons, 0102)							\
DEFINE (Blist1, 0103)							\
DEFINE (Blist2, 0104)							\
DEFINE (Blist3, 0105)							\
DEFINE (Blist4, 0106)							\
DEFINE (Blength, 0107)							\
DEFINE (Baref, 0110)							\
DEFINE (Baset, 0111)							\
DEFINE (Bsymbol_value, 0112)						\
DEFINE (Bsymbol_function, 0113)						\
DEFINE (Bset, 0114)							\
DEFINE (Bfset, 0115)							\
DEFINE (Bget, 0116)							\
DEFINE (Bsubstring, 0117)						\
DEFINE (Bconcat2, 0120)							\
DEFINE (Bconcat3, 0121)							\
DEFINE (Bconcat4, 0122)							\
DEFINE (Bsub1, 0123)							\
DEFINE (Badd1, 0124)							\
DEFINE (Beqlsign, 0125)							\
DEFINE (Bgtr, 0126)							\
DEFINE (Blss, 0127)							\
DEFINE (Bleq, 0130)							\
DEFINE (Bgeq, 0131)							\
DEFINE (Bdiff, 0132)							\
DEFINE (Bnegate, 0133)							\
DEFINE (Bplus, 0134)							\
DEFINE (Bmax, 0135)							\
DEFINE (Bmin, 0136)							\
DEFINE (Bmult, 0137)							\
									\
DEFINE (Bpoint, 0140)							\
/* 0141 was Bmark in v17, Bsave_current_buffer in 18-19.  */		\
DEFINE (Bsave_current_buffer_OBSOLETE, 0141)  /* Obsolete since 20. */	\
DEFINE (Bgoto_char, 0142)						\
DEFINE (Binsert, 0143)							\
DEFINE (Bpoint_max, 0144)						\
DEFINE (Bpoint_min, 0145)						\
DEFINE (Bchar_after, 0146)						\
DEFINE (Bfollowing_char, 0147)						\
DEFINE (Bpreceding_char, 0150)						\
DEFINE (Bcurrent_column, 0151)						\
DEFINE (Bindent_to, 0152)						\
/* 0153 was Bscan_buffer in v17.  */                                    \
DEFINE (Beolp, 0154)							\
DEFINE (Beobp, 0155)							\
DEFINE (Bbolp, 0156)							\
DEFINE (Bbobp, 0157)							\
DEFINE (Bcurrent_buffer, 0160)						\
DEFINE (Bset_buffer, 0161)						\
DEFINE (Bsave_current_buffer, 0162)					\
/* 0163 was Bset_mark in v17.  */                                       \
DEFINE (Binteractive_p, 0164) /* Obsolete since Emacs-24.1.  */		\
									\
DEFINE (Bforward_char, 0165)						\
DEFINE (Bforward_word, 0166)						\
DEFINE (Bskip_chars_forward, 0167)					\
DEFINE (Bskip_chars_backward, 0170)					\
DEFINE (Bforward_line, 0171)						\
DEFINE (Bchar_syntax, 0172)						\
DEFINE (Bbuffer_substring, 0173)					\
DEFINE (Bdelete_region, 0174)						\
DEFINE (Bnarrow_to_region, 0175)					\
DEFINE (Bwiden, 0176)							\
DEFINE (Bend_of_line, 0177)						\
									\
DEFINE (Bconstant2, 0201)						\
DEFINE (Bgoto, 0202)							\
DEFINE (Bgotoifnil, 0203)						\
DEFINE (Bgotoifnonnil, 0204)						\
DEFINE (Bgotoifnilelsepop, 0205)					\
DEFINE (Bgotoifnonnilelsepop, 0206)					\
DEFINE (Breturn, 0207)							\
DEFINE (Bdiscard, 0210)							\
DEFINE (Bdup, 0211)							\
									\
DEFINE (Bsave_excursion, 0212)						\
DEFINE (Bsave_window_excursion, 0213) /* Obsolete since Emacs-24.1.  */	\
DEFINE (Bsave_restriction, 0214)					\
DEFINE (Bcatch, 0215)		/* Obsolete since Emacs-25.  */         \
									\
DEFINE (Bunwind_protect, 0216)						\
DEFINE (Bcondition_case, 0217)	/* Obsolete since Emacs-25.  */         \
DEFINE (Btemp_output_buffer_setup, 0220) /* Obsolete since Emacs-24.1.  */ \
DEFINE (Btemp_output_buffer_show, 0221)  /* Obsolete since Emacs-24.1.  */ \
									\
/* 0222 was Bunbind_all, never used. */                                 \
									\
DEFINE (Bset_marker, 0223)						\
DEFINE (Bmatch_beginning, 0224)						\
DEFINE (Bmatch_end, 0225)						\
DEFINE (Bupcase, 0226)							\
DEFINE (Bdowncase, 0227)						\
									\
DEFINE (Bstringeqlsign, 0230)						\
DEFINE (Bstringlss, 0231)						\
DEFINE (Bequal, 0232)							\
DEFINE (Bnthcdr, 0233)							\
DEFINE (Belt, 0234)							\
DEFINE (Bmember, 0235)							\
DEFINE (Bassq, 0236)							\
DEFINE (Bnreverse, 0237)						\
DEFINE (Bsetcar, 0240)							\
DEFINE (Bsetcdr, 0241)							\
DEFINE (Bcar_safe, 0242)						\
DEFINE (Bcdr_safe, 0243)						\
DEFINE (Bnconc, 0244)							\
DEFINE (Bquo, 0245)							\
DEFINE (Brem, 0246)							\
DEFINE (Bnumberp, 0247)							\
DEFINE (Bintegerp, 0250)						\
									\
/* 0252-0256 were relative jumps, apparently never used.  */            \
									\
DEFINE (BlistN, 0257)							\
DEFINE (BconcatN, 0260)							\
DEFINE (BinsertN, 0261)							\
									\
/* Bstack_ref is code 0.  */						\
DEFINE (Bstack_set,  0262)						\
DEFINE (Bstack_set2, 0263)						\
DEFINE (BdiscardN,   0266)						\
									\
DEFINE (Bswitch, 0267)                                                  \
                                                                        \
DEFINE (Bconstant, 0300)

enum byte_code_op
{
#define DEFINE(name, value) name = value,
    BYTE_CODES
#undef DEFINE
};

/* Fetch the next byte from the bytecode stream.  */

#define FETCH (*pc++)

/* Fetch two bytes from the bytecode stream and make a 16-bit number
   out of them.  */

#define FETCH2 (op = FETCH, op | (FETCH << 8))

/* Push X onto the execution stack.  The expression X should not
   contain TOP, to avoid competing side effects.  */

#define PUSH(x) (*++top = (x))

/* Pop a value off the execution stack.  */

#define POP (*top--)

/* Discard n values from the execution stack.  */

#define DISCARD(n) (top -= (n))

/* Get the value which is at the top of the execution stack, but don't
   pop it.  */

#define TOP (*top)

DEFUN ("byte-code", Fbyte_code, Sbyte_code, 3, 3, 0,
       doc: /* Function used internally in byte-compiled code.
The first argument, BYTESTR, is a string of byte code;
the second, VECTOR, a vector of constants;
the third, MAXDEPTH, the maximum stack depth used in this function.
If the third argument is incorrect, Emacs may crash.  */)
  (Lisp_Object bytestr, Lisp_Object vector, Lisp_Object maxdepth)
{
  if (! (STRINGP (bytestr) && VECTORP (vector) && FIXNATP (maxdepth)))
    error ("Invalid byte-code");

  if (STRING_MULTIBYTE (bytestr))
    {
      /* BYTESTR must have been produced by Emacs 20.2 or earlier
	 because it produced a raw 8-bit string for byte-code and now
	 such a byte-code string is loaded as multibyte with raw 8-bit
	 characters converted to multibyte form.  Convert them back to
	 the original unibyte form.  */
      bytestr = Fstring_as_unibyte (bytestr);
    }
  Lisp_Object fun = CALLN (Fmake_byte_code, Qnil, bytestr, vector, maxdepth);
  return exec_byte_code (fun, 0, 0, NULL);
}

static void
bcall0 (Lisp_Object f)
{
  calln (f);
}

/* The bytecode stack size in bytes.
   This is a fairly generous amount, but:
   - if users need more, we could allocate more, or just reserve the address
     space and allocate on demand
   - if threads are used more, then it might be a good idea to reduce the
     per-thread overhead in time and space
   - for maximum flexibility but a small runtime penalty, we could allocate
     the stack in smaller chunks as needed
*/
#define BC_STACK_SIZE (512 * 1024 * sizeof (Lisp_Object))

/* Bytecode interpreter stack:

           |--------------|         --
           |fun           |           |                   ^ stack growth
           |saved_pc      |           |                   | direction
           |saved_top    -------      |
     fp--->|saved_fp     ----   |     | current frame
           |--------------|  |  |     | (called from bytecode in this example)
           |   (free)     |  |  |     |
     top-->| ...stack...  |  |  |     |
           : ...          :  |  |     |
           |incoming args |  |  |     |
           |--------------|  |  |   --
           |fun           |  |  |     |
           |saved_pc      |  |  |     |
           |saved_top     |  |  |     |
           |saved_fp      |<-   |     | previous frame
           |--------------|     |     |
           |   (free)     |     |     |
           | ...stack...  |<----      |
           : ...          :           |
           |incoming args |           |
           |--------------|         --
           :              :
*/

/* bytecode stack frame header (footer, actually) */
struct bc_frame {
  struct bc_frame *saved_fp;        /* previous frame pointer,
                                       NULL if bottommost frame */

  /* In a frame called directly from C, the following two members are NULL.  */
  Lisp_Object *saved_top;           /* previous stack pointer */
  const unsigned char *saved_pc;    /* previous program counter */

  Lisp_Object fun;                  /* current function object */

  Lisp_Object next_stack[];	    /* data stack of next frame */
};

#ifdef HAVE_MPS
void *
bc_next_frame (struct bc_frame *bc)
{
  return bc->next_stack;
}
#endif

void
init_bc_thread (struct bc_thread_state *bc)
{
  bc->stack = xmalloc (BC_STACK_SIZE);
  bc->stack_end = bc->stack + BC_STACK_SIZE;
  /* Put a dummy header at the bottom to indicate the first free location.  */
  bc->fp = (struct bc_frame *)bc->stack;
  memset (bc->fp, 0, sizeof *bc->fp);
}

void
free_bc_thread (struct bc_thread_state *bc)
{
  xfree (bc->stack);
}

#ifndef HAVE_MPS
void
mark_bytecode (struct bc_thread_state *bc)
{
  struct bc_frame *fp = bc->fp;
  Lisp_Object *top = NULL;     /* stack pointer of topmost frame not known */
  for (;;)
    {
      struct bc_frame *next_fp = fp->saved_fp;
      /* Only the dummy frame at the bottom has saved_fp = NULL.  */
      if (!next_fp)
	break;
      mark_object (fp->fun);
      Lisp_Object *frame_base = next_fp->next_stack;
      if (top)
	{
	  /* The stack pointer of a frame is known: mark the part of the stack
	     above it conservatively.  This includes any outgoing arguments.  */
	  mark_memory (top + 1, fp);
	  /* Mark the rest of the stack precisely.  */
	  mark_objects (frame_base, top + 1 - frame_base);
	}
      else
	{
	  /* The stack pointer is unknown -- mark everything conservatively.  */
	  mark_memory (frame_base, fp);
	}
      top = fp->saved_top;
      fp = next_fp;
    }
}
#endif // not HAVE_MPS

DEFUN ("internal-stack-stats", Finternal_stack_stats, Sinternal_stack_stats,
       0, 0, 0,
       doc: /* internal */)
  (void)
{
  struct bc_thread_state *bc = &current_thread->bc;
  int nframes = 0;
  int nruns = 0;
  for (struct bc_frame *fp = bc->fp; fp; fp = fp->saved_fp)
    {
      nframes++;
      if (fp->saved_top == NULL)
	nruns++;
    }
  fprintf (stderr, "%d stack frames, %d runs\n", nframes, nruns);
  return Qnil;
}

/* Whether a stack pointer is valid in the current frame.  */
static bool
valid_sp (struct bc_thread_state *bc, Lisp_Object *sp)
{
  struct bc_frame *fp = bc->fp;
  return sp < (Lisp_Object *)fp && sp + 1 >= fp->saved_fp->next_stack;
}

/* Execute the byte-code in FUN.  ARGS_TEMPLATE is the function arity
   encoded as an integer (the one in FUN is ignored), and ARGS, of
   size NARGS, should be a vector of the actual arguments.  The
   arguments in ARGS are pushed on the stack according to
   ARGS_TEMPLATE before executing FUN.  */

Lisp_Object
exec_byte_code (Lisp_Object fun, ptrdiff_t args_template,
		ptrdiff_t nargs, Lisp_Object *args)
{
#ifdef BYTE_CODE_METER
  int volatile this_op = 0;
#endif
  unsigned char quitcounter = 1;
  struct bc_thread_state *bc = &current_thread->bc;

  /* Values used for the first stack record when called from C.  */
  Lisp_Object *top = NULL;
  unsigned char const *pc = NULL;

  Lisp_Object bytestr = AREF (fun, CLOSURE_CODE);

 setup_frame: ;
  eassert (!STRING_MULTIBYTE (bytestr));
#ifndef HAVE_MPS
  // With MPS, references from the stack pin string data (also interior
  // pointers).
  eassert (string_immovable_p (bytestr));
#endif
  /* FIXME: in debug mode (!NDEBUG, BYTE_CODE_SAFE or enabled checking),
     save the specpdl index on function entry and check that it is the same
     when returning, to detect unwind imbalances.  This would require adding
     a field to the frame header.  */

  Lisp_Object vector = AREF (fun, CLOSURE_CONSTANTS);
  Lisp_Object maxdepth = AREF (fun, CLOSURE_STACK_DEPTH);
  ptrdiff_t const_length = ASIZE (vector);
  ptrdiff_t bytestr_length = SCHARS (bytestr);
  Lisp_Object *vectorp = XVECTOR (vector)->contents;

  EMACS_INT max_stack = XFIXNAT (maxdepth);
  Lisp_Object *frame_base = bc->fp->next_stack;
  struct bc_frame *fp = (struct bc_frame *)(frame_base + max_stack);

  if ((char *)fp->next_stack > bc->stack_end)
    error ("Bytecode stack overflow");

  /* Save the function object so that the bytecode and vector are
     held from removal by the GC. */
  fp->fun = fun;
  /* Save previous stack pointer and pc in the new frame.  If we came
     directly from outside, these will be NULL.  */
  fp->saved_top = top;
  fp->saved_pc = pc;
  fp->saved_fp = bc->fp;
  bc->fp = fp;

  top = frame_base - 1;
  unsigned char const *bytestr_data = SDATA (bytestr);
  pc = bytestr_data;

  /* ARGS_TEMPLATE is composed of bit fields:
     bits 0..6    minimum number of arguments
     bits 7       1 iff &rest argument present
     bits 8..14   maximum number of arguments */
  bool rest = (args_template & 128) != 0;
  int mandatory = args_template & 127;
  ptrdiff_t nonrest = args_template >> 8;
  if (! (mandatory <= nargs && (rest || nargs <= nonrest)))
    Fsignal (Qwrong_number_of_arguments,
	     list2 (Fcons (make_fixnum (mandatory), make_fixnum (nonrest)),
		    make_fixnum (nargs)));
  ptrdiff_t pushedargs = min (nonrest, nargs);
  for (ptrdiff_t i = 0; i < pushedargs; i++, args++)
    PUSH (*args);
  if (nonrest < nargs)
    PUSH (Flist (nargs - nonrest, args));
  else
    for (ptrdiff_t i = nargs - rest; i < nonrest; i++)
      PUSH (Qnil);

  unsigned char volatile saved_quitcounter;
#if GCC_LINT && __GNUC__ && !__clang__
  Lisp_Object *volatile saved_vectorp;
  unsigned char const *volatile saved_bytestr_data;
#endif

  while (true)
    {
      int op;
      enum handlertype type;

      if (BYTE_CODE_SAFE && !valid_sp (bc, top))
	emacs_abort ();

#ifdef BYTE_CODE_METER
      int prev_op = this_op;
      this_op = op = FETCH;
      METER_CODE (prev_op, op);
#elif !defined BYTE_CODE_THREADED
      op = FETCH;
#endif

      /* The interpreter can be compiled one of two ways: as an
	 ordinary switch-based interpreter, or as a threaded
	 interpreter.  The threaded interpreter relies on GCC's
	 computed goto extension, so it is not available everywhere.
	 Threading provides a performance boost.  These macros are how
	 we allow the code to be compiled both ways.  */
#ifdef BYTE_CODE_THREADED
      /* The CASE macro introduces an instruction's body.  It is
	 either a label or a case label.  */
#define CASE(OP) insn_ ## OP
      /* NEXT is invoked at the end of an instruction to go to the
	 next instruction.  It is either a computed goto, or a
	 plain break.  */
#define NEXT goto *(targets[op = FETCH])
      /* FIRST is like NEXT, but is only used at the start of the
	 interpreter body.  In the switch-based interpreter it is the
	 switch, so the threaded definition must include a semicolon.  */
#define FIRST NEXT;
      /* Most cases are labeled with the CASE macro, above.
	 CASE_DEFAULT is one exception; it is used if the interpreter
	 being built requires a default case.  The threaded
	 interpreter does not, because the dispatch table is
	 completely filled.  */
#define CASE_DEFAULT
      /* This introduces an instruction that is known to call abort.  */
#define CASE_ABORT CASE (Bstack_ref): CASE (default)
#else
      /* See above for the meaning of the various defines.  */
#define CASE(OP) case OP
#define NEXT break
#define FIRST switch (op)
#define CASE_DEFAULT case 255: default:
#define CASE_ABORT case 0
#endif

#ifdef BYTE_CODE_THREADED

      /* This is the dispatch table for the threaded interpreter.  */
      static const void *const targets[256] =
	{
	  [0 ... (Bconstant - 1)] = &&insn_default,
	  [Bconstant ... 255] = &&insn_Bconstant,

#define DEFINE(name, value) [name] = &&insn_ ## name,
	  BYTE_CODES
#undef DEFINE
	};

#endif


      FIRST
	{
	CASE (Bvarref7):
	  op = FETCH2;
	  goto varref;

	CASE (Bvarref):
	CASE (Bvarref1):
	CASE (Bvarref2):
	CASE (Bvarref3):
	CASE (Bvarref4):
	CASE (Bvarref5):
	  op -= Bvarref;
	  goto varref;

	/* This seems to be the most frequently executed byte-code
	   among the Bvarref's, so avoid a goto here.  */
	CASE (Bvarref6):
	  op = FETCH;
	varref:
	  {
	    Lisp_Object v1 = vectorp[op], v2;
	    if (XBARE_SYMBOL (v1)->u.s.redirect != SYMBOL_PLAINVAL
		|| (v2 = XBARE_SYMBOL (v1)->u.s.val.value,
		    BASE_EQ (v2, Qunbound)))
	      v2 = Fsymbol_value (v1);
	    PUSH (v2);
	    NEXT;
	  }

	CASE (Bgotoifnil):
	  {
	    Lisp_Object v1 = POP;
	    op = FETCH2;
	    if (NILP (v1))
	      goto op_branch;
	    NEXT;
	  }

	CASE (Bcar):
	  if (CONSP (TOP))
	    TOP = XCAR (TOP);
	  else if (!NILP (TOP))
	    {
	      record_in_backtrace (Qcar, &TOP, 1);
	      wrong_type_argument (Qlistp, TOP);
	    }
	  NEXT;

	CASE (Beq):
	  {
	    Lisp_Object v1 = POP;
	    TOP = EQ (v1, TOP) ? Qt : Qnil;
	    NEXT;
	  }

	CASE (Bmemq):
	  {
	    Lisp_Object v1 = POP;
	    TOP = Fmemq (TOP, v1);
	    NEXT;
	  }

	CASE (Bcdr):
	  {
	    if (CONSP (TOP))
	      TOP = XCDR (TOP);
	    else if (!NILP (TOP))
	      {
		record_in_backtrace (Qcdr, &TOP, 1);
		wrong_type_argument (Qlistp, TOP);
	      }
	    NEXT;
	  }

	CASE (Bvarset):
	CASE (Bvarset1):
	CASE (Bvarset2):
	CASE (Bvarset3):
	CASE (Bvarset4):
	CASE (Bvarset5):
	  op -= Bvarset;
	  goto varset;

	CASE (Bvarset7):
	  op = FETCH2;
	  goto varset;

	CASE (Bvarset6):
	  op = FETCH;
	varset:
	  {
	    Lisp_Object sym = vectorp[op];
	    Lisp_Object val = POP;
	    if (XBARE_SYMBOL (sym)->u.s.redirect == SYMBOL_PLAINVAL
		&& !XBARE_SYMBOL (sym)->u.s.trapped_write)
	      SET_SYMBOL_VAL (XBARE_SYMBOL (sym), val);
	    else
              set_internal (sym, val, Qnil, SET_INTERNAL_SET);
	  }
	  NEXT;

	CASE (Bdup):
	  {
	    Lisp_Object v1 = TOP;
	    PUSH (v1);
	    NEXT;
	  }

	/* ------------------ */

	CASE (Bvarbind6):
	  op = FETCH;
	  goto varbind;

	CASE (Bvarbind7):
	  op = FETCH2;
	  goto varbind;

	CASE (Bvarbind):
	CASE (Bvarbind1):
	CASE (Bvarbind2):
	CASE (Bvarbind3):
	CASE (Bvarbind4):
	CASE (Bvarbind5):
	  op -= Bvarbind;
	varbind:
	  /* Specbind can signal and thus GC.  */
	  specbind (vectorp[op], POP);
	  NEXT;

	CASE (Bcall6):
	  op = FETCH;
	  goto docall;

	CASE (Bcall7):
	  op = FETCH2;
	  goto docall;

	CASE (Bcall):
	CASE (Bcall1):
	CASE (Bcall2):
	CASE (Bcall3):
	CASE (Bcall4):
	CASE (Bcall5):
	  op -= Bcall;
	docall:
	  {
	    DISCARD (op);
#ifdef BYTE_CODE_METER
	    if (byte_metering_on && SYMBOLP (TOP))
	      {
		Lisp_Object v1 = TOP;
		Lisp_Object v2 = Fget (v1, Qbyte_code_meter);
		if (FIXNUMP (v2)
		    && XFIXNUM (v2) < MOST_POSITIVE_FIXNUM)
		  {
		    XSETINT (v2, XFIXNUM (v2) + 1);
		    Fput (v1, Qbyte_code_meter, v2);
		  }
	      }
#endif
	    maybe_quit ();

	    if (++lisp_eval_depth > max_lisp_eval_depth)
	      {
		if (max_lisp_eval_depth < 100)
		  max_lisp_eval_depth = 100;
		if (lisp_eval_depth > max_lisp_eval_depth)
		  error ("Lisp nesting exceeds `max-lisp-eval-depth'");
	      }

	    ptrdiff_t call_nargs = op;
	    Lisp_Object call_fun = TOP;
	    Lisp_Object *call_args = &TOP + 1;

	    specpdl_ref count1 = record_in_backtrace (call_fun,
						      call_args, call_nargs);
	    maybe_gc ();
	    if (debug_on_next_call)
	      do_debug_on_call (Qlambda, count1);

	    Lisp_Object original_fun = call_fun;
	    /* Calls to symbols-with-pos don't need to be on the fast path.  */
	    if (BARE_SYMBOL_P (call_fun))
	      call_fun = XBARE_SYMBOL (call_fun)->u.s.function;
	    if (CLOSUREP (call_fun))
	      {
		Lisp_Object template = AREF (call_fun, CLOSURE_ARGLIST);
		if (FIXNUMP (template))
		  {
		    /* Fast path for lexbound functions.  */
		    fun = call_fun;
		    bytestr = AREF (call_fun, CLOSURE_CODE),
		    args_template = XFIXNUM (template);
		    nargs = call_nargs;
		    args = call_args;
		    goto setup_frame;
		  }
	      }

	    Lisp_Object val;
	    if (SUBRP (call_fun) && !NATIVE_COMP_FUNCTION_DYNP (call_fun))
	      val = funcall_subr (XSUBR (call_fun), call_nargs, call_args);
	    else
	      val = funcall_general (original_fun, call_nargs, call_args);

	    maybe_quit ();	/* needed for profiler */

	    lisp_eval_depth--;
	    if (backtrace_debug_on_exit (specpdl_ptr - 1))
	      val = call_debugger (list2 (Qexit, val));
	    unbind_discard_to (SPECPDL_INDEX_PREV ());

	    TOP = val;
	    NEXT;
	  }

	CASE (Bunbind6):
	  op = FETCH;
	  goto dounbind;

	CASE (Bunbind7):
	  op = FETCH2;
	  goto dounbind;

	CASE (Bunbind):
	CASE (Bunbind1):
	CASE (Bunbind2):
	CASE (Bunbind3):
	CASE (Bunbind4):
	CASE (Bunbind5):
	  op -= Bunbind;
	dounbind:
	  unbind_to (specpdl_ref_add (SPECPDL_INDEX (), -op), Qnil);
	  NEXT;

	CASE (Bgoto):
	  op = FETCH2;
	op_branch:
	  op -= pc - bytestr_data;
	  if (BYTE_CODE_SAFE
	      && ! (bytestr_data - pc <= op
		    && op < bytestr_data + bytestr_length - pc))
	    emacs_abort ();
	  quitcounter += op < 0;
	  if (!quitcounter)
	    {
	      quitcounter = 1;
	      maybe_gc ();
	      maybe_quit ();
	    }
	  pc += op;
	  NEXT;

	CASE (Bgotoifnonnil):
	  op = FETCH2;
	  if (!NILP (POP))
	    goto op_branch;
	  NEXT;

	CASE (Bgotoifnilelsepop):
	  op = FETCH2;
	  if (NILP (TOP))
	    goto op_branch;
	  DISCARD (1);
	  NEXT;

	CASE (Bgotoifnonnilelsepop):
	  op = FETCH2;
	  if (!NILP (TOP))
	    goto op_branch;
	  DISCARD (1);
	  NEXT;

	CASE (Breturn):
	  {
	    Lisp_Object *saved_top = bc->fp->saved_top;
	    if (saved_top)
	      {
		Lisp_Object val = TOP;

		lisp_eval_depth--;
		if (backtrace_debug_on_exit (specpdl_ptr - 1))
		  val = call_debugger (list2 (Qexit, val));
		unbind_discard_to (SPECPDL_INDEX_PREV ());

		top = saved_top;
		pc = bc->fp->saved_pc;
		struct bc_frame *fp = bc->fp->saved_fp;
		bc->fp = fp;

		Lisp_Object fun = fp->fun;
		Lisp_Object bytestr = AREF (fun, CLOSURE_CODE);
		Lisp_Object vector = AREF (fun, CLOSURE_CONSTANTS);
		bytestr_data = SDATA (bytestr);
		vectorp = XVECTOR (vector)->contents;
		if (BYTE_CODE_SAFE)
		  {
		    /* Only required for checking, not for execution.  */
		    const_length = ASIZE (vector);
		    bytestr_length = SCHARS (bytestr);
		  }

		TOP = val;
		NEXT;
	      }
	    else
	      goto exit;
	  }

	CASE (Bdiscard):
	  DISCARD (1);
	  NEXT;

	CASE (Bconstant2):
	  PUSH (vectorp[FETCH2]);
	  NEXT;

	CASE (Bsave_excursion):
	  record_unwind_protect_excursion ();
	  NEXT;

	CASE (Bsave_current_buffer_OBSOLETE): /* Obsolete since 20.  */
	CASE (Bsave_current_buffer):
	  record_unwind_current_buffer ();
	  NEXT;

	CASE (Bsave_window_excursion): /* Obsolete since 24.1.  */
	  {
	    specpdl_ref count1 = SPECPDL_INDEX ();
	    record_unwind_protect (restore_window_configuration,
				   Fcurrent_window_configuration (Qnil));
	    TOP = Fprogn (TOP);
	    unbind_to (count1, TOP);
	    NEXT;
	  }

	CASE (Bsave_restriction):
	  record_unwind_protect (save_restriction_restore,
				 save_restriction_save ());
	  NEXT;

	CASE (Bcatch):		/* Obsolete since 25.  */
	  {
	    Lisp_Object v1 = POP;
	    TOP = internal_catch (TOP, eval_sub, v1);
	    NEXT;
	  }

	CASE (Bpushcatch):	/* New in 24.4.  */
	  type = CATCHER;
	  goto pushhandler;
	CASE (Bpushconditioncase): /* New in 24.4.  */
	  type = CONDITION_CASE;
	pushhandler:
	  {
	    struct handler *c = push_handler (POP, type);
	    c->bytecode_dest = FETCH2;
	    c->bytecode_top = top;

	    if (sys_setjmp (c->jmp))
	      {
		quitcounter = saved_quitcounter;
		struct handler *c = handlerlist;
		handlerlist = c->next;
		top = c->bytecode_top;
		op = c->bytecode_dest;
		bc = &current_thread->bc;
		struct bc_frame *fp = bc->fp;

		Lisp_Object fun = fp->fun;
		Lisp_Object bytestr = AREF (fun, CLOSURE_CODE);
		Lisp_Object vector = AREF (fun, CLOSURE_CONSTANTS);
#if GCC_LINT && __GNUC__ && !__clang__
		/* These useless assignments pacify GCC 14.2.1 x86-64
		   <https://gcc.gnu.org/bugzilla/show_bug.cgi?id=21161>.  */
		bytestr_data = saved_bytestr_data;
		vectorp = saved_vectorp;
#endif
		bytestr_data = SDATA (bytestr);
		vectorp = XVECTOR (vector)->contents;
		if (BYTE_CODE_SAFE)
		  {
		    /* Only required for checking, not for execution.  */
		    const_length = ASIZE (vector);
		    bytestr_length = SCHARS (bytestr);
		  }
		pc = bytestr_data;
		PUSH (c->val);
		goto op_branch;
	      }

	    saved_quitcounter = quitcounter;
#if GCC_LINT && __GNUC__ && !__clang__
	    saved_vectorp = vectorp;
	    saved_bytestr_data = bytestr_data;
#endif
	    NEXT;
	  }

	CASE (Bpophandler):	/* New in 24.4.  */
	  handlerlist = handlerlist->next;
	  NEXT;

	CASE (Bunwind_protect):	/* FIXME: avoid closure for lexbind.  */
	  {
	    Lisp_Object handler = POP;
	    /* Support for a function here is new in 24.4.  */
	    record_unwind_protect (FUNCTIONP (handler) ? bcall0 : prog_ignore,
				   handler);
	    NEXT;
	  }

	CASE (Bcondition_case):		/* Obsolete since 25.  */
	  {
	    Lisp_Object handlers = POP, body = POP;
	    TOP = internal_lisp_condition_case (TOP, body, handlers);
	    NEXT;
	  }

	CASE (Btemp_output_buffer_setup): /* Obsolete since 24.1.  */
	  CHECK_STRING (TOP);
	  temp_output_buffer_setup (SSDATA (TOP));
	  TOP = Vstandard_output;
	  NEXT;

	CASE (Btemp_output_buffer_show): /* Obsolete since 24.1.  */
	  {
	    Lisp_Object v1 = POP;
	    temp_output_buffer_show (TOP);
	    TOP = v1;
	    /* pop binding of standard-output */
	    unbind_to (specpdl_ref_add (SPECPDL_INDEX (), -1), Qnil);
	    NEXT;
	  }

	CASE (Bnth):
	  {
	    Lisp_Object v2 = POP, v1 = TOP;
	    if (RANGED_FIXNUMP (0, v1, SMALL_LIST_LEN_MAX))
	      {
		for (EMACS_INT n = XFIXNUM (v1); 0 < n && CONSP (v2); n--)
		  v2 = XCDR (v2);
		if (CONSP (v2))
		  TOP = XCAR (v2);
		else if (NILP (v2))
		  TOP = Qnil;
		else
		  {
		    record_in_backtrace (Qnth, &TOP, 2);
		    wrong_type_argument (Qlistp, v2);
		  }
	      }
	    else
	      TOP = Fnth (v1, v2);
	    NEXT;
	  }

	CASE (Bsymbolp):
	  TOP = SYMBOLP (TOP) ? Qt : Qnil;
	  NEXT;

	CASE (Bconsp):
	  TOP = CONSP (TOP) ? Qt : Qnil;
	  NEXT;

	CASE (Bstringp):
	  TOP = STRINGP (TOP) ? Qt : Qnil;
	  NEXT;

	CASE (Blistp):
	  TOP = CONSP (TOP) || NILP (TOP) ? Qt : Qnil;
	  NEXT;

	CASE (Bnot):
	  TOP = NILP (TOP) ? Qt : Qnil;
	  NEXT;

	CASE (Bcons):
	  {
	    Lisp_Object v1 = POP;
	    TOP = Fcons (TOP, v1);
	    NEXT;
	  }

	CASE (Blist1):
	  TOP = list1 (TOP);
	  NEXT;

	CASE (Blist2):
	  {
	    Lisp_Object v1 = POP;
	    TOP = list2 (TOP, v1);
	    NEXT;
	  }

	CASE (Blist3):
	  DISCARD (2);
	  TOP = list3 (TOP, top[1], top[2]);
	  NEXT;

	CASE (Blist4):
	  DISCARD (3);
	  TOP = list4 (TOP, top[1], top[2], top[3]);
	  NEXT;

	CASE (BlistN):
	  op = FETCH;
	  DISCARD (op - 1);
	  TOP = Flist (op, &TOP);
	  NEXT;

	CASE (Blength):
	  TOP = Flength (TOP);
	  NEXT;

	CASE (Baref):
	  {
	    Lisp_Object idxval = POP;
	    Lisp_Object arrayval = TOP;
	    if (!FIXNUMP (idxval))
	      {
		record_in_backtrace (Qaref, &TOP, 2);
		wrong_type_argument (Qfixnump, idxval);
	      }
	    ptrdiff_t size;
	    if (((VECTORP (arrayval) && (size = ASIZE (arrayval), true))
		 || (RECORDP (arrayval) && (size = PVSIZE (arrayval), true))))
	      {
		ptrdiff_t idx = XFIXNUM (idxval);
		if (idx >= 0 && idx < size)
		  TOP = AREF (arrayval, idx);
		else
		  {
		    record_in_backtrace (Qaref, &TOP, 2);
		    args_out_of_range (arrayval, idxval);
		  }
	      }
	    else
	      TOP = Faref (arrayval, idxval);
	    NEXT;
	  }

	CASE (Baset):
	  {
	    Lisp_Object newelt = POP;
	    Lisp_Object idxval = POP;
	    Lisp_Object arrayval = TOP;
	    if (!FIXNUMP (idxval))
	      {
		record_in_backtrace (Qaset, &TOP, 3);
		wrong_type_argument (Qfixnump, idxval);
	      }
	    ptrdiff_t size;
	    if (((VECTORP (arrayval) && (size = ASIZE (arrayval), true))
		 || (RECORDP (arrayval) && (size = PVSIZE (arrayval), true))))
	      {
		ptrdiff_t idx = XFIXNUM (idxval);
		if (idx >= 0 && idx < size)
		  {
		    ASET (arrayval, idx, newelt);
		    TOP = newelt;
		  }
		else
		  {
		    record_in_backtrace (Qaset, &TOP, 3);
		    args_out_of_range (arrayval, idxval);
		  }
	      }
	    else
	      TOP = Faset (arrayval, idxval, newelt);
	    NEXT;
	  }

	CASE (Bsymbol_value):
	  TOP = Fsymbol_value (TOP);
	  NEXT;

	CASE (Bsymbol_function):
	  TOP = Fsymbol_function (TOP);
	  NEXT;

	CASE (Bset):
	  {
	    Lisp_Object v1 = POP;
	    TOP = Fset (TOP, v1);
	    NEXT;
	  }

	CASE (Bfset):
	  {
	    Lisp_Object v1 = POP;
	    TOP = Ffset (TOP, v1);
	    NEXT;
	  }

	CASE (Bget):
	  {
	    Lisp_Object v1 = POP;
	    TOP = Fget (TOP, v1);
	    NEXT;
	  }

	CASE (Bsubstring):
	  {
	    Lisp_Object v2 = POP, v1 = POP;
	    TOP = Fsubstring (TOP, v1, v2);
	    NEXT;
	  }

	CASE (Bconcat2):
	  DISCARD (1);
	  TOP = Fconcat (2, &TOP);
	  NEXT;

	CASE (Bconcat3):
	  DISCARD (2);
	  TOP = Fconcat (3, &TOP);
	  NEXT;

	CASE (Bconcat4):
	  DISCARD (3);
	  TOP = Fconcat (4, &TOP);
	  NEXT;

	CASE (BconcatN):
	  op = FETCH;
	  DISCARD (op - 1);
	  TOP = Fconcat (op, &TOP);
	  NEXT;

	CASE (Bsub1):
	  TOP = (FIXNUMP (TOP) && XFIXNUM (TOP) != MOST_NEGATIVE_FIXNUM
		 ? make_fixnum (XFIXNUM (TOP) - 1)
		 : Fsub1 (TOP));
	  NEXT;

	CASE (Badd1):
	  TOP = (FIXNUMP (TOP) && XFIXNUM (TOP) != MOST_POSITIVE_FIXNUM
		 ? make_fixnum (XFIXNUM (TOP) + 1)
		 : Fadd1 (TOP));
	  NEXT;

	CASE (Beqlsign):
	  {
	    Lisp_Object v2 = POP;
	    Lisp_Object v1 = TOP;
	    if (FIXNUMP (v1) && FIXNUMP (v2))
	      TOP = BASE_EQ (v1, v2) ? Qt : Qnil;
	    else
	      TOP = arithcompare (v1, v2) & Cmp_EQ ? Qt : Qnil;
	    NEXT;
	  }

	CASE (Bgtr):
	  {
	    Lisp_Object v2 = POP;
	    Lisp_Object v1 = TOP;
	    if (FIXNUMP (v1) && FIXNUMP (v2))
	      TOP = XFIXNUM (v1) > XFIXNUM (v2) ? Qt : Qnil;
	    else
	      TOP = arithcompare (v1, v2) & Cmp_GT ? Qt : Qnil;
	    NEXT;
	  }

	CASE (Blss):
	  {
	    Lisp_Object v2 = POP;
	    Lisp_Object v1 = TOP;
	    if (FIXNUMP (v1) && FIXNUMP (v2))
	      TOP = XFIXNUM (v1) < XFIXNUM (v2) ? Qt : Qnil;
	    else
	      TOP = arithcompare (v1, v2) & Cmp_LT ? Qt : Qnil;
	    NEXT;
	  }

	CASE (Bleq):
	  {
	    Lisp_Object v2 = POP;
	    Lisp_Object v1 = TOP;
	    if (FIXNUMP (v1) && FIXNUMP (v2))
	      TOP = XFIXNUM (v1) <= XFIXNUM (v2) ? Qt : Qnil;
	    else
	      TOP = arithcompare (v1, v2) & (Cmp_LT | Cmp_EQ) ? Qt : Qnil;
	    NEXT;
	  }

	CASE (Bgeq):
	  {
	    Lisp_Object v2 = POP;
	    Lisp_Object v1 = TOP;
	    if (FIXNUMP (v1) && FIXNUMP (v2))
	      TOP = XFIXNUM (v1) >= XFIXNUM (v2) ? Qt : Qnil;
	    else
	      TOP = arithcompare (v1, v2) & (Cmp_GT | Cmp_EQ) ? Qt : Qnil;
	    NEXT;
	  }

	CASE (Bdiff):
	  {
	    Lisp_Object v2 = POP;
	    Lisp_Object v1 = TOP;
	    EMACS_INT res;
	    if (FIXNUMP (v1) && FIXNUMP (v2)
		&& (res = XFIXNUM (v1) - XFIXNUM (v2),
		    !FIXNUM_OVERFLOW_P (res)))
	      TOP = make_fixnum (res);
	    else
	      TOP = Fminus (2, &TOP);
	    NEXT;
	  }

	CASE (Bnegate):
	  TOP = (FIXNUMP (TOP) && XFIXNUM (TOP) != MOST_NEGATIVE_FIXNUM
		 ? make_fixnum (- XFIXNUM (TOP))
		 : Fminus (1, &TOP));
	  NEXT;

	CASE (Bplus):
	  {
	    Lisp_Object v2 = POP;
	    Lisp_Object v1 = TOP;
	    EMACS_INT res;
	    if (FIXNUMP (v1) && FIXNUMP (v2)
		&& (res = XFIXNUM (v1) + XFIXNUM (v2),
		    !FIXNUM_OVERFLOW_P (res)))
	      TOP = make_fixnum (res);
	    else
	      TOP = Fplus (2, &TOP);
	    NEXT;
	  }

	CASE (Bmax):
	  {
	    Lisp_Object v2 = POP;
	    Lisp_Object v1 = TOP;
	    if (FIXNUMP (v1) && FIXNUMP (v2))
	      {
		if (XFIXNUM (v2) > XFIXNUM (v1))
		  TOP = v2;
	      }
	    else
	      TOP = Fmax (2, &TOP);
	    NEXT;
	  }

	CASE (Bmin):
	  {
	    Lisp_Object v2 = POP;
	    Lisp_Object v1 = TOP;
	    if (FIXNUMP (v1) && FIXNUMP (v2))
	      {
		if (XFIXNUM (v2) < XFIXNUM (v1))
		  TOP = v2;
	      }
	    else
	      TOP = Fmin (2, &TOP);
	    NEXT;
	  }

	CASE (Bmult):
	  {
	    Lisp_Object v2 = POP;
	    Lisp_Object v1 = TOP;
	    intmax_t res;
	    if (FIXNUMP (v1) && FIXNUMP (v2)
		&& !ckd_mul (&res, XFIXNUM (v1), XFIXNUM (v2))
		&& !FIXNUM_OVERFLOW_P (res))
	      TOP = make_fixnum (res);
	    else
	      TOP = Ftimes (2, &TOP);
	    NEXT;
	  }

	CASE (Bquo):
	  {
	    Lisp_Object v2 = POP;
	    Lisp_Object v1 = TOP;
	    EMACS_INT res;
	    if (FIXNUMP (v1) && FIXNUMP (v2) && XFIXNUM (v2) != 0
		&& (res = XFIXNUM (v1) / XFIXNUM (v2),
		    !FIXNUM_OVERFLOW_P (res)))
	      TOP = make_fixnum (res);
	    else
	      TOP = Fquo (2, &TOP);
	    NEXT;
	  }

	CASE (Brem):
	  {
	    Lisp_Object v2 = POP;
	    Lisp_Object v1 = TOP;
	    if (FIXNUMP (v1) && FIXNUMP (v2) && XFIXNUM (v2) != 0)
	      TOP = make_fixnum (XFIXNUM (v1) % XFIXNUM (v2));
	    else
	      TOP = Frem (v1, v2);
	    NEXT;
	  }

	CASE (Bpoint):
	  PUSH (make_fixed_natnum (PT));
	  NEXT;

	CASE (Bgoto_char):
	  TOP = Fgoto_char (TOP);
	  NEXT;

	CASE (Binsert):
	  TOP = Finsert (1, &TOP);
	  NEXT;

	CASE (BinsertN):
	  op = FETCH;
	  DISCARD (op - 1);
	  TOP = Finsert (op, &TOP);
	  NEXT;

	CASE (Bpoint_max):
	  PUSH (make_fixed_natnum (ZV));
	  NEXT;

	CASE (Bpoint_min):
	  PUSH (make_fixed_natnum (BEGV));
	  NEXT;

	CASE (Bchar_after):
	  TOP = Fchar_after (TOP);
	  NEXT;

	CASE (Bfollowing_char):
	  PUSH (Ffollowing_char ());
	  NEXT;

	CASE (Bpreceding_char):
	  PUSH (Fprevious_char ());
	  NEXT;

	CASE (Bcurrent_column):
	  PUSH (make_fixed_natnum (current_column ()));
	  NEXT;

	CASE (Bindent_to):
	  TOP = Findent_to (TOP, Qnil);
	  NEXT;

	CASE (Beolp):
	  PUSH (Feolp ());
	  NEXT;

	CASE (Beobp):
	  PUSH (Feobp ());
	  NEXT;

	CASE (Bbolp):
	  PUSH (Fbolp ());
	  NEXT;

	CASE (Bbobp):
	  PUSH (Fbobp ());
	  NEXT;

	CASE (Bcurrent_buffer):
	  PUSH (Fcurrent_buffer ());
	  NEXT;

	CASE (Bset_buffer):
	  TOP = Fset_buffer (TOP);
	  NEXT;

	CASE (Binteractive_p):	/* Obsolete since 24.1.  */
	  PUSH (call0 (Qinteractive_p));
	  NEXT;

	CASE (Bforward_char):
	  TOP = Fforward_char (TOP);
	  NEXT;

	CASE (Bforward_word):
	  TOP = Fforward_word (TOP);
	  NEXT;

	CASE (Bskip_chars_forward):
	  {
	    Lisp_Object v1 = POP;
	    TOP = Fskip_chars_forward (TOP, v1);
	    NEXT;
	  }

	CASE (Bskip_chars_backward):
	  {
	    Lisp_Object v1 = POP;
	    TOP = Fskip_chars_backward (TOP, v1);
	    NEXT;
	  }

	CASE (Bforward_line):
	  TOP = Fforward_line (TOP);
	  NEXT;

	CASE (Bchar_syntax):
	  TOP = Fchar_syntax (TOP);
	  NEXT;

	CASE (Bbuffer_substring):
	  {
	    Lisp_Object v1 = POP;
	    TOP = Fbuffer_substring (TOP, v1);
	    NEXT;
	  }

	CASE (Bdelete_region):
	  {
	    Lisp_Object v1 = POP;
	    TOP = Fdelete_region (TOP, v1);
	    NEXT;
	  }

	CASE (Bnarrow_to_region):
	  {
	    Lisp_Object v1 = POP;
	    TOP = Fnarrow_to_region (TOP, v1);
	    NEXT;
	  }

	CASE (Bwiden):
	  PUSH (Fwiden ());
	  NEXT;

	CASE (Bend_of_line):
	  TOP = Fend_of_line (TOP);
	  NEXT;

	CASE (Bset_marker):
	  {
	    Lisp_Object v2 = POP, v1 = POP;
	    TOP = Fset_marker (TOP, v1, v2);
	    NEXT;
	  }

	CASE (Bmatch_beginning):
	  TOP = Fmatch_beginning (TOP);
	  NEXT;

	CASE (Bmatch_end):
	  TOP = Fmatch_end (TOP);
	  NEXT;

	CASE (Bupcase):
	  TOP = Fupcase (TOP);
	  NEXT;

	CASE (Bdowncase):
	  TOP = Fdowncase (TOP);
	  NEXT;

	CASE (Bstringeqlsign):
	  {
	    Lisp_Object v1 = POP;
	    TOP = Fstring_equal (TOP, v1);
	    NEXT;
	  }

	CASE (Bstringlss):
	  {
	    Lisp_Object v1 = POP;
	    TOP = Fstring_lessp (TOP, v1);
	    NEXT;
	  }

	CASE (Bequal):
	  {
	    Lisp_Object v1 = POP;
	    TOP = Fequal (TOP, v1);
	    NEXT;
	  }

	CASE (Bnthcdr):
	  {
	    Lisp_Object v1 = POP;
	    TOP = Fnthcdr (TOP, v1);
	    NEXT;
	  }

	CASE (Belt):
	  {
	    Lisp_Object v2 = POP, v1 = TOP;
	    if (CONSP (v1) && RANGED_FIXNUMP (0, v2, SMALL_LIST_LEN_MAX))
	      {
		/* Like the fast case for Bnth, but with args reversed.  */
		for (EMACS_INT n = XFIXNUM (v2); 0 < n && CONSP (v1); n--)
		  v1 = XCDR (v1);
		if (CONSP (v1))
		  TOP = XCAR (v1);
		else if (NILP (v1))
		  TOP = Qnil;
		else
		  {
		    record_in_backtrace (Qelt, &TOP, 2);
		    wrong_type_argument (Qlistp, v1);
		  }
	      }
	    else
	      TOP = Felt (v1, v2);
	    NEXT;
	  }

	CASE (Bmember):
	  {
	    Lisp_Object v1 = POP;
	    TOP = Fmember (TOP, v1);
	    NEXT;
	  }

	CASE (Bassq):
	  {
	    Lisp_Object v1 = POP;
	    TOP = Fassq (TOP, v1);
	    NEXT;
	  }

	CASE (Bnreverse):
	  TOP = Fnreverse (TOP);
	  NEXT;

	CASE (Bsetcar):
	  {
	    Lisp_Object newval = POP;
	    Lisp_Object cell = TOP;
	    if (!CONSP (cell))
	      {
		record_in_backtrace (Qsetcar, &TOP, 2);
		wrong_type_argument (Qconsp, cell);
	      }
	    XSETCAR (cell, newval);
	    TOP = newval;
	    NEXT;
	  }

	CASE (Bsetcdr):
	  {
	    Lisp_Object newval = POP;
	    Lisp_Object cell = TOP;
	    if (!CONSP (cell))
	      {
		record_in_backtrace (Qsetcdr, &TOP, 2);
		wrong_type_argument (Qconsp, cell);
	      }
	    XSETCDR (cell, newval);
	    TOP = newval;
	    NEXT;
	  }

	CASE (Bcar_safe):
	  TOP = CAR_SAFE (TOP);
	  NEXT;

	CASE (Bcdr_safe):
	  TOP = CDR_SAFE (TOP);
	  NEXT;

	CASE (Bnconc):
	  DISCARD (1);
	  TOP = Fnconc (2, &TOP);
	  NEXT;

	CASE (Bnumberp):
	  TOP = NUMBERP (TOP) ? Qt : Qnil;
	  NEXT;

	CASE (Bintegerp):
	  TOP = INTEGERP (TOP) ? Qt : Qnil;
	  NEXT;

	CASE_ABORT:
	  /* Actually this is Bstack_ref with offset 0, but we use Bdup
	     for that instead.  */
	  /* CASE (Bstack_ref): */
	  error ("Invalid byte opcode: op=%d, ptr=%"pD"d",
		 op, pc - 1 - bytestr_data);

	  /* Handy byte-codes for lexical binding.  */
	CASE (Bstack_ref1):
	CASE (Bstack_ref2):
	CASE (Bstack_ref3):
	CASE (Bstack_ref4):
	CASE (Bstack_ref5):
	  {
	    Lisp_Object v1 = top[Bstack_ref - op];
	    PUSH (v1);
	    NEXT;
	  }
	CASE (Bstack_ref6):
	  {
	    Lisp_Object v1 = top[- FETCH];
	    PUSH (v1);
	    NEXT;
	  }
	CASE (Bstack_ref7):
	  {
	    Lisp_Object v1 = top[- FETCH2];
	    PUSH (v1);
	    NEXT;
	  }
	CASE (Bstack_set):
	  /* stack-set-0 = discard; stack-set-1 = discard-1-preserve-tos.  */
	  {
	    Lisp_Object *ptr = top - FETCH;
	    *ptr = POP;
	    NEXT;
	  }
	CASE (Bstack_set2):
	  {
	    Lisp_Object *ptr = top - FETCH2;
	    *ptr = POP;
	    NEXT;
	  }
	CASE (BdiscardN):
	  op = FETCH;
	  if (op & 0x80)
	    {
	      op &= 0x7F;
	      top[-op] = TOP;
	    }
	  DISCARD (op);
	  NEXT;

        CASE (Bswitch):
          {
            /* TODO: Perhaps introduce another byte-code for switch when the
	       number of cases is less, which uses a simple vector for linear
	       search as the jump table.  */

	    /* TODO: Instead of pushing the table in a separate
	       Bconstant op, use an immediate argument (maybe separate
	       switch opcodes for 1-byte and 2-byte constant indices).
	       This would also get rid of some hacks that assume each
	       Bswitch to be preceded by a Bconstant.  */
            Lisp_Object jmp_table = POP;
	    if (BYTE_CODE_SAFE && !HASH_TABLE_P (jmp_table))
              emacs_abort ();
            Lisp_Object v1 = POP;
            struct Lisp_Hash_Table *h = XHASH_TABLE (jmp_table);
	    /* Do a linear search if there are few cases and the test is `eq'.
	       (The table is assumed to be sized exactly; all entries are
	       consecutive at the beginning.)
	       FIXME: 5 is arbitrarily chosen.  */
            if (h->count <= 5 && !h->test->cmpfn && !symbols_with_pos_enabled)
              {
		eassume (h->count >= 2);
		for (ptrdiff_t i = h->count - 1; i >= 0; i--)
		  if (BASE_EQ (v1, HASH_KEY (h, i)))
		    {
		      op = XFIXNUM (HASH_VALUE (h, i));
		      goto op_branch;
		    }
              }
            else
	      {
		ptrdiff_t i = hash_find (h, v1);
		if (i >= 0)
		  {
		    op = XFIXNUM (HASH_VALUE (h, i));
		    goto op_branch;
		  }
	      }
          }
          NEXT;

	CASE_DEFAULT
	CASE (Bconstant):
	  if (BYTE_CODE_SAFE
	      && ! (Bconstant <= op && op < Bconstant + const_length))
	    emacs_abort ();
	  PUSH (vectorp[op - Bconstant]);
	  NEXT;
	}
    }

 exit:

  bc->fp = bc->fp->saved_fp;

  Lisp_Object result = TOP;
  return result;
}

/* `args_template' has the same meaning as in exec_byte_code() above.  */
Lisp_Object
get_byte_code_arity (Lisp_Object args_template)
{
  eassert (FIXNATP (args_template));
  EMACS_INT at = XFIXNUM (args_template);
  bool rest = (at & 128) != 0;
  int mandatory = at & 127;
  EMACS_INT nonrest = at >> 8;

  return Fcons (make_fixnum (mandatory),
		rest ? Qmany : make_fixnum (nonrest));
}

void
syms_of_bytecode (void)
{
  DEFSYM (Qinteractive_p, "interactive-p");

  defsubr (&Sbyte_code);
  defsubr (&Sinternal_stack_stats);

#ifdef BYTE_CODE_METER

  DEFVAR_LISP ("byte-code-meter", Vbyte_code_meter,
	       doc: /* A vector of vectors which holds a histogram of byte-code usage.
\(aref (aref byte-code-meter 0) CODE) indicates how many times the byte
opcode CODE has been executed.
\(aref (aref byte-code-meter CODE1) CODE2), where CODE1 is not 0,
indicates how many times the byte opcodes CODE1 and CODE2 have been
executed in succession.  */);

  DEFVAR_BOOL ("byte-metering-on", byte_metering_on,
	       doc: /* If non-nil, keep profiling information on byte code usage.
The variable byte-code-meter indicates how often each byte opcode is used.
If a symbol has a property named `byte-code-meter' whose value is an
integer, it is incremented each time that symbol's function is called.  */);

  byte_metering_on = false;
  Vbyte_code_meter = make_nil_vector (256);
  DEFSYM (Qbyte_code_meter, "byte-code-meter");
  for (int i = 0; i < 256; i++)
    ASET (Vbyte_code_meter, i, make_vector (256, make_fixnum (0)));
#endif
}<|MERGE_RESOLUTION|>--- conflicted
+++ resolved
@@ -20,14 +20,10 @@
 #include <config.h>
 
 #include "lisp.h"
-<<<<<<< HEAD
-#include "blockinput.h"
-#include "igc.h"
-=======
->>>>>>> 0b449b4f
 #include "sysstdio.h"
 #include "buffer.h"
 #include "window.h"
+#include "igc.h"
 
 /* Define BYTE_CODE_SAFE true to enable some minor sanity checking,
    useful for debugging the byte compiler.  It defaults to false.  */
