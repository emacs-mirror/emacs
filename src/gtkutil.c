/* Functions for creating and updating GTK widgets.

Copyright (C) 2003-2021 Free Software Foundation, Inc.

This file is part of GNU Emacs.

GNU Emacs is free software: you can redistribute it and/or modify
it under the terms of the GNU General Public License as published by
the Free Software Foundation, either version 3 of the License, or (at
your option) any later version.

GNU Emacs is distributed in the hope that it will be useful,
but WITHOUT ANY WARRANTY; without even the implied warranty of
MERCHANTABILITY or FITNESS FOR A PARTICULAR PURPOSE.  See the
GNU General Public License for more details.

You should have received a copy of the GNU General Public License
along with GNU Emacs.  If not, see <https://www.gnu.org/licenses/>.  */

/* FIXME: This code is problematic; it misuses GTK, so the GTK
   developers don't think they should fix the resulting problems in GTK
   itself.  The right way to fix this is by rewriting the code in Emacs
   to use GTK3 properly.  As of 2020, there is a project to do this.
   Talk with Yuuki Harano <masm+emacs@masm11.me> if you are interested
   in doing substantial work on this.  */

#include <config.h>

#ifdef USE_GTK
#include <float.h>
#include <stdio.h>
#include <stdlib.h>

#include <c-ctype.h>

#include "lisp.h"
#include "dispextern.h"
#include "frame.h"
#include "systime.h"
#ifndef HAVE_PGTK
#include "xterm.h"
#define xp x
typedef struct x_output xp_output;
#else
#define xp pgtk
typedef struct pgtk_output xp_output;
#endif
#include "blockinput.h"
#include "window.h"
#include "gtkutil.h"
#include "termhooks.h"
#include "keyboard.h"
#include "coding.h"
#ifndef PGTK_TRACE
#define PGTK_TRACE(fmt, ...) ((void) 0)
#endif

#include <gdk/gdkkeysyms.h>

#ifdef HAVE_XFT
#include <X11/Xft/Xft.h>
#endif

#ifdef HAVE_GTK3
#ifndef HAVE_PGTK
#include <gtk/gtkx.h>
#endif
#include "emacsgtkfixed.h"
#endif

#ifdef HAVE_XDBE
#include <X11/extensions/Xdbe.h>
#endif

#ifdef HAVE_GTK3
#define XG_TEXT_CANCEL "Cancel"
#define XG_TEXT_OK     "OK"
#define XG_TEXT_OPEN   "Open"
#else
#define XG_TEXT_CANCEL GTK_STOCK_CANCEL
#define XG_TEXT_OK     GTK_STOCK_OK
#define XG_TEXT_OPEN   GTK_STOCK_OPEN
#endif

#ifndef HAVE_GTK3

#ifdef HAVE_FREETYPE
#define gtk_font_chooser_dialog_new(x, y) \
  gtk_font_selection_dialog_new (x)
#undef GTK_FONT_CHOOSER
#define GTK_FONT_CHOOSER(x) GTK_FONT_SELECTION_DIALOG (x)
#define  gtk_font_chooser_set_font(x, y) \
  gtk_font_selection_dialog_set_font_name (x, y)
#endif

#define gdk_window_get_geometry(w, a, b, c, d) \
  gdk_window_get_geometry (w, a, b, c, d, 0)
#define gtk_box_new(ori, spacing)                                       \
  ((ori) == GTK_ORIENTATION_HORIZONTAL                                  \
   ? gtk_hbox_new (FALSE, (spacing)) : gtk_vbox_new (FALSE, (spacing)))
#define gtk_scrollbar_new(ori, spacing)                                 \
  ((ori) == GTK_ORIENTATION_HORIZONTAL                                  \
   ? gtk_hscrollbar_new ((spacing)) : gtk_vscrollbar_new ((spacing)))
#endif /* HAVE_GTK3 */

#define XG_BIN_CHILD(x) gtk_bin_get_child (GTK_BIN (x))

static void update_theme_scrollbar_width (void);
static void update_theme_scrollbar_height (void);

#define TB_INFO_KEY "xg_frame_tb_info"
struct xg_frame_tb_info
{
  Lisp_Object last_tool_bar;
  Lisp_Object style;
  int n_last_items;
  int hmargin, vmargin;
  GtkTextDirection dir;
};

#ifdef HAVE_XWIDGETS
bool xg_gtk_initialized;        /* Used to make sure xwidget calls are possible */
#endif

static GtkWidget * xg_get_widget_from_map (ptrdiff_t idx);


/***********************************************************************
                      Display handling functions
 ***********************************************************************/

/* Keep track of the default display, or NULL if there is none.  Emacs
   may close all its displays.  */

static GdkDisplay *gdpy_def;

/* When the GTK widget W is to be created on a display for F that
   is not the default display, set the display for W.
   W can be a GtkMenu or a GtkWindow widget.  */

static void
xg_set_screen (GtkWidget *w, struct frame *f)
{
#ifndef HAVE_PGTK
  if (FRAME_X_DISPLAY (f) != DEFAULT_GDK_DISPLAY ())
    {
      GdkDisplay *gdpy = gdk_x11_lookup_xdisplay (FRAME_X_DISPLAY (f));
      GdkScreen *gscreen = gdk_display_get_default_screen (gdpy);

      if (GTK_IS_MENU (w))
        gtk_menu_set_screen (GTK_MENU (w), gscreen);
      else
        gtk_window_set_screen (GTK_WINDOW (w), gscreen);
    }
#else
  if (FRAME_X_DISPLAY(f) != DEFAULT_GDK_DISPLAY ())
    {
      GdkScreen *gscreen = gdk_display_get_default_screen (FRAME_X_DISPLAY(f));

      if (GTK_IS_MENU (w))
       gtk_menu_set_screen (GTK_MENU (w), gscreen);
      else
       gtk_window_set_screen (GTK_WINDOW (w), gscreen);
    }
#endif
}


/* Open a display named by DISPLAY_NAME.  The display is returned in *DPY.
   *DPY is set to NULL if the display can't be opened.

   Returns non-zero if display could be opened, zero if display could not
   be opened, and less than zero if the GTK version doesn't support
   multiple displays.  */

void
#ifndef HAVE_PGTK
xg_display_open (char *display_name, Display **dpy)
#else
xg_display_open (char *display_name, GdkDisplay **dpy)
#endif
{
  GdkDisplay *gdpy;

  unrequest_sigio ();  /* See comment in x_display_ok, xterm.c.  */
#ifndef HAVE_PGTK
  gdpy = gdk_display_open (display_name);
#else
  gdpy = gdk_display_open (strlen (display_name) == 0 ? NULL : display_name);
#endif
  request_sigio ();
  if (!gdpy_def && gdpy)
    {
      gdpy_def = gdpy;
      gdk_display_manager_set_default_display (gdk_display_manager_get (),
					       gdpy);
    }

#ifndef HAVE_PGTK
  *dpy = gdpy ? GDK_DISPLAY_XDISPLAY (gdpy) : NULL;
#else
  *dpy = gdpy;
#endif
}

/* Scaling/HiDPI functions. */
static int
xg_get_gdk_scale (void)
{
  const char *sscale = getenv ("GDK_SCALE");

  if (sscale)
    {
      long scale = atol (sscale);
      if (0 < scale)
	return min (scale, INT_MAX);
    }

  return 1;
}

int
xg_get_scale (struct frame *f)
{
#ifdef HAVE_PGTK
  return 1;
#endif
#ifdef HAVE_GTK3
  if (FRAME_GTK_WIDGET (f))
    return gtk_widget_get_scale_factor (FRAME_GTK_WIDGET (f));
#endif
  return xg_get_gdk_scale ();
}

/* Close display DPY.  */

void
#ifndef HAVE_PGTK
xg_display_close (Display *dpy)
#else
xg_display_close (GdkDisplay *gdpy)
#endif
{
#ifndef HAVE_PGTK
  GdkDisplay *gdpy = gdk_x11_lookup_xdisplay (dpy);

  /* If this is the default display, try to change it before closing.
     If there is no other display to use, gdpy_def is set to NULL, and
     the next call to xg_display_open resets the default display.  */
  if (gdk_display_get_default () == gdpy)
    {
      struct x_display_info *dpyinfo;
      GdkDisplay *gdpy_new = NULL;

      /* Find another display.  */
      for (dpyinfo = x_display_list; dpyinfo; dpyinfo = dpyinfo->next)
        if (dpyinfo->display != dpy)
          {
	    gdpy_new = gdk_x11_lookup_xdisplay (dpyinfo->display);
	    gdk_display_manager_set_default_display (gdk_display_manager_get (),
						     gdpy_new);
            break;
          }
      gdpy_def = gdpy_new;
    }

  gdk_display_close (gdpy);

#else

  /* If this is the default display, try to change it before closing.
     If there is no other display to use, gdpy_def is set to NULL, and
     the next call to xg_display_open resets the default display.  */
  if (gdk_display_get_default () == gdpy)
    {
      struct pgtk_display_info *dpyinfo;
      GdkDisplay *gdpy_new = NULL;

      /* Find another display.  */
      for (dpyinfo = x_display_list; dpyinfo; dpyinfo = dpyinfo->next)
       if (dpyinfo->gdpy != gdpy)
         {
	    gdpy_new = dpyinfo->gdpy;
	    gdk_display_manager_set_default_display (gdk_display_manager_get (),
						     gdpy_new);
            break;
	 }
      gdpy_def = gdpy_new;
    }

  gdk_display_close (gdpy);
#endif
}


/***********************************************************************
                      Utility functions
 ***********************************************************************/

/* Create and return the cursor to be used for popup menus and
   scroll bars on display DPY.  */

GdkCursor *
#ifndef HAVE_PGTK
xg_create_default_cursor (Display *dpy)
#else
xg_create_default_cursor (GdkDisplay *gdpy)
#endif
{
#ifndef HAVE_PGTK
  GdkDisplay *gdpy = gdk_x11_lookup_xdisplay (dpy);
#endif
  return gdk_cursor_new_for_display (gdpy, GDK_LEFT_PTR);
}

#ifndef HAVE_PGTK
/* Apply GMASK to GPIX and return a GdkPixbuf with an alpha channel.  */

static GdkPixbuf *
xg_get_pixbuf_from_pix_and_mask (struct frame *f,
                                 Pixmap pix,
                                 Pixmap mask)
{
  GdkPixbuf *icon_buf = 0;
  int iunused;
  Window wunused;
  unsigned int width, height, depth, uunused;

  if (FRAME_DISPLAY_INFO (f)->red_bits != 8)
    return 0;
  XGetGeometry (FRAME_X_DISPLAY (f), pix, &wunused, &iunused, &iunused,
                &width, &height, &uunused, &depth);
  if (depth != 24)
    return 0;
  XImage *xim = XGetImage (FRAME_X_DISPLAY (f), pix, 0, 0, width, height,
			   ~0, XYPixmap);
  if (xim)
    {
      XImage *xmm = (! mask ? 0
		     : XGetImage (FRAME_X_DISPLAY (f), mask, 0, 0,
				  width, height, ~0, XYPixmap));
      icon_buf = gdk_pixbuf_new (GDK_COLORSPACE_RGB, TRUE, 8, width, height);
      if (icon_buf)
	{
	  guchar *pixels = gdk_pixbuf_get_pixels (icon_buf);
	  int rowjunkwidth = gdk_pixbuf_get_rowstride (icon_buf) - width * 4;
	  for (int y = 0; y < height; y++, pixels += rowjunkwidth)
	    for (int x = 0; x < width; x++)
	      {
		unsigned long rgb = XGetPixel (xim, x, y);
		*pixels++ = (rgb >> 16) & 255;
		*pixels++ = (rgb >> 8) & 255;
		*pixels++ = rgb & 255;
		*pixels++ = xmm && !XGetPixel (xmm, x, y) ? 0 : 255;
	      }
	}

      if (xmm)
	XDestroyImage (xmm);
      XDestroyImage (xim);
    }

  return icon_buf;
}

#if defined USE_CAIRO && !defined HAVE_GTK3
static GdkPixbuf *
xg_get_pixbuf_from_surface (cairo_surface_t *surface)
{
  int width = cairo_image_surface_get_width (surface);
  int height = cairo_image_surface_get_height (surface);
  GdkPixbuf *icon_buf = gdk_pixbuf_new (GDK_COLORSPACE_RGB, TRUE, 8,
					width, height);
  if (icon_buf)
    {
      guchar *pixels = gdk_pixbuf_get_pixels (icon_buf);
      int rowstride = gdk_pixbuf_get_rowstride (icon_buf);
      cairo_surface_t *icon_surface
	= cairo_image_surface_create_for_data (pixels, CAIRO_FORMAT_ARGB32,
					       width, height, rowstride);
      cairo_t *cr = cairo_create (icon_surface);
      cairo_surface_destroy (icon_surface);
      cairo_set_source_surface (cr, surface, 0, 0);
      cairo_set_operator (cr, CAIRO_OPERATOR_SOURCE);
      cairo_paint (cr);
      cairo_destroy (cr);

      for (int y = 0; y < height; y++)
	{
	  for (int x = 0; x < width; x++)
	    {
	      guint32 argb = ((guint32 *) pixels)[x];
	      int alpha = argb >> 24;

	      if (alpha == 0)
		((guint32 *) pixels)[x] = 0;
	      else
		{
		  int red = (argb >> 16) & 0xff, green = (argb >> 8) & 0xff;
		  int blue = argb & 0xff;

		  pixels[x * 4    ] = red   * 0xff / alpha;
		  pixels[x * 4 + 1] = green * 0xff / alpha;
		  pixels[x * 4 + 2] = blue  * 0xff / alpha;
		  pixels[x * 4 + 3] = alpha;
		}
	    }
	  pixels += rowstride;
	}
    }

  return icon_buf;
}
#endif	/* USE_CAIRO && !HAVE_GTK3 */

#endif /* !HAVE_PGTK */

static Lisp_Object
file_for_image (Lisp_Object image)
{
  Lisp_Object specified_file = Qnil;
  Lisp_Object tail;

  for (tail = XCDR (image);
       NILP (specified_file) && CONSP (tail) && CONSP (XCDR (tail));
       tail = XCDR (XCDR (tail)))
    if (EQ (XCAR (tail), QCfile))
      specified_file = XCAR (XCDR (tail));

  return specified_file;
}

/* For the image defined in IMG, make and return a GtkImage.  For displays with
   8 planes or less we must make a GdkPixbuf and apply the mask manually.
   Otherwise the highlighting and dimming the tool bar code in GTK does
   will look bad.  For display with more than 8 planes we just use the
   pixmap and mask directly.  For monochrome displays, GTK doesn't seem
   able to use external pixmaps, it looks bad whatever we do.
   The image is defined on the display where frame F is.
   WIDGET is used to find the GdkColormap to use for the GdkPixbuf.
   If OLD_WIDGET is NULL, a new widget is constructed and returned.
   If OLD_WIDGET is not NULL, that widget is modified.  */

static GtkWidget *
xg_get_image_for_pixmap (struct frame *f,
                         struct image *img,
                         GtkWidget *widget,
                         GtkImage *old_widget)
{
#ifdef USE_CAIRO
  cairo_surface_t *surface;
#else
  GdkPixbuf *icon_buf;
#endif

  /* If we have a file, let GTK do all the image handling.
     This seems to be the only way to make insensitive and activated icons
     look good in all cases.  */
  Lisp_Object specified_file = file_for_image (img->spec);
  Lisp_Object file;

  /* We already loaded the image once before calling this
     function, so this only fails if the image file has been removed.
     In that case, use the pixmap already loaded.  */

  if (STRINGP (specified_file)
      && STRINGP (file = image_find_image_file (specified_file)))
    {
      char *encoded_file = SSDATA (ENCODE_FILE (file));
      if (! old_widget)
        old_widget = GTK_IMAGE (gtk_image_new_from_file (encoded_file));
      else
        gtk_image_set_from_file (old_widget, encoded_file);

      return GTK_WIDGET (old_widget);
    }

  /* No file, do the image handling ourselves.  This will look very bad
     on a monochrome display, and sometimes bad on all displays with
     certain themes.  */

#ifdef USE_CAIRO
  if (cairo_pattern_get_type (img->cr_data) == CAIRO_PATTERN_TYPE_SURFACE)
    cairo_pattern_get_surface (img->cr_data, &surface);
  else
    surface = NULL;

  if (surface)
    {
#ifdef HAVE_GTK3
      if (! old_widget)
        old_widget = GTK_IMAGE (gtk_image_new_from_surface (surface));
      else
        gtk_image_set_from_surface (old_widget, surface);
#else  /* !HAVE_GTK3 */
      GdkPixbuf *icon_buf = xg_get_pixbuf_from_surface (surface);

      if (icon_buf)
	{
	  if (! old_widget)
	    old_widget = GTK_IMAGE (gtk_image_new_from_pixbuf (icon_buf));
	  else
	    gtk_image_set_from_pixbuf (old_widget, icon_buf);

	  g_object_unref (G_OBJECT (icon_buf));
	}
#endif	/* !HAVE_GTK3 */
    }
#else
  /* This is a workaround to make icons look good on pseudo color
     displays.  Apparently GTK expects the images to have an alpha
     channel.  If they don't, insensitive and activated icons will
     look bad.  This workaround does not work on monochrome displays,
     and is strictly not needed on true color/static color displays (i.e.
     16 bits and higher).  But we do it anyway so we get a pixbuf that is
     not associated with the img->pixmap.  The img->pixmap may be removed
     by clearing the image cache and then the tool bar redraw fails, since
     Gtk+ assumes the pixmap is always there.  */
  icon_buf = xg_get_pixbuf_from_pix_and_mask (f, img->pixmap, img->mask);

  if (icon_buf)
    {
      if (! old_widget)
        old_widget = GTK_IMAGE (gtk_image_new_from_pixbuf (icon_buf));
      else
        gtk_image_set_from_pixbuf (old_widget, icon_buf);

      g_object_unref (G_OBJECT (icon_buf));
    }
#endif

  return GTK_WIDGET (old_widget);
}


/* Set CURSOR on W and all widgets W contain.  We must do like this
   for scroll bars and menu because they create widgets internally,
   and it is those widgets that are visible.  */

static void
xg_set_cursor (GtkWidget *w, GdkCursor *cursor)
{
  GdkWindow *window = gtk_widget_get_window (w);
  GList *children = gdk_window_peek_children (window);

  gdk_window_set_cursor (window, cursor);

  /* The scroll bar widget has more than one GDK window (had to look at
     the source to figure this out), and there is no way to set cursor
     on widgets in GTK.  So we must set the cursor for all GDK windows.
     Ditto for menus.  */

  for ( ; children; children = g_list_next (children))
    gdk_window_set_cursor (GDK_WINDOW (children->data), cursor);
}

/* Insert NODE into linked LIST.  */

static void
xg_list_insert (xg_list_node *list, xg_list_node *node)
{
  xg_list_node *list_start = list->next;

  if (list_start) list_start->prev = node;
  node->next = list_start;
  node->prev = 0;
  list->next = node;
}

/* Remove NODE from linked LIST.  */

static void
xg_list_remove (xg_list_node *list, xg_list_node *node)
{
  xg_list_node *list_start = list->next;
  if (node == list_start)
    {
      list->next = node->next;
      if (list->next) list->next->prev = 0;
    }
  else
    {
      node->prev->next = node->next;
      if (node->next) node->next->prev = node->prev;
    }
}

/* Allocate and return a utf8 version of STR.  If STR is already
   utf8 or NULL, just return a copy of STR.
   A new string is allocated and the caller must free the result
   with g_free.  */

static char *
get_utf8_string (const char *str)
{
  char *utf8_str;

  if (!str) return NULL;

  /* If not UTF-8, try current locale.  */
  if (!g_utf8_validate (str, -1, NULL))
    utf8_str = g_locale_to_utf8 (str, -1, 0, 0, 0);
  else
    return g_strdup (str);

  if (!utf8_str)
    {
      /* Probably some control characters in str.  Escape them. */
      ptrdiff_t len;
      ptrdiff_t nr_bad = 0;
      gsize bytes_read;
      gsize bytes_written;
      unsigned char *p = (unsigned char *)str;
      char *cp, *up;
      GError *err = NULL;

      while (! (cp = g_locale_to_utf8 ((char *)p, -1, &bytes_read,
                                       &bytes_written, &err))
             && err->code == G_CONVERT_ERROR_ILLEGAL_SEQUENCE)
        {
          ++nr_bad;
          p += bytes_written+1;
          g_error_free (err);
          err = NULL;
        }

      if (err)
        {
          g_error_free (err);
          err = NULL;
        }
      if (cp) g_free (cp);

      len = strlen (str);
      ptrdiff_t alloc;
      if (INT_MULTIPLY_WRAPV (nr_bad, 4, &alloc)
	  || INT_ADD_WRAPV (len + 1, alloc, &alloc)
	  || SIZE_MAX < alloc)
	memory_full (SIZE_MAX);
      up = utf8_str = xmalloc (alloc);
      p = (unsigned char *)str;

      while (! (cp = g_locale_to_utf8 ((char *)p, -1, &bytes_read,
                                       &bytes_written, &err))
             && err->code == G_CONVERT_ERROR_ILLEGAL_SEQUENCE)
        {
          memcpy (up, p, bytes_written);
          up += bytes_written;
          up += sprintf (up, "\\%03o", p[bytes_written]);
          p += bytes_written + 1;
          g_error_free (err);
          err = NULL;
        }

      if (cp)
        {
          strcpy (up, cp);
          g_free (cp);
        }
      if (err)
        {
          g_error_free (err);
          err = NULL;
        }
    }
  return utf8_str;
}

/* Check for special colors used in face spec for region face.
   The colors are fetched from the Gtk+ theme.
   Return true if color was found, false if not.  */

bool
xg_check_special_colors (struct frame *f,
                         const char *color_name,
                         Emacs_Color *color)
{
  bool success_p = 0;
  bool get_bg = strcmp ("gtk_selection_bg_color", color_name) == 0;
  bool get_fg = !get_bg && strcmp ("gtk_selection_fg_color", color_name) == 0;

  if (! FRAME_GTK_WIDGET (f) || ! (get_bg || get_fg))
    return success_p;

  block_input ();
  {
#ifdef HAVE_GTK3
    GtkStyleContext *gsty
      = gtk_widget_get_style_context (FRAME_GTK_OUTER_WIDGET (f));
    GdkRGBA col;
    char buf[sizeof "rgb://rrrr/gggg/bbbb"];
    int state = GTK_STATE_FLAG_SELECTED|GTK_STATE_FLAG_FOCUSED;
    if (get_fg)
      gtk_style_context_get_color (gsty, state, &col);
    else
      {
        GdkRGBA *c;
        /* FIXME: Retrieving the background color is deprecated in
           GTK+ 3.16.  New versions of GTK+ don't use the concept of a
           single background color any more, so we shouldn't query for
           it.  */
        gtk_style_context_get (gsty, state,
                               GTK_STYLE_PROPERTY_BACKGROUND_COLOR, &c,
                               NULL);
        col = *c;
        gdk_rgba_free (c);
      }

    unsigned short
      r = col.red * 65535,
      g = col.green * 65535,
      b = col.blue * 65535;
#ifndef HAVE_PGTK
    sprintf (buf, "rgb:%04x/%04x/%04x", r, g, b);
    success_p = x_parse_color (f, buf, color) != 0;
#else
    sprintf (buf, "#%04x%04x%04x", r, g, b);
    success_p = pgtk_parse_color (f, buf, color) != 0;
#endif
#else
    GtkStyle *gsty = gtk_widget_get_style (FRAME_GTK_WIDGET (f));
    GdkColor *grgb = get_bg
      ? &gsty->bg[GTK_STATE_SELECTED]
      : &gsty->fg[GTK_STATE_SELECTED];

    color->red = grgb->red;
    color->green = grgb->green;
    color->blue = grgb->blue;
    color->pixel = grgb->pixel;
    success_p = 1;
#endif

  }
  unblock_input ();
  return success_p;
}



/***********************************************************************
                              Tooltips
 ***********************************************************************/
/* Gtk+ calls this callback when the parent of our tooltip dummy changes.
   We use that to pop down the tooltip.  This happens if Gtk+ for some
   reason wants to change or hide the tooltip.  */

static void
hierarchy_ch_cb (GtkWidget *widget,
                 GtkWidget *previous_toplevel,
                 gpointer   user_data)
{
  struct frame *f = user_data;
  xp_output *x = f->output_data.xp;
  GtkWidget *top = gtk_widget_get_toplevel (x->ttip_lbl);

  if (! top || ! GTK_IS_WINDOW (top))
      gtk_widget_hide (previous_toplevel);
}

/* Callback called when Gtk+ thinks a tooltip should be displayed.
   We use it to get the tooltip window and the tooltip widget so
   we can manipulate the ourselves.

   Return FALSE ensures that the tooltip is not shown.  */

static gboolean
qttip_cb (GtkWidget  *widget,
          gint        xpos,
          gint        ypos,
          gboolean    keyboard_mode,
          GtkTooltip *tooltip,
          gpointer    user_data)
{
  struct frame *f = user_data;
  xp_output *x = f->output_data.xp;
  if (x->ttip_widget == NULL)
    {
      GtkWidget *p;
      GList *list, *iter;

      g_object_set (G_OBJECT (widget), "has-tooltip", FALSE, NULL);
      x->ttip_widget = tooltip;
      g_object_ref (G_OBJECT (tooltip));
      x->ttip_lbl = gtk_label_new ("");
      g_object_ref (G_OBJECT (x->ttip_lbl));
      gtk_tooltip_set_custom (tooltip, x->ttip_lbl);
      x->ttip_window = GTK_WINDOW (gtk_widget_get_toplevel (x->ttip_lbl));

      /* Change stupid Gtk+ default line wrapping.  */
      p = gtk_widget_get_parent (x->ttip_lbl);
      list = gtk_container_get_children (GTK_CONTAINER (p));
      for (iter = list; iter; iter = g_list_next (iter))
        {
          GtkWidget *w = GTK_WIDGET (iter->data);
          if (GTK_IS_LABEL (w))
            gtk_label_set_line_wrap (GTK_LABEL (w), FALSE);
        }
      g_list_free (list);

      /* ATK needs an empty title for some reason.  */
      gtk_window_set_title (x->ttip_window, "");
      /* Realize so we can safely get screen later on.  */
      gtk_widget_realize (GTK_WIDGET (x->ttip_window));
      gtk_widget_realize (x->ttip_lbl);

      g_signal_connect (x->ttip_lbl, "hierarchy-changed",
                        G_CALLBACK (hierarchy_ch_cb), f);
    }

  return FALSE;
}

/* Prepare a tooltip to be shown, i.e. calculate WIDTH and HEIGHT.
   Return true if a system tooltip is available.  */

bool
xg_prepare_tooltip (struct frame *f,
                    Lisp_Object string,
                    int *width,
                    int *height)
{
  xp_output *x = f->output_data.xp;
  GtkWidget *widget;
  GdkWindow *gwin;
  GdkScreen *screen;
  GtkSettings *settings;
  gboolean tt_enabled = TRUE;
  GtkRequisition req;
  Lisp_Object encoded_string;

  if (!x->ttip_lbl)
    return FALSE;

  block_input ();
  encoded_string = ENCODE_UTF_8 (string);
  widget = GTK_WIDGET (x->ttip_lbl);
  gwin = gtk_widget_get_window (GTK_WIDGET (x->ttip_window));
  screen = gdk_window_get_screen (gwin);
  settings = gtk_settings_get_for_screen (screen);
  g_object_get (settings, "gtk-enable-tooltips", &tt_enabled, NULL);
  if (tt_enabled)
    {
      g_object_set (settings, "gtk-enable-tooltips", FALSE, NULL);
      /* Record that we disabled it so it can be enabled again.  */
      g_object_set_data (G_OBJECT (x->ttip_window), "restore-tt",
                         (gpointer)f);
    }

  /* Prevent Gtk+ from hiding tooltip on mouse move and such.  */
  g_object_set_data (G_OBJECT
                     (gtk_widget_get_display (GTK_WIDGET (x->ttip_window))),
                     "gdk-display-current-tooltip", NULL);

  /* Put our dummy widget in so we can get callbacks for unrealize and
     hierarchy-changed.  */
  gtk_tooltip_set_custom (x->ttip_widget, widget);
  gtk_tooltip_set_text (x->ttip_widget, SSDATA (encoded_string));
  gtk_widget_get_preferred_size (GTK_WIDGET (x->ttip_window), NULL, &req);
  if (width) *width = req.width;
  if (height) *height = req.height;

  unblock_input ();

  return TRUE;
}

/* Show the tooltip at ROOT_X and ROOT_Y.
   xg_prepare_tooltip must have been called before this function.  */

void
xg_show_tooltip (struct frame *f, int root_x, int root_y)
{
  xp_output *x = f->output_data.xp;
  if (x->ttip_window)
    {
      block_input ();
#ifndef HAVE_PGTK
      gtk_window_move (x->ttip_window, root_x / xg_get_scale (f),
		       root_y / xg_get_scale (f));
      gtk_widget_show (GTK_WIDGET (x->ttip_window));
#else
      gtk_widget_show (GTK_WIDGET (x->ttip_window));
      gtk_window_move (x->ttip_window, root_x / xg_get_scale (f),
		       root_y / xg_get_scale (f));
#endif
      unblock_input ();
    }
}


/* Hide tooltip if shown.  Do nothing if not shown.
   Return true if tip was hidden, false if not (i.e. not using
   system tooltips).  */
bool
xg_hide_tooltip (struct frame *f)
{
  if (f->output_data.xp->ttip_window)
    {
      GtkWindow *win = f->output_data.xp->ttip_window;
      block_input ();
      gtk_widget_hide (GTK_WIDGET (win));

      if (g_object_get_data (G_OBJECT (win), "restore-tt"))
        {
          GdkWindow *gwin = gtk_widget_get_window (GTK_WIDGET (win));
          GdkScreen *screen = gdk_window_get_screen (gwin);
          GtkSettings *settings = gtk_settings_get_for_screen (screen);
          g_object_set (settings, "gtk-enable-tooltips", TRUE, NULL);
        }
      unblock_input ();

      return TRUE;
    }
  return FALSE;
}


/***********************************************************************
    General functions for creating widgets, resizing, events, e.t.c.
 ***********************************************************************/

#if ! GTK_CHECK_VERSION (3, 22, 0)
static void
my_log_handler (const gchar *log_domain, GLogLevelFlags log_level,
		const gchar *msg, gpointer user_data)
{
  if (!strstr (msg, "visible children"))
    fprintf (stderr, "XX %s-WARNING **: %s\n", log_domain, msg);
}
#endif

/* Make a geometry string and pass that to GTK.  It seems this is the
   only way to get geometry position right if the user explicitly
   asked for a position when starting Emacs.
   F is the frame we shall set geometry for.  */

static void
xg_set_geometry (struct frame *f)
{
  if (f->size_hint_flags & (USPosition | PPosition))
    {
      int scale = xg_get_scale (f);
#if ! GTK_CHECK_VERSION (3, 22, 0)
      if (x_gtk_use_window_move)
	{
#endif
	  /* Handle negative positions without consulting
	     gtk_window_parse_geometry (Bug#25851).  The position will
	     be off by scrollbar width + window manager decorations.  */
	  if (f->size_hint_flags & XNegative)
	    f->left_pos = (x_display_pixel_width (FRAME_DISPLAY_INFO (f))
			   - FRAME_PIXEL_WIDTH (f) + f->left_pos);

	  if (f->size_hint_flags & YNegative)
	    f->top_pos = (x_display_pixel_height (FRAME_DISPLAY_INFO (f))
			  - FRAME_PIXEL_HEIGHT (f) + f->top_pos);

	  /* GTK works in scaled pixels, so convert from X pixels.  */
	  gtk_window_move (GTK_WINDOW (FRAME_GTK_OUTER_WIDGET (f)),
			   f->left_pos / scale, f->top_pos / scale);

	  /* Reset size hint flags.  */
	  f->size_hint_flags &= ~ (XNegative | YNegative);
# if ! GTK_CHECK_VERSION (3, 22, 0)
	}
      else
	{
          /* GTK works in scaled pixels, so convert from X pixels.  */
	  int left = f->left_pos / scale;
	  int xneg = f->size_hint_flags & XNegative;
	  int top = f->top_pos / scale;
	  int yneg = f->size_hint_flags & YNegative;
	  char geom_str[sizeof "=x--" + 4 * INT_STRLEN_BOUND (int)];
	  guint id;

	  if (xneg)
	    left = -left;
	  if (yneg)
	    top = -top;

	  sprintf (geom_str, "=%dx%d%c%d%c%d",
		   FRAME_PIXEL_WIDTH (f),
		   FRAME_PIXEL_HEIGHT (f),
		   (xneg ? '-' : '+'), left,
		   (yneg ? '-' : '+'), top);

	  /* Silence warning about visible children.  */
	  id = g_log_set_handler ("Gtk", G_LOG_LEVEL_WARNING | G_LOG_FLAG_FATAL
				  | G_LOG_FLAG_RECURSION, my_log_handler, NULL);

	  if (!gtk_window_parse_geometry (GTK_WINDOW (FRAME_GTK_OUTER_WIDGET (f)),
					  geom_str))
	    fprintf (stderr, "Failed to parse: '%s'\n", geom_str);

	  g_log_remove_handler ("Gtk", id);
	}
#endif
    }
}

/** Function to handle resize of native frame F to WIDTH and HEIGHT
    pixels after we got a ConfigureNotify event.  */
void
xg_frame_resized (struct frame *f, int width, int height)
{
  /* Ignore case where size of native rectangle didn't change.  */
  if (width != FRAME_PIXEL_WIDTH (f) || height != FRAME_PIXEL_HEIGHT (f)
      || (delayed_size_change
	  && (width != f->new_width || height != f->new_height)))
    {
<<<<<<< HEAD
      if (FRAME_GTK_WIDGET (f) && gtk_widget_get_mapped (FRAME_GTK_WIDGET (f)))
	gdk_window_get_geometry (gtk_widget_get_window (FRAME_GTK_WIDGET (f)),
				 0, 0, &pixelwidth, &pixelheight);
      else
	return;
    }

  width = FRAME_PIXEL_TO_TEXT_WIDTH (f, pixelwidth);
  height = FRAME_PIXEL_TO_TEXT_HEIGHT (f, pixelheight);
  PGTK_TRACE ("xg_frame_resized: pixel: %dx%d, text: %dx%d", pixelwidth, pixelheight, width, height);

  frame_size_history_add
    (f, Qxg_frame_resized, width, height, Qnil);

  PGTK_TRACE ("width: %d -> %d.", FRAME_TEXT_WIDTH (f), width);
  PGTK_TRACE ("height: %d -> %d.", FRAME_TEXT_HEIGHT (f), height);
  PGTK_TRACE ("pixelwidth: %d -> %d.", FRAME_PIXEL_WIDTH (f), pixelwidth);
  PGTK_TRACE ("pixelheight: %d -> %d.", FRAME_PIXEL_HEIGHT (f), pixelheight);

  if (width != FRAME_TEXT_WIDTH (f)
      || height != FRAME_TEXT_HEIGHT (f)
      || pixelwidth != FRAME_PIXEL_WIDTH (f)
      || pixelheight != FRAME_PIXEL_HEIGHT (f))
    {
=======
      if (CONSP (frame_size_history))
	frame_size_history_extra
	  (f, build_string ("xg_frame_resized, changed"),
	   FRAME_PIXEL_WIDTH (f), FRAME_PIXEL_HEIGHT (f), width, height,
	   delayed_size_change ? f->new_width : -1,
	   delayed_size_change ? f->new_height : -1);

>>>>>>> 66a36f1e
      FRAME_RIF (f)->clear_under_internal_border (f);
      change_frame_size (f, width, height, false, true, false);
      SET_FRAME_GARBAGED (f);
      cancel_mouse_face (f);
    }
  else if (CONSP (frame_size_history))
    frame_size_history_extra
      (f, build_string ("xg_frame_resized, unchanged"),
       FRAME_PIXEL_WIDTH (f), FRAME_PIXEL_HEIGHT (f), width, height,
       delayed_size_change ? f->new_width : -1,
       delayed_size_change ? f->new_height : -1);

}

/** Resize the outer window of frame F.  WIDTH and HEIGHT are the new
    native pixel sizes of F.  */
void
xg_frame_set_char_size (struct frame *f, int width, int height)
{
  Lisp_Object fullscreen = get_frame_param (f, Qfullscreen);
  gint gwidth, gheight;
  int outer_height
    = height + FRAME_TOOLBAR_HEIGHT (f) + FRAME_MENUBAR_HEIGHT (f);
  int outer_width = width + FRAME_TOOLBAR_WIDTH (f);
  bool was_visible = false;
  bool hide_child_frame;

<<<<<<< HEAD
  if (FRAME_PIXEL_HEIGHT (f) == 0)
    return;

=======
>>>>>>> 66a36f1e
#ifndef HAVE_PGTK
  gtk_window_get_size (GTK_WINDOW (FRAME_GTK_OUTER_WIDGET (f)),
		       &gwidth, &gheight);
#else
  if (FRAME_GTK_OUTER_WIDGET (f)) {
    gtk_window_get_size (GTK_WINDOW (FRAME_GTK_OUTER_WIDGET (f)),
			 &gwidth, &gheight);
  } else {
    GtkAllocation alloc;
    gtk_widget_get_allocation (FRAME_GTK_WIDGET (f), &alloc);
    gwidth = alloc.width;
    gheight = alloc.height;
  }
#endif

  /* Do this before resize, as we don't know yet if we will be resized.  */
  FRAME_RIF (f)->clear_under_internal_border (f);

  outer_height /= xg_get_scale (f);
  outer_width /= xg_get_scale (f);

  x_wm_set_size_hint (f, 0, 0);

  /* Resize the top level widget so rows and columns remain constant.

     When the frame is fullheight and we only want to change the width
     or it is fullwidth and we only want to change the height we should
     be able to preserve the fullscreen property.  However, due to the
     fact that we have to send a resize request anyway, the window
     manager will abolish it.  At least the respective size should
     remain unchanged but giving the frame back its normal size will
     be broken ... */
<<<<<<< HEAD
  if (EQ (fullscreen, Qfullwidth) && width == FRAME_TEXT_WIDTH (f))
    {
      frame_size_history_add
	(f, Qxg_frame_set_char_size_1, width, height,
	 list2i (gheight, totalheight));

#ifndef HAVE_PGTK
      gtk_window_resize (GTK_WINDOW (FRAME_GTK_OUTER_WIDGET (f)),
			 gwidth, totalheight);
#else
      if (FRAME_GTK_OUTER_WIDGET (f))
	{
	  gtk_window_resize (GTK_WINDOW (FRAME_GTK_OUTER_WIDGET (f)),
			     gwidth, totalheight);
	}
      else
	{
	  gtk_widget_set_size_request (FRAME_GTK_WIDGET (f),
				       gwidth, totalheight);
	}
#endif
    }
  else if (EQ (fullscreen, Qfullheight) && height == FRAME_TEXT_HEIGHT (f))
    {
      frame_size_history_add
	(f, Qxg_frame_set_char_size_2, width, height,
	 list2i (gwidth, totalwidth));

#ifndef HAVE_PGTK
      gtk_window_resize (GTK_WINDOW (FRAME_GTK_OUTER_WIDGET (f)),
			 totalwidth, gheight);
#else
      if (FRAME_GTK_OUTER_WIDGET (f))
	{
	  gtk_window_resize (GTK_WINDOW (FRAME_GTK_OUTER_WIDGET (f)),
			     totalwidth, gheight);
	}
      else
	{
	  gtk_widget_set_size_request (FRAME_GTK_WIDGET (f),
				       totalwidth, gheight);
	}
#endif
    }
=======
  if (EQ (fullscreen, Qfullwidth) && width == FRAME_PIXEL_WIDTH (f))
#ifndef HAVE_PGTK
    gtk_window_resize (GTK_WINDOW (FRAME_GTK_OUTER_WIDGET (f)),
		       gwidth, outer_height);
#else
    if (FRAME_GTK_OUTER_WIDGET (f))
      {
	gtk_window_resize (GTK_WINDOW (FRAME_GTK_OUTER_WIDGET (f)),
			   gwidth, outer_height);
      }
    else
      {
	gtk_widget_set_size_request (FRAME_GTK_WIDGET (f),
				     gwidth, outer_height);
      }
#endif
  else if (EQ (fullscreen, Qfullheight) && height == FRAME_PIXEL_HEIGHT (f))
#ifndef HAVE_PGTK
    gtk_window_resize (GTK_WINDOW (FRAME_GTK_OUTER_WIDGET (f)),
		       outer_width, gheight);
#else
    if (FRAME_GTK_OUTER_WIDGET (f))
      {
	gtk_window_resize (GTK_WINDOW (FRAME_GTK_OUTER_WIDGET (f)),
			   outer_width, gheight);
      }
    else
      {
	gtk_widget_set_size_request (FRAME_GTK_WIDGET (f),
				     outer_width, gheight);
      }
#endif
>>>>>>> 66a36f1e
  else if (FRAME_PARENT_FRAME (f) && FRAME_VISIBLE_P (f))
    {
      was_visible = true;
      hide_child_frame = EQ (x_gtk_resize_child_frames, Qhide);

      if (outer_width != gwidth || outer_height != gheight)
	{
          if (hide_child_frame)
            {
              block_input ();
#ifndef HAVE_PGTK
              gtk_widget_hide (FRAME_GTK_OUTER_WIDGET (f));
#else
	      gtk_widget_hide (FRAME_WIDGET (f));
#endif
              unblock_input ();
            }

#ifndef HAVE_PGTK
	  gtk_window_resize (GTK_WINDOW (FRAME_GTK_OUTER_WIDGET (f)),
<<<<<<< HEAD
			     totalwidth, totalheight);
#else
	  if (FRAME_GTK_OUTER_WIDGET (f)) {
	    gtk_window_resize (GTK_WINDOW (FRAME_GTK_OUTER_WIDGET (f)),
			       totalwidth, totalheight);
	  } else {
	    gtk_widget_set_size_request (FRAME_GTK_WIDGET (f),
					 totalwidth, totalheight);
=======
			     outer_width, outer_height);
#else
	  if (FRAME_GTK_OUTER_WIDGET (f)) {
	    gtk_window_resize (GTK_WINDOW (FRAME_GTK_OUTER_WIDGET (f)),
			       outer_width, outer_height);
	  } else {
	    gtk_widget_set_size_request (FRAME_GTK_WIDGET (f),
					 outer_width, outer_height);
>>>>>>> 66a36f1e
	  }
#endif

          if (hide_child_frame)
            {
              block_input ();
#ifndef HAVE_PGTK
              gtk_widget_show_all (FRAME_GTK_OUTER_WIDGET (f));
#else
	      gtk_widget_show_all (FRAME_WIDGET (f));
#endif
              unblock_input ();
            }

	  fullscreen = Qnil;
	}
    }
  else
    {
<<<<<<< HEAD
      frame_size_history_add
	(f, Qxg_frame_set_char_size_3, width, height,
	 list2i (totalwidth, totalheight));
#ifndef HAVE_PGTK
      gtk_window_resize (GTK_WINDOW (FRAME_GTK_OUTER_WIDGET (f)),
			 totalwidth, totalheight);
#else
      if (FRAME_GTK_OUTER_WIDGET (f)) {
	gtk_window_resize (GTK_WINDOW (FRAME_GTK_OUTER_WIDGET (f)),
			   totalwidth, totalheight);
      } else {
	gtk_widget_set_size_request (FRAME_GTK_WIDGET (f),
				     totalwidth, totalheight);
=======
#ifndef HAVE_PGTK
      gtk_window_resize (GTK_WINDOW (FRAME_GTK_OUTER_WIDGET (f)),
			 outer_width, outer_height);
#else
      if (FRAME_GTK_OUTER_WIDGET (f)) {
	gtk_window_resize (GTK_WINDOW (FRAME_GTK_OUTER_WIDGET (f)),
			   outer_width, outer_height);
      } else {
	gtk_widget_set_size_request (FRAME_GTK_WIDGET (f),
				     outer_width, outer_height);
>>>>>>> 66a36f1e
      }
#endif
      fullscreen = Qnil;
    }

  SET_FRAME_GARBAGED (f);
  cancel_mouse_face (f);

  /* We can not call change_frame_size for a mapped frame,
     we can not set pixel width/height either.  The window manager may
     override our resize request, XMonad does this all the time.
     The best we can do is try to sync, so lisp code sees the updated
     size as fast as possible.
     For unmapped windows, we can set rows/cols.  When
     the frame is mapped again we will (hopefully) get the correct size.  */
  if (FRAME_VISIBLE_P (f) && !was_visible)
    {
      /* Must call this to flush out events */
      (void)gtk_events_pending ();
      gdk_flush ();
#ifndef HAVE_PGTK
      x_wait_for_event (f, ConfigureNotify);
#endif
<<<<<<< HEAD
=======

      if (CONSP (frame_size_history))
	frame_size_history_extra
	  (f, build_string ("xg_frame_set_char_size, visible"),
	   FRAME_PIXEL_WIDTH (f), FRAME_PIXEL_HEIGHT (f), width, height,
	   f->new_width, f->new_height);
>>>>>>> 66a36f1e

      if (!NILP (fullscreen))
	/* Try to restore fullscreen state.  */
	{
	  store_frame_param (f, Qfullscreen, fullscreen);
	  gui_set_fullscreen (f, fullscreen, fullscreen);
	}
    }
  else
    {
      if (CONSP (frame_size_history))
	frame_size_history_extra
	  (f, build_string ("xg_frame_set_char_size, invisible"),
	   FRAME_PIXEL_WIDTH (f), FRAME_PIXEL_HEIGHT (f), width, height,
	   f->new_width, f->new_height);

      adjust_frame_size (f, FRAME_PIXEL_TO_TEXT_WIDTH (f, width),
			 FRAME_PIXEL_TO_TEXT_HEIGHT (f, height),
			 5, 0, Qxg_frame_set_char_size);
    }
}

/* Handle height/width changes (i.e. add/remove/move menu/toolbar).
   The policy is to keep the number of editable lines.  */

#if 0
static void
xg_height_or_width_changed (struct frame *f)
{
  gtk_window_resize (GTK_WINDOW (FRAME_GTK_OUTER_WIDGET (f)),
                     FRAME_TOTAL_PIXEL_WIDTH (f),
                     FRAME_TOTAL_PIXEL_HEIGHT (f));
  f->output_data.xp->hint_flags = 0;
  x_wm_set_size_hint (f, 0, 0);
}
#endif

#ifndef HAVE_PGTK
/* Convert an X Window WSESC on display DPY to its corresponding GtkWidget.
   Must be done like this, because GtkWidget:s can have "hidden"
   X Window that aren't accessible.

   Return 0 if no widget match WDESC.  */

GtkWidget *
xg_win_to_widget (Display *dpy, Window wdesc)
{
  gpointer gdkwin;
  GtkWidget *gwdesc = 0;

  block_input ();

  gdkwin = gdk_x11_window_lookup_for_display (gdk_x11_lookup_xdisplay (dpy),
                                              wdesc);
  if (gdkwin)
    {
      GdkEvent event;
      event.any.window = gdkwin;
      event.any.type = GDK_NOTHING;
      gwdesc = gtk_get_event_widget (&event);
    }

  unblock_input ();
  return gwdesc;
}
#endif

/* Set the background of widget W to PIXEL.  */

static void
xg_set_widget_bg (struct frame *f, GtkWidget *w, unsigned long pixel)
{
#ifdef HAVE_GTK3
  Emacs_Color xbg;
  xbg.pixel = pixel;
#ifndef HAVE_PGTK
  if (XQueryColor (FRAME_X_DISPLAY (f), FRAME_X_COLORMAP (f), &xbg))
#else
  xbg.red = (pixel >> 16) & 0xff;
  xbg.green = (pixel >> 8) & 0xff;
  xbg.blue = (pixel >> 0) & 0xff;
  xbg.red |= xbg.red << 8;
  xbg.green |= xbg.green << 8;
  xbg.blue |= xbg.blue << 8;
#endif
    {
      const char format[] = "* { background-color: #%02x%02x%02x; }";
      /* The format is always longer than the resulting string.  */
      char buffer[sizeof format];
      int n = snprintf(buffer, sizeof buffer, format,
                       xbg.red >> 8, xbg.green >> 8, xbg.blue >> 8);
      eassert (n > 0);
      eassert (n < sizeof buffer);
      GtkCssProvider *provider = gtk_css_provider_new ();
      gtk_css_provider_load_from_data (provider, buffer, -1, NULL);
      gtk_style_context_add_provider (gtk_widget_get_style_context(w),
                                      GTK_STYLE_PROVIDER (provider),
                                      GTK_STYLE_PROVIDER_PRIORITY_APPLICATION);
      g_clear_object (&provider);
    }
#else
  GdkColor bg;
  GdkColormap *map = gtk_widget_get_colormap (w);
  gdk_colormap_query_color (map, pixel, &bg);
  gtk_widget_modify_bg (FRAME_GTK_WIDGET (f), GTK_STATE_NORMAL, &bg);
#endif
}

/* Callback called when the gtk theme changes.
   We notify lisp code so it can fix faces used for region for example.  */

static void
style_changed_cb (GObject *go,
                  GParamSpec *spec,
                  gpointer user_data)
{
  struct input_event event;
  GdkDisplay *gdpy = user_data;
  const char *display_name = gdk_display_get_name (gdpy);
#ifndef HAVE_PGTK
  Display *dpy = GDK_DISPLAY_XDISPLAY (gdpy);
#else
  GdkDisplay *dpy = gdpy;
#endif

#ifndef HAVE_PGTK
  if (display_name == NULL)
    display_name = "";
#endif

  EVENT_INIT (event);
  event.kind = CONFIG_CHANGED_EVENT;
  event.frame_or_window = build_string (display_name);
  /* Theme doesn't change often, so intern is called seldom.  */
  event.arg = intern ("theme-name");
  kbd_buffer_store_event (&event);

  update_theme_scrollbar_width ();
  update_theme_scrollbar_height ();

  /* If scroll bar width changed, we need set the new size on all frames
     on this display.  */
  if (dpy)
    {
      Lisp_Object rest, frame;
      FOR_EACH_FRAME (rest, frame)
        {
          struct frame *f = XFRAME (frame);
          if (FRAME_LIVE_P (f)
#ifndef HAVE_PGTK
              && FRAME_X_P (f)
#else
              && FRAME_PGTK_P (f)
#endif
              && FRAME_X_DISPLAY (f) == dpy)
            {
              FRAME_TERMINAL (f)->set_scroll_bar_default_width_hook (f);
              FRAME_TERMINAL (f)->set_scroll_bar_default_height_hook (f);
              xg_frame_set_char_size (f, FRAME_PIXEL_WIDTH (f),
				      FRAME_PIXEL_HEIGHT (f));
            }
        }
    }
}

/* Called when a delete-event occurs on WIDGET.  */

#ifndef HAVE_PGTK
static gboolean
delete_cb (GtkWidget *widget,
           GdkEvent  *event,
           gpointer user_data)
{
  return TRUE;
}
#endif

/* Create and set up the GTK widgets for frame F.
   Return true if creation succeeded.  */

bool
xg_create_frame_widgets (struct frame *f)
{
  GtkWidget *wtop;
  GtkWidget *wvbox, *whbox;
  GtkWidget *wfixed;
#ifndef HAVE_GTK3
  GtkRcStyle *style;
#endif
  GtkWindowType type = GTK_WINDOW_TOPLEVEL;
  char *title = 0;

  PGTK_TRACE ("xg_create_frame_widgets.");
  block_input ();

#ifndef HAVE_PGTK  // gtk_plug not found.
  if (FRAME_X_EMBEDDED_P (f))
    {
      GdkDisplay *gdpy = gdk_x11_lookup_xdisplay (FRAME_X_DISPLAY (f));
      wtop = gtk_plug_new_for_display (gdpy, f->output_data.xp->parent_desc);
    }
  else
    wtop = gtk_window_new (type);
#else
  if (f->tooltip)
    {
      type = GTK_WINDOW_POPUP;
    }
  wtop = gtk_window_new (type);
  gtk_widget_add_events(wtop, GDK_ALL_EVENTS_MASK);
#endif

  /* gtk_window_set_has_resize_grip is a Gtk+ 3.0 function but Ubuntu
     has backported it to Gtk+ 2.0 and they add the resize grip for
     Gtk+ 2.0 applications also.  But it has a bug that makes Emacs loop
     forever, so disable the grip.  */
#if (! defined HAVE_GTK3 \
     && defined HAVE_GTK_WINDOW_SET_HAS_RESIZE_GRIP)
  gtk_window_set_has_resize_grip (GTK_WINDOW (wtop), FALSE);
#endif

  xg_set_screen (wtop, f);

  wvbox = gtk_box_new (GTK_ORIENTATION_VERTICAL, 0);
  whbox = gtk_box_new (GTK_ORIENTATION_HORIZONTAL, 0);
  gtk_box_set_homogeneous (GTK_BOX (wvbox), FALSE);
  gtk_box_set_homogeneous (GTK_BOX (whbox), FALSE);

#ifdef HAVE_GTK3
  wfixed = emacs_fixed_new (f);
#else
  wfixed = gtk_fixed_new ();
#endif

  if (! wtop || ! wvbox || ! whbox || ! wfixed)
    {
      if (wtop) gtk_widget_destroy (wtop);
      if (wvbox) gtk_widget_destroy (wvbox);
      if (whbox) gtk_widget_destroy (whbox);
      if (wfixed) gtk_widget_destroy (wfixed);

      unblock_input ();
      return 0;
    }

  /* Use same names as the Xt port does.  I.e. Emacs.pane.emacs by default */
  gtk_widget_set_name (wtop, EMACS_CLASS);
  gtk_widget_set_name (wvbox, "pane");
  gtk_widget_set_name (wfixed, SSDATA (Vx_resource_name));

  /* If this frame has a title or name, set it in the title bar.  */
  if (! NILP (f->title))
    title = SSDATA (ENCODE_UTF_8 (f->title));
  else if (! NILP (f->name))
    title = SSDATA (ENCODE_UTF_8 (f->name));

  if (title)
    gtk_window_set_title (GTK_WINDOW (wtop), title);

  if (FRAME_UNDECORATED (f))
    {
      gtk_window_set_decorated (GTK_WINDOW (wtop), FALSE);
      store_frame_param (f, Qundecorated, Qt);
    }

  FRAME_GTK_OUTER_WIDGET (f) = wtop;
  FRAME_GTK_WIDGET (f) = wfixed;
  f->output_data.xp->vbox_widget = wvbox;
  f->output_data.xp->hbox_widget = whbox;

  gtk_widget_set_has_window (wfixed, TRUE);

  gtk_container_add (GTK_CONTAINER (wtop), wvbox);
  gtk_box_pack_start (GTK_BOX (wvbox), whbox, TRUE, TRUE, 0);
  gtk_box_pack_start (GTK_BOX (whbox), wfixed, TRUE, TRUE, 0);

  if (FRAME_EXTERNAL_TOOL_BAR (f))
    update_frame_tool_bar (f);

  /* We don't want this widget double buffered, because we draw on it
     with regular X drawing primitives, so from a GTK/GDK point of
     view, the widget is totally blank.  When an expose comes, this
     will make the widget blank, and then Emacs redraws it.  This flickers
     a lot, so we turn off double buffering.
     FIXME: gtk_widget_set_double_buffered is deprecated and might stop
     working in the future.  We need to migrate away from combining
     X and GTK+ drawing to a pure GTK+ build.  */

#ifndef HAVE_PGTK
  gtk_widget_set_double_buffered (wfixed, FALSE);
#endif

#if ! GTK_CHECK_VERSION (3, 22, 0)
  gtk_window_set_wmclass (GTK_WINDOW (wtop),
                          SSDATA (Vx_resource_name),
                          SSDATA (Vx_resource_class));
#endif

#ifndef HAVE_PGTK
  /* Add callback to do nothing on WM_DELETE_WINDOW.  The default in
     GTK is to destroy the widget.  We want Emacs to do that instead.  */
  g_signal_connect (G_OBJECT (wtop), "delete-event",
                    G_CALLBACK (delete_cb), f);
#endif

  /* Convert our geometry parameters into a geometry string
     and specify it.
     GTK will itself handle calculating the real position this way.  */
  xg_set_geometry (f);
  f->win_gravity
    = gtk_window_get_gravity (GTK_WINDOW (FRAME_GTK_OUTER_WIDGET (f)));

  gtk_widget_add_events (wfixed,
                         GDK_POINTER_MOTION_MASK
#ifndef HAVE_PGTK
                         | GDK_EXPOSURE_MASK
#endif
                         | GDK_BUTTON_PRESS_MASK
                         | GDK_BUTTON_RELEASE_MASK
                         | GDK_KEY_PRESS_MASK
                         | GDK_ENTER_NOTIFY_MASK
                         | GDK_LEAVE_NOTIFY_MASK
                         | GDK_FOCUS_CHANGE_MASK
                         | GDK_STRUCTURE_MASK
#ifdef HAVE_PGTK
                         | GDK_SCROLL_MASK
                         | GDK_SMOOTH_SCROLL_MASK
#endif
                         | GDK_VISIBILITY_NOTIFY_MASK);

#ifndef HAVE_PGTK
  /* Must realize the windows so the X window gets created.  It is used
     by callers of this function.  */
  gtk_widget_realize (wfixed);
  FRAME_X_WINDOW (f) = GTK_WIDGET_TO_X_WIN (wfixed);
  initial_set_up_x_back_buffer (f);
#endif

  /* Since GTK clears its window by filling with the background color,
     we must keep X and GTK background in sync.  */
  xg_set_widget_bg (f, wfixed, FRAME_BACKGROUND_PIXEL (f));

#ifndef HAVE_GTK3
  /* Also, do not let any background pixmap to be set, this looks very
     bad as Emacs overwrites the background pixmap with its own idea
     of background color.  */
  style = gtk_widget_get_modifier_style (wfixed);

  /* Must use g_strdup because gtk_widget_modify_style does g_free.  */
  style->bg_pixmap_name[GTK_STATE_NORMAL] = g_strdup ("<none>");
  gtk_widget_modify_style (wfixed, style);
#else
  gtk_widget_set_can_focus (wfixed, TRUE);
#ifdef HAVE_PGTK
  gtk_widget_grab_focus (wfixed);
#endif
  gtk_window_set_resizable (GTK_WINDOW (wtop), TRUE);
#endif

  if (FRAME_OVERRIDE_REDIRECT (f))
    {
      GdkWindow *gwin = gtk_widget_get_window (wtop);

      if (gwin)
	gdk_window_set_override_redirect (gwin, TRUE);
    }

  /* Steal a tool tip window we can move ourselves.  */
  f->output_data.xp->ttip_widget = 0;
  f->output_data.xp->ttip_lbl = 0;
  f->output_data.xp->ttip_window = 0;
  gtk_widget_set_tooltip_text (wtop, "Dummy text");
  g_signal_connect (wtop, "query-tooltip", G_CALLBACK (qttip_cb), f);

  {
    GdkScreen *screen = gtk_widget_get_screen (wtop);
    GtkSettings *gs = gtk_settings_get_for_screen (screen);
    /* Only connect this signal once per screen.  */
    if (! g_signal_handler_find (G_OBJECT (gs),
                                 G_SIGNAL_MATCH_FUNC,
                                 0, 0, 0,
                                 (gpointer) G_CALLBACK (style_changed_cb),
                                 0))
      {
        g_signal_connect (G_OBJECT (gs), "notify::gtk-theme-name",
                          G_CALLBACK (style_changed_cb),
                          gdk_screen_get_display (screen));
      }
  }

  unblock_input ();

  return 1;
}

#ifdef HAVE_PGTK
void
xg_create_frame_outer_widgets (struct frame *f)
{
  GtkWidget *wtop;
  GtkWidget *wvbox, *whbox;
  GtkWindowType type = GTK_WINDOW_TOPLEVEL;
  char *title = 0;

  PGTK_TRACE ("xg_create_frame_outer_widgets.");
  block_input ();

  wtop = gtk_window_new (type);
  gtk_widget_add_events(wtop, GDK_ALL_EVENTS_MASK);

  xg_set_screen (wtop, f);

  wvbox = gtk_box_new (GTK_ORIENTATION_VERTICAL, 0);
  whbox = gtk_box_new (GTK_ORIENTATION_HORIZONTAL, 0);
  gtk_box_set_homogeneous (GTK_BOX (wvbox), FALSE);
  gtk_box_set_homogeneous (GTK_BOX (whbox), FALSE);

  /* Use same names as the Xt port does.  I.e. Emacs.pane.emacs by default */
  gtk_widget_set_name (wtop, EMACS_CLASS);
  gtk_widget_set_name (wvbox, "pane");

  /* If this frame has a title or name, set it in the title bar.  */
  if (! NILP (f->title))
    title = SSDATA (ENCODE_UTF_8 (f->title));
  else if (! NILP (f->name))
    title = SSDATA (ENCODE_UTF_8 (f->name));

  if (title)
    gtk_window_set_title (GTK_WINDOW (wtop), title);

  if (FRAME_UNDECORATED (f))
    {
      gtk_window_set_decorated (GTK_WINDOW (wtop), FALSE);
      store_frame_param (f, Qundecorated, Qt);
    }

  FRAME_GTK_OUTER_WIDGET (f) = wtop;
  f->output_data.xp->vbox_widget = wvbox;
  f->output_data.xp->hbox_widget = whbox;

  gtk_container_add (GTK_CONTAINER (wtop), wvbox);
  gtk_box_pack_start (GTK_BOX (wvbox), whbox, TRUE, TRUE, 0);

  if (FRAME_EXTERNAL_TOOL_BAR (f))
    update_frame_tool_bar (f);

#if ! GTK_CHECK_VERSION (3, 22, 0)
  gtk_window_set_wmclass (GTK_WINDOW (wtop),
                          SSDATA (Vx_resource_name),
                          SSDATA (Vx_resource_class));
#endif

  /* Convert our geometry parameters into a geometry string
     and specify it.
     GTK will itself handle calculating the real position this way.  */
  xg_set_geometry (f);
  f->win_gravity
    = gtk_window_get_gravity (GTK_WINDOW (FRAME_GTK_OUTER_WIDGET (f)));

  gtk_window_set_resizable (GTK_WINDOW (wtop), TRUE);

  if (FRAME_OVERRIDE_REDIRECT (f))
    {
      GdkWindow *gwin = gtk_widget_get_window (wtop);

      if (gwin)
	gdk_window_set_override_redirect (gwin, TRUE);
    }

  /* Steal a tool tip window we can move ourselves.  */
  f->output_data.xp->ttip_widget = 0;
  f->output_data.xp->ttip_lbl = 0;
  f->output_data.xp->ttip_window = 0;
  gtk_widget_set_tooltip_text (wtop, "Dummy text");
  g_signal_connect (wtop, "query-tooltip", G_CALLBACK (qttip_cb), f);

  {
    GdkScreen *screen = gtk_widget_get_screen (wtop);
    GtkSettings *gs = gtk_settings_get_for_screen (screen);
    /* Only connect this signal once per screen.  */
    if (! g_signal_handler_find (G_OBJECT (gs),
                                 G_SIGNAL_MATCH_FUNC,
                                 0, 0, 0,
                                 (gpointer) G_CALLBACK (style_changed_cb),
                                 0))
      {
        g_signal_connect (G_OBJECT (gs), "notify::gtk-theme-name",
                          G_CALLBACK (style_changed_cb),
                          gdk_screen_get_display (screen));
      }
  }

  unblock_input ();
}
#endif

void
xg_free_frame_widgets (struct frame *f)
{
  if (FRAME_GTK_OUTER_WIDGET (f))
    {
      xp_output *x = f->output_data.xp;
      struct xg_frame_tb_info *tbinfo
        = g_object_get_data (G_OBJECT (FRAME_GTK_OUTER_WIDGET (f)),
                             TB_INFO_KEY);
      if (tbinfo)
        xfree (tbinfo);

      /* x_free_frame_resources should have taken care of it */
#ifndef HAVE_PGTK
      eassert (!FRAME_X_DOUBLE_BUFFERED_P (f));
#endif
      gtk_widget_destroy (FRAME_GTK_OUTER_WIDGET (f));
      FRAME_X_WINDOW (f) = 0; /* Set to avoid XDestroyWindow in xterm.c */
#ifndef HAVE_PGTK
      FRAME_X_RAW_DRAWABLE (f) = 0;
#endif
      FRAME_GTK_OUTER_WIDGET (f) = 0;
      if (x->ttip_widget)
        {
          /* Remove ttip_lbl from ttip_widget's custom slot before
             destroying it, to avoid double-free (Bug#41239).  */
          gtk_tooltip_set_custom (x->ttip_widget, NULL);
          g_object_unref (G_OBJECT (x->ttip_widget));
        }
      if (x->ttip_lbl)
        gtk_widget_destroy (x->ttip_lbl);
    }
}

/* Set the normal size hints for the window manager, for frame F.
   FLAGS is the flags word to use--or 0 meaning preserve the flags
   that the window now has.
   If USER_POSITION, set the User Position
   flag (this is useful when FLAGS is 0).  */

void
x_wm_set_size_hint (struct frame *f, long int flags, bool user_position)
{
  /* Must use GTK routines here, otherwise GTK resets the size hints
     to its own defaults.  */
  GdkGeometry size_hints;
  gint hint_flags = 0;
  int base_width, base_height;
  int win_gravity = f->win_gravity;
  Lisp_Object fs_state, frame;
  int scale = xg_get_scale (f);

  /* Don't set size hints during initialization; that apparently leads
     to a race condition.  See the thread at
     https://lists.gnu.org/r/emacs-devel/2008-10/msg00033.html  */
  if (NILP (Vafter_init_time)
      || !FRAME_GTK_OUTER_WIDGET (f)
      || FRAME_PARENT_FRAME (f))
    return;

  XSETFRAME (frame, f);
  fs_state = Fframe_parameter (frame, Qfullscreen);
  if ((EQ (fs_state, Qmaximized) || EQ (fs_state, Qfullboth))
#ifndef HAVE_PGTK
      && (x_wm_supports (f, FRAME_DISPLAY_INFO (f)->Xatom_net_wm_state) ||
	  x_wm_supports (f, FRAME_DISPLAY_INFO (f)->Xatom_net_wm_state_fullscreen))
#endif
      )
    {
      /* Don't set hints when maximized or fullscreen.  Apparently KWin and
         Gtk3 don't get along and the frame shrinks (!).
      */
      return;
    }

  if (flags)
    {
      memset (&size_hints, 0, sizeof (size_hints));
      f->output_data.xp->size_hints = size_hints;
      f->output_data.xp->hint_flags = hint_flags;
    }
  else
    flags = f->size_hint_flags;

  size_hints = f->output_data.xp->size_hints;
  hint_flags = f->output_data.xp->hint_flags;

  hint_flags |= GDK_HINT_RESIZE_INC | GDK_HINT_MIN_SIZE;
  size_hints.width_inc = frame_resize_pixelwise ? 1 : FRAME_COLUMN_WIDTH (f);
  size_hints.height_inc = frame_resize_pixelwise ? 1 : FRAME_LINE_HEIGHT (f);

  hint_flags |= GDK_HINT_BASE_SIZE;
  /* Use one row/col here so base_height/width does not become zero.
     Gtk+ and/or Unity on Ubuntu 12.04 can't handle it.
     Obviously this makes the row/col value displayed off by 1.  */
  base_width = FRAME_TEXT_COLS_TO_PIXEL_WIDTH (f, 1) + FRAME_TOOLBAR_WIDTH (f);
  base_height = FRAME_TEXT_LINES_TO_PIXEL_HEIGHT (f, 1)
    + FRAME_MENUBAR_HEIGHT (f) + FRAME_TOOLBAR_HEIGHT (f);
  PGTK_TRACE ("base: %dx%d\n", base_width, base_height);

  size_hints.base_width = base_width;
  size_hints.base_height = base_height;
  size_hints.min_width  = base_width;
  size_hints.min_height = base_height;

  /* These currently have a one to one mapping with the X values, but I
     don't think we should rely on that.  */
  hint_flags |= GDK_HINT_WIN_GRAVITY;
  size_hints.win_gravity = 0;
  if (win_gravity == NorthWestGravity)
    size_hints.win_gravity = GDK_GRAVITY_NORTH_WEST;
  else if (win_gravity == NorthGravity)
    size_hints.win_gravity = GDK_GRAVITY_NORTH;
  else if (win_gravity == NorthEastGravity)
    size_hints.win_gravity = GDK_GRAVITY_NORTH_EAST;
  else if (win_gravity == WestGravity)
    size_hints.win_gravity = GDK_GRAVITY_WEST;
  else if (win_gravity == CenterGravity)
    size_hints.win_gravity = GDK_GRAVITY_CENTER;
  else if (win_gravity == EastGravity)
    size_hints.win_gravity = GDK_GRAVITY_EAST;
  else if (win_gravity == SouthWestGravity)
    size_hints.win_gravity = GDK_GRAVITY_SOUTH_WEST;
  else if (win_gravity == SouthGravity)
    size_hints.win_gravity = GDK_GRAVITY_SOUTH;
  else if (win_gravity == SouthEastGravity)
    size_hints.win_gravity = GDK_GRAVITY_SOUTH_EAST;
  else if (win_gravity == StaticGravity)
    size_hints.win_gravity = GDK_GRAVITY_STATIC;

  if (x_gtk_use_window_move)
    {
      if (flags & PPosition) hint_flags |= GDK_HINT_POS;
      if (flags & USPosition) hint_flags |= GDK_HINT_USER_POS;
      if (flags & USSize) hint_flags |= GDK_HINT_USER_SIZE;
    }

  if (user_position)
    {
      hint_flags &= ~GDK_HINT_POS;
      hint_flags |= GDK_HINT_USER_POS;
    }

  size_hints.base_width /= scale;
  size_hints.base_height /= scale;
  size_hints.width_inc /= scale;
  size_hints.height_inc /= scale;

  if (hint_flags != f->output_data.xp->hint_flags
      || memcmp (&size_hints,
		 &f->output_data.xp->size_hints,
		 sizeof (size_hints)) != 0)
    {
      block_input ();
      gtk_window_set_geometry_hints (GTK_WINDOW (FRAME_GTK_OUTER_WIDGET (f)),
                                     NULL, &size_hints, hint_flags);
      f->output_data.xp->size_hints = size_hints;
      f->output_data.xp->hint_flags = hint_flags;
      unblock_input ();
    }
}

/* Change background color of a frame.
   Since GTK uses the background color to clear the window, we must
   keep the GTK and X colors in sync.
   F is the frame to change,
   BG is the pixel value to change to.  */

void
xg_set_background_color (struct frame *f, unsigned long bg)
{
  if (FRAME_GTK_WIDGET (f))
    {
      block_input ();
      xg_set_widget_bg (f, FRAME_GTK_WIDGET (f), FRAME_BACKGROUND_PIXEL (f));

#ifdef USE_TOOLKIT_SCROLL_BARS
      Lisp_Object bar;
      for (bar = FRAME_SCROLL_BARS (f);
           !NILP (bar);
           bar = XSCROLL_BAR (bar)->next)
        {
          GtkWidget *scrollbar =
            xg_get_widget_from_map (XSCROLL_BAR (bar)->x_window);
          GtkWidget *webox = gtk_widget_get_parent (scrollbar);
          xg_set_widget_bg (f, webox, FRAME_BACKGROUND_PIXEL (f));
        }
#endif
      unblock_input ();
    }
}

/* Change the frame's decoration (title bar + resize borders).  This
   might not work with all window managers.  */
void
xg_set_undecorated (struct frame *f, Lisp_Object undecorated)
{
#ifdef HAVE_PGTK
  if (!FRAME_GTK_OUTER_WIDGET (f))
    return;
#endif
  if (FRAME_GTK_WIDGET (f))
    {
      block_input ();
      gtk_window_set_decorated (GTK_WINDOW (FRAME_GTK_OUTER_WIDGET (f)),
				NILP (undecorated) ? TRUE : FALSE);
      unblock_input ();
    }
}


/* Restack F1 below F2, above if ABOVE_FLAG is true.  This might not
   work with all window managers.  */
void
xg_frame_restack (struct frame *f1, struct frame *f2, bool above_flag)
{
  block_input ();
  if (FRAME_GTK_OUTER_WIDGET (f1) && FRAME_GTK_OUTER_WIDGET (f2))
    {
      GdkWindow *gwin1 = gtk_widget_get_window (FRAME_GTK_OUTER_WIDGET (f1));
      GdkWindow *gwin2 = gtk_widget_get_window (FRAME_GTK_OUTER_WIDGET (f2));
      Lisp_Object frame1, frame2;

      XSETFRAME (frame1, f1);
      XSETFRAME (frame2, f2);

      gdk_window_restack (gwin1, gwin2, above_flag);
#ifndef HAVE_PGTK
      x_sync (f1);
#else
      gdk_flush ();
#endif
    }
  unblock_input ();
}


/* Don't show frame in taskbar, don't ALT-TAB to it.  */
void
xg_set_skip_taskbar (struct frame *f, Lisp_Object skip_taskbar)
{
  block_input ();
#ifndef HAVE_PGTK
  if (FRAME_GTK_WIDGET (f))
    gdk_window_set_skip_taskbar_hint
      (gtk_widget_get_window (FRAME_GTK_OUTER_WIDGET (f)),
       NILP (skip_taskbar) ? FALSE : TRUE);
#else
  if (FRAME_GTK_OUTER_WIDGET (f))
    gdk_window_set_skip_taskbar_hint
      (gtk_widget_get_window (FRAME_GTK_OUTER_WIDGET (f)),
       NILP (skip_taskbar) ? FALSE : TRUE);
#endif
  unblock_input ();
}


/* Don't give frame focus.  */
void
xg_set_no_focus_on_map (struct frame *f, Lisp_Object no_focus_on_map)
{
#ifdef HAVE_PGTK
  if (!FRAME_GTK_OUTER_WIDGET (f))
    return;
#endif
  block_input ();
  if (FRAME_GTK_WIDGET (f))
    {
      GtkWindow *gwin = GTK_WINDOW (FRAME_GTK_OUTER_WIDGET (f));
      gboolean g_no_focus_on_map = NILP (no_focus_on_map) ? TRUE : FALSE;

      gtk_window_set_focus_on_map (gwin, g_no_focus_on_map);
    }
  unblock_input ();
}


void
xg_set_no_accept_focus (struct frame *f, Lisp_Object no_accept_focus)
{
#ifdef HAVE_PGTK
  if (!FRAME_GTK_OUTER_WIDGET (f))
    return;
#endif
  block_input ();
  if (FRAME_GTK_WIDGET (f))
    {
      GtkWindow *gwin = GTK_WINDOW (FRAME_GTK_OUTER_WIDGET (f));
      gboolean g_no_accept_focus = NILP (no_accept_focus) ? TRUE : FALSE;

      gtk_window_set_accept_focus (gwin, g_no_accept_focus);
    }
  unblock_input ();
}

void
xg_set_override_redirect (struct frame *f, Lisp_Object override_redirect)
{
  block_input ();

  if (FRAME_GTK_OUTER_WIDGET (f))
    {
      GdkWindow *gwin = gtk_widget_get_window (FRAME_GTK_OUTER_WIDGET (f));

      gdk_window_set_override_redirect (gwin, NILP (override_redirect) ? FALSE : TRUE);
    }

  unblock_input ();
}

#ifndef HAVE_PGTK
/* Set the frame icon to ICON_PIXMAP/MASK.  This must be done with GTK
   functions so GTK does not overwrite the icon.  */

void
xg_set_frame_icon (struct frame *f, Pixmap icon_pixmap, Pixmap icon_mask)
{
#ifdef HAVE_PGTK
  if (!FRAME_GTK_OUTER_WIDGET (f))
    return;
#endif
  GdkPixbuf *gp = xg_get_pixbuf_from_pix_and_mask (f,
                                                   icon_pixmap,
                                                   icon_mask);
  if (gp)
    gtk_window_set_icon (GTK_WINDOW (FRAME_GTK_OUTER_WIDGET (f)), gp);
}
#endif



/***********************************************************************
                      Dialog functions
 ***********************************************************************/
/* Return the dialog title to use for a dialog of type KEY.
   This is the encoding used by lwlib.  We use the same for GTK.  */

static const char *
get_dialog_title (char key)
{
  const char *title = "";

  switch (key) {
  case 'E': case 'e':
    title = "Error";
    break;

  case 'I': case 'i':
    title = "Information";
    break;

  case 'L': case 'l':
    title = "Prompt";
    break;

  case 'P': case 'p':
    title = "Prompt";
    break;

  case 'Q': case 'q':
    title = "Question";
    break;
  }

  return title;
}

/* Callback for dialogs that get WM_DELETE_WINDOW.  We pop down
   the dialog, but return TRUE so the event does not propagate further
   in GTK.  This prevents GTK from destroying the dialog widget automatically
   and we can always destroy the widget manually, regardless of how
   it was popped down (button press or WM_DELETE_WINDOW).
   W is the dialog widget.
   EVENT is the GdkEvent that represents WM_DELETE_WINDOW (not used).
   user_data is NULL (not used).

   Returns TRUE to end propagation of event.  */

static gboolean
dialog_delete_callback (GtkWidget *w, GdkEvent *event, gpointer user_data)
{
  gtk_widget_unmap (w);
  return TRUE;
}

/* Create a popup dialog window.  See also xg_create_widget below.
   WV is a widget_value describing the dialog.
   SELECT_CB is the callback to use when a button has been pressed.
   DEACTIVATE_CB is the callback to use when the dialog pops down.

   Returns the GTK dialog widget.  */

static GtkWidget *
create_dialog (widget_value *wv,
               GCallback select_cb,
               GCallback deactivate_cb)
{
  const char *title = get_dialog_title (wv->name[0]);
  int total_buttons = wv->name[1] - '0';
  int right_buttons = wv->name[4] - '0';
  int left_buttons;
  int button_nr = 0;
  int button_spacing = 10;
  GtkWidget *wdialog = gtk_dialog_new ();
  GtkDialog *wd = GTK_DIALOG (wdialog);
  widget_value *item;
  GtkWidget *whbox_down;

  /* If the number of buttons is greater than 4, make two rows of buttons
     instead.  This looks better.  */
  bool make_two_rows = total_buttons > 4;

#if GTK_CHECK_VERSION (3, 12, 0)
  GtkBuilder *gbld = gtk_builder_new ();
  GObject *go = gtk_buildable_get_internal_child (GTK_BUILDABLE (wd),
                                                  gbld,
                                                  "action_area");
  GtkBox *cur_box = GTK_BOX (go);
  g_object_unref (G_OBJECT (gbld));
#else
  GtkBox *cur_box = GTK_BOX (gtk_dialog_get_action_area (wd));
#endif

  if (right_buttons == 0) right_buttons = total_buttons/2;
  left_buttons = total_buttons - right_buttons;

  gtk_window_set_title (GTK_WINDOW (wdialog), title);
  gtk_widget_set_name (wdialog, "emacs-dialog");


  if (make_two_rows)
    {
      GtkWidget *wvbox = gtk_box_new (GTK_ORIENTATION_VERTICAL, button_spacing);
      GtkWidget *whbox_up = gtk_box_new (GTK_ORIENTATION_HORIZONTAL, 0);
      gtk_box_set_homogeneous (GTK_BOX (wvbox), TRUE);
      gtk_box_set_homogeneous (GTK_BOX (whbox_up), FALSE);
      whbox_down = gtk_box_new (GTK_ORIENTATION_HORIZONTAL, 0);
      gtk_box_set_homogeneous (GTK_BOX (whbox_down), FALSE);

      gtk_box_pack_start (cur_box, wvbox, FALSE, FALSE, 0);
      gtk_box_pack_start (GTK_BOX (wvbox), whbox_up, FALSE, FALSE, 0);
      gtk_box_pack_start (GTK_BOX (wvbox), whbox_down, FALSE, FALSE, 0);

      cur_box = GTK_BOX (whbox_up);
    }

  g_signal_connect (G_OBJECT (wdialog), "delete-event",
                    G_CALLBACK (dialog_delete_callback), 0);

  if (deactivate_cb)
    {
      g_signal_connect (G_OBJECT (wdialog), "close", deactivate_cb, 0);
      g_signal_connect (G_OBJECT (wdialog), "response", deactivate_cb, 0);
    }

  for (item = wv->contents; item; item = item->next)
    {
      char *utf8_label = get_utf8_string (item->value);
      GtkWidget *w;
      GtkRequisition req;

      if (item->name && strcmp (item->name, "message") == 0)
        {
          GtkBox *wvbox = GTK_BOX (gtk_dialog_get_content_area (wd));
          /* This is the text part of the dialog.  */
          w = gtk_label_new (utf8_label);
          gtk_box_pack_start (wvbox, gtk_label_new (""), FALSE, FALSE, 0);
          gtk_box_pack_start (wvbox, w, TRUE, TRUE, 0);
#if GTK_CHECK_VERSION (3, 14, 0)
          gtk_widget_set_halign (w, GTK_ALIGN_START);
          gtk_widget_set_valign (w, GTK_ALIGN_CENTER);
#else
          gtk_misc_set_alignment (GTK_MISC (w), 0.1, 0.5);
#endif
          /* Try to make dialog look better.  Must realize first so
             the widget can calculate the size it needs.  */
          gtk_widget_realize (w);
          gtk_widget_get_preferred_size (w, NULL, &req);
          gtk_box_set_spacing (wvbox, req.height);
	  if (item->value && strlen (item->value) > 0)
            button_spacing = 2*req.width/strlen (item->value);
          if (button_spacing < 10) button_spacing = 10;
        }
      else
        {
          /* This is one button to add to the dialog.  */
          w = gtk_button_new_with_label (utf8_label);
          if (! item->enabled)
            gtk_widget_set_sensitive (w, FALSE);
          if (select_cb)
            g_signal_connect (G_OBJECT (w), "clicked",
                              select_cb, item->call_data);

          gtk_box_pack_start (cur_box, w, TRUE, TRUE, button_spacing);
          if (++button_nr == left_buttons)
            {
              if (make_two_rows)
                cur_box = GTK_BOX (whbox_down);
            }
        }

     if (utf8_label)
       g_free (utf8_label);
    }

  return wdialog;
}

struct xg_dialog_data
{
  GMainLoop *loop;
  int response;
  GtkWidget *w;
  guint timerid;
};

/* Function that is called when the file or font dialogs pop down.
   W is the dialog widget, RESPONSE is the response code.
   USER_DATA is what we passed in to g_signal_connect.  */

static void
xg_dialog_response_cb (GtkDialog *w,
		       gint response,
		       gpointer user_data)
{
  struct xg_dialog_data *dd = user_data;
  dd->response = response;
  g_main_loop_quit (dd->loop);
}


/*  Destroy the dialog.  This makes it pop down.  */

static void
pop_down_dialog (void *arg)
{
  struct xg_dialog_data *dd = arg;

  block_input ();
  if (dd->w) gtk_widget_destroy (dd->w);
  if (dd->timerid != 0) g_source_remove (dd->timerid);

  g_main_loop_quit (dd->loop);
  g_main_loop_unref (dd->loop);

  unblock_input ();
}

/* If there are any emacs timers pending, add a timeout to main loop in DATA.
   Pass DATA as gpointer so we can use this as a callback.  */

static gboolean
xg_maybe_add_timer (gpointer data)
{
  struct xg_dialog_data *dd = data;
  struct timespec next_time = timer_check ();

  dd->timerid = 0;

  if (timespec_valid_p (next_time))
    {
      time_t s = next_time.tv_sec;
      int per_ms = TIMESPEC_HZ / 1000;
      int ms = (next_time.tv_nsec + per_ms - 1) / per_ms;
      if (s <= ((guint) -1 - ms) / 1000)
	dd->timerid = g_timeout_add (s * 1000 + ms, xg_maybe_add_timer, dd);
    }
  return FALSE;
}


/* Pops up a modal dialog W and waits for response.
   We don't use gtk_dialog_run because we want to process emacs timers.
   The dialog W is not destroyed when this function returns.  */

static int
xg_dialog_run (struct frame *f, GtkWidget *w)
{
  ptrdiff_t count = SPECPDL_INDEX ();
  struct xg_dialog_data dd;

  xg_set_screen (w, f);
  gtk_window_set_transient_for (GTK_WINDOW (w),
                                GTK_WINDOW (FRAME_GTK_OUTER_WIDGET (f)));
  gtk_window_set_destroy_with_parent (GTK_WINDOW (w), TRUE);
  gtk_window_set_modal (GTK_WINDOW (w), TRUE);

  dd.loop = g_main_loop_new (NULL, FALSE);
  dd.response = GTK_RESPONSE_CANCEL;
  dd.w = w;
  dd.timerid = 0;

  g_signal_connect (G_OBJECT (w),
                    "response",
                    G_CALLBACK (xg_dialog_response_cb),
                    &dd);
  /* Don't destroy the widget if closed by the window manager close button.  */
  g_signal_connect (G_OBJECT (w), "delete-event", G_CALLBACK (gtk_true), NULL);
  gtk_widget_show (w);

  record_unwind_protect_ptr (pop_down_dialog, &dd);

  (void) xg_maybe_add_timer (&dd);
  g_main_loop_run (dd.loop);

  dd.w = 0;
  unbind_to (count, Qnil);

  return dd.response;
}


/***********************************************************************
                      File dialog functions
 ***********************************************************************/
/* Return true if the old file selection dialog is being used.  */

bool
xg_uses_old_file_dialog (void)
{
#ifdef HAVE_GTK_FILE_SELECTION_NEW
  return x_gtk_use_old_file_dialog;
#else
  return 0;
#endif
}


typedef char * (*xg_get_file_func) (GtkWidget *);

/* Return the selected file for file chooser dialog W.
   The returned string must be free:d.  */

static char *
xg_get_file_name_from_chooser (GtkWidget *w)
{
  return gtk_file_chooser_get_filename (GTK_FILE_CHOOSER (w));
}

/* Callback called when the "Show hidden files" toggle is pressed.
   WIDGET is the toggle widget, DATA is the file chooser dialog.  */

static void
xg_toggle_visibility_cb (GtkWidget *widget, gpointer data)
{
  GtkFileChooser *dialog = GTK_FILE_CHOOSER (data);
  gboolean visible;
  g_object_get (G_OBJECT (dialog), "show-hidden", &visible, NULL);
  g_object_set (G_OBJECT (dialog), "show-hidden", !visible, NULL);
}


/* Callback called when a property changes in a file chooser.
   GOBJECT is the file chooser dialog, ARG1 describes the property.
   USER_DATA is the toggle widget in the file chooser dialog.
   We use this to update the "Show hidden files" toggle when the user
   changes that property by right clicking in the file list.  */

static void
xg_toggle_notify_cb (GObject *gobject, GParamSpec *arg1, gpointer user_data)
{
  if (strcmp (arg1->name, "show-hidden") == 0)
    {
      GtkWidget *wtoggle = GTK_WIDGET (user_data);
      gboolean visible, toggle_on;

      g_object_get (G_OBJECT (gobject), "show-hidden", &visible, NULL);
      toggle_on = gtk_toggle_button_get_active (GTK_TOGGLE_BUTTON (wtoggle));

      if (!!visible != !!toggle_on)
        {
          gpointer cb = (gpointer) G_CALLBACK (xg_toggle_visibility_cb);
          g_signal_handlers_block_by_func (G_OBJECT (wtoggle), cb, gobject);
          gtk_toggle_button_set_active (GTK_TOGGLE_BUTTON (wtoggle), visible);
          g_signal_handlers_unblock_by_func (G_OBJECT (wtoggle), cb, gobject);
        }
      x_gtk_show_hidden_files = visible;
    }
}

/* Read a file name from the user using a file chooser dialog.
   F is the current frame.
   PROMPT is a prompt to show to the user.  May not be NULL.
   DEFAULT_FILENAME is a default selection to be displayed.  May be NULL.
   If MUSTMATCH_P, the returned file name must be an existing
   file.  (Actually, this only has cosmetic effects, the user can
   still enter a non-existing file.)  *FUNC is set to a function that
   can be used to retrieve the selected file name from the returned widget.

   Returns the created widget.  */

static GtkWidget *
xg_get_file_with_chooser (struct frame *f,
			  char *prompt,
			  char *default_filename,
			  bool mustmatch_p, bool only_dir_p,
			  xg_get_file_func *func)
{
  char msgbuf[1024];

  GtkWidget *filewin, *wtoggle, *wbox;
  GtkWidget *wmessage UNINIT;
  GtkWindow *gwin = GTK_WINDOW (FRAME_GTK_OUTER_WIDGET (f));
  GtkFileChooserAction action = (mustmatch_p ?
                                 GTK_FILE_CHOOSER_ACTION_OPEN :
                                 GTK_FILE_CHOOSER_ACTION_SAVE);

  if (only_dir_p)
    action = GTK_FILE_CHOOSER_ACTION_SELECT_FOLDER;

  filewin = gtk_file_chooser_dialog_new (prompt, gwin, action,
                                         XG_TEXT_CANCEL, GTK_RESPONSE_CANCEL,
                                         (mustmatch_p || only_dir_p ?
                                          XG_TEXT_OPEN : XG_TEXT_OK),
                                         GTK_RESPONSE_OK,
                                         NULL);
  gtk_file_chooser_set_local_only (GTK_FILE_CHOOSER (filewin), TRUE);

  wbox = gtk_box_new (GTK_ORIENTATION_VERTICAL, 0);
  gtk_box_set_homogeneous (GTK_BOX (wbox), FALSE);
  gtk_widget_show (wbox);
  wtoggle = gtk_check_button_new_with_label ("Show hidden files.");

  g_object_set (G_OBJECT (filewin), "show-hidden",
		x_gtk_show_hidden_files, NULL);
  gtk_toggle_button_set_active (GTK_TOGGLE_BUTTON (wtoggle),
				x_gtk_show_hidden_files);

  gtk_widget_show (wtoggle);
  g_signal_connect (G_OBJECT (wtoggle), "clicked",
                    G_CALLBACK (xg_toggle_visibility_cb), filewin);
  g_signal_connect (G_OBJECT (filewin), "notify",
                    G_CALLBACK (xg_toggle_notify_cb), wtoggle);

  if (x_gtk_file_dialog_help_text)
    {
      char *z = msgbuf;
      /* Gtk+ 2.10 has the file name text entry box integrated in the dialog.
         Show the C-l help text only for versions < 2.10.  */
      if (gtk_check_version (2, 10, 0) && action != GTK_FILE_CHOOSER_ACTION_SAVE)
        z = stpcpy (z, "\nType C-l to display a file name text entry box.\n");
      strcpy (z, "\nIf you don't like this file selector, use the "
              "corresponding\nkey binding or customize "
              "use-file-dialog to turn it off.");

      wmessage = gtk_label_new (msgbuf);
      gtk_widget_show (wmessage);
    }

  gtk_box_pack_start (GTK_BOX (wbox), wtoggle, FALSE, FALSE, 0);
  if (x_gtk_file_dialog_help_text)
    gtk_box_pack_start (GTK_BOX (wbox), wmessage, FALSE, FALSE, 0);
  gtk_file_chooser_set_extra_widget (GTK_FILE_CHOOSER (filewin), wbox);

  if (default_filename)
    {
      Lisp_Object file;
      char *utf8_filename;

      file = build_string (default_filename);

      /* File chooser does not understand ~/... in the file name.  It must be
         an absolute name starting with /.  */
      if (default_filename[0] != '/')
        file = Fexpand_file_name (file, Qnil);

      utf8_filename = SSDATA (ENCODE_UTF_8 (file));
      if (! NILP (Ffile_directory_p (file)))
        gtk_file_chooser_set_current_folder (GTK_FILE_CHOOSER (filewin),
                                             utf8_filename);
      else
        {
          gtk_file_chooser_set_filename (GTK_FILE_CHOOSER (filewin),
                                         utf8_filename);
          if (action == GTK_FILE_CHOOSER_ACTION_SAVE)
            {
              char *cp = strrchr (utf8_filename, '/');
              if (cp) ++cp;
              else cp = utf8_filename;
              gtk_file_chooser_set_current_name (GTK_FILE_CHOOSER (filewin), cp);
            }
        }
    }

  *func = xg_get_file_name_from_chooser;
  return filewin;
}

#ifdef HAVE_GTK_FILE_SELECTION_NEW

/* Return the selected file for file selector dialog W.
   The returned string must be free:d.  */

static char *
xg_get_file_name_from_selector (GtkWidget *w)
{
  GtkFileSelection *filesel = GTK_FILE_SELECTION (w);
  return xstrdup (gtk_file_selection_get_filename (filesel));
}

/* Create a file selection dialog.
   F is the current frame.
   PROMPT is a prompt to show to the user.  May not be NULL.
   DEFAULT_FILENAME is a default selection to be displayed.  May be NULL.
   If MUSTMATCH_P, the returned file name must be an existing
   file.  *FUNC is set to a function that can be used to retrieve the
   selected file name from the returned widget.

   Returns the created widget.  */

static GtkWidget *
xg_get_file_with_selection (struct frame *f,
                            char *prompt,
                            char *default_filename,
                            bool mustmatch_p, bool only_dir_p,
                            xg_get_file_func *func)
{
  GtkWidget *filewin;
  GtkFileSelection *filesel;

  filewin = gtk_file_selection_new (prompt);
  filesel = GTK_FILE_SELECTION (filewin);

  if (default_filename)
    gtk_file_selection_set_filename (filesel, default_filename);

  if (mustmatch_p)
    {
      /* The selection_entry part of filesel is not documented.  */
      gtk_widget_set_sensitive (filesel->selection_entry, FALSE);
      gtk_file_selection_hide_fileop_buttons (filesel);
    }

  *func = xg_get_file_name_from_selector;

  return filewin;
}
#endif /* HAVE_GTK_FILE_SELECTION_NEW */

/* Read a file name from the user using a file dialog, either the old
   file selection dialog, or the new file chooser dialog.  Which to use
   depends on what the GTK version used has, and what the value of
   gtk-use-old-file-dialog.
   F is the current frame.
   PROMPT is a prompt to show to the user.  May not be NULL.
   DEFAULT_FILENAME is a default selection to be displayed.  May be NULL.
   If MUSTMATCH_P, the returned file name must be an existing
   file.

   Returns a file name or NULL if no file was selected.
   The returned string must be freed by the caller.  */

char *
xg_get_file_name (struct frame *f,
                  char *prompt,
                  char *default_filename,
                  bool mustmatch_p,
                  bool only_dir_p)
{
  GtkWidget *w = 0;
  char *fn = 0;
  int filesel_done = 0;
  xg_get_file_func func;

#ifdef HAVE_PGTK
  if (!FRAME_GTK_OUTER_WIDGET (f))
    error("Can't open dialog from child frames");
#endif

#ifdef HAVE_GTK_FILE_SELECTION_NEW

  if (xg_uses_old_file_dialog ())
    w = xg_get_file_with_selection (f, prompt, default_filename,
                                    mustmatch_p, only_dir_p, &func);
  else
    w = xg_get_file_with_chooser (f, prompt, default_filename,
                                  mustmatch_p, only_dir_p, &func);

#else /* not HAVE_GTK_FILE_SELECTION_NEW */
  w = xg_get_file_with_chooser (f, prompt, default_filename,
                                mustmatch_p, only_dir_p, &func);
#endif /* not HAVE_GTK_FILE_SELECTION_NEW */

  gtk_widget_set_name (w, "emacs-filedialog");

  filesel_done = xg_dialog_run (f, w);
  if (filesel_done == GTK_RESPONSE_OK)
    fn = (*func) (w);

  gtk_widget_destroy (w);
  return fn;
}

/***********************************************************************
                      GTK font chooser
 ***********************************************************************/

#ifdef HAVE_FREETYPE

#ifdef HAVE_GTK3

#define XG_WEIGHT_TO_SYMBOL(w)			\
  (w <= PANGO_WEIGHT_THIN ? Qextra_light	\
   : w <= PANGO_WEIGHT_ULTRALIGHT ? Qlight	\
   : w <= PANGO_WEIGHT_LIGHT ? Qsemi_light	\
   : w < PANGO_WEIGHT_MEDIUM ? Qnormal		\
   : w <= PANGO_WEIGHT_SEMIBOLD ? Qsemi_bold	\
   : w <= PANGO_WEIGHT_BOLD ? Qbold		\
   : w <= PANGO_WEIGHT_HEAVY ? Qextra_bold	\
   : Qultra_bold)

#define XG_STYLE_TO_SYMBOL(s)			\
  (s == PANGO_STYLE_OBLIQUE ? Qoblique		\
   : s == PANGO_STYLE_ITALIC ? Qitalic		\
   : Qnormal)

#endif /* HAVE_GTK3 */


static char *x_last_font_name;

#ifdef HAVE_GTK3
static gboolean
xg_font_filter (const PangoFontFamily *family,
                const PangoFontFace *face,
                gpointer data)
{
  const char *name = pango_font_family_get_name ((PangoFontFamily *)family);
  ptrdiff_t namelen = strlen (name);

  if (font_is_ignored (name, namelen))
    return FALSE;
  return TRUE;
}
#endif

/* Pop up a GTK font selector and return the name of the font the user
   selects, as a C string.  The returned font name follows GTK's own
   format:

   `FAMILY [VALUE1 VALUE2] SIZE'

   This can be parsed using font_parse_fcname in font.c.
   DEFAULT_NAME, if non-zero, is the default font name.  */

Lisp_Object
xg_get_font (struct frame *f, const char *default_name)
{
  GtkWidget *w;
  int done = 0;
  Lisp_Object font = Qnil;

#ifdef HAVE_PGTK
  if (!FRAME_GTK_OUTER_WIDGET (f))
    error("Can't open dialog from child frames");
#endif

  w = gtk_font_chooser_dialog_new
    ("Pick a font", GTK_WINDOW (FRAME_GTK_OUTER_WIDGET (f)));

#ifdef HAVE_GTK3
  gtk_font_chooser_set_filter_func (GTK_FONT_CHOOSER (w), xg_font_filter, NULL, NULL);
#endif
  if (default_name)
    {
      /* Convert fontconfig names to Gtk names, i.e. remove - before
	 number */
      char *p = strrchr (default_name, '-');
      if (p)
        {
          char *ep = p+1;
          while (c_isdigit (*ep))
            ++ep;
          if (*ep == '\0') *p = ' ';
        }
    }
  else if (x_last_font_name)
    default_name = x_last_font_name;

  if (default_name)
    {
#ifdef HAVE_GTK3
      PangoFontDescription *desc
        = pango_font_description_from_string (default_name);
      gtk_font_chooser_set_font_desc (GTK_FONT_CHOOSER (w), desc);
      pango_font_description_free (desc);
#else
      gtk_font_chooser_set_font (GTK_FONT_CHOOSER (w), default_name);
#endif
    }

  gtk_widget_set_name (w, "emacs-fontdialog");
  done = xg_dialog_run (f, w);
  if (done == GTK_RESPONSE_OK)
    {
#ifdef HAVE_GTK3
      /* Use the GTK3 font chooser.  */
      PangoFontDescription *desc
	= gtk_font_chooser_get_font_desc (GTK_FONT_CHOOSER (w));

      if (desc)
	{
	  const char *family = pango_font_description_get_family (desc);
	  gint        size   = pango_font_description_get_size (desc);
	  PangoWeight weight = pango_font_description_get_weight (desc);
	  PangoStyle  style  = pango_font_description_get_style (desc);

	  font = CALLN (Ffont_spec,
			QCfamily, build_string (family),
			QCsize, make_float (pango_units_to_double (size)),
			QCweight, XG_WEIGHT_TO_SYMBOL (weight),
			QCslant, XG_STYLE_TO_SYMBOL (style));

          char *font_desc_str = pango_font_description_to_string (desc);
          dupstring (&x_last_font_name, font_desc_str);
          g_free (font_desc_str);
	  pango_font_description_free (desc);
	}

#else /* Use old font selector, which just returns the font name.  */

      char *font_name
	= gtk_font_selection_dialog_get_font_name (GTK_FONT_CHOOSER (w));

      if (font_name)
	{
	  font = build_string (font_name);
	  g_free (x_last_font_name);
	  x_last_font_name = font_name;
	}
#endif /* HAVE_GTK3 */
    }

  gtk_widget_destroy (w);
  return font;
}
#endif /* HAVE_FREETYPE */



/***********************************************************************
	                Menu functions.
 ***********************************************************************/

/* The name of menu items that can be used for customization.  Since GTK
   RC files are very crude and primitive, we have to set this on all
   menu item names so a user can easily customize menu items.  */

#define MENU_ITEM_NAME "emacs-menuitem"


/* Linked list of all allocated struct xg_menu_cb_data.  Used for marking
   during GC.  The next member points to the items.  */
static xg_list_node xg_menu_cb_list;

/* Linked list of all allocated struct xg_menu_item_cb_data.  Used for marking
   during GC.  The next member points to the items.  */
static xg_list_node xg_menu_item_cb_list;

/* Allocate and initialize CL_DATA if NULL, otherwise increase ref_count.
   F is the frame CL_DATA will be initialized for.
   HIGHLIGHT_CB is the callback to call when entering/leaving menu items.

   The menu bar and all sub menus under the menu bar in a frame
   share the same structure, hence the reference count.

   Returns CL_DATA if CL_DATA is not NULL,  or a pointer to a newly
   allocated xg_menu_cb_data if CL_DATA is NULL.  */

static xg_menu_cb_data *
make_cl_data (xg_menu_cb_data *cl_data, struct frame *f, GCallback highlight_cb)
{
  if (! cl_data)
    {
      cl_data = xmalloc (sizeof *cl_data);
      cl_data->f = f;
      cl_data->menu_bar_vector = f->menu_bar_vector;
      cl_data->menu_bar_items_used = f->menu_bar_items_used;
      cl_data->highlight_cb = highlight_cb;
      cl_data->ref_count = 0;

      xg_list_insert (&xg_menu_cb_list, &cl_data->ptrs);
    }

  cl_data->ref_count++;

  return cl_data;
}

/* Update CL_DATA with values from frame F and with HIGHLIGHT_CB.
   HIGHLIGHT_CB is the callback to call when entering/leaving menu items.

   When the menu bar is updated, menu items may have been added and/or
   removed, so menu_bar_vector and menu_bar_items_used change.  We must
   then update CL_DATA since it is used to determine which menu
   item that is invoked in the menu.
   HIGHLIGHT_CB could change, there is no check that the same
   function is given when modifying a menu bar as was given when
   creating the menu bar.  */

static void
update_cl_data (xg_menu_cb_data *cl_data,
                struct frame *f,
                GCallback highlight_cb)
{
  if (cl_data)
    {
      cl_data->f = f;
      cl_data->menu_bar_vector = f->menu_bar_vector;
      cl_data->menu_bar_items_used = f->menu_bar_items_used;
      cl_data->highlight_cb = highlight_cb;
    }
}

/* Decrease reference count for CL_DATA.
   If reference count is zero, free CL_DATA.  */

static void
unref_cl_data (xg_menu_cb_data *cl_data)
{
  if (cl_data && cl_data->ref_count > 0)
    {
      cl_data->ref_count--;
      if (cl_data->ref_count == 0)
        {
          xg_list_remove (&xg_menu_cb_list, &cl_data->ptrs);
          xfree (cl_data);
        }
    }
}

/* Function that marks all lisp data during GC.  */

void
xg_mark_data (void)
{
  xg_list_node *iter;
  Lisp_Object rest, frame;

  for (iter = xg_menu_cb_list.next; iter; iter = iter->next)
    mark_object (((xg_menu_cb_data *) iter)->menu_bar_vector);

  for (iter = xg_menu_item_cb_list.next; iter; iter = iter->next)
    {
      xg_menu_item_cb_data *cb_data = (xg_menu_item_cb_data *) iter;

      if (! NILP (cb_data->help))
        mark_object (cb_data->help);
    }

  FOR_EACH_FRAME (rest, frame)
    {
      struct frame *f = XFRAME (frame);

      if ((FRAME_X_P (f) || FRAME_PGTK_P (f)) && FRAME_GTK_OUTER_WIDGET (f))
        {
          struct xg_frame_tb_info *tbinfo
            = g_object_get_data (G_OBJECT (FRAME_GTK_OUTER_WIDGET (f)),
                                 TB_INFO_KEY);
          if (tbinfo)
            {
              mark_object (tbinfo->last_tool_bar);
              mark_object (tbinfo->style);
            }
        }
    }
}

/* Callback called when a menu item is destroyed.  Used to free data.
   W is the widget that is being destroyed (not used).
   CLIENT_DATA points to the xg_menu_item_cb_data associated with the W.  */

static void
menuitem_destroy_callback (GtkWidget *w, gpointer client_data)
{
  if (client_data)
    {
      xg_menu_item_cb_data *data = client_data;
      xg_list_remove (&xg_menu_item_cb_list, &data->ptrs);
      xfree (data);
    }
}

/* Callback called when the pointer enters/leaves a menu item.
   W is the parent of the menu item.
   EVENT is either an enter event or leave event.
   CLIENT_DATA is not used.

   Returns FALSE to tell GTK to keep processing this event.  */

static gboolean
menuitem_highlight_callback (GtkWidget *w,
                             GdkEventCrossing *event,
                             gpointer client_data)
{
  GdkEvent ev;
  GtkWidget *subwidget;
  xg_menu_item_cb_data *data;

  ev.crossing = *event;
  subwidget = gtk_get_event_widget (&ev);
  data = g_object_get_data (G_OBJECT (subwidget), XG_ITEM_DATA);
  if (data)
    {
      if (! NILP (data->help) && data->cl_data->highlight_cb)
        {
          gpointer call_data = event->type == GDK_LEAVE_NOTIFY ? 0 : data;
          GtkCallback func = (GtkCallback) data->cl_data->highlight_cb;
          (*func) (subwidget, call_data);
        }
    }

  return FALSE;
}

/* Callback called when a menu is destroyed.  Used to free data.
   W is the widget that is being destroyed (not used).
   CLIENT_DATA points to the xg_menu_cb_data associated with W.  */

static void
menu_destroy_callback (GtkWidget *w, gpointer client_data)
{
  unref_cl_data (client_data);
}

/* Make a GTK widget that contains both UTF8_LABEL and UTF8_KEY (both
   must be non-NULL) and can be inserted into a menu item.

   Returns the GtkHBox.  */

static GtkWidget *
make_widget_for_menu_item (const char *utf8_label, const char *utf8_key)
{
  GtkWidget *wlbl;
  GtkWidget *wkey;
  GtkWidget *wbox;

  wbox = gtk_box_new (GTK_ORIENTATION_HORIZONTAL, 0);
  gtk_box_set_homogeneous (GTK_BOX (wbox), FALSE);
  wlbl = gtk_label_new (utf8_label);
  wkey = gtk_label_new (utf8_key);

#if GTK_CHECK_VERSION (3, 14, 0)
  gtk_widget_set_halign (wlbl, GTK_ALIGN_START);
  gtk_widget_set_valign (wlbl, GTK_ALIGN_CENTER);
  gtk_widget_set_halign (wkey, GTK_ALIGN_START);
  gtk_widget_set_valign (wkey, GTK_ALIGN_CENTER);
#else
  gtk_misc_set_alignment (GTK_MISC (wlbl), 0.0, 0.5);
  gtk_misc_set_alignment (GTK_MISC (wkey), 0.0, 0.5);
#endif
  gtk_box_pack_start (GTK_BOX (wbox), wlbl, TRUE, TRUE, 0);
  gtk_box_pack_start (GTK_BOX (wbox), wkey, FALSE, FALSE, 0);

  gtk_widget_set_name (wlbl, MENU_ITEM_NAME);
  gtk_widget_set_name (wkey, MENU_ITEM_NAME);
  gtk_widget_set_name (wbox, MENU_ITEM_NAME);

  return wbox;
}

/* Make and return a menu item widget with the key to the right.
   UTF8_LABEL is the text for the menu item (GTK uses UTF8 internally).
   UTF8_KEY is the text representing the key binding.
   ITEM is the widget_value describing the menu item.

   GROUP is an in/out parameter.  If the menu item to be created is not
   part of any radio menu group, *GROUP contains NULL on entry and exit.
   If the menu item to be created is part of a radio menu group, on entry
   *GROUP contains the group to use, or NULL if this is the first item
   in the group.  On exit, *GROUP contains the radio item group.

   Unfortunately, keys don't line up as nicely as in Motif,
   but the macOS version doesn't either, so I guess that is OK.  */

static GtkWidget *
make_menu_item (const char *utf8_label,
                const char *utf8_key,
                widget_value *item,
                GSList **group)
{
  GtkWidget *w;
  GtkWidget *wtoadd = 0;

  /* It has been observed that some menu items have a NULL name field.
     This will lead to this function being called with a NULL utf8_label.
     GTK crashes on that so we set a blank label.  Why there is a NULL
     name remains to be investigated.  */
  if (! utf8_label) utf8_label = " ";

  if (utf8_key)
    wtoadd = make_widget_for_menu_item (utf8_label, utf8_key);

  if (item->button_type == BUTTON_TYPE_TOGGLE)
    {
      *group = NULL;
      if (utf8_key) w = gtk_check_menu_item_new ();
      else w = gtk_check_menu_item_new_with_label (utf8_label);
      gtk_check_menu_item_set_active (GTK_CHECK_MENU_ITEM (w), item->selected);
    }
  else if (item->button_type == BUTTON_TYPE_RADIO)
    {
      if (utf8_key) w = gtk_radio_menu_item_new (*group);
      else w = gtk_radio_menu_item_new_with_label (*group, utf8_label);
      *group = gtk_radio_menu_item_get_group (GTK_RADIO_MENU_ITEM (w));
      if (item->selected)
        gtk_check_menu_item_set_active (GTK_CHECK_MENU_ITEM (w), TRUE);
    }
  else
    {
      *group = NULL;
      if (utf8_key) w = gtk_menu_item_new ();
      else w = gtk_menu_item_new_with_label (utf8_label);
    }

  if (wtoadd) gtk_container_add (GTK_CONTAINER (w), wtoadd);
  if (! item->enabled) gtk_widget_set_sensitive (w, FALSE);

  return w;
}

/* Create a menu item widget, and connect the callbacks.
   ITEM describes the menu item.
   F is the frame the created menu belongs to.
   SELECT_CB is the callback to use when a menu item is selected.
   HIGHLIGHT_CB is the callback to call when entering/leaving menu items.
   CL_DATA points to the callback data to be used for this menu.
   GROUP is an in/out parameter.  If the menu item to be created is not
   part of any radio menu group, *GROUP contains NULL on entry and exit.
   If the menu item to be created is part of a radio menu group, on entry
   *GROUP contains the group to use, or NULL if this is the first item
   in the group.  On exit, *GROUP contains the radio item group.

   Returns the created GtkWidget.  */

static GtkWidget *
xg_create_one_menuitem (widget_value *item,
                        struct frame *f,
                        GCallback select_cb,
                        GCallback highlight_cb,
                        xg_menu_cb_data *cl_data,
                        GSList **group)
{
  char *utf8_label;
  char *utf8_key;
  GtkWidget *w;
  xg_menu_item_cb_data *cb_data;

  utf8_label = get_utf8_string (item->name);
  utf8_key = get_utf8_string (item->key);

  w = make_menu_item (utf8_label, utf8_key, item, group);

  if (utf8_label) g_free (utf8_label);
  if (utf8_key) g_free (utf8_key);

  cb_data = xmalloc (sizeof *cb_data);

  xg_list_insert (&xg_menu_item_cb_list, &cb_data->ptrs);

  cb_data->select_id = 0;
  cb_data->help = item->help;
  cb_data->cl_data = cl_data;
  cb_data->call_data = item->call_data;

  g_signal_connect (G_OBJECT (w),
                    "destroy",
                    G_CALLBACK (menuitem_destroy_callback),
                    cb_data);

  /* Put cb_data in widget, so we can get at it when modifying menubar  */
  g_object_set_data (G_OBJECT (w), XG_ITEM_DATA, cb_data);

  /* final item, not a submenu  */
  if (item->call_data && ! item->contents)
    {
      if (select_cb)
        cb_data->select_id
          = g_signal_connect (G_OBJECT (w), "activate", select_cb, cb_data);
    }

  return w;
}

/* Create a full menu tree specified by DATA.
   F is the frame the created menu belongs to.
   SELECT_CB is the callback to use when a menu item is selected.
   DEACTIVATE_CB is the callback to use when a sub menu is not shown anymore.
   HIGHLIGHT_CB is the callback to call when entering/leaving menu items.
   If POP_UP_P, create a popup menu.
   If MENU_BAR_P, create a menu bar.
   TOPMENU is the topmost GtkWidget that others shall be placed under.
   It may be NULL, in that case we create the appropriate widget
   (menu bar or menu item depending on POP_UP_P and MENU_BAR_P)
   CL_DATA is the callback data we shall use for this menu, or NULL
   if we haven't set the first callback yet.
   NAME is the name to give to the top level menu if this function
   creates it.  May be NULL to not set any name.

   Returns the top level GtkWidget.  This is TOPLEVEL if TOPLEVEL is
   not NULL.

   This function calls itself to create submenus.  */

static GtkWidget *
create_menus (widget_value *data,
              struct frame *f,
              GCallback select_cb,
              GCallback deactivate_cb,
              GCallback highlight_cb,
              bool pop_up_p,
              bool menu_bar_p,
              GtkWidget *topmenu,
              xg_menu_cb_data *cl_data,
              const char *name)
{
  widget_value *item;
  GtkWidget *wmenu = topmenu;
  GSList *group = NULL;

  if (! topmenu)
    {
      if (! menu_bar_p)
      {
        wmenu = gtk_menu_new ();
        xg_set_screen (wmenu, f);
        /* Connect this to the menu instead of items so we get enter/leave for
           disabled items also.  TODO:  Still does not get enter/leave for
           disabled items in detached menus.  */
        g_signal_connect (G_OBJECT (wmenu),
                          "enter-notify-event",
                          G_CALLBACK (menuitem_highlight_callback),
                          NULL);
        g_signal_connect (G_OBJECT (wmenu),
                          "leave-notify-event",
                          G_CALLBACK (menuitem_highlight_callback),
                          NULL);
      }
      else
        {
          wmenu = gtk_menu_bar_new ();
          /* Set width of menu bar to a small value so it doesn't enlarge
             a small initial frame size.  The width will be set to the
             width of the frame later on when it is added to a container.
             height -1: Natural height.  */
          gtk_widget_set_size_request (wmenu, 1, -1);
        }

      /* Put cl_data on the top menu for easier access.  */
      cl_data = make_cl_data (cl_data, f, highlight_cb);
      g_object_set_data (G_OBJECT (wmenu), XG_FRAME_DATA, (gpointer)cl_data);
      g_signal_connect (G_OBJECT (wmenu), "destroy",
                        G_CALLBACK (menu_destroy_callback), cl_data);

      if (name)
        gtk_widget_set_name (wmenu, name);

#ifndef HAVE_PGTK
      if (deactivate_cb)
        g_signal_connect (G_OBJECT (wmenu),
                          "selection-done", deactivate_cb, 0);
#else
      if (deactivate_cb)
        g_signal_connect (G_OBJECT (wmenu),
                          "deactivate", deactivate_cb, 0);
#endif
    }

  for (item = data; item; item = item->next)
    {
      GtkWidget *w;

      if (pop_up_p && !item->contents && !item->call_data
          && !menu_separator_name_p (item->name))
        {
          char *utf8_label;
          /* A title for a popup.  We do the same as GTK does when
             creating titles, but it does not look good.  */
          group = NULL;
          utf8_label = get_utf8_string (item->name);

          w = gtk_menu_item_new_with_label (utf8_label);
          gtk_widget_set_sensitive (w, FALSE);
          if (utf8_label) g_free (utf8_label);
        }
      else if (menu_separator_name_p (item->name))
        {
          group = NULL;
          /* GTK only have one separator type.  */
          w = gtk_separator_menu_item_new ();
        }
      else
        {
          w = xg_create_one_menuitem (item,
                                      f,
                                      item->contents ? 0 : select_cb,
                                      highlight_cb,
                                      cl_data,
                                      &group);

          /* Create a possibly empty submenu for menu bar items, since some
             themes don't highlight items correctly without it. */
          if (item->contents || menu_bar_p)
            {
              GtkWidget *submenu = create_menus (item->contents,
                                                 f,
                                                 select_cb,
                                                 deactivate_cb,
                                                 highlight_cb,
                                                 0,
                                                 0,
                                                 0,
                                                 cl_data,
                                                 0);
              gtk_menu_item_set_submenu (GTK_MENU_ITEM (w), submenu);
            }
        }

      gtk_menu_shell_append (GTK_MENU_SHELL (wmenu), w);
      gtk_widget_set_name (w, MENU_ITEM_NAME);
    }

  return wmenu;
}

/* Create a menubar, popup menu or dialog, depending on the TYPE argument.
   TYPE can be "menubar", "popup" for popup menu, or "dialog" for a dialog
   with some text and buttons.
   F is the frame the created item belongs to.
   NAME is the name to use for the top widget.
   VAL is a widget_value structure describing items to be created.
   SELECT_CB is the callback to use when a menu item is selected or
   a dialog button is pressed.
   DEACTIVATE_CB is the callback to use when an item is deactivated.
   For a menu, when a sub menu is not shown anymore, for a dialog it is
   called when the dialog is popped down.
   HIGHLIGHT_CB is the callback to call when entering/leaving menu items.

   Returns the widget created.  */

GtkWidget *
xg_create_widget (const char *type, const char *name, struct frame *f,
		  widget_value *val, GCallback select_cb,
		  GCallback deactivate_cb, GCallback highlight_cb)
{
  GtkWidget *w = 0;
  bool menu_bar_p = strcmp (type, "menubar") == 0;
  bool pop_up_p = strcmp (type, "popup") == 0;

  if (strcmp (type, "dialog") == 0)
    {
      w = create_dialog (val, select_cb, deactivate_cb);
      xg_set_screen (w, f);
      gtk_window_set_transient_for (GTK_WINDOW (w),
                                    GTK_WINDOW (FRAME_GTK_OUTER_WIDGET (f)));
      gtk_window_set_destroy_with_parent (GTK_WINDOW (w), TRUE);
      gtk_widget_set_name (w, "emacs-dialog");
      gtk_window_set_modal (GTK_WINDOW (w), TRUE);
    }
  else if (menu_bar_p || pop_up_p)
    {
      w = create_menus (val->contents,
                        f,
                        select_cb,
                        deactivate_cb,
                        highlight_cb,
                        pop_up_p,
                        menu_bar_p,
                        0,
                        0,
                        name);

      /* Set the cursor to an arrow for popup menus when they are mapped.
         This is done by default for menu bar menus.  */
      if (pop_up_p)
        {
          /* Must realize so the GdkWindow inside the widget is created.  */
          gtk_widget_realize (w);
          xg_set_cursor (w, FRAME_DISPLAY_INFO (f)->xg_cursor);
        }
    }
  else
    {
      fprintf (stderr, "bad type in xg_create_widget: %s, doing nothing\n",
               type);
    }

  return w;
}

/* Return the label for menu item WITEM.  */

static const char *
xg_get_menu_item_label (GtkMenuItem *witem)
{
  GtkLabel *wlabel = GTK_LABEL (XG_BIN_CHILD (witem));
  return gtk_label_get_label (wlabel);
}

/* Return true if the menu item WITEM has the text LABEL.  */

static bool
xg_item_label_same_p (GtkMenuItem *witem, const char *label)
{
  char *utf8_label = get_utf8_string (label);
  const char *old_label = witem ? xg_get_menu_item_label (witem) : 0;

  bool is_same = (!old_label == !utf8_label
		  && (!old_label || strcmp (utf8_label, old_label) == 0));

  if (utf8_label) g_free (utf8_label);

  return is_same;
}

/* Destroy widgets in LIST.  */

static void
xg_destroy_widgets (GList *list)
{
  GList *iter;

  for (iter = list; iter; iter = g_list_next (iter))
    {
      GtkWidget *w = GTK_WIDGET (iter->data);

      /* Destroying the widget will remove it from the container it is in.  */
      gtk_widget_destroy (w);
    }
}

/* Update the top level names in MENUBAR (i.e. not submenus).
   F is the frame the menu bar belongs to.
   *LIST is a list with the current menu bar names (menu item widgets).
   ITER is the item within *LIST that shall be updated.
   POS is the numerical position, starting at 0, of ITER in *LIST.
   VAL describes what the menu bar shall look like after the update.
   SELECT_CB is the callback to use when a menu item is selected.
   HIGHLIGHT_CB is the callback to call when entering/leaving menu items.
   CL_DATA points to the callback data to be used for this menu bar.

   This function calls itself to walk through the menu bar names.  */

static void
xg_update_menubar (GtkWidget *menubar,
		   struct frame *f,
		   GList **list,
		   GList *iter,
		   int pos,
		   widget_value *val,
		   GCallback select_cb,
		   GCallback deactivate_cb,
		   GCallback highlight_cb,
		   xg_menu_cb_data *cl_data)
{
  if (! iter && ! val)
    return;
  else if (iter && ! val)
    {
      /* Item(s) have been removed.  Remove all remaining items.  */
      xg_destroy_widgets (iter);

      /* Add a blank entry so the menubar doesn't collapse to nothing. */
      gtk_menu_shell_insert (GTK_MENU_SHELL (menubar),
                             gtk_menu_item_new_with_label (""),
                             0);
      /* All updated.  */
      val = 0;
      iter = 0;
    }
  else if (! iter && val)
    {
      /* Item(s) added.  Add all new items in one call.  */
      create_menus (val, f, select_cb, deactivate_cb, highlight_cb,
                    0, 1, menubar, cl_data, 0);

      /* All updated.  */
      val = 0;
      iter = 0;
    }
  /* Below this neither iter or val is NULL */
  else if (xg_item_label_same_p (GTK_MENU_ITEM (iter->data), val->name))
    {
      /* This item is still the same, check next item.  */
      val = val->next;
      iter = g_list_next (iter);
      ++pos;
    }
  else /* This item is changed.  */
    {
      GtkMenuItem *witem = GTK_MENU_ITEM (iter->data);
      GtkMenuItem *witem2 = 0;
      bool val_in_menubar = 0;
      bool iter_in_new_menubar = 0;
      GList *iter2;
      widget_value *cur;

      /* See if the changed entry (val) is present later in the menu bar  */
      for (iter2 = iter;
           iter2 && ! val_in_menubar;
           iter2 = g_list_next (iter2))
        {
          witem2 = GTK_MENU_ITEM (iter2->data);
          val_in_menubar = xg_item_label_same_p (witem2, val->name);
        }

      /* See if the current entry (iter) is present later in the
         specification for the new menu bar.  */
      for (cur = val; cur && ! iter_in_new_menubar; cur = cur->next)
        iter_in_new_menubar = xg_item_label_same_p (witem, cur->name);

      if (val_in_menubar && ! iter_in_new_menubar)
        {
          int nr = pos;

          /*  This corresponds to:
                Current:  A B C
                New:      A C
              Remove B.  */

          g_object_ref (G_OBJECT (witem));
          gtk_container_remove (GTK_CONTAINER (menubar), GTK_WIDGET (witem));
          gtk_widget_destroy (GTK_WIDGET (witem));

          /* Must get new list since the old changed.  */
          g_list_free (*list);
          *list = iter = gtk_container_get_children (GTK_CONTAINER (menubar));
          while (nr-- > 0) iter = g_list_next (iter);
        }
      else if (! val_in_menubar && ! iter_in_new_menubar)
        {
          /*  This corresponds to:
                Current:  A B C
                New:      A X C
              Rename B to X.  This might seem to be a strange thing to do,
              since if there is a menu under B it will be totally wrong for X.
              But consider editing a C file.  Then there is a C-mode menu
              (corresponds to B above).
              If then doing C-x C-f the minibuf menu (X above) replaces the
              C-mode menu.  When returning from the minibuffer, we get
              back the C-mode menu.  Thus we do:
                Rename B to X (C-mode to minibuf menu)
                Rename X to B (minibuf to C-mode menu).
              If the X menu hasn't been invoked, the menu under B
              is up to date when leaving the minibuffer.  */
          GtkLabel *wlabel = GTK_LABEL (XG_BIN_CHILD (witem));
          char *utf8_label = get_utf8_string (val->name);

          /* GTK menu items don't notice when their labels have been
             changed from underneath them, so we have to explicitly
             use g_object_notify to tell listeners (e.g., a GMenuModel
             bridge that might be loaded) that the item's label has
             changed.  */
          gtk_label_set_text (wlabel, utf8_label);
          g_object_notify (G_OBJECT (witem), "label");
          if (utf8_label) g_free (utf8_label);
          iter = g_list_next (iter);
          val = val->next;
          ++pos;
        }
      else if (! val_in_menubar && iter_in_new_menubar)
        {
          /*  This corresponds to:
                Current:  A B C
                New:      A X B C
              Insert X.  */

          int nr = pos;
          GSList *group = 0;
          GtkWidget *w = xg_create_one_menuitem (val,
                                                 f,
                                                 select_cb,
                                                 highlight_cb,
                                                 cl_data,
                                                 &group);

          /* Create a possibly empty submenu for menu bar items, since some
             themes don't highlight items correctly without it. */
          GtkWidget *submenu = create_menus (NULL, f,
                                             select_cb, deactivate_cb,
                                             highlight_cb,
                                             0, 0, 0, cl_data, 0);

          gtk_widget_set_name (w, MENU_ITEM_NAME);
          gtk_menu_shell_insert (GTK_MENU_SHELL (menubar), w, pos);
          gtk_menu_item_set_submenu (GTK_MENU_ITEM (w), submenu);

          g_list_free (*list);
          *list = iter = gtk_container_get_children (GTK_CONTAINER (menubar));
          while (nr-- > 0) iter = g_list_next (iter);
          iter = g_list_next (iter);
          val = val->next;
          ++pos;
        }
      else /* if (val_in_menubar && iter_in_new_menubar) */
        {
          int nr = pos;
          /*  This corresponds to:
                Current:  A B C
                New:      A C B
              Move C before B  */

          g_object_ref (G_OBJECT (witem2));
          gtk_container_remove (GTK_CONTAINER (menubar), GTK_WIDGET (witem2));
          gtk_menu_shell_insert (GTK_MENU_SHELL (menubar),
                                 GTK_WIDGET (witem2), pos);
          g_object_unref (G_OBJECT (witem2));

          g_list_free (*list);
          *list = iter = gtk_container_get_children (GTK_CONTAINER (menubar));
          while (nr-- > 0) iter = g_list_next (iter);
          if (iter) iter = g_list_next (iter);
          val = val->next;
          ++pos;
      }
    }

  /* Update the rest of the menu bar.  */
  xg_update_menubar (menubar, f, list, iter, pos, val,
                     select_cb, deactivate_cb, highlight_cb, cl_data);
}

/* Update the menu item W so it corresponds to VAL.
   SELECT_CB is the callback to use when a menu item is selected.
   HIGHLIGHT_CB is the callback to call when entering/leaving menu items.
   CL_DATA is the data to set in the widget for menu invocation.  */

static void
xg_update_menu_item (widget_value *val,
                     GtkWidget *w,
                     GCallback select_cb,
                     GCallback highlight_cb,
                     xg_menu_cb_data *cl_data)
{
  GtkWidget *wchild;
  GtkLabel *wlbl = 0;
  GtkLabel *wkey = 0;
  char *utf8_label;
  char *utf8_key;
  const char *old_label = 0;
  const char *old_key = 0;
  xg_menu_item_cb_data *cb_data;
  bool label_changed = false;

  wchild = XG_BIN_CHILD (w);
  utf8_label = get_utf8_string (val->name);
  utf8_key = get_utf8_string (val->key);

  /* See if W is a menu item with a key.  See make_menu_item above.  */
  if (GTK_IS_BOX (wchild))
    {
      GList *list = gtk_container_get_children (GTK_CONTAINER (wchild));

      wlbl = GTK_LABEL (list->data);
      wkey = GTK_LABEL (list->next->data);
      g_list_free (list);

      if (! utf8_key)
        {
          /* Remove the key and keep just the label.  */
          g_object_ref (G_OBJECT (wlbl));
          gtk_container_remove (GTK_CONTAINER (w), wchild);
          gtk_container_add (GTK_CONTAINER (w), GTK_WIDGET (wlbl));
          g_object_unref (G_OBJECT (wlbl));
          wkey = 0;
        }

    }
  else /* Just a label.  */
    {
      wlbl = GTK_LABEL (wchild);

      /* Check if there is now a key.  */
      if (utf8_key)
        {
          GtkWidget *wtoadd = make_widget_for_menu_item (utf8_label, utf8_key);
          GList *list = gtk_container_get_children (GTK_CONTAINER (wtoadd));

          wlbl = GTK_LABEL (list->data);
          wkey = GTK_LABEL (list->next->data);
          g_list_free (list);

          gtk_container_remove (GTK_CONTAINER (w), wchild);
          gtk_container_add (GTK_CONTAINER (w), wtoadd);
        }
    }

  if (wkey) old_key = gtk_label_get_label (wkey);
  if (wlbl) old_label = gtk_label_get_label (wlbl);

  if (wkey && utf8_key && (! old_key || strcmp (utf8_key, old_key) != 0))
    {
      label_changed = true;
      gtk_label_set_text (wkey, utf8_key);
    }

  if (! old_label || strcmp (utf8_label, old_label) != 0)
    {
      label_changed = true;
      gtk_label_set_text (wlbl, utf8_label);
    }

  if (utf8_key) g_free (utf8_key);
  if (utf8_label) g_free (utf8_label);

  if (! val->enabled && gtk_widget_get_sensitive (w))
    gtk_widget_set_sensitive (w, FALSE);
  else if (val->enabled && ! gtk_widget_get_sensitive (w))
    gtk_widget_set_sensitive (w, TRUE);

  cb_data = g_object_get_data (G_OBJECT (w), XG_ITEM_DATA);
  if (cb_data)
    {
      cb_data->call_data = val->call_data;
      cb_data->help = val->help;
      cb_data->cl_data = cl_data;

      /* We assume the callback functions don't change.  */
      if (val->call_data && ! val->contents)
        {
          /* This item shall have a select callback.  */
          if (! cb_data->select_id)
            cb_data->select_id
              = g_signal_connect (G_OBJECT (w), "activate",
                                  select_cb, cb_data);
        }
      else if (cb_data->select_id)
        {
          g_signal_handler_disconnect (w, cb_data->select_id);
          cb_data->select_id = 0;
        }
    }

  if (label_changed) /* See comment in xg_update_menubar.  */
    g_object_notify (G_OBJECT (w), "label");
}

/* Update the toggle menu item W so it corresponds to VAL.  */

static void
xg_update_toggle_item (widget_value *val, GtkWidget *w)
{
  gtk_check_menu_item_set_active (GTK_CHECK_MENU_ITEM (w), val->selected);
}

/* Update the radio menu item W so it corresponds to VAL.  */

static void
xg_update_radio_item (widget_value *val, GtkWidget *w)
{
  gtk_check_menu_item_set_active (GTK_CHECK_MENU_ITEM (w), val->selected);
}

/* Update the sub menu SUBMENU and all its children so it corresponds to VAL.
   SUBMENU may be NULL, in that case a new menu is created.
   F is the frame the menu bar belongs to.
   VAL describes the contents of the menu bar.
   SELECT_CB is the callback to use when a menu item is selected.
   DEACTIVATE_CB is the callback to use when a sub menu is not shown anymore.
   HIGHLIGHT_CB is the callback to call when entering/leaving menu items.
   CL_DATA is the call back data to use for any newly created items.

   Returns the updated submenu widget, that is SUBMENU unless SUBMENU
   was NULL.  */

static GtkWidget *
xg_update_submenu (GtkWidget *submenu,
		   struct frame *f,
		   widget_value *val,
		   GCallback select_cb,
		   GCallback deactivate_cb,
		   GCallback highlight_cb,
		   xg_menu_cb_data *cl_data)
{
  GtkWidget *newsub = submenu;
  GList *list = 0;
  GList *iter;
  widget_value *cur;
  GList *first_radio = 0;

  if (submenu)
    list = gtk_container_get_children (GTK_CONTAINER (submenu));

  for (cur = val, iter = list;
       cur && iter;
       iter = g_list_next (iter), cur = cur->next)
  {
    GtkWidget *w = GTK_WIDGET (iter->data);

    /* Remember first radio button in a group.  If we get a mismatch in
       a radio group we must rebuild the whole group so that the connections
       in GTK becomes correct.  */
    if (cur->button_type == BUTTON_TYPE_RADIO && ! first_radio)
      first_radio = iter;
    else if (cur->button_type != BUTTON_TYPE_RADIO
             && ! GTK_IS_RADIO_MENU_ITEM (w))
      first_radio = 0;

    if (GTK_IS_SEPARATOR_MENU_ITEM (w))
      {
        if (! menu_separator_name_p (cur->name))
          break;
      }
    else if (GTK_IS_CHECK_MENU_ITEM (w))
      {
        if (cur->button_type != BUTTON_TYPE_TOGGLE)
          break;
        xg_update_toggle_item (cur, w);
        xg_update_menu_item (cur, w, select_cb, highlight_cb, cl_data);
      }
    else if (GTK_IS_RADIO_MENU_ITEM (w))
      {
        if (cur->button_type != BUTTON_TYPE_RADIO)
          break;
        xg_update_radio_item (cur, w);
        xg_update_menu_item (cur, w, select_cb, highlight_cb, cl_data);
      }
    else if (GTK_IS_MENU_ITEM (w))
      {
        GtkMenuItem *witem = GTK_MENU_ITEM (w);
        GtkWidget *sub;

        if (cur->button_type != BUTTON_TYPE_NONE ||
            menu_separator_name_p (cur->name))
          break;

        xg_update_menu_item (cur, w, select_cb, highlight_cb, cl_data);

        sub = gtk_menu_item_get_submenu (witem);
        if (sub && ! cur->contents)
          {
            /* Not a submenu anymore.  */
            g_object_ref (G_OBJECT (sub));
            gtk_menu_item_set_submenu (witem, NULL);
            gtk_widget_destroy (sub);
          }
        else if (cur->contents)
          {
            GtkWidget *nsub;

            nsub = xg_update_submenu (sub, f, cur->contents,
                                      select_cb, deactivate_cb,
                                      highlight_cb, cl_data);

            /* If this item just became a submenu, we must set it.  */
            if (nsub != sub)
              gtk_menu_item_set_submenu (witem, nsub);
          }
      }
    else
      {
        /* Structural difference.  Remove everything from here and down
           in SUBMENU.  */
        break;
      }
  }

  /* Remove widgets from first structural change.  */
  if (iter)
    {
      /* If we are adding new menu items below, we must remove from
         first radio button so that radio groups become correct.  */
      if (cur && first_radio) xg_destroy_widgets (first_radio);
      else xg_destroy_widgets (iter);
    }

  if (cur)
    {
      /* More items added.  Create them.  */
      newsub = create_menus (cur,
                             f,
                             select_cb,
                             deactivate_cb,
                             highlight_cb,
                             0,
                             0,
                             submenu,
                             cl_data,
                             0);
    }

  if (list) g_list_free (list);

  return newsub;
}

/* Update the MENUBAR.
   F is the frame the menu bar belongs to.
   VAL describes the contents of the menu bar.
   If DEEP_P, rebuild all but the top level menu names in
   the MENUBAR.  If DEEP_P is zero, just rebuild the names in the menubar.
   SELECT_CB is the callback to use when a menu item is selected.
   DEACTIVATE_CB is the callback to use when a sub menu is not shown anymore.
   HIGHLIGHT_CB is the callback to call when entering/leaving menu items.  */

void
xg_modify_menubar_widgets (GtkWidget *menubar, struct frame *f,
			   widget_value *val, bool deep_p,
                           GCallback select_cb, GCallback deactivate_cb,
			   GCallback highlight_cb)
{
  xg_menu_cb_data *cl_data;
  GList *list = gtk_container_get_children (GTK_CONTAINER (menubar));

  if (! list) return;

  cl_data = g_object_get_data (G_OBJECT (menubar), XG_FRAME_DATA);

  xg_update_menubar (menubar, f, &list, list, 0, val->contents,
                     select_cb, deactivate_cb, highlight_cb, cl_data);

  if (deep_p)
    {
      widget_value *cur;

      /* Update all sub menus.
         We must keep the submenus (GTK menu item widgets) since the
         X Window in the XEvent that activates the menu are those widgets.  */

      /* Update cl_data, menu_item things in F may have changed.  */
      update_cl_data (cl_data, f, highlight_cb);

      for (cur = val->contents; cur; cur = cur->next)
        {
          GList *iter;
          GtkWidget *sub = 0;
          GtkWidget *newsub;
          GtkMenuItem *witem = 0;

          /* Find sub menu that corresponds to val and update it.  */
          for (iter = list ; iter; iter = g_list_next (iter))
            {
              witem = GTK_MENU_ITEM (iter->data);
              if (xg_item_label_same_p (witem, cur->name))
                {
                  sub = gtk_menu_item_get_submenu (witem);
                  break;
                }
            }

          newsub = xg_update_submenu (sub,
                                      f,
                                      cur->contents,
                                      select_cb,
                                      deactivate_cb,
                                      highlight_cb,
                                      cl_data);
          /* sub may still be NULL.  If we just updated non deep and added
             a new menu bar item, it has no sub menu yet.  So we set the
             newly created sub menu under witem.  */
          if (newsub != sub && witem != 0)
            {
              xg_set_screen (newsub, f);
              gtk_menu_item_set_submenu (witem, newsub);
            }
        }
    }

  g_list_free (list);
  gtk_widget_show_all (menubar);
}

/* Callback called when the menu bar W is mapped.
   Used to find the height of the menu bar if we didn't get it
   after showing the widget.  */

static void
menubar_map_cb (GtkWidget *w, gpointer user_data)
{
  GtkRequisition req;
  struct frame *f = user_data;
  gtk_widget_get_preferred_size (w, NULL, &req);
  req.height *= xg_get_scale (f);
  if (FRAME_MENUBAR_HEIGHT (f) != req.height)
    {
      FRAME_MENUBAR_HEIGHT (f) = req.height;
      adjust_frame_size (f, -1, -1, 2, 0, Qmenu_bar_lines);
    }
}

/* Recompute all the widgets of frame F, when the menu bar has been
   changed.  */

void
xg_update_frame_menubar (struct frame *f)
{
  xp_output *x = f->output_data.xp;
  GtkRequisition req;

  if (!x->menubar_widget || gtk_widget_get_mapped (x->menubar_widget))
    return;

  if (x->menubar_widget && gtk_widget_get_parent (x->menubar_widget))
    return; /* Already done this, happens for frames created invisible.  */

  block_input ();

  gtk_box_pack_start (GTK_BOX (x->vbox_widget), x->menubar_widget,
                      FALSE, FALSE, 0);
  gtk_box_reorder_child (GTK_BOX (x->vbox_widget), x->menubar_widget, 0);

  g_signal_connect (x->menubar_widget, "map", G_CALLBACK (menubar_map_cb), f);
  gtk_widget_show_all (x->menubar_widget);
  gtk_widget_get_preferred_size (x->menubar_widget, NULL, &req);
  req.height *= xg_get_scale (f);
  if (FRAME_MENUBAR_HEIGHT (f) != req.height)
    {
      FRAME_MENUBAR_HEIGHT (f) = req.height;
      adjust_frame_size (f, -1, -1, 2, 0, Qmenu_bar_lines);
    }
  unblock_input ();
}

/* Get rid of the menu bar of frame F, and free its storage.
   This is used when deleting a frame, and when turning off the menu bar.  */

void
free_frame_menubar (struct frame *f)
{
  xp_output *x = f->output_data.xp;

  if (x->menubar_widget)
    {
      block_input ();

      gtk_container_remove (GTK_CONTAINER (x->vbox_widget), x->menubar_widget);
       /* The menubar and its children shall be deleted when removed from
          the container.  */
      x->menubar_widget = 0;
      FRAME_MENUBAR_HEIGHT (f) = 0;
      adjust_frame_size (f, -1, -1, 2, 0, Qmenu_bar_lines);
      unblock_input ();
    }
}

#ifndef HAVE_PGTK
bool
xg_event_is_for_menubar (struct frame *f, const XEvent *event)
{
  struct x_output *x = f->output_data.x;
  GList *iter;
  GdkRectangle rec;
  GList *list;
  GdkDisplay *gdpy;
  GdkWindow *gw;
  GdkEvent gevent;
  GtkWidget *gwdesc;

  if (! x->menubar_widget) return 0;

  if (! (event->xbutton.x >= 0
         && event->xbutton.x < FRAME_PIXEL_WIDTH (f)
         && event->xbutton.y >= 0
         && event->xbutton.y < FRAME_MENUBAR_HEIGHT (f)
         && event->xbutton.same_screen))
    return 0;

  gdpy = gdk_x11_lookup_xdisplay (FRAME_X_DISPLAY (f));
  gw = gdk_x11_window_lookup_for_display (gdpy, event->xbutton.window);
  if (! gw) return 0;
  gevent.any.window = gw;
  gevent.any.type = GDK_NOTHING;
  gwdesc = gtk_get_event_widget (&gevent);
  if (! gwdesc) return 0;
  if (! GTK_IS_MENU_BAR (gwdesc)
      && ! GTK_IS_MENU_ITEM (gwdesc)
      && ! gtk_widget_is_ancestor (x->menubar_widget, gwdesc))
    return 0;

  list = gtk_container_get_children (GTK_CONTAINER (x->menubar_widget));
  if (! list) return 0;
  int scale = xg_get_scale (f);
  rec.x = event->xbutton.x / scale;
  rec.y = event->xbutton.y / scale;
  rec.width = 1;
  rec.height = 1;

  for (iter = list ; iter; iter = g_list_next (iter))
    {
      GtkWidget *w = GTK_WIDGET (iter->data);
      if (gtk_widget_get_mapped (w) && gtk_widget_intersect (w, &rec, NULL))
        break;
    }
  g_list_free (list);
  return iter != 0;
}
#endif



/***********************************************************************
                      Scroll bar functions
 ***********************************************************************/


/* Setting scroll bar values invokes the callback.  Use this variable
   to indicate that callback should do nothing.  */

bool xg_ignore_gtk_scrollbar;

/* Width and height of scroll bars for the current theme.  */
static int scroll_bar_width_for_theme;
static int scroll_bar_height_for_theme;

/* Xlib's `Window' fits in 32 bits.  But we want to store pointers, and they
   may be larger than 32 bits.  Keep a mapping from integer index to widget
   pointers to get around the 32 bit limitation.  */

static struct
{
  GtkWidget **widgets;
  ptrdiff_t max_size;
  ptrdiff_t used;
} id_to_widget;

/* Grow this much every time we need to allocate more  */

#define ID_TO_WIDGET_INCR  32

/* Store the widget pointer W in id_to_widget and return the integer index.  */

static ptrdiff_t
xg_store_widget_in_map (GtkWidget *w)
{
  ptrdiff_t i;

  if (id_to_widget.max_size == id_to_widget.used)
    {
      ptrdiff_t new_size;
      if (TYPE_MAXIMUM (Window) - ID_TO_WIDGET_INCR < id_to_widget.max_size)
	memory_full (SIZE_MAX);

      new_size = id_to_widget.max_size + ID_TO_WIDGET_INCR;
      id_to_widget.widgets = xnrealloc (id_to_widget.widgets,
					new_size, sizeof (GtkWidget *));

      for (i = id_to_widget.max_size; i < new_size; ++i)
        id_to_widget.widgets[i] = 0;
      id_to_widget.max_size = new_size;
    }

  /* Just loop over the array and find a free place.  After all,
     how many scroll bars are we creating?  Should be a small number.
     The check above guarantees we will find a free place.  */
  for (i = 0; i < id_to_widget.max_size; ++i)
    {
      if (! id_to_widget.widgets[i])
        {
          id_to_widget.widgets[i] = w;
          ++id_to_widget.used;

          return i;
        }
    }

  /* Should never end up here  */
  emacs_abort ();
}

/* Remove pointer at IDX from id_to_widget.
   Called when scroll bar is destroyed.  */

static void
xg_remove_widget_from_map (ptrdiff_t idx)
{
  if (idx < id_to_widget.max_size && id_to_widget.widgets[idx] != 0)
    {
      id_to_widget.widgets[idx] = 0;
      --id_to_widget.used;
    }
}

/* Get the widget pointer at IDX from id_to_widget. */

static GtkWidget *
xg_get_widget_from_map (ptrdiff_t idx)
{
  if (idx < id_to_widget.max_size && id_to_widget.widgets[idx] != 0)
    return id_to_widget.widgets[idx];

  return 0;
}

static void
update_theme_scrollbar_width (void)
{
#ifdef HAVE_GTK3
  GtkAdjustment *vadj;
#else
  GtkObject *vadj;
#endif
  GtkWidget *wscroll;
  int w = 0, b = 0;

  vadj = gtk_adjustment_new (XG_SB_MIN, XG_SB_MIN, XG_SB_MAX, 0.1, 0.1, 0.1);
  wscroll = gtk_scrollbar_new (GTK_ORIENTATION_VERTICAL, GTK_ADJUSTMENT (vadj));
  g_object_ref_sink (G_OBJECT (wscroll));
  gtk_widget_style_get (wscroll, "slider-width", &w, "trough-border", &b, NULL);
  gtk_widget_destroy (wscroll);
  g_object_unref (G_OBJECT (wscroll));
  w += 2*b;
#ifndef HAVE_GTK3
  if (w < 16) w = 16;
#endif
  scroll_bar_width_for_theme = w;
}

static void
update_theme_scrollbar_height (void)
{
#ifdef HAVE_GTK3
  GtkAdjustment *hadj;
#else
  GtkObject *hadj;
#endif
  GtkWidget *wscroll;
  int w = 0, b = 0;

  hadj = gtk_adjustment_new (YG_SB_MIN, YG_SB_MIN, YG_SB_MAX, 0.1, 0.1, 0.1);
  wscroll = gtk_scrollbar_new (GTK_ORIENTATION_HORIZONTAL, GTK_ADJUSTMENT (hadj));
  g_object_ref_sink (G_OBJECT (wscroll));
  gtk_widget_style_get (wscroll, "slider-width", &w, "trough-border", &b, NULL);
  gtk_widget_destroy (wscroll);
  g_object_unref (G_OBJECT (wscroll));
  w += 2*b;
  if (w < 12) w = 12;
  scroll_bar_height_for_theme = w;
}

int
xg_get_default_scrollbar_width (struct frame *f)
{
  return scroll_bar_width_for_theme * xg_get_scale (f);
}

int
xg_get_default_scrollbar_height (struct frame *f)
{
  /* Apparently there's no default height for themes.  */
  return scroll_bar_width_for_theme * xg_get_scale (f);
}

#ifndef HAVE_PGTK
/* Return the scrollbar id for X Window WID on display DPY.
   Return -1 if WID not in id_to_widget.  */

ptrdiff_t
xg_get_scroll_id_for_window (Display *dpy, Window wid)
{
  ptrdiff_t idx;
  GtkWidget *w;

  w = xg_win_to_widget (dpy, wid);

  if (w)
    {
      for (idx = 0; idx < id_to_widget.max_size; ++idx)
        if (id_to_widget.widgets[idx] == w)
          return idx;
    }

  return -1;
}
#endif

/* Callback invoked when scroll bar WIDGET is destroyed.
   DATA is the index into id_to_widget for WIDGET.
   We free pointer to last scroll bar values here and remove the index.  */

static void
xg_gtk_scroll_destroy (GtkWidget *widget, gpointer data)
{
  intptr_t id = (intptr_t) data;
  xg_remove_widget_from_map (id);
}

static void
xg_finish_scroll_bar_creation (struct frame *f,
                               GtkWidget *wscroll,
                               struct scroll_bar *bar,
                               GCallback scroll_callback,
                               GCallback end_callback,
                               const char *scroll_bar_name)
{
  GtkWidget *webox = gtk_event_box_new ();

  gtk_widget_set_name (wscroll, scroll_bar_name);
#ifndef HAVE_GTK3
  gtk_range_set_update_policy (GTK_RANGE (wscroll), GTK_UPDATE_CONTINUOUS);
#endif
  g_object_set_data (G_OBJECT (wscroll), XG_FRAME_DATA, (gpointer)f);

  ptrdiff_t scroll_id = xg_store_widget_in_map (wscroll);

  g_signal_connect (G_OBJECT (wscroll),
                    "destroy",
                    G_CALLBACK (xg_gtk_scroll_destroy),
                    (gpointer) scroll_id);
  g_signal_connect (G_OBJECT (wscroll),
                    "change-value",
                    scroll_callback,
                    (gpointer) bar);
  g_signal_connect (G_OBJECT (wscroll),
                    "button-release-event",
                    end_callback,
                    (gpointer) bar);

  /* The scroll bar widget does not draw on a window of its own.  Instead
     it draws on the parent window, in this case the edit widget.  So
     whenever the edit widget is cleared, the scroll bar needs to redraw
     also, which causes flicker.  Put an event box between the edit widget
     and the scroll bar, so the scroll bar instead draws itself on the
     event box window.  */
  gtk_fixed_put (GTK_FIXED (f->output_data.xp->edit_widget), webox, -1, -1);
  gtk_container_add (GTK_CONTAINER (webox), wscroll);

  xg_set_widget_bg (f, webox, FRAME_BACKGROUND_PIXEL (f));

  /* N.B. The event box doesn't become a real X11 window until we ask
     for its XID via GTK_WIDGET_TO_X_WIN.  If the event box is not a
     real X window, it and its scroll-bar child try to draw on the
     Emacs main window, which we draw over using Xlib.  */
  gtk_widget_realize (webox);
#ifdef HAVE_PGTK
  gtk_widget_show_all (webox);
#endif
#ifndef HAVE_PGTK
  GTK_WIDGET_TO_X_WIN (webox);
#endif

  /* Set the cursor to an arrow.  */
  xg_set_cursor (webox, FRAME_DISPLAY_INFO (f)->xg_cursor);

#ifdef HAVE_PGTK
  GtkStyleContext *ctxt = gtk_widget_get_style_context (wscroll);
  gtk_style_context_add_provider (ctxt,
				  GTK_STYLE_PROVIDER (FRAME_OUTPUT_DATA (f)->
						      scrollbar_foreground_css_provider),
				  GTK_STYLE_PROVIDER_PRIORITY_USER);
  gtk_style_context_add_provider (ctxt,
				  GTK_STYLE_PROVIDER (FRAME_OUTPUT_DATA (f)->
						      scrollbar_background_css_provider),
				  GTK_STYLE_PROVIDER_PRIORITY_USER);
#endif

  bar->x_window = scroll_id;
}

/* Create a scroll bar widget for frame F.  Store the scroll bar
   in BAR.
   SCROLL_CALLBACK is the callback to invoke when the value of the
   bar changes.
   END_CALLBACK is the callback to invoke when scrolling ends.
   SCROLL_BAR_NAME is the name we use for the scroll bar.  Can be used
   to set resources for the widget.  */

void
xg_create_scroll_bar (struct frame *f,
                      struct scroll_bar *bar,
                      GCallback scroll_callback,
                      GCallback end_callback,
                      const char *scroll_bar_name)
{
  GtkWidget *wscroll;
#ifdef HAVE_GTK3
  GtkAdjustment *vadj;
#else
  GtkObject *vadj;
#endif

  /* Page, step increment values are not so important here, they
     will be corrected in x_set_toolkit_scroll_bar_thumb. */
  vadj = gtk_adjustment_new (XG_SB_MIN, XG_SB_MIN, XG_SB_MAX,
                             0.1, 0.1, 0.1);

  wscroll = gtk_scrollbar_new (GTK_ORIENTATION_VERTICAL, GTK_ADJUSTMENT (vadj));

  xg_finish_scroll_bar_creation (f, wscroll, bar, scroll_callback,
                                 end_callback, scroll_bar_name);
  bar->horizontal = 0;
}

/* Create a horizontal scroll bar widget for frame F.  Store the scroll
   bar in BAR.  SCROLL_CALLBACK is the callback to invoke when the value
   of the bar changes.  END_CALLBACK is the callback to invoke when
   scrolling ends.  SCROLL_BAR_NAME is the name we use for the scroll
   bar.  Can be used to set resources for the widget.  */

void
xg_create_horizontal_scroll_bar (struct frame *f,
				 struct scroll_bar *bar,
				 GCallback scroll_callback,
				 GCallback end_callback,
				 const char *scroll_bar_name)
{
  GtkWidget *wscroll;
#ifdef HAVE_GTK3
  GtkAdjustment *hadj;
#else
  GtkObject *hadj;
#endif

  /* Page, step increment values are not so important here, they
     will be corrected in x_set_toolkit_scroll_bar_thumb. */
  hadj = gtk_adjustment_new (YG_SB_MIN, YG_SB_MIN, YG_SB_MAX,
                             0.1, 0.1, 0.1);

  wscroll = gtk_scrollbar_new (GTK_ORIENTATION_HORIZONTAL, GTK_ADJUSTMENT (hadj));

  xg_finish_scroll_bar_creation (f, wscroll, bar, scroll_callback,
                                 end_callback, scroll_bar_name);
  bar->horizontal = 1;
}

/* Remove the scroll bar represented by SCROLLBAR_ID from the frame F.  */

void
xg_remove_scroll_bar (struct frame *f, ptrdiff_t scrollbar_id)
{
  GtkWidget *w = xg_get_widget_from_map (scrollbar_id);
  if (w)
    {
      GtkWidget *wparent = gtk_widget_get_parent (w);
      gtk_widget_destroy (w);
      gtk_widget_destroy (wparent);
      SET_FRAME_GARBAGED (f);
    }
}

/* Update the position of the vertical scroll bar represented by SCROLLBAR_ID
   in frame F.
   TOP/LEFT are the new pixel positions where the bar shall appear.
   WIDTH, HEIGHT is the size in pixels the bar shall have.  */

void
xg_update_scrollbar_pos (struct frame *f,
                         ptrdiff_t scrollbar_id,
                         int top,
                         int left,
                         int width,
                         int height)
{
  GtkWidget *wscroll = xg_get_widget_from_map (scrollbar_id);
  if (wscroll)
    {
      GtkWidget *wfixed = f->output_data.xp->edit_widget;
      GtkWidget *wparent = gtk_widget_get_parent (wscroll);
      gint msl;
      int scale = xg_get_scale (f);

      top /= scale;
      left /= scale;
      height /= scale;
      width /= scale;

      /* Clear out old position.  */
      int oldx = -1, oldy = -1, oldw, oldh;
      if (gtk_widget_get_parent (wparent) == wfixed)
        {
          gtk_container_child_get (GTK_CONTAINER (wfixed), wparent,
                                   "x", &oldx, "y", &oldy, NULL);
          gtk_widget_get_size_request (wscroll, &oldw, &oldh);
        }

      /* Move and resize to new values.  */
      gtk_fixed_move (GTK_FIXED (wfixed), wparent, left, top);
      gtk_widget_style_get (wscroll, "min-slider-length", &msl, NULL);
      bool hidden = height < msl;
      if (hidden)
        {
          /* No room.  Hide scroll bar as some themes output a warning if
             the height is less than the min size.  */
          gtk_widget_hide (wparent);
          gtk_widget_hide (wscroll);
        }
      else
        {
          gtk_widget_show_all (wparent);
          gtk_widget_set_size_request (wscroll, width, height);
        }
      if (oldx != -1 && oldw > 0 && oldh > 0)
        {
          /* Clear under old scroll bar position.  */
          oldw += (scale - 1) * oldw;
	  oldx -= (scale - 1) * oldw;
#ifndef HAVE_PGTK
          x_clear_area (f, oldx, oldy, oldw, oldh);
#else
          pgtk_clear_area (f, oldx, oldy, oldw, oldh);
#endif
        }

      if (!hidden)
	{
	  GtkWidget *scrollbar = xg_get_widget_from_map (scrollbar_id);
	  GtkWidget *webox = gtk_widget_get_parent (scrollbar);

#ifndef HAVE_PGTK
	  /* Don't obscure any child frames.  */
	  XLowerWindow (FRAME_X_DISPLAY (f), GTK_WIDGET_TO_X_WIN (webox));
#else
	  gdk_window_lower (gtk_widget_get_window(webox));
#endif
	}

      /* GTK does not redraw until the main loop is entered again, but
         if there are no X events pending we will not enter it.  So we sync
         here to get some events.  */

#ifndef HAVE_PGTK
      x_sync (f);
#else
      gdk_flush ();
#endif
      SET_FRAME_GARBAGED (f);
      cancel_mouse_face (f);
    }
}


/* Update the position of the horizontal scroll bar represented by SCROLLBAR_ID
   in frame F.
   TOP/LEFT are the new pixel positions where the bar shall appear.
   WIDTH, HEIGHT is the size in pixels the bar shall have.  */

void
xg_update_horizontal_scrollbar_pos (struct frame *f,
				    ptrdiff_t scrollbar_id,
				    int top,
				    int left,
				    int width,
				    int height)
{

  GtkWidget *wscroll = xg_get_widget_from_map (scrollbar_id);

  if (wscroll)
    {
      GtkWidget *wfixed = f->output_data.xp->edit_widget;
      GtkWidget *wparent = gtk_widget_get_parent (wscroll);
      gint msl;
      int scale = xg_get_scale (f);

      top /= scale;
      left /= scale;
      height /= scale;
      width /= scale;

      /* Clear out old position.  */
      int oldx = -1, oldy = -1, oldw, oldh;
      if (gtk_widget_get_parent (wparent) == wfixed)
        {
          gtk_container_child_get (GTK_CONTAINER (wfixed), wparent,
                                   "x", &oldx, "y", &oldy, NULL);
          gtk_widget_get_size_request (wscroll, &oldw, &oldh);
        }

      /* Move and resize to new values.  */
      gtk_fixed_move (GTK_FIXED (wfixed), wparent, left, top);
      gtk_widget_style_get (wscroll, "min-slider-length", &msl, NULL);
      if (msl > width)
        {
          /* No room.  Hide scroll bar as some themes output a warning if
             the width is less than the min size.  */
          gtk_widget_hide (wparent);
          gtk_widget_hide (wscroll);
        }
      else
        {
          gtk_widget_show_all (wparent);
          gtk_widget_set_size_request (wscroll, width, height);
        }
      if (oldx != -1 && oldw > 0 && oldh > 0)
        /* Clear under old scroll bar position.  */
#ifndef HAVE_PGTK
        x_clear_area (f, oldx, oldy, oldw, oldh);
#else
        pgtk_clear_area (f, oldx, oldy, oldw, oldh);
#endif

      /* GTK does not redraw until the main loop is entered again, but
         if there are no X events pending we will not enter it.  So we sync
         here to get some events.  */

      {
	GtkWidget *scrollbar =
	  xg_get_widget_from_map (scrollbar_id);
	GtkWidget *webox = gtk_widget_get_parent (scrollbar);

#ifndef HAVE_PGTK
	/* Don't obscure any child frames.  */
	XLowerWindow (FRAME_X_DISPLAY (f), GTK_WIDGET_TO_X_WIN (webox));
#else
	gdk_window_lower (gtk_widget_get_window (webox));
#endif
      }

#ifndef HAVE_PGTK
      x_sync (f);
#else
      gdk_flush ();
#endif
      SET_FRAME_GARBAGED (f);
      cancel_mouse_face (f);
    }
}


/* Get the current value of the range, truncated to an integer.  */

static int
int_gtk_range_get_value (GtkRange *range)
{
  return gtk_range_get_value (range);
}


/* Set the thumb size and position of scroll bar BAR.  We are currently
   displaying PORTION out of a whole WHOLE, and our position POSITION.  */

void
xg_set_toolkit_scroll_bar_thumb (struct scroll_bar *bar,
                                 int portion,
                                 int position,
                                 int whole)
{
  GtkWidget *wscroll = xg_get_widget_from_map (bar->x_window);

  struct frame *f = XFRAME (WINDOW_FRAME (XWINDOW (bar->window)));

  PGTK_TRACE ("xg_set_toolkit_scroll_bar_thumb: ----------------------------------");
  PGTK_TRACE ("xg_set_toolkit_scroll_bar_thumb: %p, %d, %d, %d.", bar, portion, position, whole);
  if (wscroll && bar->dragging == -1)
    {
      GtkAdjustment *adj;
      gdouble shown;
      gdouble top;
      int size, value;
      int old_size;
      int new_step;
      bool changed = 0;

      adj = gtk_range_get_adjustment (GTK_RANGE (wscroll));

      if (scroll_bar_adjust_thumb_portion_p)
        {
          /* We do the same as for MOTIF in xterm.c, use 30 chars per
             line rather than the real portion value.  This makes the
             thumb less likely to resize and that looks better.  */
          portion = WINDOW_TOTAL_LINES (XWINDOW (bar->window)) * 30;

          /* When the thumb is at the bottom, position == whole.
             So we need to increase `whole' to make space for the thumb.  */
          whole += portion;
        }

      if (whole <= 0)
        top = 0, shown = 1;
      else
        {
          top = (gdouble) position / whole;
          shown = (gdouble) portion / whole;
        }
      PGTK_TRACE ("xg_set_toolkit_scroll_bar_thumb: position=%d, portion=%d, whole=%d", position, portion, whole);
      PGTK_TRACE ("xg_set_toolkit_scroll_bar_thumb: top=%f, shown=%f", top, shown);

      PGTK_TRACE ("xg_set_toolkit_scroll_bar_thumb: shown*range=%f", shown * XG_SB_RANGE);
      size = clip_to_bounds (1, shown * XG_SB_RANGE, XG_SB_RANGE);
      PGTK_TRACE ("xg_set_toolkit_scroll_bar_thumb: size=%d.", size);
      PGTK_TRACE ("xg_set_toolkit_scroll_bar_thumb: top*range=%f.", top * XG_SB_RANGE);
      PGTK_TRACE ("xg_set_toolkit_scroll_bar_thumb: max-size=%d.", XG_SB_MAX - size);
      value = clip_to_bounds (XG_SB_MIN, top * XG_SB_RANGE, XG_SB_MAX - size);
      PGTK_TRACE ("xg_set_toolkit_scroll_bar_thumb: value=%d.", value);

      /* Assume all lines are of equal size.  */
      new_step = size / max (1, FRAME_LINES (f));

      old_size = gtk_adjustment_get_page_size (adj);
      PGTK_TRACE("xg_set_toolkit_scroll_bar_thumb: old_size=%d, size=%d", old_size, size);
      if (old_size != size)
	{
	  int old_step = gtk_adjustment_get_step_increment (adj);
	  PGTK_TRACE ("xg_set_toolkit_scroll_bar_thumb: old_step=%d, new_step=%d", old_step, new_step);
	  if (old_step != new_step)
	    {
	      gtk_adjustment_set_page_size (adj, size);
	      gtk_adjustment_set_step_increment (adj, new_step);
	      /* Assume a page increment is about 95% of the page size  */
	      gtk_adjustment_set_page_increment (adj, size - size / 20);
	      changed = 1;
	    }
	}

      PGTK_TRACE ("xg_set_toolkit_scroll_bar_thumb: changed=%d, old=%d, value=%d.",
		  changed, int_gtk_range_get_value (GTK_RANGE (wscroll)), value);
      if (changed || int_gtk_range_get_value (GTK_RANGE (wscroll)) != value)
      {
        block_input ();

        /* gtk_range_set_value invokes the callback.  Set
           ignore_gtk_scrollbar to make the callback do nothing  */
        xg_ignore_gtk_scrollbar = 1;

        if (int_gtk_range_get_value (GTK_RANGE (wscroll)) != value)
          gtk_range_set_value (GTK_RANGE (wscroll), (gdouble)value);
#if ! GTK_CHECK_VERSION (3, 18, 0)
        else if (changed)
          gtk_adjustment_changed (adj);
#endif

        xg_ignore_gtk_scrollbar = 0;

        unblock_input ();
      }
    }
}

/* Set the thumb size and position of horizontal scroll bar BAR.  We are
   currently displaying PORTION out of a whole WHOLE, and our position
   POSITION.  */
void
xg_set_toolkit_horizontal_scroll_bar_thumb (struct scroll_bar *bar,
					    int portion,
					    int position,
					    int whole)
{
  GtkWidget *wscroll = xg_get_widget_from_map (bar->x_window);

  if (wscroll && bar->dragging == -1)
    {
      GtkAdjustment *adj;
      int lower = 0;
      int upper = max (whole - 1, 0);
      int pagesize = min (upper, max (portion, 0));
      int value = max (0, min (position, upper - pagesize));
      /* These should be set to something more <portion, whole>
	 related.  */
      int page_increment = 4;
      int step_increment = 1;

      block_input ();
      adj = gtk_range_get_adjustment (GTK_RANGE (wscroll));
      gtk_adjustment_configure (adj, (gdouble) value, (gdouble) lower,
				(gdouble) upper, (gdouble) step_increment,
				(gdouble) page_increment, (gdouble) pagesize);
#if ! GTK_CHECK_VERSION (3, 18, 0)
      gtk_adjustment_changed (adj);
#endif
      unblock_input ();
    }
}

/* Return true if EVENT is for a scroll bar in frame F.
   When the same X window is used for several Gtk+ widgets, we cannot
   say for sure based on the X window alone if an event is for the
   frame.  This function does additional checks.  */

bool
xg_event_is_for_scrollbar (struct frame *f, const EVENT *event)
{
  bool retval = 0;

  if (f
#ifndef HAVE_PGTK
      && event->type == ButtonPress && event->xbutton.button < 4
#else
      && event->type == GDK_BUTTON_PRESS && event->button.button < 4
#endif
      )
    {
      /* Check if press occurred outside the edit widget.  */
#ifndef HAVE_PGTK
      GdkDisplay *gdpy = gdk_x11_lookup_xdisplay (FRAME_X_DISPLAY (f));
#else
      GdkDisplay *gdpy = FRAME_X_DISPLAY (f);
#endif
      GdkWindow *gwin;
#ifdef HAVE_GTK3
#if GTK_CHECK_VERSION (3, 20, 0)
      GdkDevice *gdev
        = gdk_seat_get_pointer (gdk_display_get_default_seat (gdpy));
#else
      GdkDevice *gdev = gdk_device_manager_get_client_pointer
        (gdk_display_get_device_manager (gdpy));
#endif
      gwin = gdk_device_get_window_at_position (gdev, NULL, NULL);
#else
      gwin = gdk_display_get_window_at_pointer (gdpy, NULL, NULL);
#endif
      retval = gwin != gtk_widget_get_window (f->output_data.xp->edit_widget);
    }
  else if (f
#ifndef HAVE_PGTK
           && ((event->type == ButtonRelease && event->xbutton.button < 4)
               || event->type == MotionNotify)
#else
           && ((event->type == GDK_BUTTON_RELEASE && event->button.button < 4)
               || event->type == GDK_MOTION_NOTIFY)
#endif
	   )
    {
      /* If we are releasing or moving the scroll bar, it has the grab.  */
      GtkWidget *w = gtk_grab_get_current ();
      retval = w != 0 && GTK_IS_SCROLLBAR (w);
    }

  return retval;
}


/***********************************************************************
			       Printing
 ***********************************************************************/
#ifdef USE_CAIRO
static GtkPrintSettings *print_settings = NULL;
static GtkPageSetup *page_setup = NULL;

void
xg_page_setup_dialog (void)
{
  GtkPageSetup *new_page_setup = NULL;

  if (print_settings == NULL)
    print_settings = gtk_print_settings_new ();
  new_page_setup = gtk_print_run_page_setup_dialog (NULL, page_setup,
						    print_settings);
  if (page_setup)
    g_object_unref (page_setup);
  page_setup = new_page_setup;
}

Lisp_Object
xg_get_page_setup (void)
{
  Lisp_Object orientation_symbol;

  if (page_setup == NULL)
    page_setup = gtk_page_setup_new ();

  switch (gtk_page_setup_get_orientation (page_setup))
    {
    case GTK_PAGE_ORIENTATION_PORTRAIT:
      orientation_symbol = Qportrait;
      break;
    case GTK_PAGE_ORIENTATION_LANDSCAPE:
      orientation_symbol = Qlandscape;
      break;
    case GTK_PAGE_ORIENTATION_REVERSE_PORTRAIT:
      orientation_symbol = Qreverse_portrait;
      break;
    case GTK_PAGE_ORIENTATION_REVERSE_LANDSCAPE:
      orientation_symbol = Qreverse_landscape;
      break;
    default:
      eassume (false);
    }

#define GETSETUP(f) make_float (f (page_setup, GTK_UNIT_POINTS))
  return
    list (Fcons (Qorientation, orientation_symbol),
	  Fcons (Qwidth, GETSETUP (gtk_page_setup_get_page_width)),
	  Fcons (Qheight, GETSETUP (gtk_page_setup_get_page_height)),
	  Fcons (Qleft_margin, GETSETUP (gtk_page_setup_get_left_margin)),
	  Fcons (Qright_margin, GETSETUP (gtk_page_setup_get_right_margin)),
	  Fcons (Qtop_margin, GETSETUP (gtk_page_setup_get_top_margin)),
	  Fcons (Qbottom_margin, GETSETUP (gtk_page_setup_get_bottom_margin)));
#undef GETSETUP
}

static void
draw_page (GtkPrintOperation *operation, GtkPrintContext *context,
	   gint page_nr, gpointer user_data)
{
  Lisp_Object frames = *((Lisp_Object *) user_data);
  struct frame *f = XFRAME (Fnth (make_fixnum (page_nr), frames));
  cairo_t *cr = gtk_print_context_get_cairo_context (context);

#ifndef HAVE_PGTK
  x_cr_draw_frame (cr, f);
#else
  pgtk_cr_draw_frame (cr, f);
#endif
}

void
xg_print_frames_dialog (Lisp_Object frames)
{
  GtkPrintOperation *print;
  GtkPrintOperationResult res;

  print = gtk_print_operation_new ();
  if (print_settings != NULL)
    gtk_print_operation_set_print_settings (print, print_settings);
  if (page_setup != NULL)
    gtk_print_operation_set_default_page_setup (print, page_setup);
  gtk_print_operation_set_n_pages (print, list_length (frames));
  g_signal_connect (print, "draw-page", G_CALLBACK (draw_page), &frames);
  res = gtk_print_operation_run (print, GTK_PRINT_OPERATION_ACTION_PRINT_DIALOG,
                                 NULL, NULL);
  if (res == GTK_PRINT_OPERATION_RESULT_APPLY)
    {
      if (print_settings != NULL)
        g_object_unref (print_settings);
      print_settings =
	g_object_ref (gtk_print_operation_get_print_settings (print));
    }
  g_object_unref (print);
}

#endif	/* USE_CAIRO */



/***********************************************************************
                      Tool bar functions
 ***********************************************************************/
/* The key for the data we put in the GtkImage widgets.  The data is
   the image used by Emacs.  We use this to see if we need to update
   the GtkImage with a new image.  */
#define XG_TOOL_BAR_IMAGE_DATA "emacs-tool-bar-image"

/* The key for storing the latest modifiers so the activate callback can
   get them.  */
#define XG_TOOL_BAR_LAST_MODIFIER "emacs-tool-bar-modifier"

/* The key for the data we put in the GtkImage widgets.  The data is
   the stock name used by Emacs.  We use this to see if we need to update
   the GtkImage with a new image.  */
#define XG_TOOL_BAR_STOCK_NAME "emacs-tool-bar-stock-name"

/* As above, but this is used for named theme widgets, as opposed to
   stock items.  */
#define XG_TOOL_BAR_ICON_NAME "emacs-tool-bar-icon-name"

/* Callback function invoked when a tool bar item is pressed.
   W is the button widget in the tool bar that got pressed,
   CLIENT_DATA is an integer that is the index of the button in the
   tool bar.  0 is the first button.  */

static gboolean
xg_tool_bar_button_cb (GtkWidget *widget,
                       GdkEventButton *event,
                       gpointer user_data)
{
  intptr_t state = event->state;
  gpointer ptr = (gpointer) state;
  g_object_set_data (G_OBJECT (widget), XG_TOOL_BAR_LAST_MODIFIER, ptr);
  return FALSE;
}


/* Callback function invoked when a tool bar item is pressed.
   W is the button widget in the tool bar that got pressed,
   CLIENT_DATA is an integer that is the index of the button in the
   tool bar.  0 is the first button.  */

static void
xg_tool_bar_callback (GtkWidget *w, gpointer client_data)
{
  intptr_t idx = (intptr_t) client_data;
  gpointer gmod = g_object_get_data (G_OBJECT (w), XG_TOOL_BAR_LAST_MODIFIER);
  intptr_t mod = (intptr_t) gmod;

  struct frame *f = g_object_get_data (G_OBJECT (w), XG_FRAME_DATA);
  Lisp_Object key, frame;
  struct input_event event;
  EVENT_INIT (event);

  if (! f || ! f->n_tool_bar_items || NILP (f->tool_bar_items))
    return;

  idx *= TOOL_BAR_ITEM_NSLOTS;

  key = AREF (f->tool_bar_items, idx + TOOL_BAR_ITEM_KEY);
  XSETFRAME (frame, f);

  event.kind = TOOL_BAR_EVENT;
  event.frame_or_window = frame;
  event.arg = key;
  /* Convert between the modifier bits GDK uses and the modifier bits
     Emacs uses.  This assumes GDK and X masks are the same, which they are when
     this is written.  */
#ifndef HAVE_PGTK
  event.modifiers = x_x_to_emacs_modifiers (FRAME_DISPLAY_INFO (f), mod);
#else
  event.modifiers = pgtk_gtk_to_emacs_modifiers (FRAME_DISPLAY_INFO (f), mod);
#endif
  kbd_buffer_store_event (&event);

  /* Return focus to the frame after we have clicked on a detached
     tool bar button. */
  FRAME_TERMINAL (f)->focus_frame_hook (f, false);
}

static GtkWidget *
xg_get_tool_bar_widgets (GtkWidget *vb, GtkWidget **wimage)
{
  GList *clist = gtk_container_get_children (GTK_CONTAINER (vb));
  GtkWidget *c1 = clist->data;
  GtkWidget *c2 = clist->next ? clist->next->data : NULL;

  *wimage = GTK_IS_IMAGE (c1) ? c1 : c2;
  g_list_free (clist);
  return GTK_IS_LABEL (c1) ? c1 : c2;
}


/* This callback is called when the mouse enters or leaves a tool bar item.
   It is used for displaying and hiding the help text.
   W is the tool bar item, a button.
   EVENT is either an enter event or leave event.
   CLIENT_DATA is an integer that is the index of the button in the
   tool bar.  0 is the first button.

   Returns FALSE to tell GTK to keep processing this event.  */

static gboolean
xg_tool_bar_help_callback (GtkWidget *w,
                           GdkEventCrossing *event,
                           gpointer client_data)
{
  intptr_t idx = (intptr_t) client_data;
  struct frame *f = g_object_get_data (G_OBJECT (w), XG_FRAME_DATA);
  Lisp_Object help, frame;

  if (! f || ! f->n_tool_bar_items || NILP (f->tool_bar_items))
    return FALSE;

  if (event->type == GDK_ENTER_NOTIFY)
    {
      idx *= TOOL_BAR_ITEM_NSLOTS;
      help = AREF (f->tool_bar_items, idx + TOOL_BAR_ITEM_HELP);

      if (NILP (help))
        help = AREF (f->tool_bar_items, idx + TOOL_BAR_ITEM_CAPTION);
    }
  else
    help = Qnil;

  XSETFRAME (frame, f);
  kbd_buffer_store_help_event (frame, help);

  return FALSE;
}


/* This callback is called when a tool bar item shall be redrawn.
   It modifies the expose event so that the GtkImage widget redraws the
   whole image.  This to overcome a bug that makes GtkImage draw the image
   in the wrong place when it tries to redraw just a part of the image.
   W is the GtkImage to be redrawn.
   EVENT is the expose event for W.
   CLIENT_DATA is unused.

   Returns FALSE to tell GTK to keep processing this event.  */

#ifndef HAVE_GTK3
static gboolean
xg_tool_bar_item_expose_callback (GtkWidget *w,
                                  GdkEventExpose *event,
                                  gpointer client_data)
{
  gint width, height;

  gdk_drawable_get_size (event->window, &width, &height);
  event->area.x -= width > event->area.width ? width-event->area.width : 0;
  event->area.y -= height > event->area.height ? height-event->area.height : 0;

  event->area.x = max (0, event->area.x);
  event->area.y = max (0, event->area.y);

  event->area.width = max (width, event->area.width);
  event->area.height = max (height, event->area.height);

  return FALSE;
}
#endif

/* Attach a tool bar to frame F.  */

static void
xg_pack_tool_bar (struct frame *f, Lisp_Object pos)
{
  xp_output *x = f->output_data.xp;
  bool into_hbox = EQ (pos, Qleft) || EQ (pos, Qright);
  GtkWidget *top_widget = x->toolbar_widget;

  gtk_orientable_set_orientation (GTK_ORIENTABLE (x->toolbar_widget),
                                  into_hbox
                                  ? GTK_ORIENTATION_VERTICAL
                                  : GTK_ORIENTATION_HORIZONTAL);

  if (into_hbox)
    {
      gtk_box_pack_start (GTK_BOX (x->hbox_widget), top_widget,
                          FALSE, FALSE, 0);

      if (EQ (pos, Qleft))
        gtk_box_reorder_child (GTK_BOX (x->hbox_widget),
                               top_widget,
                               0);
      x->toolbar_in_hbox = true;
    }
  else
    {
      bool vbox_pos = x->menubar_widget != 0;
      gtk_box_pack_start (GTK_BOX (x->vbox_widget), top_widget,
                          FALSE, FALSE, 0);

      if (EQ (pos, Qtop))
        gtk_box_reorder_child (GTK_BOX (x->vbox_widget),
                               top_widget,
                               vbox_pos);
      x->toolbar_in_hbox = false;
    }
  x->toolbar_is_packed = true;
}

static bool xg_update_tool_bar_sizes (struct frame *f);

static void
tb_size_cb (GtkWidget    *widget,
            GdkRectangle *allocation,
            gpointer      user_data)
{
  /* When tool bar is created it has one preferred size.  But when size is
     allocated between widgets, it may get another.  So we must update
     size hints if tool bar size changes.  Seen on Fedora 18 at least.  */
  struct frame *f = user_data;

  if (xg_update_tool_bar_sizes (f))
    adjust_frame_size (f, -1, -1, 2, false, Qtool_bar_lines);
}

/* Create a tool bar for frame F.  */

static void
xg_create_tool_bar (struct frame *f)
{
  xp_output *x = f->output_data.xp;
#ifdef HAVE_GTK3
  GtkStyleContext *gsty;
#endif
  struct xg_frame_tb_info *tbinfo
    = g_object_get_data (G_OBJECT (FRAME_GTK_OUTER_WIDGET (f)),
                         TB_INFO_KEY);
  if (! tbinfo)
    {
      tbinfo = xmalloc (sizeof (*tbinfo));
      tbinfo->last_tool_bar = Qnil;
      tbinfo->style = Qnil;
      tbinfo->hmargin = tbinfo->vmargin = 0;
      tbinfo->dir = GTK_TEXT_DIR_NONE;
      tbinfo->n_last_items = 0;
      g_object_set_data (G_OBJECT (FRAME_GTK_OUTER_WIDGET (f)),
                         TB_INFO_KEY,
                         tbinfo);
    }

  x->toolbar_widget = gtk_toolbar_new ();

  gtk_widget_set_name (x->toolbar_widget, "emacs-toolbar");

  gtk_toolbar_set_style (GTK_TOOLBAR (x->toolbar_widget), GTK_TOOLBAR_ICONS);
  gtk_orientable_set_orientation (GTK_ORIENTABLE (x->toolbar_widget),
                                  GTK_ORIENTATION_HORIZONTAL);
  g_signal_connect (x->toolbar_widget, "size-allocate",
                    G_CALLBACK (tb_size_cb), f);
#ifdef HAVE_GTK3
  gsty = gtk_widget_get_style_context (x->toolbar_widget);
  gtk_style_context_add_class (gsty, "primary-toolbar");
#endif
}


#define PROP(IDX) AREF (f->tool_bar_items, i * TOOL_BAR_ITEM_NSLOTS + (IDX))

/* Find the right-to-left image named by RTL in the tool bar images for F.
   Returns IMAGE if RTL is not found.  */

static Lisp_Object
find_rtl_image (struct frame *f, Lisp_Object image, Lisp_Object rtl)
{
  int i;
  Lisp_Object file, rtl_name;

  rtl_name = Ffile_name_nondirectory (rtl);

  for (i = 0; i < f->n_tool_bar_items; ++i)
    {
      Lisp_Object rtl_image = PROP (TOOL_BAR_ITEM_IMAGES);
      if (!NILP (file = file_for_image (rtl_image)))
        {
          file = call1 (intern ("file-name-sans-extension"),
                       Ffile_name_nondirectory (file));
          if (! NILP (Fequal (file, rtl_name)))
            {
              image = rtl_image;
              break;
            }
        }
    }

  return image;
}

static GtkToolItem *
xg_make_tool_item (struct frame *f,
                   GtkWidget *wimage,
                   GtkWidget **wbutton,
                   const char *label,
                   int i, bool horiz, bool text_image)
{
  GtkToolItem *ti = gtk_tool_item_new ();
  GtkWidget *vb = gtk_box_new (horiz
                               ? GTK_ORIENTATION_HORIZONTAL
                               : GTK_ORIENTATION_VERTICAL,
                               0);
  GtkWidget *wb = gtk_button_new ();
  /* The eventbox is here so we can have tooltips on disabled items.  */
  GtkWidget *weventbox = gtk_event_box_new ();
#ifdef HAVE_GTK3
  GtkCssProvider *css_prov = gtk_css_provider_new ();
  GtkStyleContext *gsty;

  gtk_css_provider_load_from_data (css_prov,
				   "GtkEventBox {"
				   "    background-color: transparent;"
				   "}",
				   -1, NULL);

  gsty = gtk_widget_get_style_context (weventbox);
  gtk_style_context_add_provider (gsty,
				  GTK_STYLE_PROVIDER (css_prov),
				  GTK_STYLE_PROVIDER_PRIORITY_USER);
  g_object_unref (css_prov);
#endif

  gtk_box_set_homogeneous (GTK_BOX (vb), FALSE);

  if (wimage && !text_image)
    gtk_box_pack_start (GTK_BOX (vb), wimage, TRUE, TRUE, 0);
  if (label)
    gtk_box_pack_start (GTK_BOX (vb), gtk_label_new (label), TRUE, TRUE, 0);
  if (wimage && text_image)
    gtk_box_pack_start (GTK_BOX (vb), wimage, TRUE, TRUE, 0);

#if GTK_CHECK_VERSION (3, 20, 0)
  gtk_widget_set_focus_on_click (wb, FALSE);
#else
  gtk_button_set_focus_on_click (GTK_BUTTON (wb), FALSE);
#endif
  gtk_button_set_relief (GTK_BUTTON (wb), GTK_RELIEF_NONE);
  gtk_container_add (GTK_CONTAINER (wb), vb);
  gtk_container_add (GTK_CONTAINER (weventbox), wb);
  gtk_container_add (GTK_CONTAINER (ti), weventbox);

  if (wimage || label)
    {
      intptr_t ii = i;
      gpointer gi = (gpointer) ii;

      g_signal_connect (G_OBJECT (wb), "clicked",
                        G_CALLBACK (xg_tool_bar_callback),
                        gi);

      g_object_set_data (G_OBJECT (weventbox), XG_FRAME_DATA, (gpointer)f);

#ifndef HAVE_GTK3
      /* Catch expose events to overcome an annoying redraw bug, see
         comment for xg_tool_bar_item_expose_callback.  */
      g_signal_connect (G_OBJECT (ti),
                        "expose-event",
                        G_CALLBACK (xg_tool_bar_item_expose_callback),
                        0);
#endif
      gtk_tool_item_set_homogeneous (ti, FALSE);

      /* Callback to save modifier mask (Shift/Control, etc).  GTK makes
         no distinction based on modifiers in the activate callback,
         so we have to do it ourselves.  */
      g_signal_connect (wb, "button-release-event",
                        G_CALLBACK (xg_tool_bar_button_cb),
                        NULL);

      g_object_set_data (G_OBJECT (wb), XG_FRAME_DATA, (gpointer)f);

      /* Use enter/leave notify to show help.  We use the events
         rather than the GtkButton specific signals "enter" and
         "leave", so we can have only one callback.  The event
         will tell us what kind of event it is.  */
      g_signal_connect (G_OBJECT (weventbox),
                        "enter-notify-event",
                        G_CALLBACK (xg_tool_bar_help_callback),
                        gi);
      g_signal_connect (G_OBJECT (weventbox),
                        "leave-notify-event",
                        G_CALLBACK (xg_tool_bar_help_callback),
                        gi);
    }

  if (wbutton) *wbutton = wb;

  return ti;
}

static bool
is_box_type (GtkWidget *vb, bool is_horizontal)
{
#ifdef HAVE_GTK3
  bool ret = 0;
  if (GTK_IS_BOX (vb))
    {
      GtkOrientation ori = gtk_orientable_get_orientation (GTK_ORIENTABLE (vb));
      ret = (ori == GTK_ORIENTATION_HORIZONTAL && is_horizontal)
        || (ori == GTK_ORIENTATION_VERTICAL && ! is_horizontal);
    }
  return ret;
#else
  return is_horizontal ? GTK_IS_VBOX (vb) : GTK_IS_HBOX (vb);
#endif
}


static bool
xg_tool_item_stale_p (GtkWidget *wbutton, const char *stock_name,
		      const char *icon_name, const struct image *img,
		      const char *label, bool horiz)
{
  gpointer old;
  GtkWidget *wimage;
  GtkWidget *vb = XG_BIN_CHILD (wbutton);
  GtkWidget *wlbl = xg_get_tool_bar_widgets (vb, &wimage);

  /* Check if the tool icon matches.  */
  if (stock_name && wimage)
    {
      old = g_object_get_data (G_OBJECT (wimage),
			       XG_TOOL_BAR_STOCK_NAME);
      if (!old || strcmp (old, stock_name))
	return 1;
    }
  else if (icon_name && wimage)
    {
      old = g_object_get_data (G_OBJECT (wimage),
			       XG_TOOL_BAR_ICON_NAME);
      if (!old || strcmp (old, icon_name))
	return 1;
    }
  else if (wimage)
    {
      gpointer gold_img = g_object_get_data (G_OBJECT (wimage),
                                             XG_TOOL_BAR_IMAGE_DATA);
#ifdef USE_CAIRO
      void *old_img = (void *) gold_img;
      if (old_img != img->cr_data)
	return 1;
#else
      Pixmap old_img = (Pixmap) gold_img;
      if (old_img != img->pixmap)
	return 1;
#endif
    }

  /* Check button configuration and label.  */
  if (is_box_type (vb, horiz)
      || (label ? (wlbl == NULL) : (wlbl != NULL)))
    return 1;

  /* Ensure label is correct.  */
  if (label && wlbl)
    gtk_label_set_text (GTK_LABEL (wlbl), label);
  return 0;
}

static bool
xg_update_tool_bar_sizes (struct frame *f)
{
  xp_output *x = f->output_data.xp;
  GtkRequisition req;
  int nl = 0, nr = 0, nt = 0, nb = 0;
  GtkWidget *top_widget = x->toolbar_widget;

  gtk_widget_get_preferred_size (GTK_WIDGET (top_widget), NULL, &req);
  if (x->toolbar_in_hbox)
    {
      int pos;
      gtk_container_child_get (GTK_CONTAINER (x->hbox_widget),
                               top_widget,
                               "position", &pos, NULL);
      if (pos == 0) nl = req.width;
      else nr = req.width;
    }
  else
    {
      int pos;
      gtk_container_child_get (GTK_CONTAINER (x->vbox_widget),
                               top_widget,
                               "position", &pos, NULL);
      if (pos == 0 || (pos == 1 && x->menubar_widget)) nt = req.height;
      else nb = req.height;
    }

  if (nl != FRAME_TOOLBAR_LEFT_WIDTH (f)
      || nr != FRAME_TOOLBAR_RIGHT_WIDTH (f)
      || nt != FRAME_TOOLBAR_TOP_HEIGHT (f)
      || nb != FRAME_TOOLBAR_BOTTOM_HEIGHT (f))
    {
      FRAME_TOOLBAR_RIGHT_WIDTH (f) = FRAME_TOOLBAR_LEFT_WIDTH (f)
        = FRAME_TOOLBAR_TOP_HEIGHT (f) = FRAME_TOOLBAR_BOTTOM_HEIGHT (f) = 0;
      FRAME_TOOLBAR_LEFT_WIDTH (f) = nl;
      FRAME_TOOLBAR_RIGHT_WIDTH (f) = nr;
      FRAME_TOOLBAR_TOP_HEIGHT (f) = nt;
      FRAME_TOOLBAR_BOTTOM_HEIGHT (f) = nb;

      return true;
    }
  else
    return false;
}

static char *
find_icon_from_name (char *name,
                     GtkIconTheme *icon_theme,
                     char **icon_name)
{
#ifndef HAVE_GTK3
  GtkStockItem stock_item;
#endif

  if (name[0] == 'n' && name[1] == ':')
    {
      *icon_name = name + 2;
      name = NULL;

      if (! gtk_icon_theme_has_icon (icon_theme, *icon_name))
        *icon_name = NULL;
    }

#ifndef HAVE_GTK3
  else if (gtk_stock_lookup (name, &stock_item))
    *icon_name = NULL;
#endif
  else if (gtk_icon_theme_has_icon (icon_theme, name))
    {
      *icon_name = name;
      name = NULL;
    }
  else
    {
      name = NULL;
      *icon_name = NULL;
    }

  return name;
}


/* Update the tool bar for frame F.  Add new buttons and remove old.  */

void
update_frame_tool_bar (struct frame *f)
{
  int i, j;
  xp_output *x = f->output_data.xp;
  int hmargin = 0, vmargin = 0;
  GtkToolbar *wtoolbar;
  GtkToolItem *ti;
  GtkTextDirection dir;
  Lisp_Object style;
  bool text_image, horiz;
  struct xg_frame_tb_info *tbinfo;
  GdkScreen *screen;
  GtkIconTheme *icon_theme;


  if (! FRAME_GTK_WIDGET (f))
    return;

#ifdef HAVE_PGTK
  if (! FRAME_GTK_OUTER_WIDGET (f))
    return;
#endif

  block_input ();

  if (RANGED_FIXNUMP (1, Vtool_bar_button_margin, INT_MAX))
    {
      hmargin = XFIXNAT (Vtool_bar_button_margin);
      vmargin = XFIXNAT (Vtool_bar_button_margin);
    }
  else if (CONSP (Vtool_bar_button_margin))
    {
      if (RANGED_FIXNUMP (1, XCAR (Vtool_bar_button_margin), INT_MAX))
        hmargin = XFIXNAT (XCAR (Vtool_bar_button_margin));

      if (RANGED_FIXNUMP (1, XCDR (Vtool_bar_button_margin), INT_MAX))
        vmargin = XFIXNAT (XCDR (Vtool_bar_button_margin));
    }

  /* The natural size (i.e. when GTK uses 0 as margin) looks best,
     so take DEFAULT_TOOL_BAR_BUTTON_MARGIN to mean "default for GTK",
     i.e. zero.  This means that margins less than
     DEFAULT_TOOL_BAR_BUTTON_MARGIN has no effect.  */
  hmargin = max (0, hmargin - DEFAULT_TOOL_BAR_BUTTON_MARGIN);
  vmargin = max (0, vmargin - DEFAULT_TOOL_BAR_BUTTON_MARGIN);

  if (! x->toolbar_widget)
    xg_create_tool_bar (f);

  wtoolbar = GTK_TOOLBAR (x->toolbar_widget);
  dir = gtk_widget_get_direction (GTK_WIDGET (wtoolbar));

  style = Ftool_bar_get_system_style ();
  screen = gtk_widget_get_screen (GTK_WIDGET (wtoolbar));
  icon_theme = gtk_icon_theme_get_for_screen (screen);

  /* Are we up to date? */
  tbinfo = g_object_get_data (G_OBJECT (FRAME_GTK_OUTER_WIDGET (f)),
                              TB_INFO_KEY);

  if (! NILP (tbinfo->last_tool_bar) && ! NILP (f->tool_bar_items)
      && tbinfo->n_last_items == f->n_tool_bar_items
      && tbinfo->hmargin == hmargin && tbinfo->vmargin == vmargin
      && tbinfo->dir == dir
      && ! NILP (Fequal (tbinfo->style, style))
      && ! NILP (Fequal (tbinfo->last_tool_bar, f->tool_bar_items)))
    {
      unblock_input ();
      return;
    }

  tbinfo->last_tool_bar = f->tool_bar_items;
  tbinfo->n_last_items = f->n_tool_bar_items;
  tbinfo->style = style;
  tbinfo->hmargin = hmargin;
  tbinfo->vmargin = vmargin;
  tbinfo->dir = dir;

  text_image = EQ (style, Qtext_image_horiz);
  horiz = EQ (style, Qboth_horiz) || text_image;

  for (i = j = 0; i < f->n_tool_bar_items; ++i)
    {
      bool enabled_p = !NILP (PROP (TOOL_BAR_ITEM_ENABLED_P));
      bool selected_p = !NILP (PROP (TOOL_BAR_ITEM_SELECTED_P));
      int idx;
      ptrdiff_t img_id;
      int icon_size = 0;
      struct image *img = NULL;
      Lisp_Object image;
      Lisp_Object stock = Qnil;
      char *stock_name = NULL;
      char *icon_name = NULL;
      Lisp_Object rtl;
      GtkWidget *wbutton = NULL;
      Lisp_Object specified_file;
      bool vert_only = ! NILP (PROP (TOOL_BAR_ITEM_VERT_ONLY));
      Lisp_Object label
	= (EQ (style, Qimage) || (vert_only && horiz))
	? Qnil
	: PROP (TOOL_BAR_ITEM_LABEL);

      ti = gtk_toolbar_get_nth_item (GTK_TOOLBAR (wtoolbar), j);

      /* If this is a separator, use a gtk separator item.  */
      if (EQ (PROP (TOOL_BAR_ITEM_TYPE), Qt))
	{
	  if (ti == NULL || !GTK_IS_SEPARATOR_TOOL_ITEM (ti))
	    {
	      if (ti)
		gtk_container_remove (GTK_CONTAINER (wtoolbar),
				      GTK_WIDGET (ti));
	      ti = gtk_separator_tool_item_new ();
	      gtk_toolbar_insert (GTK_TOOLBAR (wtoolbar), ti, j);
	    }
	  j++;
	  continue;
	}

      /* Otherwise, the tool-bar item is an ordinary button.  */

      if (ti && GTK_IS_SEPARATOR_TOOL_ITEM (ti))
	{
	  gtk_container_remove (GTK_CONTAINER (wtoolbar), GTK_WIDGET (ti));
	  ti = NULL;
	}

      if (ti) wbutton = XG_BIN_CHILD (XG_BIN_CHILD (ti));

      /* Ignore invalid image specifications.  */
      image = PROP (TOOL_BAR_ITEM_IMAGES);
      if (!valid_image_p (image))
        {
          if (ti)
	    gtk_container_remove (GTK_CONTAINER (wtoolbar),
				  GTK_WIDGET (ti));
          continue;
        }

      specified_file = file_for_image (image);
      if (!NILP (specified_file) && !NILP (Ffboundp (Qx_gtk_map_stock)))
        stock = call1 (Qx_gtk_map_stock, specified_file);

      if (CONSP (stock))
        {
          Lisp_Object tem;
          for (tem = stock; CONSP (tem); tem = XCDR (tem))
            if (! NILP (tem) && STRINGP (XCAR (tem)))
              {
                stock_name = find_icon_from_name (SSDATA (XCAR (tem)),
                                                  icon_theme,
                                                  &icon_name);
                if (stock_name || icon_name) break;
              }
        }
      else if (STRINGP (stock))
        {
          stock_name = find_icon_from_name (SSDATA (stock),
                                            icon_theme,
                                            &icon_name);
        }

      if (stock_name || icon_name)
        icon_size = gtk_toolbar_get_icon_size (wtoolbar);

      if (stock_name == NULL && icon_name == NULL)
        {
          /* No stock image, or stock item not known.  Try regular
             image.  If image is a vector, choose it according to the
             button state.  */
          if (dir == GTK_TEXT_DIR_RTL
              && !NILP (rtl = PROP (TOOL_BAR_ITEM_RTL_IMAGE))
              && STRINGP (rtl))
	    image = find_rtl_image (f, image, rtl);

          if (VECTORP (image))
            {
              if (enabled_p)
                idx = (selected_p
                       ? TOOL_BAR_IMAGE_ENABLED_SELECTED
                       : TOOL_BAR_IMAGE_ENABLED_DESELECTED);
              else
                idx = (selected_p
                       ? TOOL_BAR_IMAGE_DISABLED_SELECTED
                       : TOOL_BAR_IMAGE_DISABLED_DESELECTED);

              eassert (ASIZE (image) >= idx);
              image = AREF (image, idx);
            }
          else
            idx = -1;

          img_id = lookup_image (f, image, -1);
          img = IMAGE_FROM_ID (f, img_id);
          prepare_image_for_display (f, img);

          if (img->load_failed_p
#ifdef USE_CAIRO
	      || img->cr_data == NULL
#else
	      || img->pixmap == None
#endif
	      )
            {
              if (ti)
		gtk_container_remove (GTK_CONTAINER (wtoolbar),
				      GTK_WIDGET (ti));
              continue;
            }
        }

      /* If there is an existing widget, check if it's stale; if so,
	 remove it and make a new tool item from scratch.  */
      if (ti && xg_tool_item_stale_p (wbutton, stock_name, icon_name, img,
				      NILP (label)
				      ? NULL
				      : STRINGP (label) ? SSDATA (label) : "",
				      horiz))
	{
	  gtk_container_remove (GTK_CONTAINER (wtoolbar),
				GTK_WIDGET (ti));
	  ti = NULL;
	}

      if (ti == NULL)
        {
          GtkWidget *w;

	  /* Save the image so we can see if an update is needed the
	     next time we call xg_tool_item_match_p.  */
	  if (EQ (style, Qtext))
	    w = NULL;
	  else if (stock_name)
            {

#ifdef HAVE_GTK3
              w = gtk_image_new_from_icon_name (stock_name, icon_size);
#else
              w = gtk_image_new_from_stock (stock_name, icon_size);
#endif
              g_object_set_data_full (G_OBJECT (w), XG_TOOL_BAR_STOCK_NAME,
                                      (gpointer) xstrdup (stock_name),
                                      (GDestroyNotify) xfree);
            }
          else if (icon_name)
            {
              w = gtk_image_new_from_icon_name (icon_name, icon_size);
              g_object_set_data_full (G_OBJECT (w), XG_TOOL_BAR_ICON_NAME,
                                      (gpointer) xstrdup (icon_name),
                                      (GDestroyNotify) xfree);
            }
          else
            {
              w = xg_get_image_for_pixmap (f, img, x->widget, NULL);
              g_object_set_data (G_OBJECT (w), XG_TOOL_BAR_IMAGE_DATA,
#ifdef USE_CAIRO
                                 (gpointer)img->cr_data
#else
                                 (gpointer)img->pixmap
#endif
				 );
            }

#if GTK_CHECK_VERSION (3, 14, 0)
          if (w)
            {
              gtk_widget_set_margin_start (w, hmargin);
              gtk_widget_set_margin_end (w, hmargin);
              gtk_widget_set_margin_top (w, vmargin);
              gtk_widget_set_margin_bottom (w, vmargin);
            }
#else
	  if (w) gtk_misc_set_padding (GTK_MISC (w), hmargin, vmargin);
#endif
          ti = xg_make_tool_item (f, w, &wbutton,
				  NILP (label)
				  ? NULL
				  : STRINGP (label) ? SSDATA (label) : "",
				  i, horiz, text_image);
          gtk_toolbar_insert (GTK_TOOLBAR (wtoolbar), ti, j);
        }

#undef PROP

      gtk_widget_set_sensitive (wbutton, enabled_p);
      j++;
    }

  /* Remove buttons not longer needed.  */
  do
    {
      ti = gtk_toolbar_get_nth_item (GTK_TOOLBAR (wtoolbar), j);
      if (ti)
	gtk_container_remove (GTK_CONTAINER (wtoolbar), GTK_WIDGET (ti));
    } while (ti != NULL);

  if (f->n_tool_bar_items != 0)
    {
      if (! x->toolbar_is_packed)
        xg_pack_tool_bar (f, FRAME_TOOL_BAR_POSITION (f));
      gtk_widget_show_all (x->toolbar_widget);
      if (xg_update_tool_bar_sizes (f))
	/* It's not entirely clear whether here we want a treatment
	   similar to that for frames with internal tool bar.  */
	adjust_frame_size (f, -1, -1, 2, 0, Qtool_bar_lines);

      f->tool_bar_resized = f->tool_bar_redisplayed;
    }

  unblock_input ();
}

/* Deallocate all resources for the tool bar on frame F.
   Remove the tool bar.  */

void
free_frame_tool_bar (struct frame *f)
{
  xp_output *x = f->output_data.xp;

  if (x->toolbar_widget)
    {
      struct xg_frame_tb_info *tbinfo;
      GtkWidget *top_widget = x->toolbar_widget;

      block_input ();
      if (x->toolbar_is_packed)
        {
          if (x->toolbar_in_hbox)
            gtk_container_remove (GTK_CONTAINER (x->hbox_widget),
                                  top_widget);
          else
            gtk_container_remove (GTK_CONTAINER (x->vbox_widget),
                                  top_widget);
        }
      else
        gtk_widget_destroy (x->toolbar_widget);

      x->toolbar_widget = 0;
      x->toolbar_widget = 0;
      x->toolbar_is_packed = false;
      FRAME_TOOLBAR_TOP_HEIGHT (f) = FRAME_TOOLBAR_BOTTOM_HEIGHT (f) = 0;
      FRAME_TOOLBAR_LEFT_WIDTH (f) = FRAME_TOOLBAR_RIGHT_WIDTH (f) = 0;

      tbinfo = g_object_get_data (G_OBJECT (FRAME_GTK_OUTER_WIDGET (f)),
                                  TB_INFO_KEY);
      if (tbinfo)
        {
          xfree (tbinfo);
          g_object_set_data (G_OBJECT (FRAME_GTK_OUTER_WIDGET (f)),
                             TB_INFO_KEY,
                             NULL);
        }

      adjust_frame_size (f, -1, -1, 2, 0, Qtool_bar_lines);

      unblock_input ();
    }
}

void
xg_change_toolbar_position (struct frame *f, Lisp_Object pos)
{
  xp_output *x = f->output_data.xp;
  GtkWidget *top_widget = x->toolbar_widget;

  if (! x->toolbar_widget || ! top_widget)
    return;

  block_input ();
  g_object_ref (top_widget);
  if (x->toolbar_is_packed)
    {
      if (x->toolbar_in_hbox)
        gtk_container_remove (GTK_CONTAINER (x->hbox_widget),
                              top_widget);
      else
        gtk_container_remove (GTK_CONTAINER (x->vbox_widget),
                              top_widget);
    }

  xg_pack_tool_bar (f, pos);
  g_object_unref (top_widget);

  if (xg_update_tool_bar_sizes (f))
    adjust_frame_size (f, -1, -1, 2, 0, Qtool_bar_lines);

  unblock_input ();
}



/***********************************************************************
                      Initializing
***********************************************************************/
void
xg_initialize (void)
{
  GtkBindingSet *binding_set;
  GtkSettings *settings;

#if HAVE_XFT
  /* Work around a bug with corrupted data if libXft gets unloaded.  This way
     we keep it permanently linked in.  */
  XftInit (0);
#endif

  gdpy_def = NULL;
  xg_ignore_gtk_scrollbar = 0;
  xg_menu_cb_list.prev = xg_menu_cb_list.next =
    xg_menu_item_cb_list.prev = xg_menu_item_cb_list.next = 0;

  id_to_widget.max_size = id_to_widget.used = 0;
  id_to_widget.widgets = 0;

  settings = gtk_settings_get_for_screen (gdk_display_get_default_screen
                                          (gdk_display_get_default ()));
#ifndef HAVE_GTK3
  /* Remove F10 as a menu accelerator, it does not mix well with Emacs key
     bindings.  It doesn't seem to be any way to remove properties,
     so we set it to "" which in means "no key".  */
  gtk_settings_set_string_property (settings,
                                    "gtk-menu-bar-accel",
                                    "",
                                    EMACS_CLASS);
#endif

  /* Make GTK text input widgets use Emacs style keybindings.  This is
     Emacs after all.  */
#if GTK_CHECK_VERSION (3, 16, 0)
  g_object_set (settings, "gtk-key-theme-name", "Emacs", NULL);
#else
  gtk_settings_set_string_property (settings,
                                    "gtk-key-theme-name",
                                    "Emacs",
                                    EMACS_CLASS);
#endif

  /* Make dialogs close on C-g.  Since file dialog inherits from
     dialog, this works for them also.  */
  binding_set = gtk_binding_set_by_class (g_type_class_ref (GTK_TYPE_DIALOG));
  gtk_binding_entry_add_signal (binding_set, GDK_KEY_g, GDK_CONTROL_MASK,
                                "close", 0);

  /* Make menus close on C-g.  */
  binding_set = gtk_binding_set_by_class (g_type_class_ref
                                          (GTK_TYPE_MENU_SHELL));
  gtk_binding_entry_add_signal (binding_set, GDK_KEY_g, GDK_CONTROL_MASK,
                                "cancel", 0);
  update_theme_scrollbar_width ();
  update_theme_scrollbar_height ();

#ifdef HAVE_FREETYPE
  x_last_font_name = NULL;
#endif

#ifdef HAVE_XWIDGETS
  xg_gtk_initialized = true;
#endif
}

#endif /* USE_GTK */<|MERGE_RESOLUTION|>--- conflicted
+++ resolved
@@ -1012,32 +1012,6 @@
       || (delayed_size_change
 	  && (width != f->new_width || height != f->new_height)))
     {
-<<<<<<< HEAD
-      if (FRAME_GTK_WIDGET (f) && gtk_widget_get_mapped (FRAME_GTK_WIDGET (f)))
-	gdk_window_get_geometry (gtk_widget_get_window (FRAME_GTK_WIDGET (f)),
-				 0, 0, &pixelwidth, &pixelheight);
-      else
-	return;
-    }
-
-  width = FRAME_PIXEL_TO_TEXT_WIDTH (f, pixelwidth);
-  height = FRAME_PIXEL_TO_TEXT_HEIGHT (f, pixelheight);
-  PGTK_TRACE ("xg_frame_resized: pixel: %dx%d, text: %dx%d", pixelwidth, pixelheight, width, height);
-
-  frame_size_history_add
-    (f, Qxg_frame_resized, width, height, Qnil);
-
-  PGTK_TRACE ("width: %d -> %d.", FRAME_TEXT_WIDTH (f), width);
-  PGTK_TRACE ("height: %d -> %d.", FRAME_TEXT_HEIGHT (f), height);
-  PGTK_TRACE ("pixelwidth: %d -> %d.", FRAME_PIXEL_WIDTH (f), pixelwidth);
-  PGTK_TRACE ("pixelheight: %d -> %d.", FRAME_PIXEL_HEIGHT (f), pixelheight);
-
-  if (width != FRAME_TEXT_WIDTH (f)
-      || height != FRAME_TEXT_HEIGHT (f)
-      || pixelwidth != FRAME_PIXEL_WIDTH (f)
-      || pixelheight != FRAME_PIXEL_HEIGHT (f))
-    {
-=======
       if (CONSP (frame_size_history))
 	frame_size_history_extra
 	  (f, build_string ("xg_frame_resized, changed"),
@@ -1045,7 +1019,6 @@
 	   delayed_size_change ? f->new_width : -1,
 	   delayed_size_change ? f->new_height : -1);
 
->>>>>>> 66a36f1e
       FRAME_RIF (f)->clear_under_internal_border (f);
       change_frame_size (f, width, height, false, true, false);
       SET_FRAME_GARBAGED (f);
@@ -1073,12 +1046,6 @@
   bool was_visible = false;
   bool hide_child_frame;
 
-<<<<<<< HEAD
-  if (FRAME_PIXEL_HEIGHT (f) == 0)
-    return;
-
-=======
->>>>>>> 66a36f1e
 #ifndef HAVE_PGTK
   gtk_window_get_size (GTK_WINDOW (FRAME_GTK_OUTER_WIDGET (f)),
 		       &gwidth, &gheight);
@@ -1111,52 +1078,6 @@
      manager will abolish it.  At least the respective size should
      remain unchanged but giving the frame back its normal size will
      be broken ... */
-<<<<<<< HEAD
-  if (EQ (fullscreen, Qfullwidth) && width == FRAME_TEXT_WIDTH (f))
-    {
-      frame_size_history_add
-	(f, Qxg_frame_set_char_size_1, width, height,
-	 list2i (gheight, totalheight));
-
-#ifndef HAVE_PGTK
-      gtk_window_resize (GTK_WINDOW (FRAME_GTK_OUTER_WIDGET (f)),
-			 gwidth, totalheight);
-#else
-      if (FRAME_GTK_OUTER_WIDGET (f))
-	{
-	  gtk_window_resize (GTK_WINDOW (FRAME_GTK_OUTER_WIDGET (f)),
-			     gwidth, totalheight);
-	}
-      else
-	{
-	  gtk_widget_set_size_request (FRAME_GTK_WIDGET (f),
-				       gwidth, totalheight);
-	}
-#endif
-    }
-  else if (EQ (fullscreen, Qfullheight) && height == FRAME_TEXT_HEIGHT (f))
-    {
-      frame_size_history_add
-	(f, Qxg_frame_set_char_size_2, width, height,
-	 list2i (gwidth, totalwidth));
-
-#ifndef HAVE_PGTK
-      gtk_window_resize (GTK_WINDOW (FRAME_GTK_OUTER_WIDGET (f)),
-			 totalwidth, gheight);
-#else
-      if (FRAME_GTK_OUTER_WIDGET (f))
-	{
-	  gtk_window_resize (GTK_WINDOW (FRAME_GTK_OUTER_WIDGET (f)),
-			     totalwidth, gheight);
-	}
-      else
-	{
-	  gtk_widget_set_size_request (FRAME_GTK_WIDGET (f),
-				       totalwidth, gheight);
-	}
-#endif
-    }
-=======
   if (EQ (fullscreen, Qfullwidth) && width == FRAME_PIXEL_WIDTH (f))
 #ifndef HAVE_PGTK
     gtk_window_resize (GTK_WINDOW (FRAME_GTK_OUTER_WIDGET (f)),
@@ -1189,7 +1110,6 @@
 				     outer_width, gheight);
       }
 #endif
->>>>>>> 66a36f1e
   else if (FRAME_PARENT_FRAME (f) && FRAME_VISIBLE_P (f))
     {
       was_visible = true;
@@ -1210,16 +1130,6 @@
 
 #ifndef HAVE_PGTK
 	  gtk_window_resize (GTK_WINDOW (FRAME_GTK_OUTER_WIDGET (f)),
-<<<<<<< HEAD
-			     totalwidth, totalheight);
-#else
-	  if (FRAME_GTK_OUTER_WIDGET (f)) {
-	    gtk_window_resize (GTK_WINDOW (FRAME_GTK_OUTER_WIDGET (f)),
-			       totalwidth, totalheight);
-	  } else {
-	    gtk_widget_set_size_request (FRAME_GTK_WIDGET (f),
-					 totalwidth, totalheight);
-=======
 			     outer_width, outer_height);
 #else
 	  if (FRAME_GTK_OUTER_WIDGET (f)) {
@@ -1228,7 +1138,6 @@
 	  } else {
 	    gtk_widget_set_size_request (FRAME_GTK_WIDGET (f),
 					 outer_width, outer_height);
->>>>>>> 66a36f1e
 	  }
 #endif
 
@@ -1248,21 +1157,6 @@
     }
   else
     {
-<<<<<<< HEAD
-      frame_size_history_add
-	(f, Qxg_frame_set_char_size_3, width, height,
-	 list2i (totalwidth, totalheight));
-#ifndef HAVE_PGTK
-      gtk_window_resize (GTK_WINDOW (FRAME_GTK_OUTER_WIDGET (f)),
-			 totalwidth, totalheight);
-#else
-      if (FRAME_GTK_OUTER_WIDGET (f)) {
-	gtk_window_resize (GTK_WINDOW (FRAME_GTK_OUTER_WIDGET (f)),
-			   totalwidth, totalheight);
-      } else {
-	gtk_widget_set_size_request (FRAME_GTK_WIDGET (f),
-				     totalwidth, totalheight);
-=======
 #ifndef HAVE_PGTK
       gtk_window_resize (GTK_WINDOW (FRAME_GTK_OUTER_WIDGET (f)),
 			 outer_width, outer_height);
@@ -1273,7 +1167,6 @@
       } else {
 	gtk_widget_set_size_request (FRAME_GTK_WIDGET (f),
 				     outer_width, outer_height);
->>>>>>> 66a36f1e
       }
 #endif
       fullscreen = Qnil;
@@ -1297,15 +1190,12 @@
 #ifndef HAVE_PGTK
       x_wait_for_event (f, ConfigureNotify);
 #endif
-<<<<<<< HEAD
-=======
 
       if (CONSP (frame_size_history))
 	frame_size_history_extra
 	  (f, build_string ("xg_frame_set_char_size, visible"),
 	   FRAME_PIXEL_WIDTH (f), FRAME_PIXEL_HEIGHT (f), width, height,
 	   f->new_width, f->new_height);
->>>>>>> 66a36f1e
 
       if (!NILP (fullscreen))
 	/* Try to restore fullscreen state.  */
