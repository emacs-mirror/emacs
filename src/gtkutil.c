/* Functions for creating and updating GTK widgets.

Copyright (C) 2003-2021 Free Software Foundation, Inc.

This file is part of GNU Emacs.

GNU Emacs is free software: you can redistribute it and/or modify
it under the terms of the GNU General Public License as published by
the Free Software Foundation, either version 3 of the License, or (at
your option) any later version.

GNU Emacs is distributed in the hope that it will be useful,
but WITHOUT ANY WARRANTY; without even the implied warranty of
MERCHANTABILITY or FITNESS FOR A PARTICULAR PURPOSE.  See the
GNU General Public License for more details.

You should have received a copy of the GNU General Public License
along with GNU Emacs.  If not, see <https://www.gnu.org/licenses/>.  */

/* FIXME: This code is problematic; it misuses GTK, so the GTK
   developers don't think they should fix the resulting problems in GTK
   itself.  The right way to fix this is by rewriting the code in Emacs
   to use GTK3 properly.  As of 2020, there is a project to do this.
   Talk with Yuuki Harano <masm+emacs@masm11.me> if you are interested
   in doing substantial work on this.  */

#include <config.h>

#ifdef USE_GTK
#include <float.h>
#include <stdio.h>
#include <stdlib.h>

#include <c-ctype.h>

#include "lisp.h"
#include "dispextern.h"
#include "frame.h"
#include "systime.h"
#ifndef HAVE_PGTK
#include "xterm.h"
#define xp x
typedef struct x_output xp_output;
#else
#define xp pgtk
typedef struct pgtk_output xp_output;
#endif
#include "blockinput.h"
#include "window.h"
#include "gtkutil.h"
#include "termhooks.h"
#include "keyboard.h"
#include "coding.h"
#ifndef PGTK_TRACE
#define PGTK_TRACE(fmt, ...) ((void) 0)
#endif

#include <gdk/gdkkeysyms.h>

#ifdef HAVE_XFT
#include <X11/Xft/Xft.h>
#endif

#ifdef HAVE_GTK3
#ifndef HAVE_PGTK
#include <gtk/gtkx.h>
#endif
#include "emacsgtkfixed.h"
#endif

#ifdef HAVE_XDBE
#include <X11/extensions/Xdbe.h>
#endif

#ifdef HAVE_GTK3
#define XG_TEXT_CANCEL "Cancel"
#define XG_TEXT_OK     "OK"
#define XG_TEXT_OPEN   "Open"
#else
#define XG_TEXT_CANCEL GTK_STOCK_CANCEL
#define XG_TEXT_OK     GTK_STOCK_OK
#define XG_TEXT_OPEN   GTK_STOCK_OPEN
#endif

#ifndef HAVE_GTK3

#ifdef HAVE_FREETYPE
#define gtk_font_chooser_dialog_new(x, y) \
  gtk_font_selection_dialog_new (x)
#undef GTK_FONT_CHOOSER
#define GTK_FONT_CHOOSER(x) GTK_FONT_SELECTION_DIALOG (x)
#define  gtk_font_chooser_set_font(x, y) \
  gtk_font_selection_dialog_set_font_name (x, y)
#endif

#define gdk_window_get_geometry(w, a, b, c, d) \
  gdk_window_get_geometry (w, a, b, c, d, 0)
#define gtk_box_new(ori, spacing)                                       \
  ((ori) == GTK_ORIENTATION_HORIZONTAL                                  \
   ? gtk_hbox_new (FALSE, (spacing)) : gtk_vbox_new (FALSE, (spacing)))
#define gtk_scrollbar_new(ori, spacing)                                 \
  ((ori) == GTK_ORIENTATION_HORIZONTAL                                  \
   ? gtk_hscrollbar_new ((spacing)) : gtk_vscrollbar_new ((spacing)))
#endif /* HAVE_GTK3 */

#define XG_BIN_CHILD(x) gtk_bin_get_child (GTK_BIN (x))

static void update_theme_scrollbar_width (void);
static void update_theme_scrollbar_height (void);

#define TB_INFO_KEY "xg_frame_tb_info"
struct xg_frame_tb_info
{
  Lisp_Object last_tool_bar;
  Lisp_Object style;
  int n_last_items;
  int hmargin, vmargin;
  GtkTextDirection dir;
};

#ifdef HAVE_XWIDGETS
bool xg_gtk_initialized;        /* Used to make sure xwidget calls are possible */
#endif

static GtkWidget * xg_get_widget_from_map (ptrdiff_t idx);


/***********************************************************************
                      Display handling functions
 ***********************************************************************/

/* Keep track of the default display, or NULL if there is none.  Emacs
   may close all its displays.  */

static GdkDisplay *gdpy_def;

/* When the GTK widget W is to be created on a display for F that
   is not the default display, set the display for W.
   W can be a GtkMenu or a GtkWindow widget.  */

static void
xg_set_screen (GtkWidget *w, struct frame *f)
{
#ifndef HAVE_PGTK
  if (FRAME_X_DISPLAY (f) != DEFAULT_GDK_DISPLAY ())
    {
      GdkDisplay *gdpy = gdk_x11_lookup_xdisplay (FRAME_X_DISPLAY (f));
      GdkScreen *gscreen = gdk_display_get_default_screen (gdpy);

      if (GTK_IS_MENU (w))
        gtk_menu_set_screen (GTK_MENU (w), gscreen);
      else
        gtk_window_set_screen (GTK_WINDOW (w), gscreen);
    }
#else
  if (FRAME_X_DISPLAY(f) != DEFAULT_GDK_DISPLAY ())
    {
      GdkScreen *gscreen = gdk_display_get_default_screen (FRAME_X_DISPLAY(f));

      if (GTK_IS_MENU (w))
       gtk_menu_set_screen (GTK_MENU (w), gscreen);
      else
       gtk_window_set_screen (GTK_WINDOW (w), gscreen);
    }
#endif
}


/* Open a display named by DISPLAY_NAME.  The display is returned in *DPY.
   *DPY is set to NULL if the display can't be opened.

   Returns non-zero if display could be opened, zero if display could not
   be opened, and less than zero if the GTK version doesn't support
   multiple displays.  */

void
#ifndef HAVE_PGTK
xg_display_open (char *display_name, Display **dpy)
#else
xg_display_open (char *display_name, GdkDisplay **dpy)
#endif
{
  GdkDisplay *gdpy;

  unrequest_sigio ();  /* See comment in x_display_ok, xterm.c.  */
#ifndef HAVE_PGTK
  gdpy = gdk_display_open (display_name);
#else
  gdpy = gdk_display_open (strlen (display_name) == 0 ? NULL : display_name);
#endif
  request_sigio ();
  if (!gdpy_def && gdpy)
    {
      gdpy_def = gdpy;
      gdk_display_manager_set_default_display (gdk_display_manager_get (),
					       gdpy);
    }

#ifndef HAVE_PGTK
  *dpy = gdpy ? GDK_DISPLAY_XDISPLAY (gdpy) : NULL;
#else
  *dpy = gdpy;
#endif
}

/* Scaling/HiDPI functions. */
static int
xg_get_gdk_scale (void)
{
  const char *sscale = getenv ("GDK_SCALE");

  if (sscale)
    {
      long scale = atol (sscale);
      if (0 < scale)
	return min (scale, INT_MAX);
    }

  return 1;
}

int
xg_get_scale (struct frame *f)
{
#ifdef HAVE_PGTK
  return 1;
#endif
#ifdef HAVE_GTK3
  if (FRAME_GTK_WIDGET (f))
    return gtk_widget_get_scale_factor (FRAME_GTK_WIDGET (f));
#endif
  return xg_get_gdk_scale ();
}

/* Close display DPY.  */

void
#ifndef HAVE_PGTK
xg_display_close (Display *dpy)
#else
xg_display_close (GdkDisplay *gdpy)
#endif
{
#ifndef HAVE_PGTK
  GdkDisplay *gdpy = gdk_x11_lookup_xdisplay (dpy);

  /* If this is the default display, try to change it before closing.
     If there is no other display to use, gdpy_def is set to NULL, and
     the next call to xg_display_open resets the default display.  */
  if (gdk_display_get_default () == gdpy)
    {
      struct x_display_info *dpyinfo;
      GdkDisplay *gdpy_new = NULL;

      /* Find another display.  */
      for (dpyinfo = x_display_list; dpyinfo; dpyinfo = dpyinfo->next)
        if (dpyinfo->display != dpy)
          {
	    gdpy_new = gdk_x11_lookup_xdisplay (dpyinfo->display);
	    gdk_display_manager_set_default_display (gdk_display_manager_get (),
						     gdpy_new);
            break;
          }
      gdpy_def = gdpy_new;
    }

  gdk_display_close (gdpy);

#else

  /* If this is the default display, try to change it before closing.
     If there is no other display to use, gdpy_def is set to NULL, and
     the next call to xg_display_open resets the default display.  */
  if (gdk_display_get_default () == gdpy)
    {
      struct pgtk_display_info *dpyinfo;
      GdkDisplay *gdpy_new = NULL;

      /* Find another display.  */
      for (dpyinfo = x_display_list; dpyinfo; dpyinfo = dpyinfo->next)
       if (dpyinfo->gdpy != gdpy)
         {
	    gdpy_new = dpyinfo->gdpy;
	    gdk_display_manager_set_default_display (gdk_display_manager_get (),
						     gdpy_new);
            break;
	 }
      gdpy_def = gdpy_new;
    }

  gdk_display_close (gdpy);
#endif
}


/***********************************************************************
                      Utility functions
 ***********************************************************************/

/* Create and return the cursor to be used for popup menus and
   scroll bars on display DPY.  */

GdkCursor *
#ifndef HAVE_PGTK
xg_create_default_cursor (Display *dpy)
#else
xg_create_default_cursor (GdkDisplay *gdpy)
#endif
{
#ifndef HAVE_PGTK
  GdkDisplay *gdpy = gdk_x11_lookup_xdisplay (dpy);
#endif
  return gdk_cursor_new_for_display (gdpy, GDK_LEFT_PTR);
}

#ifndef HAVE_PGTK
/* Apply GMASK to GPIX and return a GdkPixbuf with an alpha channel.  */

static GdkPixbuf *
xg_get_pixbuf_from_pix_and_mask (struct frame *f,
                                 Pixmap pix,
                                 Pixmap mask)
{
  GdkPixbuf *icon_buf = 0;
  int iunused;
  Window wunused;
  unsigned int width, height, depth, uunused;

  if (FRAME_DISPLAY_INFO (f)->red_bits != 8)
    return 0;
  XGetGeometry (FRAME_X_DISPLAY (f), pix, &wunused, &iunused, &iunused,
                &width, &height, &uunused, &depth);
  if (depth != 24)
    return 0;
  XImage *xim = XGetImage (FRAME_X_DISPLAY (f), pix, 0, 0, width, height,
			   ~0, XYPixmap);
  if (xim)
    {
      XImage *xmm = (! mask ? 0
		     : XGetImage (FRAME_X_DISPLAY (f), mask, 0, 0,
				  width, height, ~0, XYPixmap));
      icon_buf = gdk_pixbuf_new (GDK_COLORSPACE_RGB, TRUE, 8, width, height);
      if (icon_buf)
	{
	  guchar *pixels = gdk_pixbuf_get_pixels (icon_buf);
	  int rowjunkwidth = gdk_pixbuf_get_rowstride (icon_buf) - width * 4;
	  for (int y = 0; y < height; y++, pixels += rowjunkwidth)
	    for (int x = 0; x < width; x++)
	      {
		unsigned long rgb = XGetPixel (xim, x, y);
		*pixels++ = (rgb >> 16) & 255;
		*pixels++ = (rgb >> 8) & 255;
		*pixels++ = rgb & 255;
		*pixels++ = xmm && !XGetPixel (xmm, x, y) ? 0 : 255;
	      }
	}

      if (xmm)
	XDestroyImage (xmm);
      XDestroyImage (xim);
    }

  return icon_buf;
}

#if defined USE_CAIRO && !defined HAVE_GTK3
static GdkPixbuf *
xg_get_pixbuf_from_surface (cairo_surface_t *surface)
{
  int width = cairo_image_surface_get_width (surface);
  int height = cairo_image_surface_get_height (surface);
  GdkPixbuf *icon_buf = gdk_pixbuf_new (GDK_COLORSPACE_RGB, TRUE, 8,
					width, height);
  if (icon_buf)
    {
      guchar *pixels = gdk_pixbuf_get_pixels (icon_buf);
      int rowstride = gdk_pixbuf_get_rowstride (icon_buf);
      cairo_surface_t *icon_surface
	= cairo_image_surface_create_for_data (pixels, CAIRO_FORMAT_ARGB32,
					       width, height, rowstride);
      cairo_t *cr = cairo_create (icon_surface);
      cairo_surface_destroy (icon_surface);
      cairo_set_source_surface (cr, surface, 0, 0);
      cairo_set_operator (cr, CAIRO_OPERATOR_SOURCE);
      cairo_paint (cr);
      cairo_destroy (cr);

      for (int y = 0; y < height; y++)
	{
	  for (int x = 0; x < width; x++)
	    {
	      guint32 argb = ((guint32 *) pixels)[x];
	      int alpha = argb >> 24;

	      if (alpha == 0)
		((guint32 *) pixels)[x] = 0;
	      else
		{
		  int red = (argb >> 16) & 0xff, green = (argb >> 8) & 0xff;
		  int blue = argb & 0xff;

		  pixels[x * 4    ] = red   * 0xff / alpha;
		  pixels[x * 4 + 1] = green * 0xff / alpha;
		  pixels[x * 4 + 2] = blue  * 0xff / alpha;
		  pixels[x * 4 + 3] = alpha;
		}
	    }
	  pixels += rowstride;
	}
    }

  return icon_buf;
}
#endif	/* USE_CAIRO && !HAVE_GTK3 */

#endif /* !HAVE_PGTK */

static Lisp_Object
file_for_image (Lisp_Object image)
{
  Lisp_Object specified_file = Qnil;
  Lisp_Object tail;

  for (tail = XCDR (image);
       NILP (specified_file) && CONSP (tail) && CONSP (XCDR (tail));
       tail = XCDR (XCDR (tail)))
    if (EQ (XCAR (tail), QCfile))
      specified_file = XCAR (XCDR (tail));

  return specified_file;
}

/* For the image defined in IMG, make and return a GtkImage.  For displays with
   8 planes or less we must make a GdkPixbuf and apply the mask manually.
   Otherwise the highlighting and dimming the tool bar code in GTK does
   will look bad.  For display with more than 8 planes we just use the
   pixmap and mask directly.  For monochrome displays, GTK doesn't seem
   able to use external pixmaps, it looks bad whatever we do.
   The image is defined on the display where frame F is.
   WIDGET is used to find the GdkColormap to use for the GdkPixbuf.
   If OLD_WIDGET is NULL, a new widget is constructed and returned.
   If OLD_WIDGET is not NULL, that widget is modified.  */

static GtkWidget *
xg_get_image_for_pixmap (struct frame *f,
                         struct image *img,
                         GtkWidget *widget,
                         GtkImage *old_widget)
{
#ifdef USE_CAIRO
  cairo_surface_t *surface;
#else
  GdkPixbuf *icon_buf;
#endif

  /* If we have a file, let GTK do all the image handling.
     This seems to be the only way to make insensitive and activated icons
     look good in all cases.  */
  Lisp_Object specified_file = file_for_image (img->spec);
  Lisp_Object file;

  /* We already loaded the image once before calling this
     function, so this only fails if the image file has been removed.
     In that case, use the pixmap already loaded.  */

  if (STRINGP (specified_file)
      && STRINGP (file = image_find_image_file (specified_file)))
    {
      char *encoded_file = SSDATA (ENCODE_FILE (file));
      if (! old_widget)
        old_widget = GTK_IMAGE (gtk_image_new_from_file (encoded_file));
      else
        gtk_image_set_from_file (old_widget, encoded_file);

      return GTK_WIDGET (old_widget);
    }

  /* No file, do the image handling ourselves.  This will look very bad
     on a monochrome display, and sometimes bad on all displays with
     certain themes.  */

#ifdef USE_CAIRO
  if (cairo_pattern_get_type (img->cr_data) == CAIRO_PATTERN_TYPE_SURFACE)
    cairo_pattern_get_surface (img->cr_data, &surface);
  else
    surface = NULL;

  if (surface)
    {
#ifdef HAVE_GTK3
      if (! old_widget)
        old_widget = GTK_IMAGE (gtk_image_new_from_surface (surface));
      else
        gtk_image_set_from_surface (old_widget, surface);
#else  /* !HAVE_GTK3 */
      GdkPixbuf *icon_buf = xg_get_pixbuf_from_surface (surface);

      if (icon_buf)
	{
	  if (! old_widget)
	    old_widget = GTK_IMAGE (gtk_image_new_from_pixbuf (icon_buf));
	  else
	    gtk_image_set_from_pixbuf (old_widget, icon_buf);

	  g_object_unref (G_OBJECT (icon_buf));
	}
#endif	/* !HAVE_GTK3 */
    }
#else
  /* This is a workaround to make icons look good on pseudo color
     displays.  Apparently GTK expects the images to have an alpha
     channel.  If they don't, insensitive and activated icons will
     look bad.  This workaround does not work on monochrome displays,
     and is strictly not needed on true color/static color displays (i.e.
     16 bits and higher).  But we do it anyway so we get a pixbuf that is
     not associated with the img->pixmap.  The img->pixmap may be removed
     by clearing the image cache and then the tool bar redraw fails, since
     Gtk+ assumes the pixmap is always there.  */
  icon_buf = xg_get_pixbuf_from_pix_and_mask (f, img->pixmap, img->mask);

  if (icon_buf)
    {
      if (! old_widget)
        old_widget = GTK_IMAGE (gtk_image_new_from_pixbuf (icon_buf));
      else
        gtk_image_set_from_pixbuf (old_widget, icon_buf);

      g_object_unref (G_OBJECT (icon_buf));
    }
#endif

  return GTK_WIDGET (old_widget);
}


/* Set CURSOR on W and all widgets W contain.  We must do like this
   for scroll bars and menu because they create widgets internally,
   and it is those widgets that are visible.  */

static void
xg_set_cursor (GtkWidget *w, GdkCursor *cursor)
{
  GdkWindow *window = gtk_widget_get_window (w);
  GList *children = gdk_window_peek_children (window);

  gdk_window_set_cursor (window, cursor);

  /* The scroll bar widget has more than one GDK window (had to look at
     the source to figure this out), and there is no way to set cursor
     on widgets in GTK.  So we must set the cursor for all GDK windows.
     Ditto for menus.  */

  for ( ; children; children = g_list_next (children))
    gdk_window_set_cursor (GDK_WINDOW (children->data), cursor);
}

/* Insert NODE into linked LIST.  */

static void
xg_list_insert (xg_list_node *list, xg_list_node *node)
{
  xg_list_node *list_start = list->next;

  if (list_start) list_start->prev = node;
  node->next = list_start;
  node->prev = 0;
  list->next = node;
}

/* Remove NODE from linked LIST.  */

static void
xg_list_remove (xg_list_node *list, xg_list_node *node)
{
  xg_list_node *list_start = list->next;
  if (node == list_start)
    {
      list->next = node->next;
      if (list->next) list->next->prev = 0;
    }
  else
    {
      node->prev->next = node->next;
      if (node->next) node->next->prev = node->prev;
    }
}

/* Allocate and return a utf8 version of STR.  If STR is already
   utf8 or NULL, just return a copy of STR.
   A new string is allocated and the caller must free the result
   with g_free.  */

static char *
get_utf8_string (const char *str)
{
  char *utf8_str;

  if (!str) return NULL;

  /* If not UTF-8, try current locale.  */
  if (!g_utf8_validate (str, -1, NULL))
    utf8_str = g_locale_to_utf8 (str, -1, 0, 0, 0);
  else
    return g_strdup (str);

  if (!utf8_str)
    {
      /* Probably some control characters in str.  Escape them. */
      ptrdiff_t len;
      ptrdiff_t nr_bad = 0;
      gsize bytes_read;
      gsize bytes_written;
      unsigned char *p = (unsigned char *)str;
      char *cp, *up;
      GError *err = NULL;

      while (! (cp = g_locale_to_utf8 ((char *)p, -1, &bytes_read,
                                       &bytes_written, &err))
             && err->code == G_CONVERT_ERROR_ILLEGAL_SEQUENCE)
        {
          ++nr_bad;
          p += bytes_written+1;
          g_error_free (err);
          err = NULL;
        }

      if (err)
        {
          g_error_free (err);
          err = NULL;
        }
      if (cp) g_free (cp);

      len = strlen (str);
      ptrdiff_t alloc;
      if (INT_MULTIPLY_WRAPV (nr_bad, 4, &alloc)
	  || INT_ADD_WRAPV (len + 1, alloc, &alloc)
	  || SIZE_MAX < alloc)
	memory_full (SIZE_MAX);
      up = utf8_str = xmalloc (alloc);
      p = (unsigned char *)str;

      while (! (cp = g_locale_to_utf8 ((char *)p, -1, &bytes_read,
                                       &bytes_written, &err))
             && err->code == G_CONVERT_ERROR_ILLEGAL_SEQUENCE)
        {
          memcpy (up, p, bytes_written);
          up += bytes_written;
          up += sprintf (up, "\\%03o", p[bytes_written]);
          p += bytes_written + 1;
          g_error_free (err);
          err = NULL;
        }

      if (cp)
        {
          strcpy (up, cp);
          g_free (cp);
        }
      if (err)
        {
          g_error_free (err);
          err = NULL;
        }
    }
  return utf8_str;
}

/* Check for special colors used in face spec for region face.
   The colors are fetched from the Gtk+ theme.
   Return true if color was found, false if not.  */

bool
xg_check_special_colors (struct frame *f,
                         const char *color_name,
                         Emacs_Color *color)
{
  bool success_p = 0;
  bool get_bg = strcmp ("gtk_selection_bg_color", color_name) == 0;
  bool get_fg = !get_bg && strcmp ("gtk_selection_fg_color", color_name) == 0;

  if (! FRAME_GTK_WIDGET (f) || ! (get_bg || get_fg))
    return success_p;

  block_input ();
  {
#ifdef HAVE_GTK3
    GtkStyleContext *gsty
      = gtk_widget_get_style_context (FRAME_GTK_OUTER_WIDGET (f));
    GdkRGBA col;
    char buf[sizeof "rgb://rrrr/gggg/bbbb"];
    int state = GTK_STATE_FLAG_SELECTED|GTK_STATE_FLAG_FOCUSED;
    if (get_fg)
      gtk_style_context_get_color (gsty, state, &col);
    else
      {
        GdkRGBA *c;
        /* FIXME: Retrieving the background color is deprecated in
           GTK+ 3.16.  New versions of GTK+ don't use the concept of a
           single background color any more, so we shouldn't query for
           it.  */
        gtk_style_context_get (gsty, state,
                               GTK_STYLE_PROPERTY_BACKGROUND_COLOR, &c,
                               NULL);
        col = *c;
        gdk_rgba_free (c);
      }

    unsigned short
      r = col.red * 65535,
      g = col.green * 65535,
      b = col.blue * 65535;
#ifndef HAVE_PGTK
    sprintf (buf, "rgb:%04x/%04x/%04x", r, g, b);
    success_p = x_parse_color (f, buf, color) != 0;
#else
    sprintf (buf, "#%04x%04x%04x", r, g, b);
    success_p = pgtk_parse_color (f, buf, color) != 0;
#endif
#else
    GtkStyle *gsty = gtk_widget_get_style (FRAME_GTK_WIDGET (f));
    GdkColor *grgb = get_bg
      ? &gsty->bg[GTK_STATE_SELECTED]
      : &gsty->fg[GTK_STATE_SELECTED];

    color->red = grgb->red;
    color->green = grgb->green;
    color->blue = grgb->blue;
    color->pixel = grgb->pixel;
    success_p = 1;
#endif

  }
  unblock_input ();
  return success_p;
}



/***********************************************************************
                              Tooltips
 ***********************************************************************/
/* Gtk+ calls this callback when the parent of our tooltip dummy changes.
   We use that to pop down the tooltip.  This happens if Gtk+ for some
   reason wants to change or hide the tooltip.  */

static void
hierarchy_ch_cb (GtkWidget *widget,
                 GtkWidget *previous_toplevel,
                 gpointer   user_data)
{
  struct frame *f = user_data;
  xp_output *x = f->output_data.xp;
  GtkWidget *top = gtk_widget_get_toplevel (x->ttip_lbl);

  if (! top || ! GTK_IS_WINDOW (top))
      gtk_widget_hide (previous_toplevel);
}

/* Callback called when Gtk+ thinks a tooltip should be displayed.
   We use it to get the tooltip window and the tooltip widget so
   we can manipulate the ourselves.

   Return FALSE ensures that the tooltip is not shown.  */

static gboolean
qttip_cb (GtkWidget  *widget,
          gint        xpos,
          gint        ypos,
          gboolean    keyboard_mode,
          GtkTooltip *tooltip,
          gpointer    user_data)
{
  struct frame *f = user_data;
  xp_output *x = f->output_data.xp;
  if (x->ttip_widget == NULL)
    {
      GtkWidget *p;
      GList *list, *iter;

      g_object_set (G_OBJECT (widget), "has-tooltip", FALSE, NULL);
      x->ttip_widget = tooltip;
      g_object_ref (G_OBJECT (tooltip));
      x->ttip_lbl = gtk_label_new ("");
      g_object_ref (G_OBJECT (x->ttip_lbl));
      gtk_tooltip_set_custom (tooltip, x->ttip_lbl);
      x->ttip_window = GTK_WINDOW (gtk_widget_get_toplevel (x->ttip_lbl));

      /* Change stupid Gtk+ default line wrapping.  */
      p = gtk_widget_get_parent (x->ttip_lbl);
      list = gtk_container_get_children (GTK_CONTAINER (p));
      for (iter = list; iter; iter = g_list_next (iter))
        {
          GtkWidget *w = GTK_WIDGET (iter->data);
          if (GTK_IS_LABEL (w))
            gtk_label_set_line_wrap (GTK_LABEL (w), FALSE);
        }
      g_list_free (list);

      /* ATK needs an empty title for some reason.  */
      gtk_window_set_title (x->ttip_window, "");
      /* Realize so we can safely get screen later on.  */
      gtk_widget_realize (GTK_WIDGET (x->ttip_window));
      gtk_widget_realize (x->ttip_lbl);

      g_signal_connect (x->ttip_lbl, "hierarchy-changed",
                        G_CALLBACK (hierarchy_ch_cb), f);
    }

  return FALSE;
}

/* Prepare a tooltip to be shown, i.e. calculate WIDTH and HEIGHT.
   Return true if a system tooltip is available.  */

bool
xg_prepare_tooltip (struct frame *f,
                    Lisp_Object string,
                    int *width,
                    int *height)
{
  xp_output *x = f->output_data.xp;
  GtkWidget *widget;
  GdkWindow *gwin;
  GdkScreen *screen;
  GtkSettings *settings;
  gboolean tt_enabled = TRUE;
  GtkRequisition req;
  Lisp_Object encoded_string;

  if (!x->ttip_lbl)
    return FALSE;

  block_input ();
  encoded_string = ENCODE_UTF_8 (string);
  widget = GTK_WIDGET (x->ttip_lbl);
  gwin = gtk_widget_get_window (GTK_WIDGET (x->ttip_window));
  screen = gdk_window_get_screen (gwin);
  settings = gtk_settings_get_for_screen (screen);
  g_object_get (settings, "gtk-enable-tooltips", &tt_enabled, NULL);
  if (tt_enabled)
    {
      g_object_set (settings, "gtk-enable-tooltips", FALSE, NULL);
      /* Record that we disabled it so it can be enabled again.  */
      g_object_set_data (G_OBJECT (x->ttip_window), "restore-tt",
                         (gpointer)f);
    }

  /* Prevent Gtk+ from hiding tooltip on mouse move and such.  */
  g_object_set_data (G_OBJECT
                     (gtk_widget_get_display (GTK_WIDGET (x->ttip_window))),
                     "gdk-display-current-tooltip", NULL);

  /* Put our dummy widget in so we can get callbacks for unrealize and
     hierarchy-changed.  */
  gtk_tooltip_set_custom (x->ttip_widget, widget);
  gtk_tooltip_set_text (x->ttip_widget, SSDATA (encoded_string));
  gtk_widget_get_preferred_size (GTK_WIDGET (x->ttip_window), NULL, &req);
  if (width) *width = req.width;
  if (height) *height = req.height;

  unblock_input ();

  return TRUE;
}

/* Show the tooltip at ROOT_X and ROOT_Y.
   xg_prepare_tooltip must have been called before this function.  */

void
xg_show_tooltip (struct frame *f, int root_x, int root_y)
{
  xp_output *x = f->output_data.xp;
  if (x->ttip_window)
    {
      block_input ();
#ifndef HAVE_PGTK
      gtk_window_move (x->ttip_window, root_x / xg_get_scale (f),
		       root_y / xg_get_scale (f));
      gtk_widget_show (GTK_WIDGET (x->ttip_window));
#else
      gtk_widget_show (GTK_WIDGET (x->ttip_window));
      gtk_window_move (x->ttip_window, root_x / xg_get_scale (f),
		       root_y / xg_get_scale (f));
#endif
      unblock_input ();
    }
}


/* Hide tooltip if shown.  Do nothing if not shown.
   Return true if tip was hidden, false if not (i.e. not using
   system tooltips).  */
bool
xg_hide_tooltip (struct frame *f)
{
  if (f->output_data.xp->ttip_window)
    {
      GtkWindow *win = f->output_data.xp->ttip_window;
      block_input ();
      gtk_widget_hide (GTK_WIDGET (win));

      if (g_object_get_data (G_OBJECT (win), "restore-tt"))
        {
          GdkWindow *gwin = gtk_widget_get_window (GTK_WIDGET (win));
          GdkScreen *screen = gdk_window_get_screen (gwin);
          GtkSettings *settings = gtk_settings_get_for_screen (screen);
          g_object_set (settings, "gtk-enable-tooltips", TRUE, NULL);
        }
      unblock_input ();

      return TRUE;
    }
  return FALSE;
}


/***********************************************************************
    General functions for creating widgets, resizing, events, e.t.c.
 ***********************************************************************/

#if ! GTK_CHECK_VERSION (3, 22, 0)
static void
my_log_handler (const gchar *log_domain, GLogLevelFlags log_level,
		const gchar *msg, gpointer user_data)
{
  if (!strstr (msg, "visible children"))
    fprintf (stderr, "XX %s-WARNING **: %s\n", log_domain, msg);
}
#endif

/* Make a geometry string and pass that to GTK.  It seems this is the
   only way to get geometry position right if the user explicitly
   asked for a position when starting Emacs.
   F is the frame we shall set geometry for.  */

static void
xg_set_geometry (struct frame *f)
{
  if (f->size_hint_flags & (USPosition | PPosition))
    {
      int scale = xg_get_scale (f);
#if ! GTK_CHECK_VERSION (3, 22, 0)
      if (x_gtk_use_window_move)
	{
#endif
	  /* Handle negative positions without consulting
	     gtk_window_parse_geometry (Bug#25851).  The position will
	     be off by scrollbar width + window manager decorations.  */
	  if (f->size_hint_flags & XNegative)
	    f->left_pos = (x_display_pixel_width (FRAME_DISPLAY_INFO (f))
			   - FRAME_PIXEL_WIDTH (f) + f->left_pos);

	  if (f->size_hint_flags & YNegative)
	    f->top_pos = (x_display_pixel_height (FRAME_DISPLAY_INFO (f))
			  - FRAME_PIXEL_HEIGHT (f) + f->top_pos);

	  /* GTK works in scaled pixels, so convert from X pixels.  */
	  gtk_window_move (GTK_WINDOW (FRAME_GTK_OUTER_WIDGET (f)),
			   f->left_pos / scale, f->top_pos / scale);

	  /* Reset size hint flags.  */
	  f->size_hint_flags &= ~ (XNegative | YNegative);
# if ! GTK_CHECK_VERSION (3, 22, 0)
	}
      else
	{
          /* GTK works in scaled pixels, so convert from X pixels.  */
	  int left = f->left_pos / scale;
	  int xneg = f->size_hint_flags & XNegative;
	  int top = f->top_pos / scale;
	  int yneg = f->size_hint_flags & YNegative;
	  char geom_str[sizeof "=x--" + 4 * INT_STRLEN_BOUND (int)];
	  guint id;

	  if (xneg)
	    left = -left;
	  if (yneg)
	    top = -top;

	  sprintf (geom_str, "=%dx%d%c%d%c%d",
		   FRAME_PIXEL_WIDTH (f),
		   FRAME_PIXEL_HEIGHT (f),
		   (xneg ? '-' : '+'), left,
		   (yneg ? '-' : '+'), top);

	  /* Silence warning about visible children.  */
	  id = g_log_set_handler ("Gtk", G_LOG_LEVEL_WARNING | G_LOG_FLAG_FATAL
				  | G_LOG_FLAG_RECURSION, my_log_handler, NULL);

	  if (!gtk_window_parse_geometry (GTK_WINDOW (FRAME_GTK_OUTER_WIDGET (f)),
					  geom_str))
	    fprintf (stderr, "Failed to parse: '%s'\n", geom_str);

	  g_log_remove_handler ("Gtk", id);
	}
#endif
    }
}

/** Function to handle resize of native frame F to WIDTH and HEIGHT
    pixels after we got a ConfigureNotify event.  */
void
xg_frame_resized (struct frame *f, int width, int height)
{
  /* Ignore case where size of native rectangle didn't change.  */
  if (width != FRAME_PIXEL_WIDTH (f)
      || height != FRAME_PIXEL_HEIGHT (f)
      || (f->new_size_p
	  && ((f->new_width >= 0 && width != f->new_width)
	      || (f->new_height >= 0 && height != f->new_height))))
    {
      if (CONSP (frame_size_history))
	frame_size_history_extra
	  (f, build_string ("xg_frame_resized, changed"),
	   FRAME_PIXEL_WIDTH (f), FRAME_PIXEL_HEIGHT (f), width, height,
	   f->new_size_p ? f->new_width : -1,
	   f->new_size_p ? f->new_height : -1);

      FRAME_RIF (f)->clear_under_internal_border (f);
      change_frame_size (f, width, height, false, true, false);
      SET_FRAME_GARBAGED (f);
      cancel_mouse_face (f);
    }
  else if (CONSP (frame_size_history))
    frame_size_history_extra
      (f, build_string ("xg_frame_resized, unchanged"),
       FRAME_PIXEL_WIDTH (f), FRAME_PIXEL_HEIGHT (f), width, height,
       f->new_size_p ? f->new_width : -1,
       f->new_size_p ? f->new_height : -1);

}

/** Resize the outer window of frame F.  WIDTH and HEIGHT are the new
    native pixel sizes of F.  */
void
xg_frame_set_char_size (struct frame *f, int width, int height)
{
  Lisp_Object fullscreen = get_frame_param (f, Qfullscreen);
  gint gwidth, gheight;
  int outer_height
    = height + FRAME_TOOLBAR_HEIGHT (f) + FRAME_MENUBAR_HEIGHT (f);
  int outer_width = width + FRAME_TOOLBAR_WIDTH (f);
  bool was_visible = false;
  bool hide_child_frame;

#ifndef HAVE_PGTK
  gtk_window_get_size (GTK_WINDOW (FRAME_GTK_OUTER_WIDGET (f)),
		       &gwidth, &gheight);
#else
  if (FRAME_GTK_OUTER_WIDGET (f)) {
    gtk_window_get_size (GTK_WINDOW (FRAME_GTK_OUTER_WIDGET (f)),
			 &gwidth, &gheight);
  } else {
    GtkAllocation alloc;
    gtk_widget_get_allocation (FRAME_GTK_WIDGET (f), &alloc);
    gwidth = alloc.width;
    gheight = alloc.height;
  }
#endif

  /* Do this before resize, as we don't know yet if we will be resized.  */
  FRAME_RIF (f)->clear_under_internal_border (f);

  outer_height /= xg_get_scale (f);
  outer_width /= xg_get_scale (f);

  x_wm_set_size_hint (f, 0, 0);

  /* Resize the top level widget so rows and columns remain constant.

     When the frame is fullheight and we only want to change the width
     or it is fullwidth and we only want to change the height we should
     be able to preserve the fullscreen property.  However, due to the
     fact that we have to send a resize request anyway, the window
     manager will abolish it.  At least the respective size should
     remain unchanged but giving the frame back its normal size will
     be broken ... */
  if (EQ (fullscreen, Qfullwidth) && width == FRAME_PIXEL_WIDTH (f))
#ifndef HAVE_PGTK
    gtk_window_resize (GTK_WINDOW (FRAME_GTK_OUTER_WIDGET (f)),
		       gwidth, outer_height);
#else
    if (FRAME_GTK_OUTER_WIDGET (f))
      {
	gtk_window_resize (GTK_WINDOW (FRAME_GTK_OUTER_WIDGET (f)),
			   gwidth, outer_height);
      }
    else
      {
	gtk_widget_set_size_request (FRAME_GTK_WIDGET (f),
				     gwidth, outer_height);
      }
#endif
  else if (EQ (fullscreen, Qfullheight) && height == FRAME_PIXEL_HEIGHT (f))
#ifndef HAVE_PGTK
    gtk_window_resize (GTK_WINDOW (FRAME_GTK_OUTER_WIDGET (f)),
		       outer_width, gheight);
#else
    if (FRAME_GTK_OUTER_WIDGET (f))
      {
	gtk_window_resize (GTK_WINDOW (FRAME_GTK_OUTER_WIDGET (f)),
			   outer_width, gheight);
      }
    else
      {
	gtk_widget_set_size_request (FRAME_GTK_WIDGET (f),
				     outer_width, gheight);
      }
#endif
  else if (FRAME_PARENT_FRAME (f) && FRAME_VISIBLE_P (f))
    {
      was_visible = true;
      hide_child_frame = EQ (x_gtk_resize_child_frames, Qhide);

      if (outer_width != gwidth || outer_height != gheight)
	{
          if (hide_child_frame)
            {
              block_input ();
#ifndef HAVE_PGTK
              gtk_widget_hide (FRAME_GTK_OUTER_WIDGET (f));
#else
	      gtk_widget_hide (FRAME_WIDGET (f));
#endif
              unblock_input ();
            }

#ifndef HAVE_PGTK
	  gtk_window_resize (GTK_WINDOW (FRAME_GTK_OUTER_WIDGET (f)),
			     outer_width, outer_height);
#else
	  if (FRAME_GTK_OUTER_WIDGET (f)) {
	    gtk_window_resize (GTK_WINDOW (FRAME_GTK_OUTER_WIDGET (f)),
			       outer_width, outer_height);
	  } else {
	    gtk_widget_set_size_request (FRAME_GTK_WIDGET (f),
					 outer_width, outer_height);
	  }
#endif

          if (hide_child_frame)
            {
              block_input ();
#ifndef HAVE_PGTK
              gtk_widget_show_all (FRAME_GTK_OUTER_WIDGET (f));
#else
	      gtk_widget_show_all (FRAME_WIDGET (f));
#endif
              unblock_input ();
            }

	  fullscreen = Qnil;
	}
    }
  else
    {
#ifndef HAVE_PGTK
      gtk_window_resize (GTK_WINDOW (FRAME_GTK_OUTER_WIDGET (f)),
			 outer_width, outer_height);
#else
      if (FRAME_GTK_OUTER_WIDGET (f)) {
	gtk_window_resize (GTK_WINDOW (FRAME_GTK_OUTER_WIDGET (f)),
			   outer_width, outer_height);
      } else {
	gtk_widget_set_size_request (FRAME_GTK_WIDGET (f),
				     outer_width, outer_height);
      }
#endif
      fullscreen = Qnil;
    }

  SET_FRAME_GARBAGED (f);
  cancel_mouse_face (f);

  /* We can not call change_frame_size for a mapped frame,
     we can not set pixel width/height either.  The window manager may
     override our resize request, XMonad does this all the time.
     The best we can do is try to sync, so lisp code sees the updated
     size as fast as possible.
     For unmapped windows, we can set rows/cols.  When
     the frame is mapped again we will (hopefully) get the correct size.  */
  if (FRAME_VISIBLE_P (f) && !was_visible)
    {
<<<<<<< HEAD
      /* Must call this to flush out events */
      (void)gtk_events_pending ();
      gdk_flush ();
#ifndef HAVE_PGTK
      x_wait_for_event (f, ConfigureNotify);
#endif

=======
>>>>>>> 704b765e
      if (CONSP (frame_size_history))
	frame_size_history_extra
	  (f, build_string ("xg_frame_set_char_size, visible"),
	   FRAME_PIXEL_WIDTH (f), FRAME_PIXEL_HEIGHT (f), width, height,
	   f->new_width, f->new_height);

      /* Must call this to flush out events */
      (void)gtk_events_pending ();
      gdk_flush ();
#ifndef HAVE_PGTK
      x_wait_for_event (f, ConfigureNotify);
#endif

      if (!NILP (fullscreen))
	/* Try to restore fullscreen state.  */
	{
	  store_frame_param (f, Qfullscreen, fullscreen);
	  gui_set_fullscreen (f, fullscreen, fullscreen);
	}
    }
  else
    {
      if (CONSP (frame_size_history))
	frame_size_history_extra
	  (f, build_string ("xg_frame_set_char_size, invisible"),
	   FRAME_PIXEL_WIDTH (f), FRAME_PIXEL_HEIGHT (f), width, height,
	   f->new_width, f->new_height);

      adjust_frame_size (f, FRAME_PIXEL_TO_TEXT_WIDTH (f, width),
			 FRAME_PIXEL_TO_TEXT_HEIGHT (f, height),
			 5, 0, Qxg_frame_set_char_size);
    }
}

/* Handle height/width changes (i.e. add/remove/move menu/toolbar).
   The policy is to keep the number of editable lines.  */

#if 0
static void
xg_height_or_width_changed (struct frame *f)
{
  gtk_window_resize (GTK_WINDOW (FRAME_GTK_OUTER_WIDGET (f)),
                     FRAME_TOTAL_PIXEL_WIDTH (f),
                     FRAME_TOTAL_PIXEL_HEIGHT (f));
  f->output_data.xp->hint_flags = 0;
  x_wm_set_size_hint (f, 0, 0);
}
#endif

#ifndef HAVE_PGTK
/* Convert an X Window WSESC on display DPY to its corresponding GtkWidget.
   Must be done like this, because GtkWidget:s can have "hidden"
   X Window that aren't accessible.

   Return 0 if no widget match WDESC.  */

GtkWidget *
xg_win_to_widget (Display *dpy, Window wdesc)
{
  gpointer gdkwin;
  GtkWidget *gwdesc = 0;

  block_input ();

  gdkwin = gdk_x11_window_lookup_for_display (gdk_x11_lookup_xdisplay (dpy),
                                              wdesc);
  if (gdkwin)
    {
      GdkEvent event;
      event.any.window = gdkwin;
      event.any.type = GDK_NOTHING;
      gwdesc = gtk_get_event_widget (&event);
    }

  unblock_input ();
  return gwdesc;
}
#endif

/* Set the background of widget W to PIXEL.  */

static void
xg_set_widget_bg (struct frame *f, GtkWidget *w, unsigned long pixel)
{
#ifdef HAVE_GTK3
  Emacs_Color xbg;
  xbg.pixel = pixel;
#ifndef HAVE_PGTK
  if (XQueryColor (FRAME_X_DISPLAY (f), FRAME_X_COLORMAP (f), &xbg))
#else
  xbg.red = (pixel >> 16) & 0xff;
  xbg.green = (pixel >> 8) & 0xff;
  xbg.blue = (pixel >> 0) & 0xff;
  xbg.red |= xbg.red << 8;
  xbg.green |= xbg.green << 8;
  xbg.blue |= xbg.blue << 8;
#endif
    {
      const char format[] = "* { background-color: #%02x%02x%02x; }";
      /* The format is always longer than the resulting string.  */
      char buffer[sizeof format];
      int n = snprintf(buffer, sizeof buffer, format,
                       xbg.red >> 8, xbg.green >> 8, xbg.blue >> 8);
      eassert (n > 0);
      eassert (n < sizeof buffer);
      GtkCssProvider *provider = gtk_css_provider_new ();
      gtk_css_provider_load_from_data (provider, buffer, -1, NULL);
      gtk_style_context_add_provider (gtk_widget_get_style_context(w),
                                      GTK_STYLE_PROVIDER (provider),
                                      GTK_STYLE_PROVIDER_PRIORITY_APPLICATION);
      g_clear_object (&provider);
    }
#else
  GdkColor bg;
  GdkColormap *map = gtk_widget_get_colormap (w);
  gdk_colormap_query_color (map, pixel, &bg);
  gtk_widget_modify_bg (FRAME_GTK_WIDGET (f), GTK_STATE_NORMAL, &bg);
#endif
}

/* Callback called when the gtk theme changes.
   We notify lisp code so it can fix faces used for region for example.  */

static void
style_changed_cb (GObject *go,
                  GParamSpec *spec,
                  gpointer user_data)
{
  struct input_event event;
  GdkDisplay *gdpy = user_data;
  const char *display_name = gdk_display_get_name (gdpy);
#ifndef HAVE_PGTK
  Display *dpy = GDK_DISPLAY_XDISPLAY (gdpy);
#else
  GdkDisplay *dpy = gdpy;
#endif

#ifndef HAVE_PGTK
  if (display_name == NULL)
    display_name = "";
#endif

  EVENT_INIT (event);
  event.kind = CONFIG_CHANGED_EVENT;
  event.frame_or_window = build_string (display_name);
  /* Theme doesn't change often, so intern is called seldom.  */
  event.arg = intern ("theme-name");
  kbd_buffer_store_event (&event);

  update_theme_scrollbar_width ();
  update_theme_scrollbar_height ();

  /* If scroll bar width changed, we need set the new size on all frames
     on this display.  */
  if (dpy)
    {
      Lisp_Object rest, frame;
      FOR_EACH_FRAME (rest, frame)
        {
          struct frame *f = XFRAME (frame);
          if (FRAME_LIVE_P (f)
#ifndef HAVE_PGTK
              && FRAME_X_P (f)
#else
              && FRAME_PGTK_P (f)
#endif
              && FRAME_X_DISPLAY (f) == dpy)
            {
              FRAME_TERMINAL (f)->set_scroll_bar_default_width_hook (f);
              FRAME_TERMINAL (f)->set_scroll_bar_default_height_hook (f);
              xg_frame_set_char_size (f, FRAME_PIXEL_WIDTH (f),
				      FRAME_PIXEL_HEIGHT (f));
            }
        }
    }
}

/* Called when a delete-event occurs on WIDGET.  */

#ifndef HAVE_PGTK
static gboolean
delete_cb (GtkWidget *widget,
           GdkEvent  *event,
           gpointer user_data)
{
  return TRUE;
}
#endif

/* Create and set up the GTK widgets for frame F.
   Return true if creation succeeded.  */

bool
xg_create_frame_widgets (struct frame *f)
{
  GtkWidget *wtop;
  GtkWidget *wvbox, *whbox;
  GtkWidget *wfixed;
#ifndef HAVE_GTK3
  GtkRcStyle *style;
#endif
  GtkWindowType type = GTK_WINDOW_TOPLEVEL;
  char *title = 0;

  PGTK_TRACE ("xg_create_frame_widgets.");
  block_input ();

#ifndef HAVE_PGTK  // gtk_plug not found.
  if (FRAME_X_EMBEDDED_P (f))
    {
      GdkDisplay *gdpy = gdk_x11_lookup_xdisplay (FRAME_X_DISPLAY (f));
      wtop = gtk_plug_new_for_display (gdpy, f->output_data.xp->parent_desc);
    }
  else
    wtop = gtk_window_new (type);
#else
  if (f->tooltip)
    {
      type = GTK_WINDOW_POPUP;
    }
  wtop = gtk_window_new (type);
  gtk_widget_add_events(wtop, GDK_ALL_EVENTS_MASK);
#endif

  /* gtk_window_set_has_resize_grip is a Gtk+ 3.0 function but Ubuntu
     has backported it to Gtk+ 2.0 and they add the resize grip for
     Gtk+ 2.0 applications also.  But it has a bug that makes Emacs loop
     forever, so disable the grip.  */
#if (! defined HAVE_GTK3 \
     && defined HAVE_GTK_WINDOW_SET_HAS_RESIZE_GRIP)
  gtk_window_set_has_resize_grip (GTK_WINDOW (wtop), FALSE);
#endif

  xg_set_screen (wtop, f);

  wvbox = gtk_box_new (GTK_ORIENTATION_VERTICAL, 0);
  whbox = gtk_box_new (GTK_ORIENTATION_HORIZONTAL, 0);
  gtk_box_set_homogeneous (GTK_BOX (wvbox), FALSE);
  gtk_box_set_homogeneous (GTK_BOX (whbox), FALSE);

#ifdef HAVE_GTK3
  wfixed = emacs_fixed_new (f);
#else
  wfixed = gtk_fixed_new ();
#endif

  if (! wtop || ! wvbox || ! whbox || ! wfixed)
    {
      if (wtop) gtk_widget_destroy (wtop);
      if (wvbox) gtk_widget_destroy (wvbox);
      if (whbox) gtk_widget_destroy (whbox);
      if (wfixed) gtk_widget_destroy (wfixed);

      unblock_input ();
      return 0;
    }

  /* Use same names as the Xt port does.  I.e. Emacs.pane.emacs by default */
  gtk_widget_set_name (wtop, EMACS_CLASS);
  gtk_widget_set_name (wvbox, "pane");
  gtk_widget_set_name (wfixed, SSDATA (Vx_resource_name));

  /* If this frame has a title or name, set it in the title bar.  */
  if (! NILP (f->title))
    title = SSDATA (ENCODE_UTF_8 (f->title));
  else if (! NILP (f->name))
    title = SSDATA (ENCODE_UTF_8 (f->name));

  if (title)
    gtk_window_set_title (GTK_WINDOW (wtop), title);

  if (FRAME_UNDECORATED (f))
    {
      gtk_window_set_decorated (GTK_WINDOW (wtop), FALSE);
      store_frame_param (f, Qundecorated, Qt);
    }

  FRAME_GTK_OUTER_WIDGET (f) = wtop;
  FRAME_GTK_WIDGET (f) = wfixed;
  f->output_data.xp->vbox_widget = wvbox;
  f->output_data.xp->hbox_widget = whbox;

  gtk_widget_set_has_window (wfixed, TRUE);

  gtk_container_add (GTK_CONTAINER (wtop), wvbox);
  gtk_box_pack_start (GTK_BOX (wvbox), whbox, TRUE, TRUE, 0);
  gtk_box_pack_start (GTK_BOX (whbox), wfixed, TRUE, TRUE, 0);

  if (FRAME_EXTERNAL_TOOL_BAR (f))
    update_frame_tool_bar (f);

  /* We don't want this widget double buffered, because we draw on it
     with regular X drawing primitives, so from a GTK/GDK point of
     view, the widget is totally blank.  When an expose comes, this
     will make the widget blank, and then Emacs redraws it.  This flickers
     a lot, so we turn off double buffering.
     FIXME: gtk_widget_set_double_buffered is deprecated and might stop
     working in the future.  We need to migrate away from combining
     X and GTK+ drawing to a pure GTK+ build.  */

#ifndef HAVE_PGTK
  gtk_widget_set_double_buffered (wfixed, FALSE);
#endif

#if ! GTK_CHECK_VERSION (3, 22, 0)
  gtk_window_set_wmclass (GTK_WINDOW (wtop),
                          SSDATA (Vx_resource_name),
                          SSDATA (Vx_resource_class));
#endif

#ifndef HAVE_PGTK
  /* Add callback to do nothing on WM_DELETE_WINDOW.  The default in
     GTK is to destroy the widget.  We want Emacs to do that instead.  */
  g_signal_connect (G_OBJECT (wtop), "delete-event",
                    G_CALLBACK (delete_cb), f);
#endif

  /* Convert our geometry parameters into a geometry string
     and specify it.
     GTK will itself handle calculating the real position this way.  */
  xg_set_geometry (f);
  f->win_gravity
    = gtk_window_get_gravity (GTK_WINDOW (FRAME_GTK_OUTER_WIDGET (f)));

  gtk_widget_add_events (wfixed,
                         GDK_POINTER_MOTION_MASK
#ifndef HAVE_PGTK
                         | GDK_EXPOSURE_MASK
#endif
                         | GDK_BUTTON_PRESS_MASK
                         | GDK_BUTTON_RELEASE_MASK
                         | GDK_KEY_PRESS_MASK
                         | GDK_ENTER_NOTIFY_MASK
                         | GDK_LEAVE_NOTIFY_MASK
                         | GDK_FOCUS_CHANGE_MASK
                         | GDK_STRUCTURE_MASK
#ifdef HAVE_PGTK
                         | GDK_SCROLL_MASK
                         | GDK_SMOOTH_SCROLL_MASK
#endif
                         | GDK_VISIBILITY_NOTIFY_MASK);

#ifndef HAVE_PGTK
  /* Must realize the windows so the X window gets created.  It is used
     by callers of this function.  */
  gtk_widget_realize (wfixed);
  FRAME_X_WINDOW (f) = GTK_WIDGET_TO_X_WIN (wfixed);
  initial_set_up_x_back_buffer (f);
#endif

  /* Since GTK clears its window by filling with the background color,
     we must keep X and GTK background in sync.  */
  xg_set_widget_bg (f, wfixed, FRAME_BACKGROUND_PIXEL (f));

#ifndef HAVE_GTK3
  /* Also, do not let any background pixmap to be set, this looks very
     bad as Emacs overwrites the background pixmap with its own idea
     of background color.  */
  style = gtk_widget_get_modifier_style (wfixed);

  /* Must use g_strdup because gtk_widget_modify_style does g_free.  */
  style->bg_pixmap_name[GTK_STATE_NORMAL] = g_strdup ("<none>");
  gtk_widget_modify_style (wfixed, style);
#else
  gtk_widget_set_can_focus (wfixed, TRUE);
#ifdef HAVE_PGTK
  gtk_widget_grab_focus (wfixed);
#endif
  gtk_window_set_resizable (GTK_WINDOW (wtop), TRUE);
#endif

  if (FRAME_OVERRIDE_REDIRECT (f))
    {
      GdkWindow *gwin = gtk_widget_get_window (wtop);

      if (gwin)
	gdk_window_set_override_redirect (gwin, TRUE);
    }

  /* Steal a tool tip window we can move ourselves.  */
  f->output_data.xp->ttip_widget = 0;
  f->output_data.xp->ttip_lbl = 0;
  f->output_data.xp->ttip_window = 0;
  gtk_widget_set_tooltip_text (wtop, "Dummy text");
  g_signal_connect (wtop, "query-tooltip", G_CALLBACK (qttip_cb), f);

  {
    GdkScreen *screen = gtk_widget_get_screen (wtop);
    GtkSettings *gs = gtk_settings_get_for_screen (screen);
    /* Only connect this signal once per screen.  */
    if (! g_signal_handler_find (G_OBJECT (gs),
                                 G_SIGNAL_MATCH_FUNC,
                                 0, 0, 0,
                                 (gpointer) G_CALLBACK (style_changed_cb),
                                 0))
      {
        g_signal_connect (G_OBJECT (gs), "notify::gtk-theme-name",
                          G_CALLBACK (style_changed_cb),
                          gdk_screen_get_display (screen));
      }
  }

  unblock_input ();

  return 1;
}

#ifdef HAVE_PGTK
void
xg_create_frame_outer_widgets (struct frame *f)
{
  GtkWidget *wtop;
  GtkWidget *wvbox, *whbox;
  GtkWindowType type = GTK_WINDOW_TOPLEVEL;
  char *title = 0;

  PGTK_TRACE ("xg_create_frame_outer_widgets.");
  block_input ();

  wtop = gtk_window_new (type);
  gtk_widget_add_events(wtop, GDK_ALL_EVENTS_MASK);

  xg_set_screen (wtop, f);

  wvbox = gtk_box_new (GTK_ORIENTATION_VERTICAL, 0);
  whbox = gtk_box_new (GTK_ORIENTATION_HORIZONTAL, 0);
  gtk_box_set_homogeneous (GTK_BOX (wvbox), FALSE);
  gtk_box_set_homogeneous (GTK_BOX (whbox), FALSE);

  /* Use same names as the Xt port does.  I.e. Emacs.pane.emacs by default */
  gtk_widget_set_name (wtop, EMACS_CLASS);
  gtk_widget_set_name (wvbox, "pane");

  /* If this frame has a title or name, set it in the title bar.  */
  if (! NILP (f->title))
    title = SSDATA (ENCODE_UTF_8 (f->title));
  else if (! NILP (f->name))
    title = SSDATA (ENCODE_UTF_8 (f->name));

  if (title)
    gtk_window_set_title (GTK_WINDOW (wtop), title);

  if (FRAME_UNDECORATED (f))
    {
      gtk_window_set_decorated (GTK_WINDOW (wtop), FALSE);
      store_frame_param (f, Qundecorated, Qt);
    }

  FRAME_GTK_OUTER_WIDGET (f) = wtop;
  f->output_data.xp->vbox_widget = wvbox;
  f->output_data.xp->hbox_widget = whbox;

  gtk_container_add (GTK_CONTAINER (wtop), wvbox);
  gtk_box_pack_start (GTK_BOX (wvbox), whbox, TRUE, TRUE, 0);

  if (FRAME_EXTERNAL_TOOL_BAR (f))
    update_frame_tool_bar (f);

#if ! GTK_CHECK_VERSION (3, 22, 0)
  gtk_window_set_wmclass (GTK_WINDOW (wtop),
                          SSDATA (Vx_resource_name),
                          SSDATA (Vx_resource_class));
#endif

  /* Convert our geometry parameters into a geometry string
     and specify it.
     GTK will itself handle calculating the real position this way.  */
  xg_set_geometry (f);
  f->win_gravity
    = gtk_window_get_gravity (GTK_WINDOW (FRAME_GTK_OUTER_WIDGET (f)));

  gtk_window_set_resizable (GTK_WINDOW (wtop), TRUE);

  if (FRAME_OVERRIDE_REDIRECT (f))
    {
      GdkWindow *gwin = gtk_widget_get_window (wtop);

      if (gwin)
	gdk_window_set_override_redirect (gwin, TRUE);
    }

  /* Steal a tool tip window we can move ourselves.  */
  f->output_data.xp->ttip_widget = 0;
  f->output_data.xp->ttip_lbl = 0;
  f->output_data.xp->ttip_window = 0;
  gtk_widget_set_tooltip_text (wtop, "Dummy text");
  g_signal_connect (wtop, "query-tooltip", G_CALLBACK (qttip_cb), f);

  {
    GdkScreen *screen = gtk_widget_get_screen (wtop);
    GtkSettings *gs = gtk_settings_get_for_screen (screen);
    /* Only connect this signal once per screen.  */
    if (! g_signal_handler_find (G_OBJECT (gs),
                                 G_SIGNAL_MATCH_FUNC,
                                 0, 0, 0,
                                 (gpointer) G_CALLBACK (style_changed_cb),
                                 0))
      {
        g_signal_connect (G_OBJECT (gs), "notify::gtk-theme-name",
                          G_CALLBACK (style_changed_cb),
                          gdk_screen_get_display (screen));
      }
  }

  unblock_input ();
}
#endif

void
xg_free_frame_widgets (struct frame *f)
{
  if (FRAME_GTK_OUTER_WIDGET (f))
    {
      xp_output *x = f->output_data.xp;
      struct xg_frame_tb_info *tbinfo
        = g_object_get_data (G_OBJECT (FRAME_GTK_OUTER_WIDGET (f)),
                             TB_INFO_KEY);
      if (tbinfo)
        xfree (tbinfo);

      /* x_free_frame_resources should have taken care of it */
#ifndef HAVE_PGTK
      eassert (!FRAME_X_DOUBLE_BUFFERED_P (f));
#endif
      gtk_widget_destroy (FRAME_GTK_OUTER_WIDGET (f));
      FRAME_X_WINDOW (f) = 0; /* Set to avoid XDestroyWindow in xterm.c */
#ifndef HAVE_PGTK
      FRAME_X_RAW_DRAWABLE (f) = 0;
#endif
      FRAME_GTK_OUTER_WIDGET (f) = 0;
      if (x->ttip_widget)
        {
          /* Remove ttip_lbl from ttip_widget's custom slot before
             destroying it, to avoid double-free (Bug#41239).  */
          gtk_tooltip_set_custom (x->ttip_widget, NULL);
          g_object_unref (G_OBJECT (x->ttip_widget));
        }
      if (x->ttip_lbl)
        gtk_widget_destroy (x->ttip_lbl);
    }
}

/* Set the normal size hints for the window manager, for frame F.
   FLAGS is the flags word to use--or 0 meaning preserve the flags
   that the window now has.
   If USER_POSITION, set the User Position
   flag (this is useful when FLAGS is 0).  */

void
x_wm_set_size_hint (struct frame *f, long int flags, bool user_position)
{
  /* Must use GTK routines here, otherwise GTK resets the size hints
     to its own defaults.  */
  GdkGeometry size_hints;
  gint hint_flags = 0;
  int base_width, base_height;
  int win_gravity = f->win_gravity;
  Lisp_Object fs_state, frame;
  int scale = xg_get_scale (f);

  /* Don't set size hints during initialization; that apparently leads
     to a race condition.  See the thread at
     https://lists.gnu.org/r/emacs-devel/2008-10/msg00033.html  */
  if (NILP (Vafter_init_time)
      || !FRAME_GTK_OUTER_WIDGET (f)
      || FRAME_PARENT_FRAME (f))
    return;

  XSETFRAME (frame, f);
  fs_state = Fframe_parameter (frame, Qfullscreen);
  if ((EQ (fs_state, Qmaximized) || EQ (fs_state, Qfullboth))
#ifndef HAVE_PGTK
      && (x_wm_supports (f, FRAME_DISPLAY_INFO (f)->Xatom_net_wm_state) ||
	  x_wm_supports (f, FRAME_DISPLAY_INFO (f)->Xatom_net_wm_state_fullscreen))
#endif
      )
    {
      /* Don't set hints when maximized or fullscreen.  Apparently KWin and
         Gtk3 don't get along and the frame shrinks (!).
      */
      return;
    }

  if (flags)
    {
      memset (&size_hints, 0, sizeof (size_hints));
      f->output_data.xp->size_hints = size_hints;
      f->output_data.xp->hint_flags = hint_flags;
    }
  else
    flags = f->size_hint_flags;

  size_hints = f->output_data.xp->size_hints;
  hint_flags = f->output_data.xp->hint_flags;

  hint_flags |= GDK_HINT_RESIZE_INC | GDK_HINT_MIN_SIZE;
  size_hints.width_inc = frame_resize_pixelwise ? 1 : FRAME_COLUMN_WIDTH (f);
  size_hints.height_inc = frame_resize_pixelwise ? 1 : FRAME_LINE_HEIGHT (f);

  hint_flags |= GDK_HINT_BASE_SIZE;
  /* Use one row/col here so base_height/width does not become zero.
     Gtk+ and/or Unity on Ubuntu 12.04 can't handle it.
     Obviously this makes the row/col value displayed off by 1.  */
  base_width = FRAME_TEXT_COLS_TO_PIXEL_WIDTH (f, 1) + FRAME_TOOLBAR_WIDTH (f);
  base_height = FRAME_TEXT_LINES_TO_PIXEL_HEIGHT (f, 1)
    + FRAME_MENUBAR_HEIGHT (f) + FRAME_TOOLBAR_HEIGHT (f);
  PGTK_TRACE ("base: %dx%d\n", base_width, base_height);

  size_hints.base_width = base_width;
  size_hints.base_height = base_height;
  size_hints.min_width  = base_width;
  size_hints.min_height = base_height;

  /* These currently have a one to one mapping with the X values, but I
     don't think we should rely on that.  */
  hint_flags |= GDK_HINT_WIN_GRAVITY;
  size_hints.win_gravity = 0;
  if (win_gravity == NorthWestGravity)
    size_hints.win_gravity = GDK_GRAVITY_NORTH_WEST;
  else if (win_gravity == NorthGravity)
    size_hints.win_gravity = GDK_GRAVITY_NORTH;
  else if (win_gravity == NorthEastGravity)
    size_hints.win_gravity = GDK_GRAVITY_NORTH_EAST;
  else if (win_gravity == WestGravity)
    size_hints.win_gravity = GDK_GRAVITY_WEST;
  else if (win_gravity == CenterGravity)
    size_hints.win_gravity = GDK_GRAVITY_CENTER;
  else if (win_gravity == EastGravity)
    size_hints.win_gravity = GDK_GRAVITY_EAST;
  else if (win_gravity == SouthWestGravity)
    size_hints.win_gravity = GDK_GRAVITY_SOUTH_WEST;
  else if (win_gravity == SouthGravity)
    size_hints.win_gravity = GDK_GRAVITY_SOUTH;
  else if (win_gravity == SouthEastGravity)
    size_hints.win_gravity = GDK_GRAVITY_SOUTH_EAST;
  else if (win_gravity == StaticGravity)
    size_hints.win_gravity = GDK_GRAVITY_STATIC;

  if (x_gtk_use_window_move)
    {
      if (flags & PPosition) hint_flags |= GDK_HINT_POS;
      if (flags & USPosition) hint_flags |= GDK_HINT_USER_POS;
      if (flags & USSize) hint_flags |= GDK_HINT_USER_SIZE;
    }

  if (user_position)
    {
      hint_flags &= ~GDK_HINT_POS;
      hint_flags |= GDK_HINT_USER_POS;
    }

  size_hints.base_width /= scale;
  size_hints.base_height /= scale;
  size_hints.width_inc /= scale;
  size_hints.height_inc /= scale;

  if (hint_flags != f->output_data.xp->hint_flags
      || memcmp (&size_hints,
		 &f->output_data.xp->size_hints,
		 sizeof (size_hints)) != 0)
    {
      block_input ();
      gtk_window_set_geometry_hints (GTK_WINDOW (FRAME_GTK_OUTER_WIDGET (f)),
                                     NULL, &size_hints, hint_flags);
      f->output_data.xp->size_hints = size_hints;
      f->output_data.xp->hint_flags = hint_flags;
      unblock_input ();
    }
}

/* Change background color of a frame.
   Since GTK uses the background color to clear the window, we must
   keep the GTK and X colors in sync.
   F is the frame to change,
   BG is the pixel value to change to.  */

void
xg_set_background_color (struct frame *f, unsigned long bg)
{
  if (FRAME_GTK_WIDGET (f))
    {
      block_input ();
      xg_set_widget_bg (f, FRAME_GTK_WIDGET (f), FRAME_BACKGROUND_PIXEL (f));

#ifdef USE_TOOLKIT_SCROLL_BARS
      Lisp_Object bar;
      for (bar = FRAME_SCROLL_BARS (f);
           !NILP (bar);
           bar = XSCROLL_BAR (bar)->next)
        {
          GtkWidget *scrollbar =
            xg_get_widget_from_map (XSCROLL_BAR (bar)->x_window);
          GtkWidget *webox = gtk_widget_get_parent (scrollbar);
          xg_set_widget_bg (f, webox, FRAME_BACKGROUND_PIXEL (f));
        }
#endif
      unblock_input ();
    }
}

/* Change the frame's decoration (title bar + resize borders).  This
   might not work with all window managers.  */
void
xg_set_undecorated (struct frame *f, Lisp_Object undecorated)
{
#ifdef HAVE_PGTK
  if (!FRAME_GTK_OUTER_WIDGET (f))
    return;
#endif
  if (FRAME_GTK_WIDGET (f))
    {
      block_input ();
      gtk_window_set_decorated (GTK_WINDOW (FRAME_GTK_OUTER_WIDGET (f)),
				NILP (undecorated) ? TRUE : FALSE);
      unblock_input ();
    }
}


/* Restack F1 below F2, above if ABOVE_FLAG is true.  This might not
   work with all window managers.  */
void
xg_frame_restack (struct frame *f1, struct frame *f2, bool above_flag)
{
  block_input ();
  if (FRAME_GTK_OUTER_WIDGET (f1) && FRAME_GTK_OUTER_WIDGET (f2))
    {
      GdkWindow *gwin1 = gtk_widget_get_window (FRAME_GTK_OUTER_WIDGET (f1));
      GdkWindow *gwin2 = gtk_widget_get_window (FRAME_GTK_OUTER_WIDGET (f2));
      Lisp_Object frame1, frame2;

      XSETFRAME (frame1, f1);
      XSETFRAME (frame2, f2);

      gdk_window_restack (gwin1, gwin2, above_flag);
#ifndef HAVE_PGTK
      x_sync (f1);
#else
      gdk_flush ();
#endif
    }
  unblock_input ();
}


/* Don't show frame in taskbar, don't ALT-TAB to it.  */
void
xg_set_skip_taskbar (struct frame *f, Lisp_Object skip_taskbar)
{
  block_input ();
#ifndef HAVE_PGTK
  if (FRAME_GTK_WIDGET (f))
    gdk_window_set_skip_taskbar_hint
      (gtk_widget_get_window (FRAME_GTK_OUTER_WIDGET (f)),
       NILP (skip_taskbar) ? FALSE : TRUE);
#else
  if (FRAME_GTK_OUTER_WIDGET (f))
    gdk_window_set_skip_taskbar_hint
      (gtk_widget_get_window (FRAME_GTK_OUTER_WIDGET (f)),
       NILP (skip_taskbar) ? FALSE : TRUE);
#endif
  unblock_input ();
}


/* Don't give frame focus.  */
void
xg_set_no_focus_on_map (struct frame *f, Lisp_Object no_focus_on_map)
{
#ifdef HAVE_PGTK
  if (!FRAME_GTK_OUTER_WIDGET (f))
    return;
#endif
  block_input ();
  if (FRAME_GTK_WIDGET (f))
    {
      GtkWindow *gwin = GTK_WINDOW (FRAME_GTK_OUTER_WIDGET (f));
      gboolean g_no_focus_on_map = NILP (no_focus_on_map) ? TRUE : FALSE;

      gtk_window_set_focus_on_map (gwin, g_no_focus_on_map);
    }
  unblock_input ();
}


void
xg_set_no_accept_focus (struct frame *f, Lisp_Object no_accept_focus)
{
#ifdef HAVE_PGTK
  if (!FRAME_GTK_OUTER_WIDGET (f))
    return;
#endif
  block_input ();
  if (FRAME_GTK_WIDGET (f))
    {
      GtkWindow *gwin = GTK_WINDOW (FRAME_GTK_OUTER_WIDGET (f));
      gboolean g_no_accept_focus = NILP (no_accept_focus) ? TRUE : FALSE;

      gtk_window_set_accept_focus (gwin, g_no_accept_focus);
    }
  unblock_input ();
}

void
xg_set_override_redirect (struct frame *f, Lisp_Object override_redirect)
{
  block_input ();

  if (FRAME_GTK_OUTER_WIDGET (f))
    {
      GdkWindow *gwin = gtk_widget_get_window (FRAME_GTK_OUTER_WIDGET (f));

      gdk_window_set_override_redirect (gwin, NILP (override_redirect) ? FALSE : TRUE);
    }

  unblock_input ();
}

#ifndef HAVE_PGTK
/* Set the frame icon to ICON_PIXMAP/MASK.  This must be done with GTK
   functions so GTK does not overwrite the icon.  */

void
xg_set_frame_icon (struct frame *f, Pixmap icon_pixmap, Pixmap icon_mask)
{
#ifdef HAVE_PGTK
  if (!FRAME_GTK_OUTER_WIDGET (f))
    return;
#endif
  GdkPixbuf *gp = xg_get_pixbuf_from_pix_and_mask (f,
                                                   icon_pixmap,
                                                   icon_mask);
  if (gp)
    gtk_window_set_icon (GTK_WINDOW (FRAME_GTK_OUTER_WIDGET (f)), gp);
}
#endif



/***********************************************************************
                      Dialog functions
 ***********************************************************************/
/* Return the dialog title to use for a dialog of type KEY.
   This is the encoding used by lwlib.  We use the same for GTK.  */

static const char *
get_dialog_title (char key)
{
  const char *title = "";

  switch (key) {
  case 'E': case 'e':
    title = "Error";
    break;

  case 'I': case 'i':
    title = "Information";
    break;

  case 'L': case 'l':
    title = "Prompt";
    break;

  case 'P': case 'p':
    title = "Prompt";
    break;

  case 'Q': case 'q':
    title = "Question";
    break;
  }

  return title;
}

/* Callback for dialogs that get WM_DELETE_WINDOW.  We pop down
   the dialog, but return TRUE so the event does not propagate further
   in GTK.  This prevents GTK from destroying the dialog widget automatically
   and we can always destroy the widget manually, regardless of how
   it was popped down (button press or WM_DELETE_WINDOW).
   W is the dialog widget.
   EVENT is the GdkEvent that represents WM_DELETE_WINDOW (not used).
   user_data is NULL (not used).

   Returns TRUE to end propagation of event.  */

static gboolean
dialog_delete_callback (GtkWidget *w, GdkEvent *event, gpointer user_data)
{
  gtk_widget_unmap (w);
  return TRUE;
}

/* Create a popup dialog window.  See also xg_create_widget below.
   WV is a widget_value describing the dialog.
   SELECT_CB is the callback to use when a button has been pressed.
   DEACTIVATE_CB is the callback to use when the dialog pops down.

   Returns the GTK dialog widget.  */

static GtkWidget *
create_dialog (widget_value *wv,
               GCallback select_cb,
               GCallback deactivate_cb)
{
  const char *title = get_dialog_title (wv->name[0]);
  int total_buttons = wv->name[1] - '0';
  int right_buttons = wv->name[4] - '0';
  int left_buttons;
  int button_nr = 0;
  int button_spacing = 10;
  GtkWidget *wdialog = gtk_dialog_new ();
  GtkDialog *wd = GTK_DIALOG (wdialog);
  widget_value *item;
  GtkWidget *whbox_down;

  /* If the number of buttons is greater than 4, make two rows of buttons
     instead.  This looks better.  */
  bool make_two_rows = total_buttons > 4;

#if GTK_CHECK_VERSION (3, 12, 0)
  GtkBuilder *gbld = gtk_builder_new ();
  GObject *go = gtk_buildable_get_internal_child (GTK_BUILDABLE (wd),
                                                  gbld,
                                                  "action_area");
  GtkBox *cur_box = GTK_BOX (go);
  g_object_unref (G_OBJECT (gbld));
#else
  GtkBox *cur_box = GTK_BOX (gtk_dialog_get_action_area (wd));
#endif

  if (right_buttons == 0) right_buttons = total_buttons/2;
  left_buttons = total_buttons - right_buttons;

  gtk_window_set_title (GTK_WINDOW (wdialog), title);
  gtk_widget_set_name (wdialog, "emacs-dialog");


  if (make_two_rows)
    {
      GtkWidget *wvbox = gtk_box_new (GTK_ORIENTATION_VERTICAL, button_spacing);
      GtkWidget *whbox_up = gtk_box_new (GTK_ORIENTATION_HORIZONTAL, 0);
      gtk_box_set_homogeneous (GTK_BOX (wvbox), TRUE);
      gtk_box_set_homogeneous (GTK_BOX (whbox_up), FALSE);
      whbox_down = gtk_box_new (GTK_ORIENTATION_HORIZONTAL, 0);
      gtk_box_set_homogeneous (GTK_BOX (whbox_down), FALSE);

      gtk_box_pack_start (cur_box, wvbox, FALSE, FALSE, 0);
      gtk_box_pack_start (GTK_BOX (wvbox), whbox_up, FALSE, FALSE, 0);
      gtk_box_pack_start (GTK_BOX (wvbox), whbox_down, FALSE, FALSE, 0);

      cur_box = GTK_BOX (whbox_up);
    }

  g_signal_connect (G_OBJECT (wdialog), "delete-event",
                    G_CALLBACK (dialog_delete_callback), 0);

  if (deactivate_cb)
    {
      g_signal_connect (G_OBJECT (wdialog), "close", deactivate_cb, 0);
      g_signal_connect (G_OBJECT (wdialog), "response", deactivate_cb, 0);
    }

  for (item = wv->contents; item; item = item->next)
    {
      char *utf8_label = get_utf8_string (item->value);
      GtkWidget *w;
      GtkRequisition req;

      if (item->name && strcmp (item->name, "message") == 0)
        {
          GtkBox *wvbox = GTK_BOX (gtk_dialog_get_content_area (wd));
          /* This is the text part of the dialog.  */
          w = gtk_label_new (utf8_label);
          gtk_box_pack_start (wvbox, gtk_label_new (""), FALSE, FALSE, 0);
          gtk_box_pack_start (wvbox, w, TRUE, TRUE, 0);
#if GTK_CHECK_VERSION (3, 14, 0)
          gtk_widget_set_halign (w, GTK_ALIGN_START);
          gtk_widget_set_valign (w, GTK_ALIGN_CENTER);
#else
          gtk_misc_set_alignment (GTK_MISC (w), 0.1, 0.5);
#endif
          /* Try to make dialog look better.  Must realize first so
             the widget can calculate the size it needs.  */
          gtk_widget_realize (w);
          gtk_widget_get_preferred_size (w, NULL, &req);
          gtk_box_set_spacing (wvbox, req.height);
	  if (item->value && strlen (item->value) > 0)
            button_spacing = 2*req.width/strlen (item->value);
          if (button_spacing < 10) button_spacing = 10;
        }
      else
        {
          /* This is one button to add to the dialog.  */
          w = gtk_button_new_with_label (utf8_label);
          if (! item->enabled)
            gtk_widget_set_sensitive (w, FALSE);
          if (select_cb)
            g_signal_connect (G_OBJECT (w), "clicked",
                              select_cb, item->call_data);

          gtk_box_pack_start (cur_box, w, TRUE, TRUE, button_spacing);
          if (++button_nr == left_buttons)
            {
              if (make_two_rows)
                cur_box = GTK_BOX (whbox_down);
            }
        }

     if (utf8_label)
       g_free (utf8_label);
    }

  return wdialog;
}

struct xg_dialog_data
{
  GMainLoop *loop;
  int response;
  GtkWidget *w;
  guint timerid;
};

/* Function that is called when the file or font dialogs pop down.
   W is the dialog widget, RESPONSE is the response code.
   USER_DATA is what we passed in to g_signal_connect.  */

static void
xg_dialog_response_cb (GtkDialog *w,
		       gint response,
		       gpointer user_data)
{
  struct xg_dialog_data *dd = user_data;
  dd->response = response;
  g_main_loop_quit (dd->loop);
}


/*  Destroy the dialog.  This makes it pop down.  */

static void
pop_down_dialog (void *arg)
{
  struct xg_dialog_data *dd = arg;

  block_input ();
  if (dd->w) gtk_widget_destroy (dd->w);
  if (dd->timerid != 0) g_source_remove (dd->timerid);

  g_main_loop_quit (dd->loop);
  g_main_loop_unref (dd->loop);

  unblock_input ();
}

/* If there are any emacs timers pending, add a timeout to main loop in DATA.
   Pass DATA as gpointer so we can use this as a callback.  */

static gboolean
xg_maybe_add_timer (gpointer data)
{
  struct xg_dialog_data *dd = data;
  struct timespec next_time = timer_check ();

  dd->timerid = 0;

  if (timespec_valid_p (next_time))
    {
      time_t s = next_time.tv_sec;
      int per_ms = TIMESPEC_HZ / 1000;
      int ms = (next_time.tv_nsec + per_ms - 1) / per_ms;
      if (s <= ((guint) -1 - ms) / 1000)
	dd->timerid = g_timeout_add (s * 1000 + ms, xg_maybe_add_timer, dd);
    }
  return FALSE;
}


/* Pops up a modal dialog W and waits for response.
   We don't use gtk_dialog_run because we want to process emacs timers.
   The dialog W is not destroyed when this function returns.  */

static int
xg_dialog_run (struct frame *f, GtkWidget *w)
{
  ptrdiff_t count = SPECPDL_INDEX ();
  struct xg_dialog_data dd;

  xg_set_screen (w, f);
  gtk_window_set_transient_for (GTK_WINDOW (w),
                                GTK_WINDOW (FRAME_GTK_OUTER_WIDGET (f)));
  gtk_window_set_destroy_with_parent (GTK_WINDOW (w), TRUE);
  gtk_window_set_modal (GTK_WINDOW (w), TRUE);

  dd.loop = g_main_loop_new (NULL, FALSE);
  dd.response = GTK_RESPONSE_CANCEL;
  dd.w = w;
  dd.timerid = 0;

  g_signal_connect (G_OBJECT (w),
                    "response",
                    G_CALLBACK (xg_dialog_response_cb),
                    &dd);
  /* Don't destroy the widget if closed by the window manager close button.  */
  g_signal_connect (G_OBJECT (w), "delete-event", G_CALLBACK (gtk_true), NULL);
  gtk_widget_show (w);

  record_unwind_protect_ptr (pop_down_dialog, &dd);

  (void) xg_maybe_add_timer (&dd);
  g_main_loop_run (dd.loop);

  dd.w = 0;
  unbind_to (count, Qnil);

  return dd.response;
}


/***********************************************************************
                      File dialog functions
 ***********************************************************************/
/* Return true if the old file selection dialog is being used.  */

bool
xg_uses_old_file_dialog (void)
{
#ifdef HAVE_GTK_FILE_SELECTION_NEW
  return x_gtk_use_old_file_dialog;
#else
  return 0;
#endif
}


typedef char * (*xg_get_file_func) (GtkWidget *);

/* Return the selected file for file chooser dialog W.
   The returned string must be free:d.  */

static char *
xg_get_file_name_from_chooser (GtkWidget *w)
{
  return gtk_file_chooser_get_filename (GTK_FILE_CHOOSER (w));
}

/* Callback called when the "Show hidden files" toggle is pressed.
   WIDGET is the toggle widget, DATA is the file chooser dialog.  */

static void
xg_toggle_visibility_cb (GtkWidget *widget, gpointer data)
{
  GtkFileChooser *dialog = GTK_FILE_CHOOSER (data);
  gboolean visible;
  g_object_get (G_OBJECT (dialog), "show-hidden", &visible, NULL);
  g_object_set (G_OBJECT (dialog), "show-hidden", !visible, NULL);
}


/* Callback called when a property changes in a file chooser.
   GOBJECT is the file chooser dialog, ARG1 describes the property.
   USER_DATA is the toggle widget in the file chooser dialog.
   We use this to update the "Show hidden files" toggle when the user
   changes that property by right clicking in the file list.  */

static void
xg_toggle_notify_cb (GObject *gobject, GParamSpec *arg1, gpointer user_data)
{
  if (strcmp (arg1->name, "show-hidden") == 0)
    {
      GtkWidget *wtoggle = GTK_WIDGET (user_data);
      gboolean visible, toggle_on;

      g_object_get (G_OBJECT (gobject), "show-hidden", &visible, NULL);
      toggle_on = gtk_toggle_button_get_active (GTK_TOGGLE_BUTTON (wtoggle));

      if (!!visible != !!toggle_on)
        {
          gpointer cb = (gpointer) G_CALLBACK (xg_toggle_visibility_cb);
          g_signal_handlers_block_by_func (G_OBJECT (wtoggle), cb, gobject);
          gtk_toggle_button_set_active (GTK_TOGGLE_BUTTON (wtoggle), visible);
          g_signal_handlers_unblock_by_func (G_OBJECT (wtoggle), cb, gobject);
        }
      x_gtk_show_hidden_files = visible;
    }
}

/* Read a file name from the user using a file chooser dialog.
   F is the current frame.
   PROMPT is a prompt to show to the user.  May not be NULL.
   DEFAULT_FILENAME is a default selection to be displayed.  May be NULL.
   If MUSTMATCH_P, the returned file name must be an existing
   file.  (Actually, this only has cosmetic effects, the user can
   still enter a non-existing file.)  *FUNC is set to a function that
   can be used to retrieve the selected file name from the returned widget.

   Returns the created widget.  */

static GtkWidget *
xg_get_file_with_chooser (struct frame *f,
			  char *prompt,
			  char *default_filename,
			  bool mustmatch_p, bool only_dir_p,
			  xg_get_file_func *func)
{
  char msgbuf[1024];

  GtkWidget *filewin, *wtoggle, *wbox;
  GtkWidget *wmessage UNINIT;
  GtkWindow *gwin = GTK_WINDOW (FRAME_GTK_OUTER_WIDGET (f));
  GtkFileChooserAction action = (mustmatch_p ?
                                 GTK_FILE_CHOOSER_ACTION_OPEN :
                                 GTK_FILE_CHOOSER_ACTION_SAVE);

  if (only_dir_p)
    action = GTK_FILE_CHOOSER_ACTION_SELECT_FOLDER;

  filewin = gtk_file_chooser_dialog_new (prompt, gwin, action,
                                         XG_TEXT_CANCEL, GTK_RESPONSE_CANCEL,
                                         (mustmatch_p || only_dir_p ?
                                          XG_TEXT_OPEN : XG_TEXT_OK),
                                         GTK_RESPONSE_OK,
                                         NULL);
  gtk_file_chooser_set_local_only (GTK_FILE_CHOOSER (filewin), TRUE);

  wbox = gtk_box_new (GTK_ORIENTATION_VERTICAL, 0);
  gtk_box_set_homogeneous (GTK_BOX (wbox), FALSE);
  gtk_widget_show (wbox);
  wtoggle = gtk_check_button_new_with_label ("Show hidden files.");

  g_object_set (G_OBJECT (filewin), "show-hidden",
		x_gtk_show_hidden_files, NULL);
  gtk_toggle_button_set_active (GTK_TOGGLE_BUTTON (wtoggle),
				x_gtk_show_hidden_files);

  gtk_widget_show (wtoggle);
  g_signal_connect (G_OBJECT (wtoggle), "clicked",
                    G_CALLBACK (xg_toggle_visibility_cb), filewin);
  g_signal_connect (G_OBJECT (filewin), "notify",
                    G_CALLBACK (xg_toggle_notify_cb), wtoggle);

  if (x_gtk_file_dialog_help_text)
    {
      char *z = msgbuf;
      /* Gtk+ 2.10 has the file name text entry box integrated in the dialog.
         Show the C-l help text only for versions < 2.10.  */
      if (gtk_check_version (2, 10, 0) && action != GTK_FILE_CHOOSER_ACTION_SAVE)
        z = stpcpy (z, "\nType C-l to display a file name text entry box.\n");
      strcpy (z, "\nIf you don't like this file selector, use the "
              "corresponding\nkey binding or customize "
              "use-file-dialog to turn it off.");

      wmessage = gtk_label_new (msgbuf);
      gtk_widget_show (wmessage);
    }

  gtk_box_pack_start (GTK_BOX (wbox), wtoggle, FALSE, FALSE, 0);
  if (x_gtk_file_dialog_help_text)
    gtk_box_pack_start (GTK_BOX (wbox), wmessage, FALSE, FALSE, 0);
  gtk_file_chooser_set_extra_widget (GTK_FILE_CHOOSER (filewin), wbox);

  if (default_filename)
    {
      Lisp_Object file;
      char *utf8_filename;

      file = build_string (default_filename);

      /* File chooser does not understand ~/... in the file name.  It must be
         an absolute name starting with /.  */
      if (default_filename[0] != '/')
        file = Fexpand_file_name (file, Qnil);

      utf8_filename = SSDATA (ENCODE_UTF_8 (file));
      if (! NILP (Ffile_directory_p (file)))
        gtk_file_chooser_set_current_folder (GTK_FILE_CHOOSER (filewin),
                                             utf8_filename);
      else
        {
          gtk_file_chooser_set_filename (GTK_FILE_CHOOSER (filewin),
                                         utf8_filename);
          if (action == GTK_FILE_CHOOSER_ACTION_SAVE)
            {
              char *cp = strrchr (utf8_filename, '/');
              if (cp) ++cp;
              else cp = utf8_filename;
              gtk_file_chooser_set_current_name (GTK_FILE_CHOOSER (filewin), cp);
            }
        }
    }

  *func = xg_get_file_name_from_chooser;
  return filewin;
}

#ifdef HAVE_GTK_FILE_SELECTION_NEW

/* Return the selected file for file selector dialog W.
   The returned string must be free:d.  */

static char *
xg_get_file_name_from_selector (GtkWidget *w)
{
  GtkFileSelection *filesel = GTK_FILE_SELECTION (w);
  return xstrdup (gtk_file_selection_get_filename (filesel));
}

/* Create a file selection dialog.
   F is the current frame.
   PROMPT is a prompt to show to the user.  May not be NULL.
   DEFAULT_FILENAME is a default selection to be displayed.  May be NULL.
   If MUSTMATCH_P, the returned file name must be an existing
   file.  *FUNC is set to a function that can be used to retrieve the
   selected file name from the returned widget.

   Returns the created widget.  */

static GtkWidget *
xg_get_file_with_selection (struct frame *f,
                            char *prompt,
                            char *default_filename,
                            bool mustmatch_p, bool only_dir_p,
                            xg_get_file_func *func)
{
  GtkWidget *filewin;
  GtkFileSelection *filesel;

  filewin = gtk_file_selection_new (prompt);
  filesel = GTK_FILE_SELECTION (filewin);

  if (default_filename)
    gtk_file_selection_set_filename (filesel, default_filename);

  if (mustmatch_p)
    {
      /* The selection_entry part of filesel is not documented.  */
      gtk_widget_set_sensitive (filesel->selection_entry, FALSE);
      gtk_file_selection_hide_fileop_buttons (filesel);
    }

  *func = xg_get_file_name_from_selector;

  return filewin;
}
#endif /* HAVE_GTK_FILE_SELECTION_NEW */

/* Read a file name from the user using a file dialog, either the old
   file selection dialog, or the new file chooser dialog.  Which to use
   depends on what the GTK version used has, and what the value of
   gtk-use-old-file-dialog.
   F is the current frame.
   PROMPT is a prompt to show to the user.  May not be NULL.
   DEFAULT_FILENAME is a default selection to be displayed.  May be NULL.
   If MUSTMATCH_P, the returned file name must be an existing
   file.

   Returns a file name or NULL if no file was selected.
   The returned string must be freed by the caller.  */

char *
xg_get_file_name (struct frame *f,
                  char *prompt,
                  char *default_filename,
                  bool mustmatch_p,
                  bool only_dir_p)
{
  GtkWidget *w = 0;
  char *fn = 0;
  int filesel_done = 0;
  xg_get_file_func func;

#ifdef HAVE_PGTK
  if (!FRAME_GTK_OUTER_WIDGET (f))
    error("Can't open dialog from child frames");
#endif

#ifdef HAVE_GTK_FILE_SELECTION_NEW

  if (xg_uses_old_file_dialog ())
    w = xg_get_file_with_selection (f, prompt, default_filename,
                                    mustmatch_p, only_dir_p, &func);
  else
    w = xg_get_file_with_chooser (f, prompt, default_filename,
                                  mustmatch_p, only_dir_p, &func);

#else /* not HAVE_GTK_FILE_SELECTION_NEW */
  w = xg_get_file_with_chooser (f, prompt, default_filename,
                                mustmatch_p, only_dir_p, &func);
#endif /* not HAVE_GTK_FILE_SELECTION_NEW */

  gtk_widget_set_name (w, "emacs-filedialog");

  filesel_done = xg_dialog_run (f, w);
  if (filesel_done == GTK_RESPONSE_OK)
    fn = (*func) (w);

  gtk_widget_destroy (w);
  return fn;
}

/***********************************************************************
                      GTK font chooser
 ***********************************************************************/

#ifdef HAVE_FREETYPE

#ifdef HAVE_GTK3

#define XG_WEIGHT_TO_SYMBOL(w)			\
  (w <= PANGO_WEIGHT_THIN ? Qextra_light	\
   : w <= PANGO_WEIGHT_ULTRALIGHT ? Qlight	\
   : w <= PANGO_WEIGHT_LIGHT ? Qsemi_light	\
   : w < PANGO_WEIGHT_MEDIUM ? Qnormal		\
   : w <= PANGO_WEIGHT_SEMIBOLD ? Qsemi_bold	\
   : w <= PANGO_WEIGHT_BOLD ? Qbold		\
   : w <= PANGO_WEIGHT_HEAVY ? Qextra_bold	\
   : Qultra_bold)

#define XG_STYLE_TO_SYMBOL(s)			\
  (s == PANGO_STYLE_OBLIQUE ? Qoblique		\
   : s == PANGO_STYLE_ITALIC ? Qitalic		\
   : Qnormal)

#endif /* HAVE_GTK3 */


static char *x_last_font_name;

#ifdef HAVE_GTK3
static gboolean
xg_font_filter (const PangoFontFamily *family,
                const PangoFontFace *face,
                gpointer data)
{
  const char *name = pango_font_family_get_name ((PangoFontFamily *)family);
  ptrdiff_t namelen = strlen (name);

  if (font_is_ignored (name, namelen))
    return FALSE;
  return TRUE;
}
#endif

/* Pop up a GTK font selector and return the name of the font the user
   selects, as a C string.  The returned font name follows GTK's own
   format:

   `FAMILY [VALUE1 VALUE2] SIZE'

   This can be parsed using font_parse_fcname in font.c.
   DEFAULT_NAME, if non-zero, is the default font name.  */

Lisp_Object
xg_get_font (struct frame *f, const char *default_name)
{
  GtkWidget *w;
  int done = 0;
  Lisp_Object font = Qnil;

#ifdef HAVE_PGTK
  if (!FRAME_GTK_OUTER_WIDGET (f))
    error("Can't open dialog from child frames");
#endif

  w = gtk_font_chooser_dialog_new
    ("Pick a font", GTK_WINDOW (FRAME_GTK_OUTER_WIDGET (f)));

#ifdef HAVE_GTK3
  gtk_font_chooser_set_filter_func (GTK_FONT_CHOOSER (w), xg_font_filter, NULL, NULL);
#endif
  if (default_name)
    {
      /* Convert fontconfig names to Gtk names, i.e. remove - before
	 number */
      char *p = strrchr (default_name, '-');
      if (p)
        {
          char *ep = p+1;
          while (c_isdigit (*ep))
            ++ep;
          if (*ep == '\0') *p = ' ';
        }
    }
  else if (x_last_font_name)
    default_name = x_last_font_name;

  if (default_name)
    {
#ifdef HAVE_GTK3
      PangoFontDescription *desc
        = pango_font_description_from_string (default_name);
      gtk_font_chooser_set_font_desc (GTK_FONT_CHOOSER (w), desc);
      pango_font_description_free (desc);
#else
      gtk_font_chooser_set_font (GTK_FONT_CHOOSER (w), default_name);
#endif
    }

  gtk_widget_set_name (w, "emacs-fontdialog");
  done = xg_dialog_run (f, w);
  if (done == GTK_RESPONSE_OK)
    {
#ifdef HAVE_GTK3
      /* Use the GTK3 font chooser.  */
      PangoFontDescription *desc
	= gtk_font_chooser_get_font_desc (GTK_FONT_CHOOSER (w));

      if (desc)
	{
	  const char *family = pango_font_description_get_family (desc);
	  gint        size   = pango_font_description_get_size (desc);
	  PangoWeight weight = pango_font_description_get_weight (desc);
	  PangoStyle  style  = pango_font_description_get_style (desc);

	  font = CALLN (Ffont_spec,
			QCfamily, build_string (family),
			QCsize, make_float (pango_units_to_double (size)),
			QCweight, XG_WEIGHT_TO_SYMBOL (weight),
			QCslant, XG_STYLE_TO_SYMBOL (style));

          char *font_desc_str = pango_font_description_to_string (desc);
          dupstring (&x_last_font_name, font_desc_str);
          g_free (font_desc_str);
	  pango_font_description_free (desc);
	}

#else /* Use old font selector, which just returns the font name.  */

      char *font_name
	= gtk_font_selection_dialog_get_font_name (GTK_FONT_CHOOSER (w));

      if (font_name)
	{
	  font = build_string (font_name);
	  g_free (x_last_font_name);
	  x_last_font_name = font_name;
	}
#endif /* HAVE_GTK3 */
    }

  gtk_widget_destroy (w);
  return font;
}
#endif /* HAVE_FREETYPE */



/***********************************************************************
	                Menu functions.
 ***********************************************************************/

/* The name of menu items that can be used for customization.  Since GTK
   RC files are very crude and primitive, we have to set this on all
   menu item names so a user can easily customize menu items.  */

#define MENU_ITEM_NAME "emacs-menuitem"


/* Linked list of all allocated struct xg_menu_cb_data.  Used for marking
   during GC.  The next member points to the items.  */
static xg_list_node xg_menu_cb_list;

/* Linked list of all allocated struct xg_menu_item_cb_data.  Used for marking
   during GC.  The next member points to the items.  */
static xg_list_node xg_menu_item_cb_list;

/* Allocate and initialize CL_DATA if NULL, otherwise increase ref_count.
   F is the frame CL_DATA will be initialized for.
   HIGHLIGHT_CB is the callback to call when entering/leaving menu items.

   The menu bar and all sub menus under the menu bar in a frame
   share the same structure, hence the reference count.

   Returns CL_DATA if CL_DATA is not NULL,  or a pointer to a newly
   allocated xg_menu_cb_data if CL_DATA is NULL.  */

static xg_menu_cb_data *
make_cl_data (xg_menu_cb_data *cl_data, struct frame *f, GCallback highlight_cb)
{
  if (! cl_data)
    {
      cl_data = xmalloc (sizeof *cl_data);
      cl_data->f = f;
      cl_data->menu_bar_vector = f->menu_bar_vector;
      cl_data->menu_bar_items_used = f->menu_bar_items_used;
      cl_data->highlight_cb = highlight_cb;
      cl_data->ref_count = 0;

      xg_list_insert (&xg_menu_cb_list, &cl_data->ptrs);
    }

  cl_data->ref_count++;

  return cl_data;
}

/* Update CL_DATA with values from frame F and with HIGHLIGHT_CB.
   HIGHLIGHT_CB is the callback to call when entering/leaving menu items.

   When the menu bar is updated, menu items may have been added and/or
   removed, so menu_bar_vector and menu_bar_items_used change.  We must
   then update CL_DATA since it is used to determine which menu
   item that is invoked in the menu.
   HIGHLIGHT_CB could change, there is no check that the same
   function is given when modifying a menu bar as was given when
   creating the menu bar.  */

static void
update_cl_data (xg_menu_cb_data *cl_data,
                struct frame *f,
                GCallback highlight_cb)
{
  if (cl_data)
    {
      cl_data->f = f;
      cl_data->menu_bar_vector = f->menu_bar_vector;
      cl_data->menu_bar_items_used = f->menu_bar_items_used;
      cl_data->highlight_cb = highlight_cb;
    }
}

/* Decrease reference count for CL_DATA.
   If reference count is zero, free CL_DATA.  */

static void
unref_cl_data (xg_menu_cb_data *cl_data)
{
  if (cl_data && cl_data->ref_count > 0)
    {
      cl_data->ref_count--;
      if (cl_data->ref_count == 0)
        {
          xg_list_remove (&xg_menu_cb_list, &cl_data->ptrs);
          xfree (cl_data);
        }
    }
}

/* Function that marks all lisp data during GC.  */

void
xg_mark_data (void)
{
  xg_list_node *iter;
  Lisp_Object rest, frame;

  for (iter = xg_menu_cb_list.next; iter; iter = iter->next)
    mark_object (((xg_menu_cb_data *) iter)->menu_bar_vector);

  for (iter = xg_menu_item_cb_list.next; iter; iter = iter->next)
    {
      xg_menu_item_cb_data *cb_data = (xg_menu_item_cb_data *) iter;

      if (! NILP (cb_data->help))
        mark_object (cb_data->help);
    }

  FOR_EACH_FRAME (rest, frame)
    {
      struct frame *f = XFRAME (frame);

      if ((FRAME_X_P (f) || FRAME_PGTK_P (f)) && FRAME_GTK_OUTER_WIDGET (f))
        {
          struct xg_frame_tb_info *tbinfo
            = g_object_get_data (G_OBJECT (FRAME_GTK_OUTER_WIDGET (f)),
                                 TB_INFO_KEY);
          if (tbinfo)
            {
              mark_object (tbinfo->last_tool_bar);
              mark_object (tbinfo->style);
            }
        }
    }
}

/* Callback called when a menu item is destroyed.  Used to free data.
   W is the widget that is being destroyed (not used).
   CLIENT_DATA points to the xg_menu_item_cb_data associated with the W.  */

static void
menuitem_destroy_callback (GtkWidget *w, gpointer client_data)
{
  if (client_data)
    {
      xg_menu_item_cb_data *data = client_data;
      xg_list_remove (&xg_menu_item_cb_list, &data->ptrs);
      xfree (data);
    }
}

/* Callback called when the pointer enters/leaves a menu item.
   W is the parent of the menu item.
   EVENT is either an enter event or leave event.
   CLIENT_DATA is not used.

   Returns FALSE to tell GTK to keep processing this event.  */

static gboolean
menuitem_highlight_callback (GtkWidget *w,
                             GdkEventCrossing *event,
                             gpointer client_data)
{
  GdkEvent ev;
  GtkWidget *subwidget;
  xg_menu_item_cb_data *data;

  ev.crossing = *event;
  subwidget = gtk_get_event_widget (&ev);
  data = g_object_get_data (G_OBJECT (subwidget), XG_ITEM_DATA);
  if (data)
    {
      if (! NILP (data->help) && data->cl_data->highlight_cb)
        {
          gpointer call_data = event->type == GDK_LEAVE_NOTIFY ? 0 : data;
          GtkCallback func = (GtkCallback) data->cl_data->highlight_cb;
          (*func) (subwidget, call_data);
        }
    }

  return FALSE;
}

/* Callback called when a menu is destroyed.  Used to free data.
   W is the widget that is being destroyed (not used).
   CLIENT_DATA points to the xg_menu_cb_data associated with W.  */

static void
menu_destroy_callback (GtkWidget *w, gpointer client_data)
{
  unref_cl_data (client_data);
}

/* Make a GTK widget that contains both UTF8_LABEL and UTF8_KEY (both
   must be non-NULL) and can be inserted into a menu item.

   Returns the GtkHBox.  */

static GtkWidget *
make_widget_for_menu_item (const char *utf8_label, const char *utf8_key)
{
  GtkWidget *wlbl;
  GtkWidget *wkey;
  GtkWidget *wbox;

  wbox = gtk_box_new (GTK_ORIENTATION_HORIZONTAL, 0);
  gtk_box_set_homogeneous (GTK_BOX (wbox), FALSE);
  wlbl = gtk_label_new (utf8_label);
  wkey = gtk_label_new (utf8_key);

#if GTK_CHECK_VERSION (3, 14, 0)
  gtk_widget_set_halign (wlbl, GTK_ALIGN_START);
  gtk_widget_set_valign (wlbl, GTK_ALIGN_CENTER);
  gtk_widget_set_halign (wkey, GTK_ALIGN_START);
  gtk_widget_set_valign (wkey, GTK_ALIGN_CENTER);
#else
  gtk_misc_set_alignment (GTK_MISC (wlbl), 0.0, 0.5);
  gtk_misc_set_alignment (GTK_MISC (wkey), 0.0, 0.5);
#endif
  gtk_box_pack_start (GTK_BOX (wbox), wlbl, TRUE, TRUE, 0);
  gtk_box_pack_start (GTK_BOX (wbox), wkey, FALSE, FALSE, 0);

  gtk_widget_set_name (wlbl, MENU_ITEM_NAME);
  gtk_widget_set_name (wkey, MENU_ITEM_NAME);
  gtk_widget_set_name (wbox, MENU_ITEM_NAME);

  return wbox;
}

/* Make and return a menu item widget with the key to the right.
   UTF8_LABEL is the text for the menu item (GTK uses UTF8 internally).
   UTF8_KEY is the text representing the key binding.
   ITEM is the widget_value describing the menu item.

   GROUP is an in/out parameter.  If the menu item to be created is not
   part of any radio menu group, *GROUP contains NULL on entry and exit.
   If the menu item to be created is part of a radio menu group, on entry
   *GROUP contains the group to use, or NULL if this is the first item
   in the group.  On exit, *GROUP contains the radio item group.

   Unfortunately, keys don't line up as nicely as in Motif,
   but the macOS version doesn't either, so I guess that is OK.  */

static GtkWidget *
make_menu_item (const char *utf8_label,
                const char *utf8_key,
                widget_value *item,
                GSList **group)
{
  GtkWidget *w;
  GtkWidget *wtoadd = 0;

  /* It has been observed that some menu items have a NULL name field.
     This will lead to this function being called with a NULL utf8_label.
     GTK crashes on that so we set a blank label.  Why there is a NULL
     name remains to be investigated.  */
  if (! utf8_label) utf8_label = " ";

  if (utf8_key)
    wtoadd = make_widget_for_menu_item (utf8_label, utf8_key);

  if (item->button_type == BUTTON_TYPE_TOGGLE)
    {
      *group = NULL;
      if (utf8_key) w = gtk_check_menu_item_new ();
      else w = gtk_check_menu_item_new_with_label (utf8_label);
      gtk_check_menu_item_set_active (GTK_CHECK_MENU_ITEM (w), item->selected);
    }
  else if (item->button_type == BUTTON_TYPE_RADIO)
    {
      if (utf8_key) w = gtk_radio_menu_item_new (*group);
      else w = gtk_radio_menu_item_new_with_label (*group, utf8_label);
      *group = gtk_radio_menu_item_get_group (GTK_RADIO_MENU_ITEM (w));
      if (item->selected)
        gtk_check_menu_item_set_active (GTK_CHECK_MENU_ITEM (w), TRUE);
    }
  else
    {
      *group = NULL;
      if (utf8_key) w = gtk_menu_item_new ();
      else w = gtk_menu_item_new_with_label (utf8_label);
    }

  if (wtoadd) gtk_container_add (GTK_CONTAINER (w), wtoadd);
  if (! item->enabled) gtk_widget_set_sensitive (w, FALSE);

  return w;
}

/* Create a menu item widget, and connect the callbacks.
   ITEM describes the menu item.
   F is the frame the created menu belongs to.
   SELECT_CB is the callback to use when a menu item is selected.
   HIGHLIGHT_CB is the callback to call when entering/leaving menu items.
   CL_DATA points to the callback data to be used for this menu.
   GROUP is an in/out parameter.  If the menu item to be created is not
   part of any radio menu group, *GROUP contains NULL on entry and exit.
   If the menu item to be created is part of a radio menu group, on entry
   *GROUP contains the group to use, or NULL if this is the first item
   in the group.  On exit, *GROUP contains the radio item group.

   Returns the created GtkWidget.  */

static GtkWidget *
xg_create_one_menuitem (widget_value *item,
                        struct frame *f,
                        GCallback select_cb,
                        GCallback highlight_cb,
                        xg_menu_cb_data *cl_data,
                        GSList **group)
{
  char *utf8_label;
  char *utf8_key;
  GtkWidget *w;
  xg_menu_item_cb_data *cb_data;

  utf8_label = get_utf8_string (item->name);
  utf8_key = get_utf8_string (item->key);

  w = make_menu_item (utf8_label, utf8_key, item, group);

  if (utf8_label) g_free (utf8_label);
  if (utf8_key) g_free (utf8_key);

  cb_data = xmalloc (sizeof *cb_data);

  xg_list_insert (&xg_menu_item_cb_list, &cb_data->ptrs);

  cb_data->select_id = 0;
  cb_data->help = item->help;
  cb_data->cl_data = cl_data;
  cb_data->call_data = item->call_data;

  g_signal_connect (G_OBJECT (w),
                    "destroy",
                    G_CALLBACK (menuitem_destroy_callback),
                    cb_data);

  /* Put cb_data in widget, so we can get at it when modifying menubar  */
  g_object_set_data (G_OBJECT (w), XG_ITEM_DATA, cb_data);

  /* final item, not a submenu  */
  if (item->call_data && ! item->contents)
    {
      if (select_cb)
        cb_data->select_id
          = g_signal_connect (G_OBJECT (w), "activate", select_cb, cb_data);
    }

  return w;
}

/* Create a full menu tree specified by DATA.
   F is the frame the created menu belongs to.
   SELECT_CB is the callback to use when a menu item is selected.
   DEACTIVATE_CB is the callback to use when a sub menu is not shown anymore.
   HIGHLIGHT_CB is the callback to call when entering/leaving menu items.
   If POP_UP_P, create a popup menu.
   If MENU_BAR_P, create a menu bar.
   TOPMENU is the topmost GtkWidget that others shall be placed under.
   It may be NULL, in that case we create the appropriate widget
   (menu bar or menu item depending on POP_UP_P and MENU_BAR_P)
   CL_DATA is the callback data we shall use for this menu, or NULL
   if we haven't set the first callback yet.
   NAME is the name to give to the top level menu if this function
   creates it.  May be NULL to not set any name.

   Returns the top level GtkWidget.  This is TOPLEVEL if TOPLEVEL is
   not NULL.

   This function calls itself to create submenus.  */

static GtkWidget *
create_menus (widget_value *data,
              struct frame *f,
              GCallback select_cb,
              GCallback deactivate_cb,
              GCallback highlight_cb,
              bool pop_up_p,
              bool menu_bar_p,
              GtkWidget *topmenu,
              xg_menu_cb_data *cl_data,
              const char *name)
{
  widget_value *item;
  GtkWidget *wmenu = topmenu;
  GSList *group = NULL;

  if (! topmenu)
    {
      if (! menu_bar_p)
      {
        wmenu = gtk_menu_new ();
        xg_set_screen (wmenu, f);
        /* Connect this to the menu instead of items so we get enter/leave for
           disabled items also.  TODO:  Still does not get enter/leave for
           disabled items in detached menus.  */
        g_signal_connect (G_OBJECT (wmenu),
                          "enter-notify-event",
                          G_CALLBACK (menuitem_highlight_callback),
                          NULL);
        g_signal_connect (G_OBJECT (wmenu),
                          "leave-notify-event",
                          G_CALLBACK (menuitem_highlight_callback),
                          NULL);
      }
      else
        {
          wmenu = gtk_menu_bar_new ();
          /* Set width of menu bar to a small value so it doesn't enlarge
             a small initial frame size.  The width will be set to the
             width of the frame later on when it is added to a container.
             height -1: Natural height.  */
          gtk_widget_set_size_request (wmenu, 1, -1);
        }

      /* Put cl_data on the top menu for easier access.  */
      cl_data = make_cl_data (cl_data, f, highlight_cb);
      g_object_set_data (G_OBJECT (wmenu), XG_FRAME_DATA, (gpointer)cl_data);
      g_signal_connect (G_OBJECT (wmenu), "destroy",
                        G_CALLBACK (menu_destroy_callback), cl_data);

      if (name)
        gtk_widget_set_name (wmenu, name);

#ifndef HAVE_PGTK
      if (deactivate_cb)
        g_signal_connect (G_OBJECT (wmenu),
                          "selection-done", deactivate_cb, 0);
#else
      if (deactivate_cb)
        g_signal_connect (G_OBJECT (wmenu),
                          "deactivate", deactivate_cb, 0);
#endif
    }

  for (item = data; item; item = item->next)
    {
      GtkWidget *w;

      if (pop_up_p && !item->contents && !item->call_data
          && !menu_separator_name_p (item->name))
        {
          char *utf8_label;
          /* A title for a popup.  We do the same as GTK does when
             creating titles, but it does not look good.  */
          group = NULL;
          utf8_label = get_utf8_string (item->name);

          w = gtk_menu_item_new_with_label (utf8_label);
          gtk_widget_set_sensitive (w, FALSE);
          if (utf8_label) g_free (utf8_label);
        }
      else if (menu_separator_name_p (item->name))
        {
          group = NULL;
          /* GTK only have one separator type.  */
          w = gtk_separator_menu_item_new ();
        }
      else
        {
          w = xg_create_one_menuitem (item,
                                      f,
                                      item->contents ? 0 : select_cb,
                                      highlight_cb,
                                      cl_data,
                                      &group);

          /* Create a possibly empty submenu for menu bar items, since some
             themes don't highlight items correctly without it. */
          if (item->contents || menu_bar_p)
            {
              GtkWidget *submenu = create_menus (item->contents,
                                                 f,
                                                 select_cb,
                                                 deactivate_cb,
                                                 highlight_cb,
                                                 0,
                                                 0,
                                                 0,
                                                 cl_data,
                                                 0);
              gtk_menu_item_set_submenu (GTK_MENU_ITEM (w), submenu);
            }
        }

      gtk_menu_shell_append (GTK_MENU_SHELL (wmenu), w);
      gtk_widget_set_name (w, MENU_ITEM_NAME);
    }

  return wmenu;
}

/* Create a menubar, popup menu or dialog, depending on the TYPE argument.
   TYPE can be "menubar", "popup" for popup menu, or "dialog" for a dialog
   with some text and buttons.
   F is the frame the created item belongs to.
   NAME is the name to use for the top widget.
   VAL is a widget_value structure describing items to be created.
   SELECT_CB is the callback to use when a menu item is selected or
   a dialog button is pressed.
   DEACTIVATE_CB is the callback to use when an item is deactivated.
   For a menu, when a sub menu is not shown anymore, for a dialog it is
   called when the dialog is popped down.
   HIGHLIGHT_CB is the callback to call when entering/leaving menu items.

   Returns the widget created.  */

GtkWidget *
xg_create_widget (const char *type, const char *name, struct frame *f,
		  widget_value *val, GCallback select_cb,
		  GCallback deactivate_cb, GCallback highlight_cb)
{
  GtkWidget *w = 0;
  bool menu_bar_p = strcmp (type, "menubar") == 0;
  bool pop_up_p = strcmp (type, "popup") == 0;

  if (strcmp (type, "dialog") == 0)
    {
      w = create_dialog (val, select_cb, deactivate_cb);
      xg_set_screen (w, f);
      gtk_window_set_transient_for (GTK_WINDOW (w),
                                    GTK_WINDOW (FRAME_GTK_OUTER_WIDGET (f)));
      gtk_window_set_destroy_with_parent (GTK_WINDOW (w), TRUE);
      gtk_widget_set_name (w, "emacs-dialog");
      gtk_window_set_modal (GTK_WINDOW (w), TRUE);
    }
  else if (menu_bar_p || pop_up_p)
    {
      w = create_menus (val->contents,
                        f,
                        select_cb,
                        deactivate_cb,
                        highlight_cb,
                        pop_up_p,
                        menu_bar_p,
                        0,
                        0,
                        name);

      /* Set the cursor to an arrow for popup menus when they are mapped.
         This is done by default for menu bar menus.  */
      if (pop_up_p)
        {
          /* Must realize so the GdkWindow inside the widget is created.  */
          gtk_widget_realize (w);
          xg_set_cursor (w, FRAME_DISPLAY_INFO (f)->xg_cursor);
        }
    }
  else
    {
      fprintf (stderr, "bad type in xg_create_widget: %s, doing nothing\n",
               type);
    }

  return w;
}

/* Return the label for menu item WITEM.  */

static const char *
xg_get_menu_item_label (GtkMenuItem *witem)
{
  GtkLabel *wlabel = GTK_LABEL (XG_BIN_CHILD (witem));
  return gtk_label_get_label (wlabel);
}

/* Return true if the menu item WITEM has the text LABEL.  */

static bool
xg_item_label_same_p (GtkMenuItem *witem, const char *label)
{
  char *utf8_label = get_utf8_string (label);
  const char *old_label = witem ? xg_get_menu_item_label (witem) : 0;

  bool is_same = (!old_label == !utf8_label
		  && (!old_label || strcmp (utf8_label, old_label) == 0));

  if (utf8_label) g_free (utf8_label);

  return is_same;
}

/* Destroy widgets in LIST.  */

static void
xg_destroy_widgets (GList *list)
{
  GList *iter;

  for (iter = list; iter; iter = g_list_next (iter))
    {
      GtkWidget *w = GTK_WIDGET (iter->data);

      /* Destroying the widget will remove it from the container it is in.  */
      gtk_widget_destroy (w);
    }
}

/* Update the top level names in MENUBAR (i.e. not submenus).
   F is the frame the menu bar belongs to.
   *LIST is a list with the current menu bar names (menu item widgets).
   ITER is the item within *LIST that shall be updated.
   POS is the numerical position, starting at 0, of ITER in *LIST.
   VAL describes what the menu bar shall look like after the update.
   SELECT_CB is the callback to use when a menu item is selected.
   HIGHLIGHT_CB is the callback to call when entering/leaving menu items.
   CL_DATA points to the callback data to be used for this menu bar.

   This function calls itself to walk through the menu bar names.  */

static void
xg_update_menubar (GtkWidget *menubar,
		   struct frame *f,
		   GList **list,
		   GList *iter,
		   int pos,
		   widget_value *val,
		   GCallback select_cb,
		   GCallback deactivate_cb,
		   GCallback highlight_cb,
		   xg_menu_cb_data *cl_data)
{
  if (! iter && ! val)
    return;
  else if (iter && ! val)
    {
      /* Item(s) have been removed.  Remove all remaining items.  */
      xg_destroy_widgets (iter);

      /* Add a blank entry so the menubar doesn't collapse to nothing. */
      gtk_menu_shell_insert (GTK_MENU_SHELL (menubar),
                             gtk_menu_item_new_with_label (""),
                             0);
      /* All updated.  */
      val = 0;
      iter = 0;
    }
  else if (! iter && val)
    {
      /* Item(s) added.  Add all new items in one call.  */
      create_menus (val, f, select_cb, deactivate_cb, highlight_cb,
                    0, 1, menubar, cl_data, 0);

      /* All updated.  */
      val = 0;
      iter = 0;
    }
  /* Below this neither iter or val is NULL */
  else if (xg_item_label_same_p (GTK_MENU_ITEM (iter->data), val->name))
    {
      /* This item is still the same, check next item.  */
      val = val->next;
      iter = g_list_next (iter);
      ++pos;
    }
  else /* This item is changed.  */
    {
      GtkMenuItem *witem = GTK_MENU_ITEM (iter->data);
      GtkMenuItem *witem2 = 0;
      bool val_in_menubar = 0;
      bool iter_in_new_menubar = 0;
      GList *iter2;
      widget_value *cur;

      /* See if the changed entry (val) is present later in the menu bar  */
      for (iter2 = iter;
           iter2 && ! val_in_menubar;
           iter2 = g_list_next (iter2))
        {
          witem2 = GTK_MENU_ITEM (iter2->data);
          val_in_menubar = xg_item_label_same_p (witem2, val->name);
        }

      /* See if the current entry (iter) is present later in the
         specification for the new menu bar.  */
      for (cur = val; cur && ! iter_in_new_menubar; cur = cur->next)
        iter_in_new_menubar = xg_item_label_same_p (witem, cur->name);

      if (val_in_menubar && ! iter_in_new_menubar)
        {
          int nr = pos;

          /*  This corresponds to:
                Current:  A B C
                New:      A C
              Remove B.  */

          g_object_ref (G_OBJECT (witem));
          gtk_container_remove (GTK_CONTAINER (menubar), GTK_WIDGET (witem));
          gtk_widget_destroy (GTK_WIDGET (witem));

          /* Must get new list since the old changed.  */
          g_list_free (*list);
          *list = iter = gtk_container_get_children (GTK_CONTAINER (menubar));
          while (nr-- > 0) iter = g_list_next (iter);
        }
      else if (! val_in_menubar && ! iter_in_new_menubar)
        {
          /*  This corresponds to:
                Current:  A B C
                New:      A X C
              Rename B to X.  This might seem to be a strange thing to do,
              since if there is a menu under B it will be totally wrong for X.
              But consider editing a C file.  Then there is a C-mode menu
              (corresponds to B above).
              If then doing C-x C-f the minibuf menu (X above) replaces the
              C-mode menu.  When returning from the minibuffer, we get
              back the C-mode menu.  Thus we do:
                Rename B to X (C-mode to minibuf menu)
                Rename X to B (minibuf to C-mode menu).
              If the X menu hasn't been invoked, the menu under B
              is up to date when leaving the minibuffer.  */
          GtkLabel *wlabel = GTK_LABEL (XG_BIN_CHILD (witem));
          char *utf8_label = get_utf8_string (val->name);

          /* GTK menu items don't notice when their labels have been
             changed from underneath them, so we have to explicitly
             use g_object_notify to tell listeners (e.g., a GMenuModel
             bridge that might be loaded) that the item's label has
             changed.  */
          gtk_label_set_text (wlabel, utf8_label);
          g_object_notify (G_OBJECT (witem), "label");
          if (utf8_label) g_free (utf8_label);
          iter = g_list_next (iter);
          val = val->next;
          ++pos;
        }
      else if (! val_in_menubar && iter_in_new_menubar)
        {
          /*  This corresponds to:
                Current:  A B C
                New:      A X B C
              Insert X.  */

          int nr = pos;
          GSList *group = 0;
          GtkWidget *w = xg_create_one_menuitem (val,
                                                 f,
                                                 select_cb,
                                                 highlight_cb,
                                                 cl_data,
                                                 &group);

          /* Create a possibly empty submenu for menu bar items, since some
             themes don't highlight items correctly without it. */
          GtkWidget *submenu = create_menus (NULL, f,
                                             select_cb, deactivate_cb,
                                             highlight_cb,
                                             0, 0, 0, cl_data, 0);

          gtk_widget_set_name (w, MENU_ITEM_NAME);
          gtk_menu_shell_insert (GTK_MENU_SHELL (menubar), w, pos);
          gtk_menu_item_set_submenu (GTK_MENU_ITEM (w), submenu);

          g_list_free (*list);
          *list = iter = gtk_container_get_children (GTK_CONTAINER (menubar));
          while (nr-- > 0) iter = g_list_next (iter);
          iter = g_list_next (iter);
          val = val->next;
          ++pos;
        }
      else /* if (val_in_menubar && iter_in_new_menubar) */
        {
          int nr = pos;
          /*  This corresponds to:
                Current:  A B C
                New:      A C B
              Move C before B  */

          g_object_ref (G_OBJECT (witem2));
          gtk_container_remove (GTK_CONTAINER (menubar), GTK_WIDGET (witem2));
          gtk_menu_shell_insert (GTK_MENU_SHELL (menubar),
                                 GTK_WIDGET (witem2), pos);
          g_object_unref (G_OBJECT (witem2));

          g_list_free (*list);
          *list = iter = gtk_container_get_children (GTK_CONTAINER (menubar));
          while (nr-- > 0) iter = g_list_next (iter);
          if (iter) iter = g_list_next (iter);
          val = val->next;
          ++pos;
      }
    }

  /* Update the rest of the menu bar.  */
  xg_update_menubar (menubar, f, list, iter, pos, val,
                     select_cb, deactivate_cb, highlight_cb, cl_data);
}

/* Update the menu item W so it corresponds to VAL.
   SELECT_CB is the callback to use when a menu item is selected.
   HIGHLIGHT_CB is the callback to call when entering/leaving menu items.
   CL_DATA is the data to set in the widget for menu invocation.  */

static void
xg_update_menu_item (widget_value *val,
                     GtkWidget *w,
                     GCallback select_cb,
                     GCallback highlight_cb,
                     xg_menu_cb_data *cl_data)
{
  GtkWidget *wchild;
  GtkLabel *wlbl = 0;
  GtkLabel *wkey = 0;
  char *utf8_label;
  char *utf8_key;
  const char *old_label = 0;
  const char *old_key = 0;
  xg_menu_item_cb_data *cb_data;
  bool label_changed = false;

  wchild = XG_BIN_CHILD (w);
  utf8_label = get_utf8_string (val->name);
  utf8_key = get_utf8_string (val->key);

  /* See if W is a menu item with a key.  See make_menu_item above.  */
  if (GTK_IS_BOX (wchild))
    {
      GList *list = gtk_container_get_children (GTK_CONTAINER (wchild));

      wlbl = GTK_LABEL (list->data);
      wkey = GTK_LABEL (list->next->data);
      g_list_free (list);

      if (! utf8_key)
        {
          /* Remove the key and keep just the label.  */
          g_object_ref (G_OBJECT (wlbl));
          gtk_container_remove (GTK_CONTAINER (w), wchild);
          gtk_container_add (GTK_CONTAINER (w), GTK_WIDGET (wlbl));
          g_object_unref (G_OBJECT (wlbl));
          wkey = 0;
        }

    }
  else /* Just a label.  */
    {
      wlbl = GTK_LABEL (wchild);

      /* Check if there is now a key.  */
      if (utf8_key)
        {
          GtkWidget *wtoadd = make_widget_for_menu_item (utf8_label, utf8_key);
          GList *list = gtk_container_get_children (GTK_CONTAINER (wtoadd));

          wlbl = GTK_LABEL (list->data);
          wkey = GTK_LABEL (list->next->data);
          g_list_free (list);

          gtk_container_remove (GTK_CONTAINER (w), wchild);
          gtk_container_add (GTK_CONTAINER (w), wtoadd);
        }
    }

  if (wkey) old_key = gtk_label_get_label (wkey);
  if (wlbl) old_label = gtk_label_get_label (wlbl);

  if (wkey && utf8_key && (! old_key || strcmp (utf8_key, old_key) != 0))
    {
      label_changed = true;
      gtk_label_set_text (wkey, utf8_key);
    }

  if (! old_label || strcmp (utf8_label, old_label) != 0)
    {
      label_changed = true;
      gtk_label_set_text (wlbl, utf8_label);
    }

  if (utf8_key) g_free (utf8_key);
  if (utf8_label) g_free (utf8_label);

  if (! val->enabled && gtk_widget_get_sensitive (w))
    gtk_widget_set_sensitive (w, FALSE);
  else if (val->enabled && ! gtk_widget_get_sensitive (w))
    gtk_widget_set_sensitive (w, TRUE);

  cb_data = g_object_get_data (G_OBJECT (w), XG_ITEM_DATA);
  if (cb_data)
    {
      cb_data->call_data = val->call_data;
      cb_data->help = val->help;
      cb_data->cl_data = cl_data;

      /* We assume the callback functions don't change.  */
      if (val->call_data && ! val->contents)
        {
          /* This item shall have a select callback.  */
          if (! cb_data->select_id)
            cb_data->select_id
              = g_signal_connect (G_OBJECT (w), "activate",
                                  select_cb, cb_data);
        }
      else if (cb_data->select_id)
        {
          g_signal_handler_disconnect (w, cb_data->select_id);
          cb_data->select_id = 0;
        }
    }

  if (label_changed) /* See comment in xg_update_menubar.  */
    g_object_notify (G_OBJECT (w), "label");
}

/* Update the toggle menu item W so it corresponds to VAL.  */

static void
xg_update_toggle_item (widget_value *val, GtkWidget *w)
{
  gtk_check_menu_item_set_active (GTK_CHECK_MENU_ITEM (w), val->selected);
}

/* Update the radio menu item W so it corresponds to VAL.  */

static void
xg_update_radio_item (widget_value *val, GtkWidget *w)
{
  gtk_check_menu_item_set_active (GTK_CHECK_MENU_ITEM (w), val->selected);
}

/* Update the sub menu SUBMENU and all its children so it corresponds to VAL.
   SUBMENU may be NULL, in that case a new menu is created.
   F is the frame the menu bar belongs to.
   VAL describes the contents of the menu bar.
   SELECT_CB is the callback to use when a menu item is selected.
   DEACTIVATE_CB is the callback to use when a sub menu is not shown anymore.
   HIGHLIGHT_CB is the callback to call when entering/leaving menu items.
   CL_DATA is the call back data to use for any newly created items.

   Returns the updated submenu widget, that is SUBMENU unless SUBMENU
   was NULL.  */

static GtkWidget *
xg_update_submenu (GtkWidget *submenu,
		   struct frame *f,
		   widget_value *val,
		   GCallback select_cb,
		   GCallback deactivate_cb,
		   GCallback highlight_cb,
		   xg_menu_cb_data *cl_data)
{
  GtkWidget *newsub = submenu;
  GList *list = 0;
  GList *iter;
  widget_value *cur;
  GList *first_radio = 0;

  if (submenu)
    list = gtk_container_get_children (GTK_CONTAINER (submenu));

  for (cur = val, iter = list;
       cur && iter;
       iter = g_list_next (iter), cur = cur->next)
  {
    GtkWidget *w = GTK_WIDGET (iter->data);

    /* Remember first radio button in a group.  If we get a mismatch in
       a radio group we must rebuild the whole group so that the connections
       in GTK becomes correct.  */
    if (cur->button_type == BUTTON_TYPE_RADIO && ! first_radio)
      first_radio = iter;
    else if (cur->button_type != BUTTON_TYPE_RADIO
             && ! GTK_IS_RADIO_MENU_ITEM (w))
      first_radio = 0;

    if (GTK_IS_SEPARATOR_MENU_ITEM (w))
      {
        if (! menu_separator_name_p (cur->name))
          break;
      }
    else if (GTK_IS_CHECK_MENU_ITEM (w))
      {
        if (cur->button_type != BUTTON_TYPE_TOGGLE)
          break;
        xg_update_toggle_item (cur, w);
        xg_update_menu_item (cur, w, select_cb, highlight_cb, cl_data);
      }
    else if (GTK_IS_RADIO_MENU_ITEM (w))
      {
        if (cur->button_type != BUTTON_TYPE_RADIO)
          break;
        xg_update_radio_item (cur, w);
        xg_update_menu_item (cur, w, select_cb, highlight_cb, cl_data);
      }
    else if (GTK_IS_MENU_ITEM (w))
      {
        GtkMenuItem *witem = GTK_MENU_ITEM (w);
        GtkWidget *sub;

        if (cur->button_type != BUTTON_TYPE_NONE ||
            menu_separator_name_p (cur->name))
          break;

        xg_update_menu_item (cur, w, select_cb, highlight_cb, cl_data);

        sub = gtk_menu_item_get_submenu (witem);
        if (sub && ! cur->contents)
          {
            /* Not a submenu anymore.  */
            g_object_ref (G_OBJECT (sub));
            gtk_menu_item_set_submenu (witem, NULL);
            gtk_widget_destroy (sub);
          }
        else if (cur->contents)
          {
            GtkWidget *nsub;

            nsub = xg_update_submenu (sub, f, cur->contents,
                                      select_cb, deactivate_cb,
                                      highlight_cb, cl_data);

            /* If this item just became a submenu, we must set it.  */
            if (nsub != sub)
              gtk_menu_item_set_submenu (witem, nsub);
          }
      }
    else
      {
        /* Structural difference.  Remove everything from here and down
           in SUBMENU.  */
        break;
      }
  }

  /* Remove widgets from first structural change.  */
  if (iter)
    {
      /* If we are adding new menu items below, we must remove from
         first radio button so that radio groups become correct.  */
      if (cur && first_radio) xg_destroy_widgets (first_radio);
      else xg_destroy_widgets (iter);
    }

  if (cur)
    {
      /* More items added.  Create them.  */
      newsub = create_menus (cur,
                             f,
                             select_cb,
                             deactivate_cb,
                             highlight_cb,
                             0,
                             0,
                             submenu,
                             cl_data,
                             0);
    }

  if (list) g_list_free (list);

  return newsub;
}

/* Update the MENUBAR.
   F is the frame the menu bar belongs to.
   VAL describes the contents of the menu bar.
   If DEEP_P, rebuild all but the top level menu names in
   the MENUBAR.  If DEEP_P is zero, just rebuild the names in the menubar.
   SELECT_CB is the callback to use when a menu item is selected.
   DEACTIVATE_CB is the callback to use when a sub menu is not shown anymore.
   HIGHLIGHT_CB is the callback to call when entering/leaving menu items.  */

void
xg_modify_menubar_widgets (GtkWidget *menubar, struct frame *f,
			   widget_value *val, bool deep_p,
                           GCallback select_cb, GCallback deactivate_cb,
			   GCallback highlight_cb)
{
  xg_menu_cb_data *cl_data;
  GList *list = gtk_container_get_children (GTK_CONTAINER (menubar));

  if (! list) return;

  cl_data = g_object_get_data (G_OBJECT (menubar), XG_FRAME_DATA);

  xg_update_menubar (menubar, f, &list, list, 0, val->contents,
                     select_cb, deactivate_cb, highlight_cb, cl_data);

  if (deep_p)
    {
      widget_value *cur;

      /* Update all sub menus.
         We must keep the submenus (GTK menu item widgets) since the
         X Window in the XEvent that activates the menu are those widgets.  */

      /* Update cl_data, menu_item things in F may have changed.  */
      update_cl_data (cl_data, f, highlight_cb);

      for (cur = val->contents; cur; cur = cur->next)
        {
          GList *iter;
          GtkWidget *sub = 0;
          GtkWidget *newsub;
          GtkMenuItem *witem = 0;

          /* Find sub menu that corresponds to val and update it.  */
          for (iter = list ; iter; iter = g_list_next (iter))
            {
              witem = GTK_MENU_ITEM (iter->data);
              if (xg_item_label_same_p (witem, cur->name))
                {
                  sub = gtk_menu_item_get_submenu (witem);
                  break;
                }
            }

          newsub = xg_update_submenu (sub,
                                      f,
                                      cur->contents,
                                      select_cb,
                                      deactivate_cb,
                                      highlight_cb,
                                      cl_data);
          /* sub may still be NULL.  If we just updated non deep and added
             a new menu bar item, it has no sub menu yet.  So we set the
             newly created sub menu under witem.  */
          if (newsub != sub && witem != 0)
            {
              xg_set_screen (newsub, f);
              gtk_menu_item_set_submenu (witem, newsub);
            }
        }
    }

  g_list_free (list);
  gtk_widget_show_all (menubar);
}

/* Callback called when the menu bar W is mapped.
   Used to find the height of the menu bar if we didn't get it
   after showing the widget.  */

static void
menubar_map_cb (GtkWidget *w, gpointer user_data)
{
  GtkRequisition req;
  struct frame *f = user_data;
  gtk_widget_get_preferred_size (w, NULL, &req);
  req.height *= xg_get_scale (f);
  if (FRAME_MENUBAR_HEIGHT (f) != req.height)
    {
      FRAME_MENUBAR_HEIGHT (f) = req.height;
      adjust_frame_size (f, -1, -1, 2, 0, Qmenu_bar_lines);
    }
}

/* Recompute all the widgets of frame F, when the menu bar has been
   changed.  */

void
xg_update_frame_menubar (struct frame *f)
{
  xp_output *x = f->output_data.xp;
  GtkRequisition req;

  if (!x->menubar_widget || gtk_widget_get_mapped (x->menubar_widget))
    return;

  if (x->menubar_widget && gtk_widget_get_parent (x->menubar_widget))
    return; /* Already done this, happens for frames created invisible.  */

  block_input ();

  gtk_box_pack_start (GTK_BOX (x->vbox_widget), x->menubar_widget,
                      FALSE, FALSE, 0);
  gtk_box_reorder_child (GTK_BOX (x->vbox_widget), x->menubar_widget, 0);

  g_signal_connect (x->menubar_widget, "map", G_CALLBACK (menubar_map_cb), f);
  gtk_widget_show_all (x->menubar_widget);
  gtk_widget_get_preferred_size (x->menubar_widget, NULL, &req);
  req.height *= xg_get_scale (f);
  if (FRAME_MENUBAR_HEIGHT (f) != req.height)
    {
      FRAME_MENUBAR_HEIGHT (f) = req.height;
      adjust_frame_size (f, -1, -1, 2, 0, Qmenu_bar_lines);
    }
  unblock_input ();
}

/* Get rid of the menu bar of frame F, and free its storage.
   This is used when deleting a frame, and when turning off the menu bar.  */

void
free_frame_menubar (struct frame *f)
{
  xp_output *x = f->output_data.xp;

  if (x->menubar_widget)
    {
      block_input ();

      gtk_container_remove (GTK_CONTAINER (x->vbox_widget), x->menubar_widget);
       /* The menubar and its children shall be deleted when removed from
          the container.  */
      x->menubar_widget = 0;
      FRAME_MENUBAR_HEIGHT (f) = 0;
      adjust_frame_size (f, -1, -1, 2, 0, Qmenu_bar_lines);
      unblock_input ();
    }
}

#ifndef HAVE_PGTK
bool
xg_event_is_for_menubar (struct frame *f, const XEvent *event)
{
  struct x_output *x = f->output_data.x;
  GList *iter;
  GdkRectangle rec;
  GList *list;
  GdkDisplay *gdpy;
  GdkWindow *gw;
  GdkEvent gevent;
  GtkWidget *gwdesc;

  if (! x->menubar_widget) return 0;

  if (! (event->xbutton.x >= 0
         && event->xbutton.x < FRAME_PIXEL_WIDTH (f)
         && event->xbutton.y >= 0
         && event->xbutton.y < FRAME_MENUBAR_HEIGHT (f)
         && event->xbutton.same_screen))
    return 0;

  gdpy = gdk_x11_lookup_xdisplay (FRAME_X_DISPLAY (f));
  gw = gdk_x11_window_lookup_for_display (gdpy, event->xbutton.window);
  if (! gw) return 0;
  gevent.any.window = gw;
  gevent.any.type = GDK_NOTHING;
  gwdesc = gtk_get_event_widget (&gevent);
  if (! gwdesc) return 0;
  if (! GTK_IS_MENU_BAR (gwdesc)
      && ! GTK_IS_MENU_ITEM (gwdesc)
      && ! gtk_widget_is_ancestor (x->menubar_widget, gwdesc))
    return 0;

  list = gtk_container_get_children (GTK_CONTAINER (x->menubar_widget));
  if (! list) return 0;
  int scale = xg_get_scale (f);
  rec.x = event->xbutton.x / scale;
  rec.y = event->xbutton.y / scale;
  rec.width = 1;
  rec.height = 1;

  for (iter = list ; iter; iter = g_list_next (iter))
    {
      GtkWidget *w = GTK_WIDGET (iter->data);
      if (gtk_widget_get_mapped (w) && gtk_widget_intersect (w, &rec, NULL))
        break;
    }
  g_list_free (list);
  return iter != 0;
}
#endif



/***********************************************************************
                      Scroll bar functions
 ***********************************************************************/


/* Setting scroll bar values invokes the callback.  Use this variable
   to indicate that callback should do nothing.  */

bool xg_ignore_gtk_scrollbar;

/* Width and height of scroll bars for the current theme.  */
static int scroll_bar_width_for_theme;
static int scroll_bar_height_for_theme;

/* Xlib's `Window' fits in 32 bits.  But we want to store pointers, and they
   may be larger than 32 bits.  Keep a mapping from integer index to widget
   pointers to get around the 32 bit limitation.  */

static struct
{
  GtkWidget **widgets;
  ptrdiff_t max_size;
  ptrdiff_t used;
} id_to_widget;

/* Grow this much every time we need to allocate more  */

#define ID_TO_WIDGET_INCR  32

/* Store the widget pointer W in id_to_widget and return the integer index.  */

static ptrdiff_t
xg_store_widget_in_map (GtkWidget *w)
{
  ptrdiff_t i;

  if (id_to_widget.max_size == id_to_widget.used)
    {
      ptrdiff_t new_size;
      if (TYPE_MAXIMUM (Window) - ID_TO_WIDGET_INCR < id_to_widget.max_size)
	memory_full (SIZE_MAX);

      new_size = id_to_widget.max_size + ID_TO_WIDGET_INCR;
      id_to_widget.widgets = xnrealloc (id_to_widget.widgets,
					new_size, sizeof (GtkWidget *));

      for (i = id_to_widget.max_size; i < new_size; ++i)
        id_to_widget.widgets[i] = 0;
      id_to_widget.max_size = new_size;
    }

  /* Just loop over the array and find a free place.  After all,
     how many scroll bars are we creating?  Should be a small number.
     The check above guarantees we will find a free place.  */
  for (i = 0; i < id_to_widget.max_size; ++i)
    {
      if (! id_to_widget.widgets[i])
        {
          id_to_widget.widgets[i] = w;
          ++id_to_widget.used;

          return i;
        }
    }

  /* Should never end up here  */
  emacs_abort ();
}

/* Remove pointer at IDX from id_to_widget.
   Called when scroll bar is destroyed.  */

static void
xg_remove_widget_from_map (ptrdiff_t idx)
{
  if (idx < id_to_widget.max_size && id_to_widget.widgets[idx] != 0)
    {
      id_to_widget.widgets[idx] = 0;
      --id_to_widget.used;
    }
}

/* Get the widget pointer at IDX from id_to_widget. */

static GtkWidget *
xg_get_widget_from_map (ptrdiff_t idx)
{
  if (idx < id_to_widget.max_size && id_to_widget.widgets[idx] != 0)
    return id_to_widget.widgets[idx];

  return 0;
}

static void
update_theme_scrollbar_width (void)
{
#ifdef HAVE_GTK3
  GtkAdjustment *vadj;
#else
  GtkObject *vadj;
#endif
  GtkWidget *wscroll;
  int w = 0, b = 0;

  vadj = gtk_adjustment_new (XG_SB_MIN, XG_SB_MIN, XG_SB_MAX, 0.1, 0.1, 0.1);
  wscroll = gtk_scrollbar_new (GTK_ORIENTATION_VERTICAL, GTK_ADJUSTMENT (vadj));
  g_object_ref_sink (G_OBJECT (wscroll));
  gtk_widget_style_get (wscroll, "slider-width", &w, "trough-border", &b, NULL);
  gtk_widget_destroy (wscroll);
  g_object_unref (G_OBJECT (wscroll));
  w += 2*b;
#ifndef HAVE_GTK3
  if (w < 16) w = 16;
#endif
  scroll_bar_width_for_theme = w;
}

static void
update_theme_scrollbar_height (void)
{
#ifdef HAVE_GTK3
  GtkAdjustment *hadj;
#else
  GtkObject *hadj;
#endif
  GtkWidget *wscroll;
  int w = 0, b = 0;

  hadj = gtk_adjustment_new (YG_SB_MIN, YG_SB_MIN, YG_SB_MAX, 0.1, 0.1, 0.1);
  wscroll = gtk_scrollbar_new (GTK_ORIENTATION_HORIZONTAL, GTK_ADJUSTMENT (hadj));
  g_object_ref_sink (G_OBJECT (wscroll));
  gtk_widget_style_get (wscroll, "slider-width", &w, "trough-border", &b, NULL);
  gtk_widget_destroy (wscroll);
  g_object_unref (G_OBJECT (wscroll));
  w += 2*b;
  if (w < 12) w = 12;
  scroll_bar_height_for_theme = w;
}

int
xg_get_default_scrollbar_width (struct frame *f)
{
  return scroll_bar_width_for_theme * xg_get_scale (f);
}

int
xg_get_default_scrollbar_height (struct frame *f)
{
  /* Apparently there's no default height for themes.  */
  return scroll_bar_width_for_theme * xg_get_scale (f);
}

#ifndef HAVE_PGTK
/* Return the scrollbar id for X Window WID on display DPY.
   Return -1 if WID not in id_to_widget.  */

ptrdiff_t
xg_get_scroll_id_for_window (Display *dpy, Window wid)
{
  ptrdiff_t idx;
  GtkWidget *w;

  w = xg_win_to_widget (dpy, wid);

  if (w)
    {
      for (idx = 0; idx < id_to_widget.max_size; ++idx)
        if (id_to_widget.widgets[idx] == w)
          return idx;
    }

  return -1;
}
#endif

/* Callback invoked when scroll bar WIDGET is destroyed.
   DATA is the index into id_to_widget for WIDGET.
   We free pointer to last scroll bar values here and remove the index.  */

static void
xg_gtk_scroll_destroy (GtkWidget *widget, gpointer data)
{
  intptr_t id = (intptr_t) data;
  xg_remove_widget_from_map (id);
}

static void
xg_finish_scroll_bar_creation (struct frame *f,
                               GtkWidget *wscroll,
                               struct scroll_bar *bar,
                               GCallback scroll_callback,
                               GCallback end_callback,
                               const char *scroll_bar_name)
{
  GtkWidget *webox = gtk_event_box_new ();

  gtk_widget_set_name (wscroll, scroll_bar_name);
#ifndef HAVE_GTK3
  gtk_range_set_update_policy (GTK_RANGE (wscroll), GTK_UPDATE_CONTINUOUS);
#endif
  g_object_set_data (G_OBJECT (wscroll), XG_FRAME_DATA, (gpointer)f);

  ptrdiff_t scroll_id = xg_store_widget_in_map (wscroll);

  g_signal_connect (G_OBJECT (wscroll),
                    "destroy",
                    G_CALLBACK (xg_gtk_scroll_destroy),
                    (gpointer) scroll_id);
  g_signal_connect (G_OBJECT (wscroll),
                    "change-value",
                    scroll_callback,
                    (gpointer) bar);
  g_signal_connect (G_OBJECT (wscroll),
                    "button-release-event",
                    end_callback,
                    (gpointer) bar);

  /* The scroll bar widget does not draw on a window of its own.  Instead
     it draws on the parent window, in this case the edit widget.  So
     whenever the edit widget is cleared, the scroll bar needs to redraw
     also, which causes flicker.  Put an event box between the edit widget
     and the scroll bar, so the scroll bar instead draws itself on the
     event box window.  */
  gtk_fixed_put (GTK_FIXED (f->output_data.xp->edit_widget), webox, -1, -1);
  gtk_container_add (GTK_CONTAINER (webox), wscroll);

  xg_set_widget_bg (f, webox, FRAME_BACKGROUND_PIXEL (f));

  /* N.B. The event box doesn't become a real X11 window until we ask
     for its XID via GTK_WIDGET_TO_X_WIN.  If the event box is not a
     real X window, it and its scroll-bar child try to draw on the
     Emacs main window, which we draw over using Xlib.  */
  gtk_widget_realize (webox);
#ifdef HAVE_PGTK
  gtk_widget_show_all (webox);
#endif
#ifndef HAVE_PGTK
  GTK_WIDGET_TO_X_WIN (webox);
#endif

  /* Set the cursor to an arrow.  */
  xg_set_cursor (webox, FRAME_DISPLAY_INFO (f)->xg_cursor);

#ifdef HAVE_PGTK
  GtkStyleContext *ctxt = gtk_widget_get_style_context (wscroll);
  gtk_style_context_add_provider (ctxt,
				  GTK_STYLE_PROVIDER (FRAME_OUTPUT_DATA (f)->
						      scrollbar_foreground_css_provider),
				  GTK_STYLE_PROVIDER_PRIORITY_USER);
  gtk_style_context_add_provider (ctxt,
				  GTK_STYLE_PROVIDER (FRAME_OUTPUT_DATA (f)->
						      scrollbar_background_css_provider),
				  GTK_STYLE_PROVIDER_PRIORITY_USER);
#endif

  bar->x_window = scroll_id;
}

/* Create a scroll bar widget for frame F.  Store the scroll bar
   in BAR.
   SCROLL_CALLBACK is the callback to invoke when the value of the
   bar changes.
   END_CALLBACK is the callback to invoke when scrolling ends.
   SCROLL_BAR_NAME is the name we use for the scroll bar.  Can be used
   to set resources for the widget.  */

void
xg_create_scroll_bar (struct frame *f,
                      struct scroll_bar *bar,
                      GCallback scroll_callback,
                      GCallback end_callback,
                      const char *scroll_bar_name)
{
  GtkWidget *wscroll;
#ifdef HAVE_GTK3
  GtkAdjustment *vadj;
#else
  GtkObject *vadj;
#endif

  /* Page, step increment values are not so important here, they
     will be corrected in x_set_toolkit_scroll_bar_thumb. */
  vadj = gtk_adjustment_new (XG_SB_MIN, XG_SB_MIN, XG_SB_MAX,
                             0.1, 0.1, 0.1);

  wscroll = gtk_scrollbar_new (GTK_ORIENTATION_VERTICAL, GTK_ADJUSTMENT (vadj));

  xg_finish_scroll_bar_creation (f, wscroll, bar, scroll_callback,
                                 end_callback, scroll_bar_name);
  bar->horizontal = 0;
}

/* Create a horizontal scroll bar widget for frame F.  Store the scroll
   bar in BAR.  SCROLL_CALLBACK is the callback to invoke when the value
   of the bar changes.  END_CALLBACK is the callback to invoke when
   scrolling ends.  SCROLL_BAR_NAME is the name we use for the scroll
   bar.  Can be used to set resources for the widget.  */

void
xg_create_horizontal_scroll_bar (struct frame *f,
				 struct scroll_bar *bar,
				 GCallback scroll_callback,
				 GCallback end_callback,
				 const char *scroll_bar_name)
{
  GtkWidget *wscroll;
#ifdef HAVE_GTK3
  GtkAdjustment *hadj;
#else
  GtkObject *hadj;
#endif

  /* Page, step increment values are not so important here, they
     will be corrected in x_set_toolkit_scroll_bar_thumb. */
  hadj = gtk_adjustment_new (YG_SB_MIN, YG_SB_MIN, YG_SB_MAX,
                             0.1, 0.1, 0.1);

  wscroll = gtk_scrollbar_new (GTK_ORIENTATION_HORIZONTAL, GTK_ADJUSTMENT (hadj));

  xg_finish_scroll_bar_creation (f, wscroll, bar, scroll_callback,
                                 end_callback, scroll_bar_name);
  bar->horizontal = 1;
}

/* Remove the scroll bar represented by SCROLLBAR_ID from the frame F.  */

void
xg_remove_scroll_bar (struct frame *f, ptrdiff_t scrollbar_id)
{
  GtkWidget *w = xg_get_widget_from_map (scrollbar_id);
  if (w)
    {
      GtkWidget *wparent = gtk_widget_get_parent (w);
      gtk_widget_destroy (w);
      gtk_widget_destroy (wparent);
      SET_FRAME_GARBAGED (f);
    }
}

/* Update the position of the vertical scroll bar represented by SCROLLBAR_ID
   in frame F.
   TOP/LEFT are the new pixel positions where the bar shall appear.
   WIDTH, HEIGHT is the size in pixels the bar shall have.  */

void
xg_update_scrollbar_pos (struct frame *f,
                         ptrdiff_t scrollbar_id,
                         int top,
                         int left,
                         int width,
                         int height)
{
  GtkWidget *wscroll = xg_get_widget_from_map (scrollbar_id);
  if (wscroll)
    {
      GtkWidget *wfixed = f->output_data.xp->edit_widget;
      GtkWidget *wparent = gtk_widget_get_parent (wscroll);
      gint msl;
      int scale = xg_get_scale (f);

      top /= scale;
      left /= scale;
      height /= scale;
      width /= scale;

      /* Clear out old position.  */
      int oldx = -1, oldy = -1, oldw, oldh;
      if (gtk_widget_get_parent (wparent) == wfixed)
        {
          gtk_container_child_get (GTK_CONTAINER (wfixed), wparent,
                                   "x", &oldx, "y", &oldy, NULL);
          gtk_widget_get_size_request (wscroll, &oldw, &oldh);
        }

      /* Move and resize to new values.  */
      gtk_fixed_move (GTK_FIXED (wfixed), wparent, left, top);
      gtk_widget_style_get (wscroll, "min-slider-length", &msl, NULL);
      bool hidden = height < msl;
      if (hidden)
        {
          /* No room.  Hide scroll bar as some themes output a warning if
             the height is less than the min size.  */
          gtk_widget_hide (wparent);
          gtk_widget_hide (wscroll);
        }
      else
        {
          gtk_widget_show_all (wparent);
          gtk_widget_set_size_request (wscroll, width, height);
        }
      if (oldx != -1 && oldw > 0 && oldh > 0)
        {
          /* Clear under old scroll bar position.  */
          oldw += (scale - 1) * oldw;
	  oldx -= (scale - 1) * oldw;
#ifndef HAVE_PGTK
          x_clear_area (f, oldx, oldy, oldw, oldh);
#else
          pgtk_clear_area (f, oldx, oldy, oldw, oldh);
#endif
        }

      if (!hidden)
	{
	  GtkWidget *scrollbar = xg_get_widget_from_map (scrollbar_id);
	  GtkWidget *webox = gtk_widget_get_parent (scrollbar);

#ifndef HAVE_PGTK
	  /* Don't obscure any child frames.  */
	  XLowerWindow (FRAME_X_DISPLAY (f), GTK_WIDGET_TO_X_WIN (webox));
#else
	  gdk_window_lower (gtk_widget_get_window(webox));
#endif
	}

      /* GTK does not redraw until the main loop is entered again, but
         if there are no X events pending we will not enter it.  So we sync
         here to get some events.  */

#ifndef HAVE_PGTK
      x_sync (f);
#else
      gdk_flush ();
#endif
      SET_FRAME_GARBAGED (f);
      cancel_mouse_face (f);
    }
}


/* Update the position of the horizontal scroll bar represented by SCROLLBAR_ID
   in frame F.
   TOP/LEFT are the new pixel positions where the bar shall appear.
   WIDTH, HEIGHT is the size in pixels the bar shall have.  */

void
xg_update_horizontal_scrollbar_pos (struct frame *f,
				    ptrdiff_t scrollbar_id,
				    int top,
				    int left,
				    int width,
				    int height)
{

  GtkWidget *wscroll = xg_get_widget_from_map (scrollbar_id);

  if (wscroll)
    {
      GtkWidget *wfixed = f->output_data.xp->edit_widget;
      GtkWidget *wparent = gtk_widget_get_parent (wscroll);
      gint msl;
      int scale = xg_get_scale (f);

      top /= scale;
      left /= scale;
      height /= scale;
      width /= scale;

      /* Clear out old position.  */
      int oldx = -1, oldy = -1, oldw, oldh;
      if (gtk_widget_get_parent (wparent) == wfixed)
        {
          gtk_container_child_get (GTK_CONTAINER (wfixed), wparent,
                                   "x", &oldx, "y", &oldy, NULL);
          gtk_widget_get_size_request (wscroll, &oldw, &oldh);
        }

      /* Move and resize to new values.  */
      gtk_fixed_move (GTK_FIXED (wfixed), wparent, left, top);
      gtk_widget_style_get (wscroll, "min-slider-length", &msl, NULL);
      if (msl > width)
        {
          /* No room.  Hide scroll bar as some themes output a warning if
             the width is less than the min size.  */
          gtk_widget_hide (wparent);
          gtk_widget_hide (wscroll);
        }
      else
        {
          gtk_widget_show_all (wparent);
          gtk_widget_set_size_request (wscroll, width, height);
        }
      if (oldx != -1 && oldw > 0 && oldh > 0)
        /* Clear under old scroll bar position.  */
#ifndef HAVE_PGTK
        x_clear_area (f, oldx, oldy, oldw, oldh);
#else
        pgtk_clear_area (f, oldx, oldy, oldw, oldh);
#endif

      /* GTK does not redraw until the main loop is entered again, but
         if there are no X events pending we will not enter it.  So we sync
         here to get some events.  */

      {
	GtkWidget *scrollbar =
	  xg_get_widget_from_map (scrollbar_id);
	GtkWidget *webox = gtk_widget_get_parent (scrollbar);

#ifndef HAVE_PGTK
	/* Don't obscure any child frames.  */
	XLowerWindow (FRAME_X_DISPLAY (f), GTK_WIDGET_TO_X_WIN (webox));
#else
	gdk_window_lower (gtk_widget_get_window (webox));
#endif
      }

#ifndef HAVE_PGTK
      x_sync (f);
#else
      gdk_flush ();
#endif
      SET_FRAME_GARBAGED (f);
      cancel_mouse_face (f);
    }
}


/* Get the current value of the range, truncated to an integer.  */

static int
int_gtk_range_get_value (GtkRange *range)
{
  return gtk_range_get_value (range);
}


/* Set the thumb size and position of scroll bar BAR.  We are currently
   displaying PORTION out of a whole WHOLE, and our position POSITION.  */

void
xg_set_toolkit_scroll_bar_thumb (struct scroll_bar *bar,
                                 int portion,
                                 int position,
                                 int whole)
{
  GtkWidget *wscroll = xg_get_widget_from_map (bar->x_window);

  struct frame *f = XFRAME (WINDOW_FRAME (XWINDOW (bar->window)));

  PGTK_TRACE ("xg_set_toolkit_scroll_bar_thumb: ----------------------------------");
  PGTK_TRACE ("xg_set_toolkit_scroll_bar_thumb: %p, %d, %d, %d.", bar, portion, position, whole);
  if (wscroll && bar->dragging == -1)
    {
      GtkAdjustment *adj;
      gdouble shown;
      gdouble top;
      int size, value;
      int old_size;
      int new_step;
      bool changed = 0;

      adj = gtk_range_get_adjustment (GTK_RANGE (wscroll));

      if (scroll_bar_adjust_thumb_portion_p)
        {
          /* We do the same as for MOTIF in xterm.c, use 30 chars per
             line rather than the real portion value.  This makes the
             thumb less likely to resize and that looks better.  */
          portion = WINDOW_TOTAL_LINES (XWINDOW (bar->window)) * 30;

          /* When the thumb is at the bottom, position == whole.
             So we need to increase `whole' to make space for the thumb.  */
          whole += portion;
        }

      if (whole <= 0)
        top = 0, shown = 1;
      else
        {
          top = (gdouble) position / whole;
          shown = (gdouble) portion / whole;
        }
      PGTK_TRACE ("xg_set_toolkit_scroll_bar_thumb: position=%d, portion=%d, whole=%d", position, portion, whole);
      PGTK_TRACE ("xg_set_toolkit_scroll_bar_thumb: top=%f, shown=%f", top, shown);

      PGTK_TRACE ("xg_set_toolkit_scroll_bar_thumb: shown*range=%f", shown * XG_SB_RANGE);
      size = clip_to_bounds (1, shown * XG_SB_RANGE, XG_SB_RANGE);
      PGTK_TRACE ("xg_set_toolkit_scroll_bar_thumb: size=%d.", size);
      PGTK_TRACE ("xg_set_toolkit_scroll_bar_thumb: top*range=%f.", top * XG_SB_RANGE);
      PGTK_TRACE ("xg_set_toolkit_scroll_bar_thumb: max-size=%d.", XG_SB_MAX - size);
      value = clip_to_bounds (XG_SB_MIN, top * XG_SB_RANGE, XG_SB_MAX - size);
      PGTK_TRACE ("xg_set_toolkit_scroll_bar_thumb: value=%d.", value);

      /* Assume all lines are of equal size.  */
      new_step = size / max (1, FRAME_LINES (f));

      old_size = gtk_adjustment_get_page_size (adj);
      PGTK_TRACE("xg_set_toolkit_scroll_bar_thumb: old_size=%d, size=%d", old_size, size);
      if (old_size != size)
	{
	  int old_step = gtk_adjustment_get_step_increment (adj);
	  PGTK_TRACE ("xg_set_toolkit_scroll_bar_thumb: old_step=%d, new_step=%d", old_step, new_step);
	  if (old_step != new_step)
	    {
	      gtk_adjustment_set_page_size (adj, size);
	      gtk_adjustment_set_step_increment (adj, new_step);
	      /* Assume a page increment is about 95% of the page size  */
	      gtk_adjustment_set_page_increment (adj, size - size / 20);
	      changed = 1;
	    }
	}

      PGTK_TRACE ("xg_set_toolkit_scroll_bar_thumb: changed=%d, old=%d, value=%d.",
		  changed, int_gtk_range_get_value (GTK_RANGE (wscroll)), value);
      if (changed || int_gtk_range_get_value (GTK_RANGE (wscroll)) != value)
      {
        block_input ();

        /* gtk_range_set_value invokes the callback.  Set
           ignore_gtk_scrollbar to make the callback do nothing  */
        xg_ignore_gtk_scrollbar = 1;

        if (int_gtk_range_get_value (GTK_RANGE (wscroll)) != value)
          gtk_range_set_value (GTK_RANGE (wscroll), (gdouble)value);
#if ! GTK_CHECK_VERSION (3, 18, 0)
        else if (changed)
          gtk_adjustment_changed (adj);
#endif

        xg_ignore_gtk_scrollbar = 0;

        unblock_input ();
      }
    }
}

/* Set the thumb size and position of horizontal scroll bar BAR.  We are
   currently displaying PORTION out of a whole WHOLE, and our position
   POSITION.  */
void
xg_set_toolkit_horizontal_scroll_bar_thumb (struct scroll_bar *bar,
					    int portion,
					    int position,
					    int whole)
{
  GtkWidget *wscroll = xg_get_widget_from_map (bar->x_window);

  if (wscroll && bar->dragging == -1)
    {
      GtkAdjustment *adj;
      int lower = 0;
      int upper = max (whole - 1, 0);
      int pagesize = min (upper, max (portion, 0));
      int value = max (0, min (position, upper - pagesize));
      /* These should be set to something more <portion, whole>
	 related.  */
      int page_increment = 4;
      int step_increment = 1;

      block_input ();
      adj = gtk_range_get_adjustment (GTK_RANGE (wscroll));
      gtk_adjustment_configure (adj, (gdouble) value, (gdouble) lower,
				(gdouble) upper, (gdouble) step_increment,
				(gdouble) page_increment, (gdouble) pagesize);
#if ! GTK_CHECK_VERSION (3, 18, 0)
      gtk_adjustment_changed (adj);
#endif
      unblock_input ();
    }
}

/* Return true if EVENT is for a scroll bar in frame F.
   When the same X window is used for several Gtk+ widgets, we cannot
   say for sure based on the X window alone if an event is for the
   frame.  This function does additional checks.  */

bool
xg_event_is_for_scrollbar (struct frame *f, const EVENT *event)
{
  bool retval = 0;

  if (f
#ifndef HAVE_PGTK
      && event->type == ButtonPress && event->xbutton.button < 4
#else
      && event->type == GDK_BUTTON_PRESS && event->button.button < 4
#endif
      )
    {
      /* Check if press occurred outside the edit widget.  */
#ifndef HAVE_PGTK
      GdkDisplay *gdpy = gdk_x11_lookup_xdisplay (FRAME_X_DISPLAY (f));
#else
      GdkDisplay *gdpy = FRAME_X_DISPLAY (f);
#endif
      GdkWindow *gwin;
#ifdef HAVE_GTK3
#if GTK_CHECK_VERSION (3, 20, 0)
      GdkDevice *gdev
        = gdk_seat_get_pointer (gdk_display_get_default_seat (gdpy));
#else
      GdkDevice *gdev = gdk_device_manager_get_client_pointer
        (gdk_display_get_device_manager (gdpy));
#endif
      gwin = gdk_device_get_window_at_position (gdev, NULL, NULL);
#else
      gwin = gdk_display_get_window_at_pointer (gdpy, NULL, NULL);
#endif
      retval = gwin != gtk_widget_get_window (f->output_data.xp->edit_widget);
    }
  else if (f
#ifndef HAVE_PGTK
           && ((event->type == ButtonRelease && event->xbutton.button < 4)
               || event->type == MotionNotify)
#else
           && ((event->type == GDK_BUTTON_RELEASE && event->button.button < 4)
               || event->type == GDK_MOTION_NOTIFY)
#endif
	   )
    {
      /* If we are releasing or moving the scroll bar, it has the grab.  */
      GtkWidget *w = gtk_grab_get_current ();
      retval = w != 0 && GTK_IS_SCROLLBAR (w);
    }

  return retval;
}


/***********************************************************************
			       Printing
 ***********************************************************************/
#ifdef USE_CAIRO
static GtkPrintSettings *print_settings = NULL;
static GtkPageSetup *page_setup = NULL;

void
xg_page_setup_dialog (void)
{
  GtkPageSetup *new_page_setup = NULL;

  if (print_settings == NULL)
    print_settings = gtk_print_settings_new ();
  new_page_setup = gtk_print_run_page_setup_dialog (NULL, page_setup,
						    print_settings);
  if (page_setup)
    g_object_unref (page_setup);
  page_setup = new_page_setup;
}

Lisp_Object
xg_get_page_setup (void)
{
  Lisp_Object orientation_symbol;

  if (page_setup == NULL)
    page_setup = gtk_page_setup_new ();

  switch (gtk_page_setup_get_orientation (page_setup))
    {
    case GTK_PAGE_ORIENTATION_PORTRAIT:
      orientation_symbol = Qportrait;
      break;
    case GTK_PAGE_ORIENTATION_LANDSCAPE:
      orientation_symbol = Qlandscape;
      break;
    case GTK_PAGE_ORIENTATION_REVERSE_PORTRAIT:
      orientation_symbol = Qreverse_portrait;
      break;
    case GTK_PAGE_ORIENTATION_REVERSE_LANDSCAPE:
      orientation_symbol = Qreverse_landscape;
      break;
    default:
      eassume (false);
    }

#define GETSETUP(f) make_float (f (page_setup, GTK_UNIT_POINTS))
  return
    list (Fcons (Qorientation, orientation_symbol),
	  Fcons (Qwidth, GETSETUP (gtk_page_setup_get_page_width)),
	  Fcons (Qheight, GETSETUP (gtk_page_setup_get_page_height)),
	  Fcons (Qleft_margin, GETSETUP (gtk_page_setup_get_left_margin)),
	  Fcons (Qright_margin, GETSETUP (gtk_page_setup_get_right_margin)),
	  Fcons (Qtop_margin, GETSETUP (gtk_page_setup_get_top_margin)),
	  Fcons (Qbottom_margin, GETSETUP (gtk_page_setup_get_bottom_margin)));
#undef GETSETUP
}

static void
draw_page (GtkPrintOperation *operation, GtkPrintContext *context,
	   gint page_nr, gpointer user_data)
{
  Lisp_Object frames = *((Lisp_Object *) user_data);
  struct frame *f = XFRAME (Fnth (make_fixnum (page_nr), frames));
  cairo_t *cr = gtk_print_context_get_cairo_context (context);

#ifndef HAVE_PGTK
  x_cr_draw_frame (cr, f);
#else
  pgtk_cr_draw_frame (cr, f);
#endif
}

void
xg_print_frames_dialog (Lisp_Object frames)
{
  GtkPrintOperation *print;
  GtkPrintOperationResult res;

  print = gtk_print_operation_new ();
  if (print_settings != NULL)
    gtk_print_operation_set_print_settings (print, print_settings);
  if (page_setup != NULL)
    gtk_print_operation_set_default_page_setup (print, page_setup);
  gtk_print_operation_set_n_pages (print, list_length (frames));
  g_signal_connect (print, "draw-page", G_CALLBACK (draw_page), &frames);
  res = gtk_print_operation_run (print, GTK_PRINT_OPERATION_ACTION_PRINT_DIALOG,
                                 NULL, NULL);
  if (res == GTK_PRINT_OPERATION_RESULT_APPLY)
    {
      if (print_settings != NULL)
        g_object_unref (print_settings);
      print_settings =
	g_object_ref (gtk_print_operation_get_print_settings (print));
    }
  g_object_unref (print);
}

#endif	/* USE_CAIRO */



/***********************************************************************
                      Tool bar functions
 ***********************************************************************/
/* The key for the data we put in the GtkImage widgets.  The data is
   the image used by Emacs.  We use this to see if we need to update
   the GtkImage with a new image.  */
#define XG_TOOL_BAR_IMAGE_DATA "emacs-tool-bar-image"

/* The key for storing the latest modifiers so the activate callback can
   get them.  */
#define XG_TOOL_BAR_LAST_MODIFIER "emacs-tool-bar-modifier"

/* The key for the data we put in the GtkImage widgets.  The data is
   the stock name used by Emacs.  We use this to see if we need to update
   the GtkImage with a new image.  */
#define XG_TOOL_BAR_STOCK_NAME "emacs-tool-bar-stock-name"

/* As above, but this is used for named theme widgets, as opposed to
   stock items.  */
#define XG_TOOL_BAR_ICON_NAME "emacs-tool-bar-icon-name"

/* Callback function invoked when a tool bar item is pressed.
   W is the button widget in the tool bar that got pressed,
   CLIENT_DATA is an integer that is the index of the button in the
   tool bar.  0 is the first button.  */

static gboolean
xg_tool_bar_button_cb (GtkWidget *widget,
                       GdkEventButton *event,
                       gpointer user_data)
{
  intptr_t state = event->state;
  gpointer ptr = (gpointer) state;
  g_object_set_data (G_OBJECT (widget), XG_TOOL_BAR_LAST_MODIFIER, ptr);
  return FALSE;
}


/* Callback function invoked when a tool bar item is pressed.
   W is the button widget in the tool bar that got pressed,
   CLIENT_DATA is an integer that is the index of the button in the
   tool bar.  0 is the first button.  */

static void
xg_tool_bar_callback (GtkWidget *w, gpointer client_data)
{
  intptr_t idx = (intptr_t) client_data;
  gpointer gmod = g_object_get_data (G_OBJECT (w), XG_TOOL_BAR_LAST_MODIFIER);
  intptr_t mod = (intptr_t) gmod;

  struct frame *f = g_object_get_data (G_OBJECT (w), XG_FRAME_DATA);
  Lisp_Object key, frame;
  struct input_event event;
  EVENT_INIT (event);

  if (! f || ! f->n_tool_bar_items || NILP (f->tool_bar_items))
    return;

  idx *= TOOL_BAR_ITEM_NSLOTS;

  key = AREF (f->tool_bar_items, idx + TOOL_BAR_ITEM_KEY);
  XSETFRAME (frame, f);

  event.kind = TOOL_BAR_EVENT;
  event.frame_or_window = frame;
  event.arg = key;
  /* Convert between the modifier bits GDK uses and the modifier bits
     Emacs uses.  This assumes GDK and X masks are the same, which they are when
     this is written.  */
#ifndef HAVE_PGTK
  event.modifiers = x_x_to_emacs_modifiers (FRAME_DISPLAY_INFO (f), mod);
#else
  event.modifiers = pgtk_gtk_to_emacs_modifiers (FRAME_DISPLAY_INFO (f), mod);
#endif
  kbd_buffer_store_event (&event);

  /* Return focus to the frame after we have clicked on a detached
     tool bar button. */
  FRAME_TERMINAL (f)->focus_frame_hook (f, false);
}

static GtkWidget *
xg_get_tool_bar_widgets (GtkWidget *vb, GtkWidget **wimage)
{
  GList *clist = gtk_container_get_children (GTK_CONTAINER (vb));
  GtkWidget *c1 = clist->data;
  GtkWidget *c2 = clist->next ? clist->next->data : NULL;

  *wimage = GTK_IS_IMAGE (c1) ? c1 : c2;
  g_list_free (clist);
  return GTK_IS_LABEL (c1) ? c1 : c2;
}


/* This callback is called when the mouse enters or leaves a tool bar item.
   It is used for displaying and hiding the help text.
   W is the tool bar item, a button.
   EVENT is either an enter event or leave event.
   CLIENT_DATA is an integer that is the index of the button in the
   tool bar.  0 is the first button.

   Returns FALSE to tell GTK to keep processing this event.  */

static gboolean
xg_tool_bar_help_callback (GtkWidget *w,
                           GdkEventCrossing *event,
                           gpointer client_data)
{
  intptr_t idx = (intptr_t) client_data;
  struct frame *f = g_object_get_data (G_OBJECT (w), XG_FRAME_DATA);
  Lisp_Object help, frame;

  if (! f || ! f->n_tool_bar_items || NILP (f->tool_bar_items))
    return FALSE;

  if (event->type == GDK_ENTER_NOTIFY)
    {
      idx *= TOOL_BAR_ITEM_NSLOTS;
      help = AREF (f->tool_bar_items, idx + TOOL_BAR_ITEM_HELP);

      if (NILP (help))
        help = AREF (f->tool_bar_items, idx + TOOL_BAR_ITEM_CAPTION);
    }
  else
    help = Qnil;

  XSETFRAME (frame, f);
  kbd_buffer_store_help_event (frame, help);

  return FALSE;
}


/* This callback is called when a tool bar item shall be redrawn.
   It modifies the expose event so that the GtkImage widget redraws the
   whole image.  This to overcome a bug that makes GtkImage draw the image
   in the wrong place when it tries to redraw just a part of the image.
   W is the GtkImage to be redrawn.
   EVENT is the expose event for W.
   CLIENT_DATA is unused.

   Returns FALSE to tell GTK to keep processing this event.  */

#ifndef HAVE_GTK3
static gboolean
xg_tool_bar_item_expose_callback (GtkWidget *w,
                                  GdkEventExpose *event,
                                  gpointer client_data)
{
  gint width, height;

  gdk_drawable_get_size (event->window, &width, &height);
  event->area.x -= width > event->area.width ? width-event->area.width : 0;
  event->area.y -= height > event->area.height ? height-event->area.height : 0;

  event->area.x = max (0, event->area.x);
  event->area.y = max (0, event->area.y);

  event->area.width = max (width, event->area.width);
  event->area.height = max (height, event->area.height);

  return FALSE;
}
#endif

/* Attach a tool bar to frame F.  */

static void
xg_pack_tool_bar (struct frame *f, Lisp_Object pos)
{
  xp_output *x = f->output_data.xp;
  bool into_hbox = EQ (pos, Qleft) || EQ (pos, Qright);
  GtkWidget *top_widget = x->toolbar_widget;

  gtk_orientable_set_orientation (GTK_ORIENTABLE (x->toolbar_widget),
                                  into_hbox
                                  ? GTK_ORIENTATION_VERTICAL
                                  : GTK_ORIENTATION_HORIZONTAL);

  if (into_hbox)
    {
      gtk_box_pack_start (GTK_BOX (x->hbox_widget), top_widget,
                          FALSE, FALSE, 0);

      if (EQ (pos, Qleft))
        gtk_box_reorder_child (GTK_BOX (x->hbox_widget),
                               top_widget,
                               0);
      x->toolbar_in_hbox = true;
    }
  else
    {
      bool vbox_pos = x->menubar_widget != 0;
      gtk_box_pack_start (GTK_BOX (x->vbox_widget), top_widget,
                          FALSE, FALSE, 0);

      if (EQ (pos, Qtop))
        gtk_box_reorder_child (GTK_BOX (x->vbox_widget),
                               top_widget,
                               vbox_pos);
      x->toolbar_in_hbox = false;
    }
  x->toolbar_is_packed = true;
}

static bool xg_update_tool_bar_sizes (struct frame *f);

static void
tb_size_cb (GtkWidget    *widget,
            GdkRectangle *allocation,
            gpointer      user_data)
{
  /* When tool bar is created it has one preferred size.  But when size is
     allocated between widgets, it may get another.  So we must update
     size hints if tool bar size changes.  Seen on Fedora 18 at least.  */
  struct frame *f = user_data;

  if (xg_update_tool_bar_sizes (f))
    adjust_frame_size (f, -1, -1, 2, false, Qtool_bar_lines);
}

/* Create a tool bar for frame F.  */

static void
xg_create_tool_bar (struct frame *f)
{
  xp_output *x = f->output_data.xp;
#ifdef HAVE_GTK3
  GtkStyleContext *gsty;
#endif
  struct xg_frame_tb_info *tbinfo
    = g_object_get_data (G_OBJECT (FRAME_GTK_OUTER_WIDGET (f)),
                         TB_INFO_KEY);
  if (! tbinfo)
    {
      tbinfo = xmalloc (sizeof (*tbinfo));
      tbinfo->last_tool_bar = Qnil;
      tbinfo->style = Qnil;
      tbinfo->hmargin = tbinfo->vmargin = 0;
      tbinfo->dir = GTK_TEXT_DIR_NONE;
      tbinfo->n_last_items = 0;
      g_object_set_data (G_OBJECT (FRAME_GTK_OUTER_WIDGET (f)),
                         TB_INFO_KEY,
                         tbinfo);
    }

  x->toolbar_widget = gtk_toolbar_new ();

  gtk_widget_set_name (x->toolbar_widget, "emacs-toolbar");

  gtk_toolbar_set_style (GTK_TOOLBAR (x->toolbar_widget), GTK_TOOLBAR_ICONS);
  gtk_orientable_set_orientation (GTK_ORIENTABLE (x->toolbar_widget),
                                  GTK_ORIENTATION_HORIZONTAL);
  g_signal_connect (x->toolbar_widget, "size-allocate",
                    G_CALLBACK (tb_size_cb), f);
#ifdef HAVE_GTK3
  gsty = gtk_widget_get_style_context (x->toolbar_widget);
  gtk_style_context_add_class (gsty, "primary-toolbar");
#endif
}


#define PROP(IDX) AREF (f->tool_bar_items, i * TOOL_BAR_ITEM_NSLOTS + (IDX))

/* Find the right-to-left image named by RTL in the tool bar images for F.
   Returns IMAGE if RTL is not found.  */

static Lisp_Object
find_rtl_image (struct frame *f, Lisp_Object image, Lisp_Object rtl)
{
  int i;
  Lisp_Object file, rtl_name;

  rtl_name = Ffile_name_nondirectory (rtl);

  for (i = 0; i < f->n_tool_bar_items; ++i)
    {
      Lisp_Object rtl_image = PROP (TOOL_BAR_ITEM_IMAGES);
      if (!NILP (file = file_for_image (rtl_image)))
        {
          file = call1 (intern ("file-name-sans-extension"),
                       Ffile_name_nondirectory (file));
          if (! NILP (Fequal (file, rtl_name)))
            {
              image = rtl_image;
              break;
            }
        }
    }

  return image;
}

static GtkToolItem *
xg_make_tool_item (struct frame *f,
                   GtkWidget *wimage,
                   GtkWidget **wbutton,
                   const char *label,
                   int i, bool horiz, bool text_image)
{
  GtkToolItem *ti = gtk_tool_item_new ();
  GtkWidget *vb = gtk_box_new (horiz
                               ? GTK_ORIENTATION_HORIZONTAL
                               : GTK_ORIENTATION_VERTICAL,
                               0);
  GtkWidget *wb = gtk_button_new ();
  /* The eventbox is here so we can have tooltips on disabled items.  */
  GtkWidget *weventbox = gtk_event_box_new ();
#ifdef HAVE_GTK3
  GtkCssProvider *css_prov = gtk_css_provider_new ();
  GtkStyleContext *gsty;

  gtk_css_provider_load_from_data (css_prov,
				   "GtkEventBox {"
				   "    background-color: transparent;"
				   "}",
				   -1, NULL);

  gsty = gtk_widget_get_style_context (weventbox);
  gtk_style_context_add_provider (gsty,
				  GTK_STYLE_PROVIDER (css_prov),
				  GTK_STYLE_PROVIDER_PRIORITY_USER);
  g_object_unref (css_prov);
#endif

  gtk_box_set_homogeneous (GTK_BOX (vb), FALSE);

  if (wimage && !text_image)
    gtk_box_pack_start (GTK_BOX (vb), wimage, TRUE, TRUE, 0);
  if (label)
    gtk_box_pack_start (GTK_BOX (vb), gtk_label_new (label), TRUE, TRUE, 0);
  if (wimage && text_image)
    gtk_box_pack_start (GTK_BOX (vb), wimage, TRUE, TRUE, 0);

#if GTK_CHECK_VERSION (3, 20, 0)
  gtk_widget_set_focus_on_click (wb, FALSE);
#else
  gtk_button_set_focus_on_click (GTK_BUTTON (wb), FALSE);
#endif
  gtk_button_set_relief (GTK_BUTTON (wb), GTK_RELIEF_NONE);
  gtk_container_add (GTK_CONTAINER (wb), vb);
  gtk_container_add (GTK_CONTAINER (weventbox), wb);
  gtk_container_add (GTK_CONTAINER (ti), weventbox);

  if (wimage || label)
    {
      intptr_t ii = i;
      gpointer gi = (gpointer) ii;

      g_signal_connect (G_OBJECT (wb), "clicked",
                        G_CALLBACK (xg_tool_bar_callback),
                        gi);

      g_object_set_data (G_OBJECT (weventbox), XG_FRAME_DATA, (gpointer)f);

#ifndef HAVE_GTK3
      /* Catch expose events to overcome an annoying redraw bug, see
         comment for xg_tool_bar_item_expose_callback.  */
      g_signal_connect (G_OBJECT (ti),
                        "expose-event",
                        G_CALLBACK (xg_tool_bar_item_expose_callback),
                        0);
#endif
      gtk_tool_item_set_homogeneous (ti, FALSE);

      /* Callback to save modifier mask (Shift/Control, etc).  GTK makes
         no distinction based on modifiers in the activate callback,
         so we have to do it ourselves.  */
      g_signal_connect (wb, "button-release-event",
                        G_CALLBACK (xg_tool_bar_button_cb),
                        NULL);

      g_object_set_data (G_OBJECT (wb), XG_FRAME_DATA, (gpointer)f);

      /* Use enter/leave notify to show help.  We use the events
         rather than the GtkButton specific signals "enter" and
         "leave", so we can have only one callback.  The event
         will tell us what kind of event it is.  */
      g_signal_connect (G_OBJECT (weventbox),
                        "enter-notify-event",
                        G_CALLBACK (xg_tool_bar_help_callback),
                        gi);
      g_signal_connect (G_OBJECT (weventbox),
                        "leave-notify-event",
                        G_CALLBACK (xg_tool_bar_help_callback),
                        gi);
    }

  if (wbutton) *wbutton = wb;

  return ti;
}

static bool
is_box_type (GtkWidget *vb, bool is_horizontal)
{
#ifdef HAVE_GTK3
  bool ret = 0;
  if (GTK_IS_BOX (vb))
    {
      GtkOrientation ori = gtk_orientable_get_orientation (GTK_ORIENTABLE (vb));
      ret = (ori == GTK_ORIENTATION_HORIZONTAL && is_horizontal)
        || (ori == GTK_ORIENTATION_VERTICAL && ! is_horizontal);
    }
  return ret;
#else
  return is_horizontal ? GTK_IS_VBOX (vb) : GTK_IS_HBOX (vb);
#endif
}


static bool
xg_tool_item_stale_p (GtkWidget *wbutton, const char *stock_name,
		      const char *icon_name, const struct image *img,
		      const char *label, bool horiz)
{
  gpointer old;
  GtkWidget *wimage;
  GtkWidget *vb = XG_BIN_CHILD (wbutton);
  GtkWidget *wlbl = xg_get_tool_bar_widgets (vb, &wimage);

  /* Check if the tool icon matches.  */
  if (stock_name && wimage)
    {
      old = g_object_get_data (G_OBJECT (wimage),
			       XG_TOOL_BAR_STOCK_NAME);
      if (!old || strcmp (old, stock_name))
	return 1;
    }
  else if (icon_name && wimage)
    {
      old = g_object_get_data (G_OBJECT (wimage),
			       XG_TOOL_BAR_ICON_NAME);
      if (!old || strcmp (old, icon_name))
	return 1;
    }
  else if (wimage)
    {
      gpointer gold_img = g_object_get_data (G_OBJECT (wimage),
                                             XG_TOOL_BAR_IMAGE_DATA);
#ifdef USE_CAIRO
      void *old_img = (void *) gold_img;
      if (old_img != img->cr_data)
	return 1;
#else
      Pixmap old_img = (Pixmap) gold_img;
      if (old_img != img->pixmap)
	return 1;
#endif
    }

  /* Check button configuration and label.  */
  if (is_box_type (vb, horiz)
      || (label ? (wlbl == NULL) : (wlbl != NULL)))
    return 1;

  /* Ensure label is correct.  */
  if (label && wlbl)
    gtk_label_set_text (GTK_LABEL (wlbl), label);
  return 0;
}

static bool
xg_update_tool_bar_sizes (struct frame *f)
{
  xp_output *x = f->output_data.xp;
  GtkRequisition req;
  int nl = 0, nr = 0, nt = 0, nb = 0;
  GtkWidget *top_widget = x->toolbar_widget;

  gtk_widget_get_preferred_size (GTK_WIDGET (top_widget), NULL, &req);
  if (x->toolbar_in_hbox)
    {
      int pos;
      gtk_container_child_get (GTK_CONTAINER (x->hbox_widget),
                               top_widget,
                               "position", &pos, NULL);
      if (pos == 0) nl = req.width;
      else nr = req.width;
    }
  else
    {
      int pos;
      gtk_container_child_get (GTK_CONTAINER (x->vbox_widget),
                               top_widget,
                               "position", &pos, NULL);
      if (pos == 0 || (pos == 1 && x->menubar_widget)) nt = req.height;
      else nb = req.height;
    }

  if (nl != FRAME_TOOLBAR_LEFT_WIDTH (f)
      || nr != FRAME_TOOLBAR_RIGHT_WIDTH (f)
      || nt != FRAME_TOOLBAR_TOP_HEIGHT (f)
      || nb != FRAME_TOOLBAR_BOTTOM_HEIGHT (f))
    {
      FRAME_TOOLBAR_RIGHT_WIDTH (f) = FRAME_TOOLBAR_LEFT_WIDTH (f)
        = FRAME_TOOLBAR_TOP_HEIGHT (f) = FRAME_TOOLBAR_BOTTOM_HEIGHT (f) = 0;
      FRAME_TOOLBAR_LEFT_WIDTH (f) = nl;
      FRAME_TOOLBAR_RIGHT_WIDTH (f) = nr;
      FRAME_TOOLBAR_TOP_HEIGHT (f) = nt;
      FRAME_TOOLBAR_BOTTOM_HEIGHT (f) = nb;

      return true;
    }
  else
    return false;
}

static char *
find_icon_from_name (char *name,
                     GtkIconTheme *icon_theme,
                     char **icon_name)
{
#ifndef HAVE_GTK3
  GtkStockItem stock_item;
#endif

  if (name[0] == 'n' && name[1] == ':')
    {
      *icon_name = name + 2;
      name = NULL;

      if (! gtk_icon_theme_has_icon (icon_theme, *icon_name))
        *icon_name = NULL;
    }

#ifndef HAVE_GTK3
  else if (gtk_stock_lookup (name, &stock_item))
    *icon_name = NULL;
#endif
  else if (gtk_icon_theme_has_icon (icon_theme, name))
    {
      *icon_name = name;
      name = NULL;
    }
  else
    {
      name = NULL;
      *icon_name = NULL;
    }

  return name;
}


/* Update the tool bar for frame F.  Add new buttons and remove old.  */

void
update_frame_tool_bar (struct frame *f)
{
  int i, j;
  xp_output *x = f->output_data.xp;
  int hmargin = 0, vmargin = 0;
  GtkToolbar *wtoolbar;
  GtkToolItem *ti;
  GtkTextDirection dir;
  Lisp_Object style;
  bool text_image, horiz;
  struct xg_frame_tb_info *tbinfo;
  GdkScreen *screen;
  GtkIconTheme *icon_theme;


  if (! FRAME_GTK_WIDGET (f))
    return;

#ifdef HAVE_PGTK
  if (! FRAME_GTK_OUTER_WIDGET (f))
    return;
#endif

  block_input ();

  if (RANGED_FIXNUMP (1, Vtool_bar_button_margin, INT_MAX))
    {
      hmargin = XFIXNAT (Vtool_bar_button_margin);
      vmargin = XFIXNAT (Vtool_bar_button_margin);
    }
  else if (CONSP (Vtool_bar_button_margin))
    {
      if (RANGED_FIXNUMP (1, XCAR (Vtool_bar_button_margin), INT_MAX))
        hmargin = XFIXNAT (XCAR (Vtool_bar_button_margin));

      if (RANGED_FIXNUMP (1, XCDR (Vtool_bar_button_margin), INT_MAX))
        vmargin = XFIXNAT (XCDR (Vtool_bar_button_margin));
    }

  /* The natural size (i.e. when GTK uses 0 as margin) looks best,
     so take DEFAULT_TOOL_BAR_BUTTON_MARGIN to mean "default for GTK",
     i.e. zero.  This means that margins less than
     DEFAULT_TOOL_BAR_BUTTON_MARGIN has no effect.  */
  hmargin = max (0, hmargin - DEFAULT_TOOL_BAR_BUTTON_MARGIN);
  vmargin = max (0, vmargin - DEFAULT_TOOL_BAR_BUTTON_MARGIN);

  if (! x->toolbar_widget)
    xg_create_tool_bar (f);

  wtoolbar = GTK_TOOLBAR (x->toolbar_widget);
  dir = gtk_widget_get_direction (GTK_WIDGET (wtoolbar));

  style = Ftool_bar_get_system_style ();
  screen = gtk_widget_get_screen (GTK_WIDGET (wtoolbar));
  icon_theme = gtk_icon_theme_get_for_screen (screen);

  /* Are we up to date? */
  tbinfo = g_object_get_data (G_OBJECT (FRAME_GTK_OUTER_WIDGET (f)),
                              TB_INFO_KEY);

  if (! NILP (tbinfo->last_tool_bar) && ! NILP (f->tool_bar_items)
      && tbinfo->n_last_items == f->n_tool_bar_items
      && tbinfo->hmargin == hmargin && tbinfo->vmargin == vmargin
      && tbinfo->dir == dir
      && ! NILP (Fequal (tbinfo->style, style))
      && ! NILP (Fequal (tbinfo->last_tool_bar, f->tool_bar_items)))
    {
      unblock_input ();
      return;
    }

  tbinfo->last_tool_bar = f->tool_bar_items;
  tbinfo->n_last_items = f->n_tool_bar_items;
  tbinfo->style = style;
  tbinfo->hmargin = hmargin;
  tbinfo->vmargin = vmargin;
  tbinfo->dir = dir;

  text_image = EQ (style, Qtext_image_horiz);
  horiz = EQ (style, Qboth_horiz) || text_image;

  for (i = j = 0; i < f->n_tool_bar_items; ++i)
    {
      bool enabled_p = !NILP (PROP (TOOL_BAR_ITEM_ENABLED_P));
      bool selected_p = !NILP (PROP (TOOL_BAR_ITEM_SELECTED_P));
      int idx;
      ptrdiff_t img_id;
      int icon_size = 0;
      struct image *img = NULL;
      Lisp_Object image;
      Lisp_Object stock = Qnil;
      char *stock_name = NULL;
      char *icon_name = NULL;
      Lisp_Object rtl;
      GtkWidget *wbutton = NULL;
      Lisp_Object specified_file;
      bool vert_only = ! NILP (PROP (TOOL_BAR_ITEM_VERT_ONLY));
      Lisp_Object label
	= (EQ (style, Qimage) || (vert_only && horiz))
	? Qnil
	: PROP (TOOL_BAR_ITEM_LABEL);

      ti = gtk_toolbar_get_nth_item (GTK_TOOLBAR (wtoolbar), j);

      /* If this is a separator, use a gtk separator item.  */
      if (EQ (PROP (TOOL_BAR_ITEM_TYPE), Qt))
	{
	  if (ti == NULL || !GTK_IS_SEPARATOR_TOOL_ITEM (ti))
	    {
	      if (ti)
		gtk_container_remove (GTK_CONTAINER (wtoolbar),
				      GTK_WIDGET (ti));
	      ti = gtk_separator_tool_item_new ();
	      gtk_toolbar_insert (GTK_TOOLBAR (wtoolbar), ti, j);
	    }
	  j++;
	  continue;
	}

      /* Otherwise, the tool-bar item is an ordinary button.  */

      if (ti && GTK_IS_SEPARATOR_TOOL_ITEM (ti))
	{
	  gtk_container_remove (GTK_CONTAINER (wtoolbar), GTK_WIDGET (ti));
	  ti = NULL;
	}

      if (ti) wbutton = XG_BIN_CHILD (XG_BIN_CHILD (ti));

      /* Ignore invalid image specifications.  */
      image = PROP (TOOL_BAR_ITEM_IMAGES);
      if (!valid_image_p (image))
        {
          if (ti)
	    gtk_container_remove (GTK_CONTAINER (wtoolbar),
				  GTK_WIDGET (ti));
          continue;
        }

      specified_file = file_for_image (image);
      if (!NILP (specified_file) && !NILP (Ffboundp (Qx_gtk_map_stock)))
        stock = call1 (Qx_gtk_map_stock, specified_file);

      if (CONSP (stock))
        {
          Lisp_Object tem;
          for (tem = stock; CONSP (tem); tem = XCDR (tem))
            if (! NILP (tem) && STRINGP (XCAR (tem)))
              {
                stock_name = find_icon_from_name (SSDATA (XCAR (tem)),
                                                  icon_theme,
                                                  &icon_name);
                if (stock_name || icon_name) break;
              }
        }
      else if (STRINGP (stock))
        {
          stock_name = find_icon_from_name (SSDATA (stock),
                                            icon_theme,
                                            &icon_name);
        }

      if (stock_name || icon_name)
        icon_size = gtk_toolbar_get_icon_size (wtoolbar);

      if (stock_name == NULL && icon_name == NULL)
        {
          /* No stock image, or stock item not known.  Try regular
             image.  If image is a vector, choose it according to the
             button state.  */
          if (dir == GTK_TEXT_DIR_RTL
              && !NILP (rtl = PROP (TOOL_BAR_ITEM_RTL_IMAGE))
              && STRINGP (rtl))
	    image = find_rtl_image (f, image, rtl);

          if (VECTORP (image))
            {
              if (enabled_p)
                idx = (selected_p
                       ? TOOL_BAR_IMAGE_ENABLED_SELECTED
                       : TOOL_BAR_IMAGE_ENABLED_DESELECTED);
              else
                idx = (selected_p
                       ? TOOL_BAR_IMAGE_DISABLED_SELECTED
                       : TOOL_BAR_IMAGE_DISABLED_DESELECTED);

              eassert (ASIZE (image) >= idx);
              image = AREF (image, idx);
            }
          else
            idx = -1;

          img_id = lookup_image (f, image, -1);
          img = IMAGE_FROM_ID (f, img_id);
          prepare_image_for_display (f, img);

          if (img->load_failed_p
#ifdef USE_CAIRO
	      || img->cr_data == NULL
#else
	      || img->pixmap == None
#endif
	      )
            {
              if (ti)
		gtk_container_remove (GTK_CONTAINER (wtoolbar),
				      GTK_WIDGET (ti));
              continue;
            }
        }

      /* If there is an existing widget, check if it's stale; if so,
	 remove it and make a new tool item from scratch.  */
      if (ti && xg_tool_item_stale_p (wbutton, stock_name, icon_name, img,
				      NILP (label)
				      ? NULL
				      : STRINGP (label) ? SSDATA (label) : "",
				      horiz))
	{
	  gtk_container_remove (GTK_CONTAINER (wtoolbar),
				GTK_WIDGET (ti));
	  ti = NULL;
	}

      if (ti == NULL)
        {
          GtkWidget *w;

	  /* Save the image so we can see if an update is needed the
	     next time we call xg_tool_item_match_p.  */
	  if (EQ (style, Qtext))
	    w = NULL;
	  else if (stock_name)
            {

#ifdef HAVE_GTK3
              w = gtk_image_new_from_icon_name (stock_name, icon_size);
#else
              w = gtk_image_new_from_stock (stock_name, icon_size);
#endif
              g_object_set_data_full (G_OBJECT (w), XG_TOOL_BAR_STOCK_NAME,
                                      (gpointer) xstrdup (stock_name),
                                      (GDestroyNotify) xfree);
            }
          else if (icon_name)
            {
              w = gtk_image_new_from_icon_name (icon_name, icon_size);
              g_object_set_data_full (G_OBJECT (w), XG_TOOL_BAR_ICON_NAME,
                                      (gpointer) xstrdup (icon_name),
                                      (GDestroyNotify) xfree);
            }
          else
            {
              w = xg_get_image_for_pixmap (f, img, x->widget, NULL);
              g_object_set_data (G_OBJECT (w), XG_TOOL_BAR_IMAGE_DATA,
#ifdef USE_CAIRO
                                 (gpointer)img->cr_data
#else
                                 (gpointer)img->pixmap
#endif
				 );
            }

#if GTK_CHECK_VERSION (3, 14, 0)
          if (w)
            {
              gtk_widget_set_margin_start (w, hmargin);
              gtk_widget_set_margin_end (w, hmargin);
              gtk_widget_set_margin_top (w, vmargin);
              gtk_widget_set_margin_bottom (w, vmargin);
            }
#else
	  if (w) gtk_misc_set_padding (GTK_MISC (w), hmargin, vmargin);
#endif
          ti = xg_make_tool_item (f, w, &wbutton,
				  NILP (label)
				  ? NULL
				  : STRINGP (label) ? SSDATA (label) : "",
				  i, horiz, text_image);
          gtk_toolbar_insert (GTK_TOOLBAR (wtoolbar), ti, j);
        }

#undef PROP

      gtk_widget_set_sensitive (wbutton, enabled_p);
      j++;
    }

  /* Remove buttons not longer needed.  */
  do
    {
      ti = gtk_toolbar_get_nth_item (GTK_TOOLBAR (wtoolbar), j);
      if (ti)
	gtk_container_remove (GTK_CONTAINER (wtoolbar), GTK_WIDGET (ti));
    } while (ti != NULL);

  if (f->n_tool_bar_items != 0)
    {
      if (! x->toolbar_is_packed)
        xg_pack_tool_bar (f, FRAME_TOOL_BAR_POSITION (f));
      gtk_widget_show_all (x->toolbar_widget);
      if (xg_update_tool_bar_sizes (f))
	/* It's not entirely clear whether here we want a treatment
	   similar to that for frames with internal tool bar.  */
	adjust_frame_size (f, -1, -1, 2, 0, Qtool_bar_lines);

      f->tool_bar_resized = f->tool_bar_redisplayed;
    }

  unblock_input ();
}

/* Deallocate all resources for the tool bar on frame F.
   Remove the tool bar.  */

void
free_frame_tool_bar (struct frame *f)
{
  xp_output *x = f->output_data.xp;

  if (x->toolbar_widget)
    {
      struct xg_frame_tb_info *tbinfo;
      GtkWidget *top_widget = x->toolbar_widget;

      block_input ();
      if (x->toolbar_is_packed)
        {
          if (x->toolbar_in_hbox)
            gtk_container_remove (GTK_CONTAINER (x->hbox_widget),
                                  top_widget);
          else
            gtk_container_remove (GTK_CONTAINER (x->vbox_widget),
                                  top_widget);
        }
      else
        gtk_widget_destroy (x->toolbar_widget);

      x->toolbar_widget = 0;
      x->toolbar_widget = 0;
      x->toolbar_is_packed = false;
      FRAME_TOOLBAR_TOP_HEIGHT (f) = FRAME_TOOLBAR_BOTTOM_HEIGHT (f) = 0;
      FRAME_TOOLBAR_LEFT_WIDTH (f) = FRAME_TOOLBAR_RIGHT_WIDTH (f) = 0;

      tbinfo = g_object_get_data (G_OBJECT (FRAME_GTK_OUTER_WIDGET (f)),
                                  TB_INFO_KEY);
      if (tbinfo)
        {
          xfree (tbinfo);
          g_object_set_data (G_OBJECT (FRAME_GTK_OUTER_WIDGET (f)),
                             TB_INFO_KEY,
                             NULL);
        }

      adjust_frame_size (f, -1, -1, 2, 0, Qtool_bar_lines);

      unblock_input ();
    }
}

void
xg_change_toolbar_position (struct frame *f, Lisp_Object pos)
{
  xp_output *x = f->output_data.xp;
  GtkWidget *top_widget = x->toolbar_widget;

  if (! x->toolbar_widget || ! top_widget)
    return;

  block_input ();
  g_object_ref (top_widget);
  if (x->toolbar_is_packed)
    {
      if (x->toolbar_in_hbox)
        gtk_container_remove (GTK_CONTAINER (x->hbox_widget),
                              top_widget);
      else
        gtk_container_remove (GTK_CONTAINER (x->vbox_widget),
                              top_widget);
    }

  xg_pack_tool_bar (f, pos);
  g_object_unref (top_widget);

  if (xg_update_tool_bar_sizes (f))
    adjust_frame_size (f, -1, -1, 2, 0, Qtool_bar_lines);

  unblock_input ();
}



/***********************************************************************
                      Initializing
***********************************************************************/
void
xg_initialize (void)
{
  GtkBindingSet *binding_set;
  GtkSettings *settings;

#if HAVE_XFT
  /* Work around a bug with corrupted data if libXft gets unloaded.  This way
     we keep it permanently linked in.  */
  XftInit (0);
#endif

  gdpy_def = NULL;
  xg_ignore_gtk_scrollbar = 0;
  xg_menu_cb_list.prev = xg_menu_cb_list.next =
    xg_menu_item_cb_list.prev = xg_menu_item_cb_list.next = 0;

  id_to_widget.max_size = id_to_widget.used = 0;
  id_to_widget.widgets = 0;

  settings = gtk_settings_get_for_screen (gdk_display_get_default_screen
                                          (gdk_display_get_default ()));
#ifndef HAVE_GTK3
  /* Remove F10 as a menu accelerator, it does not mix well with Emacs key
     bindings.  It doesn't seem to be any way to remove properties,
     so we set it to "" which in means "no key".  */
  gtk_settings_set_string_property (settings,
                                    "gtk-menu-bar-accel",
                                    "",
                                    EMACS_CLASS);
#endif

  /* Make GTK text input widgets use Emacs style keybindings.  This is
     Emacs after all.  */
#if GTK_CHECK_VERSION (3, 16, 0)
  g_object_set (settings, "gtk-key-theme-name", "Emacs", NULL);
#else
  gtk_settings_set_string_property (settings,
                                    "gtk-key-theme-name",
                                    "Emacs",
                                    EMACS_CLASS);
#endif

  /* Make dialogs close on C-g.  Since file dialog inherits from
     dialog, this works for them also.  */
  binding_set = gtk_binding_set_by_class (g_type_class_ref (GTK_TYPE_DIALOG));
  gtk_binding_entry_add_signal (binding_set, GDK_KEY_g, GDK_CONTROL_MASK,
                                "close", 0);

  /* Make menus close on C-g.  */
  binding_set = gtk_binding_set_by_class (g_type_class_ref
                                          (GTK_TYPE_MENU_SHELL));
  gtk_binding_entry_add_signal (binding_set, GDK_KEY_g, GDK_CONTROL_MASK,
                                "cancel", 0);
  update_theme_scrollbar_width ();
  update_theme_scrollbar_height ();

#ifdef HAVE_FREETYPE
  x_last_font_name = NULL;
#endif

#ifdef HAVE_XWIDGETS
  xg_gtk_initialized = true;
#endif
}

#endif /* USE_GTK */<|MERGE_RESOLUTION|>--- conflicted
+++ resolved
@@ -1186,16 +1186,6 @@
      the frame is mapped again we will (hopefully) get the correct size.  */
   if (FRAME_VISIBLE_P (f) && !was_visible)
     {
-<<<<<<< HEAD
-      /* Must call this to flush out events */
-      (void)gtk_events_pending ();
-      gdk_flush ();
-#ifndef HAVE_PGTK
-      x_wait_for_event (f, ConfigureNotify);
-#endif
-
-=======
->>>>>>> 704b765e
       if (CONSP (frame_size_history))
 	frame_size_history_extra
 	  (f, build_string ("xg_frame_set_char_size, visible"),
