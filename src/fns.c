/* Random utility Lisp functions.

Copyright (C) 1985-2024 Free Software Foundation, Inc.

This file is part of GNU Emacs.

GNU Emacs is free software: you can redistribute it and/or modify
it under the terms of the GNU General Public License as published by
the Free Software Foundation, either version 3 of the License, or (at
your option) any later version.

GNU Emacs is distributed in the hope that it will be useful,
but WITHOUT ANY WARRANTY; without even the implied warranty of
MERCHANTABILITY or FITNESS FOR A PARTICULAR PURPOSE.  See the
GNU General Public License for more details.

You should have received a copy of the GNU General Public License
along with GNU Emacs.  If not, see <https://www.gnu.org/licenses/>.  */

#include <config.h>

#include <stdlib.h>
#include <sys/random.h>
#include <unistd.h>
#include <filevercmp.h>
#include <intprops.h>
#include <vla.h>
#include <errno.h>
#include <ctype.h>

#include "lisp.h"
#include "bignum.h"
#include "character.h"
#include "coding.h"
#include "composite.h"
#include "buffer.h"
#include "intervals.h"
#include "window.h"
#include "puresize.h"
#include "gnutls.h"

#ifdef HAVE_TREE_SITTER
#include "treesit.h"
#endif

enum equal_kind { EQUAL_NO_QUIT, EQUAL_PLAIN, EQUAL_INCLUDING_PROPERTIES };
static bool internal_equal (Lisp_Object, Lisp_Object,
			    enum equal_kind, int, Lisp_Object);
static EMACS_UINT sxhash_obj (Lisp_Object, int);

DEFUN ("identity", Fidentity, Sidentity, 1, 1, 0,
       doc: /* Return the ARGUMENT unchanged.  */
       attributes: const)
  (Lisp_Object argument)
{
  return argument;
}

/* Return a random Lisp fixnum I in the range 0 <= I < LIM,
   where LIM is taken from a positive fixnum.  */
static Lisp_Object
get_random_fixnum (EMACS_INT lim)
{
  /* Return the remainder of a random integer R (in range 0..INTMASK)
     divided by LIM, except reject the rare case where R is so close
     to INTMASK that the remainder isn't random.  */
  EMACS_INT difflim = INTMASK - lim + 1, diff, remainder;
  do
    {
      EMACS_INT r = get_random ();
      remainder = r % lim;
      diff = r - remainder;
    }
  while (difflim < diff);

  return make_fixnum (remainder);
}

DEFUN ("random", Frandom, Srandom, 0, 1, 0,
       doc: /* Return a pseudo-random integer.
By default, return a fixnum; all fixnums are equally likely.
With positive integer LIMIT, return random integer in interval [0,LIMIT).
With argument t, set the random number seed from the system's entropy
pool if available, otherwise from less-random volatile data such as the time.
With a string argument, set the seed based on the string's contents.

See Info node `(elisp)Random Numbers' for more details.  */)
  (Lisp_Object limit)
{
  if (EQ (limit, Qt))
    init_random ();
  else if (STRINGP (limit))
    seed_random (SSDATA (limit), SBYTES (limit));
  else if (FIXNUMP (limit))
    {
      EMACS_INT lim = XFIXNUM (limit);
      if (lim <= 0)
        xsignal1 (Qargs_out_of_range, limit);
      return get_random_fixnum (lim);
    }
  else if (BIGNUMP (limit))
    {
      struct Lisp_Bignum *lim = XBIGNUM (limit);
      if (mpz_sgn (*bignum_val (lim)) <= 0)
        xsignal1 (Qargs_out_of_range, limit);
      return get_random_bignum (lim);
    }

  return make_ufixnum (get_random ());
}

/* Random data-structure functions.  */

/* Return LIST's length.  Signal an error if LIST is not a proper list.  */

ptrdiff_t
list_length (Lisp_Object list)
{
  intptr_t i = 0;
  FOR_EACH_TAIL (list)
    i++;
  CHECK_LIST_END (list, list);
  return i;
}


DEFUN ("length", Flength, Slength, 1, 1, 0,
       doc: /* Return the length of vector, list or string SEQUENCE.
A byte-code function object is also allowed.

If the string contains multibyte characters, this is not necessarily
the number of bytes in the string; it is the number of characters.
To get the number of bytes, use `string-bytes'.

If the length of a list is being computed to compare to a (small)
number, the `length<', `length>' and `length=' functions may be more
efficient.  */)
  (Lisp_Object sequence)
{
  EMACS_INT val;

  if (STRINGP (sequence))
    val = SCHARS (sequence);
  else if (CONSP (sequence))
    val = list_length (sequence);
  else if (NILP (sequence))
    val = 0;
  else if (VECTORP (sequence))
    val = ASIZE (sequence);
  else if (CHAR_TABLE_P (sequence))
    val = MAX_CHAR;
  else if (BOOL_VECTOR_P (sequence))
    val = bool_vector_size (sequence);
  else if (COMPILEDP (sequence) || RECORDP (sequence))
    val = PVSIZE (sequence);
  else
    wrong_type_argument (Qsequencep, sequence);

  return make_fixnum (val);
}

DEFUN ("safe-length", Fsafe_length, Ssafe_length, 1, 1, 0,
       doc: /* Return the length of a list, but avoid error or infinite loop.
This function never gets an error.  If LIST is not really a list,
it returns 0.  If LIST is circular, it returns an integer that is at
least the number of distinct elements.  */)
  (Lisp_Object list)
{
  intptr_t len = 0;
  FOR_EACH_TAIL_SAFE (list)
    len++;
  return make_fixnum (len);
}

static inline
EMACS_INT length_internal (Lisp_Object sequence, int len)
{
  /* If LENGTH is short (arbitrarily chosen cut-off point), use a
     fast loop that doesn't care about whether SEQUENCE is
     circular or not. */
  if (len < 0xffff)
    while (CONSP (sequence))
      {
	if (--len <= 0)
	  return -1;
	sequence = XCDR (sequence);
      }
  /* Signal an error on circular lists. */
  else
    FOR_EACH_TAIL (sequence)
      if (--len <= 0)
	return -1;
  return len;
}

DEFUN ("length<", Flength_less, Slength_less, 2, 2, 0,
       doc: /* Return non-nil if SEQUENCE is shorter than LENGTH.
See `length' for allowed values of SEQUENCE and how elements are
counted.  */)
  (Lisp_Object sequence, Lisp_Object length)
{
  CHECK_FIXNUM (length);
  EMACS_INT len = XFIXNUM (length);

  if (CONSP (sequence))
    return length_internal (sequence, len) == -1? Qnil: Qt;
  else
    return XFIXNUM (Flength (sequence)) < len? Qt: Qnil;
}

DEFUN ("length>", Flength_greater, Slength_greater, 2, 2, 0,
       doc: /* Return non-nil if SEQUENCE is longer than LENGTH.
See `length' for allowed values of SEQUENCE and how elements are
counted.  */)
  (Lisp_Object sequence, Lisp_Object length)
{
  CHECK_FIXNUM (length);
  EMACS_INT len = XFIXNUM (length);

  if (CONSP (sequence))
    return length_internal (sequence, len + 1) == -1? Qt: Qnil;
  else
    return XFIXNUM (Flength (sequence)) > len? Qt: Qnil;
}

DEFUN ("length=", Flength_equal, Slength_equal, 2, 2, 0,
       doc: /* Return non-nil if SEQUENCE has length equal to LENGTH.
See `length' for allowed values of SEQUENCE and how elements are
counted.  */)
  (Lisp_Object sequence, Lisp_Object length)
{
  CHECK_FIXNUM (length);
  EMACS_INT len = XFIXNUM (length);

  if (len < 0)
    return Qnil;

  if (CONSP (sequence))
    return length_internal (sequence, len + 1) == 1? Qt: Qnil;
  else
    return XFIXNUM (Flength (sequence)) == len? Qt: Qnil;
}

DEFUN ("proper-list-p", Fproper_list_p, Sproper_list_p, 1, 1, 0,
       doc: /* Return OBJECT's length if it is a proper list, nil otherwise.
A proper list is neither circular nor dotted (i.e., its last cdr is nil).  */
       attributes: const)
  (Lisp_Object object)
{
  intptr_t len = 0;
  Lisp_Object last_tail = object;
  Lisp_Object tail = object;
  FOR_EACH_TAIL_SAFE (tail)
    {
      len++;
      rarely_quit (len);
      last_tail = XCDR (tail);
    }
  if (!NILP (last_tail))
    return Qnil;
  return make_fixnum (len);
}

DEFUN ("string-bytes", Fstring_bytes, Sstring_bytes, 1, 1, 0,
       doc: /* Return the number of bytes in STRING.
If STRING is multibyte, this may be greater than the length of STRING.  */)
  (Lisp_Object string)
{
  CHECK_STRING (string);
  return make_fixnum (SBYTES (string));
}

DEFUN ("string-distance", Fstring_distance, Sstring_distance, 2, 3, 0,
       doc: /* Return Levenshtein distance between STRING1 and STRING2.
The distance is the number of deletions, insertions, and substitutions
required to transform STRING1 into STRING2.
If BYTECOMPARE is nil or omitted, compute distance in terms of characters.
If BYTECOMPARE is non-nil, compute distance in terms of bytes.
Letter-case is significant, but text properties are ignored. */)
  (Lisp_Object string1, Lisp_Object string2, Lisp_Object bytecompare)

{
  CHECK_STRING (string1);
  CHECK_STRING (string2);

  bool use_byte_compare =
    !NILP (bytecompare)
    || (!STRING_MULTIBYTE (string1) && !STRING_MULTIBYTE (string2));
  ptrdiff_t len1 = use_byte_compare ? SBYTES (string1) : SCHARS (string1);
  ptrdiff_t len2 = use_byte_compare ? SBYTES (string2) : SCHARS (string2);
  ptrdiff_t x, y, lastdiag, olddiag;

  USE_SAFE_ALLOCA;
  ptrdiff_t *column = SAFE_ALLOCA ((len1 + 1) * sizeof (ptrdiff_t));
  for (y = 0; y <= len1; y++)
    column[y] = y;

  if (use_byte_compare)
    {
      char *s1 = SSDATA (string1);
      char *s2 = SSDATA (string2);

      for (x = 1; x <= len2; x++)
        {
          column[0] = x;
          for (y = 1, lastdiag = x - 1; y <= len1; y++)
            {
              olddiag = column[y];
              column[y] = min (min (column[y] + 1, column[y-1] + 1),
			       lastdiag + (s1[y-1] == s2[x-1] ? 0 : 1));
              lastdiag = olddiag;
            }
        }
    }
  else
    {
      int c1, c2;
      ptrdiff_t i1, i1_byte, i2 = 0, i2_byte = 0;
      for (x = 1; x <= len2; x++)
        {
          column[0] = x;
          c2 = fetch_string_char_advance (string2, &i2, &i2_byte);
          i1 = i1_byte = 0;
          for (y = 1, lastdiag = x - 1; y <= len1; y++)
            {
              olddiag = column[y];
              c1 = fetch_string_char_advance (string1, &i1, &i1_byte);
              column[y] = min (min (column[y] + 1, column[y-1] + 1),
			       lastdiag + (c1 == c2 ? 0 : 1));
              lastdiag = olddiag;
            }
        }
    }

  SAFE_FREE ();
  return make_fixnum (column[len1]);
}

DEFUN ("string-equal", Fstring_equal, Sstring_equal, 2, 2, 0,
       doc: /* Return t if two strings have identical contents.
Case is significant, but text properties are ignored.
Symbols are also allowed; their print names are used instead.

See also `string-equal-ignore-case'.  */)
  (register Lisp_Object s1, Lisp_Object s2)
{
  if (SYMBOLP (s1))
    s1 = SYMBOL_NAME (s1);
  if (SYMBOLP (s2))
    s2 = SYMBOL_NAME (s2);
  CHECK_STRING (s1);
  CHECK_STRING (s2);

  if (SCHARS (s1) != SCHARS (s2)
      || SBYTES (s1) != SBYTES (s2)
      || memcmp (SDATA (s1), SDATA (s2), SBYTES (s1)))
    return Qnil;
  return Qt;
}

DEFUN ("compare-strings", Fcompare_strings, Scompare_strings, 6, 7, 0,
       doc: /* Compare the contents of two strings, converting to multibyte if needed.
The arguments START1, END1, START2, and END2, if non-nil, are
positions specifying which parts of STR1 or STR2 to compare.  In
string STR1, compare the part between START1 (inclusive) and END1
\(exclusive).  If START1 is nil, it defaults to 0, the beginning of
the string; if END1 is nil, it defaults to the length of the string.
Likewise, in string STR2, compare the part between START2 and END2.
Like in `substring', negative values are counted from the end.

The strings are compared by the numeric values of their characters.
For instance, STR1 is "less than" STR2 if its first differing
character has a smaller numeric value.  If IGNORE-CASE is non-nil,
characters are converted to upper-case before comparing them.  Unibyte
strings are converted to multibyte for comparison.

The value is t if the strings (or specified portions) match.
If string STR1 is less, the value is a negative number N;
  - 1 - N is the number of characters that match at the beginning.
If string STR1 is greater, the value is a positive number N;
  N - 1 is the number of characters that match at the beginning.  */)
  (Lisp_Object str1, Lisp_Object start1, Lisp_Object end1, Lisp_Object str2,
   Lisp_Object start2, Lisp_Object end2, Lisp_Object ignore_case)
{
  ptrdiff_t from1, to1, from2, to2, i1, i1_byte, i2, i2_byte;

  CHECK_STRING (str1);
  CHECK_STRING (str2);

  /* For backward compatibility, silently bring too-large positive end
     values into range.  */
  if (FIXNUMP (end1) && SCHARS (str1) < XFIXNUM (end1))
    end1 = make_fixnum (SCHARS (str1));
  if (FIXNUMP (end2) && SCHARS (str2) < XFIXNUM (end2))
    end2 = make_fixnum (SCHARS (str2));

  validate_subarray (str1, start1, end1, SCHARS (str1), &from1, &to1);
  validate_subarray (str2, start2, end2, SCHARS (str2), &from2, &to2);

  i1 = from1;
  i2 = from2;

  i1_byte = string_char_to_byte (str1, i1);
  i2_byte = string_char_to_byte (str2, i2);

  while (i1 < to1 && i2 < to2)
    {
      /* When we find a mismatch, we must compare the
	 characters, not just the bytes.  */
      int c1 = fetch_string_char_as_multibyte_advance (str1, &i1, &i1_byte);
      int c2 = fetch_string_char_as_multibyte_advance (str2, &i2, &i2_byte);

      if (c1 == c2)
	continue;

      if (! NILP (ignore_case))
	{
	  c1 = XFIXNUM (Fupcase (make_fixnum (c1)));
	  c2 = XFIXNUM (Fupcase (make_fixnum (c2)));
	}

      if (c1 == c2)
	continue;

      /* Note that I1 has already been incremented
	 past the character that we are comparing;
	 hence we don't add or subtract 1 here.  */
      if (c1 < c2)
	return make_fixnum (- i1 + from1);
      else
	return make_fixnum (i1 - from1);
    }

  if (i1 < to1)
    return make_fixnum (i1 - from1 + 1);
  if (i2 < to2)
    return make_fixnum (- i1 + from1 - 1);

  return Qt;
}

/* Check whether the platform allows access to unaligned addresses for
   size_t integers without trapping or undue penalty (a few cycles is OK),
   and that a word-sized memcpy can be used to generate such an access.

   This whitelist is incomplete but since it is only used to improve
   performance, omitting cases is safe.  */
#if (defined __x86_64__|| defined __amd64__		\
     || defined __i386__ || defined __i386		\
     || defined __arm64__ || defined __aarch64__	\
     || defined __powerpc__ || defined __powerpc	\
     || defined __ppc__ || defined __ppc		\
     || defined __s390__ || defined __s390x__)		\
  && defined __OPTIMIZE__
#define HAVE_FAST_UNALIGNED_ACCESS 1
#else
#define HAVE_FAST_UNALIGNED_ACCESS 0
#endif

/* Load a word from a possibly unaligned address.  */
static inline size_t
load_unaligned_size_t (const void *p)
{
  size_t x;
  memcpy (&x, p, sizeof x);
  return x;
}

DEFUN ("string-lessp", Fstring_lessp, Sstring_lessp, 2, 2, 0,
       doc: /* Return non-nil if STRING1 is less than STRING2 in lexicographic order.
Case is significant.
Symbols are also allowed; their print names are used instead.  */)
  (Lisp_Object string1, Lisp_Object string2)
{
  if (SYMBOLP (string1))
    string1 = SYMBOL_NAME (string1);
  else
    CHECK_STRING (string1);
  if (SYMBOLP (string2))
    string2 = SYMBOL_NAME (string2);
  else
    CHECK_STRING (string2);

  ptrdiff_t n = min (SCHARS (string1), SCHARS (string2));

  if ((!STRING_MULTIBYTE (string1) || SCHARS (string1) == SBYTES (string1))
      && (!STRING_MULTIBYTE (string2) || SCHARS (string2) == SBYTES (string2)))
    {
      /* Each argument is either unibyte or all-ASCII multibyte:
	 we can compare bytewise.  */
      int d = memcmp (SSDATA (string1), SSDATA (string2), n);
      return d < 0 || (d == 0 && n < SCHARS (string2)) ? Qt : Qnil;
    }
  else if (STRING_MULTIBYTE (string1) && STRING_MULTIBYTE (string2))
    {
      /* Two arbitrary multibyte strings: we cannot use memcmp because
	 the encoding for raw bytes would sort those between U+007F and U+0080
	 which isn't where we want them.
	 Instead, we skip the longest common prefix and look at
	 what follows.  */
      ptrdiff_t nb1 = SBYTES (string1);
      ptrdiff_t nb2 = SBYTES (string2);
      ptrdiff_t nb = min (nb1, nb2);
      ptrdiff_t b = 0;

      /* String data is normally allocated with word alignment, but
	 there are exceptions (notably pure strings) so we restrict the
	 wordwise skipping to safe architectures.  */
      if (HAVE_FAST_UNALIGNED_ACCESS)
	{
	  /* First compare entire machine words.  */
	  int ws = sizeof (size_t);
	  const char *w1 = SSDATA (string1);
	  const char *w2 = SSDATA (string2);
	  while (b < nb - ws + 1 &&    load_unaligned_size_t (w1 + b)
		                    == load_unaligned_size_t (w2 + b))
	    b += ws;
	}

      /* Scan forward to the differing byte.  */
      while (b < nb && SREF (string1, b) == SREF (string2, b))
	b++;

      if (b >= nb)
	/* One string is a prefix of the other.  */
	return b < nb2 ? Qt : Qnil;

      /* Now back up to the start of the differing characters:
	 it's the last byte not having the bit pattern 10xxxxxx.  */
      while ((SREF (string1, b) & 0xc0) == 0x80)
	b--;

      /* Compare the differing characters.  */
      ptrdiff_t i1 = 0, i2 = 0;
      ptrdiff_t i1_byte = b, i2_byte = b;
      int c1 = fetch_string_char_advance_no_check (string1, &i1, &i1_byte);
      int c2 = fetch_string_char_advance_no_check (string2, &i2, &i2_byte);
      return c1 < c2 ? Qt : Qnil;
    }
  else if (STRING_MULTIBYTE (string1))
    {
      /* string1 multibyte, string2 unibyte */
      ptrdiff_t i1 = 0, i1_byte = 0, i2 = 0;
      while (i1 < n)
	{
	  int c1 = fetch_string_char_advance_no_check (string1, &i1, &i1_byte);
	  int c2 = SREF (string2, i2++);
	  if (c1 != c2)
	    return c1 < c2 ? Qt : Qnil;
	}
      return i1 < SCHARS (string2) ? Qt : Qnil;
    }
  else
    {
      /* string1 unibyte, string2 multibyte */
      ptrdiff_t i1 = 0, i2 = 0, i2_byte = 0;
      while (i1 < n)
	{
	  int c1 = SREF (string1, i1++);
	  int c2 = fetch_string_char_advance_no_check (string2, &i2, &i2_byte);
	  if (c1 != c2)
	    return c1 < c2 ? Qt : Qnil;
	}
      return i1 < SCHARS (string2) ? Qt : Qnil;
    }
}

DEFUN ("string-version-lessp", Fstring_version_lessp,
       Sstring_version_lessp, 2, 2, 0,
       doc: /* Return non-nil if S1 is less than S2, as version strings.

This function compares version strings S1 and S2:
   1) By prefix lexicographically.
   2) Then by version (similarly to version comparison of Debian's dpkg).
      Leading zeros in version numbers are ignored.
   3) If both prefix and version are equal, compare as ordinary strings.

For example, \"foo2.png\" compares less than \"foo12.png\".
Case is significant.
Symbols are also allowed; their print names are used instead.  */)
  (Lisp_Object string1, Lisp_Object string2)
{
  if (SYMBOLP (string1))
    string1 = SYMBOL_NAME (string1);
  if (SYMBOLP (string2))
    string2 = SYMBOL_NAME (string2);
  CHECK_STRING (string1);
  CHECK_STRING (string2);
  int cmp = filenvercmp (SSDATA (string1), SBYTES (string1),
			 SSDATA (string2), SBYTES (string2));
  return cmp < 0 ? Qt : Qnil;
}

DEFUN ("string-collate-lessp", Fstring_collate_lessp, Sstring_collate_lessp, 2, 4, 0,
       doc: /* Return t if first arg string is less than second in collation order.
Symbols are also allowed; their print names are used instead.

This function obeys the conventions for collation order in your
locale settings.  For example, punctuation and whitespace characters
might be considered less significant for sorting:

\(sort \\='("11" "12" "1 1" "1 2" "1.1" "1.2") \\='string-collate-lessp)
  => ("11" "1 1" "1.1" "12" "1 2" "1.2")

The optional argument LOCALE, a string, overrides the setting of your
current locale identifier for collation.  The value is system
dependent; a LOCALE \"en_US.UTF-8\" is applicable on POSIX systems,
while it would be, e.g., \"enu_USA.1252\" on MS-Windows systems.

If IGNORE-CASE is non-nil, characters are converted to lower-case
before comparing them.

To emulate Unicode-compliant collation on MS-Windows systems,
bind `w32-collate-ignore-punctuation' to a non-nil value, since
the codeset part of the locale cannot be \"UTF-8\" on MS-Windows.

Some operating systems do not implement correct collation (in specific
locale environments or at all).  Then, this functions falls back to
case-sensitive `string-lessp' and IGNORE-CASE argument is ignored.  */)
  (Lisp_Object s1, Lisp_Object s2, Lisp_Object locale, Lisp_Object ignore_case)
{
#if defined __STDC_ISO_10646__ || defined WINDOWSNT
  /* Check parameters.  */
  if (SYMBOLP (s1))
    s1 = SYMBOL_NAME (s1);
  if (SYMBOLP (s2))
    s2 = SYMBOL_NAME (s2);
  CHECK_STRING (s1);
  CHECK_STRING (s2);
  if (!NILP (locale))
    CHECK_STRING (locale);

  return (str_collate (s1, s2, locale, ignore_case) < 0) ? Qt : Qnil;

#else  /* !__STDC_ISO_10646__, !WINDOWSNT */
  return Fstring_lessp (s1, s2);
#endif /* !__STDC_ISO_10646__, !WINDOWSNT */
}

DEFUN ("string-collate-equalp", Fstring_collate_equalp, Sstring_collate_equalp, 2, 4, 0,
       doc: /* Return t if two strings have identical contents.
Symbols are also allowed; their print names are used instead.

This function obeys the conventions for collation order in your locale
settings.  For example, characters with different coding points but
the same meaning might be considered as equal, like different grave
accent Unicode characters:

\(string-collate-equalp (string ?\\uFF40) (string ?\\u1FEF))
  => t

The optional argument LOCALE, a string, overrides the setting of your
current locale identifier for collation.  The value is system
dependent; a LOCALE \"en_US.UTF-8\" is applicable on POSIX systems,
while it would be \"enu_USA.1252\" on MS Windows systems.

If IGNORE-CASE is non-nil, characters are converted to lower-case
before comparing them.

To emulate Unicode-compliant collation on MS-Windows systems,
bind `w32-collate-ignore-punctuation' to a non-nil value, since
the codeset part of the locale cannot be \"UTF-8\" on MS-Windows.

If your system does not support a locale environment, this function
behaves like `string-equal', and in that case the IGNORE-CASE argument
is ignored.

Do NOT use this function to compare file names for equality.  */)
  (Lisp_Object s1, Lisp_Object s2, Lisp_Object locale, Lisp_Object ignore_case)
{
#if defined __STDC_ISO_10646__ || defined WINDOWSNT
  /* Check parameters.  */
  if (SYMBOLP (s1))
    s1 = SYMBOL_NAME (s1);
  if (SYMBOLP (s2))
    s2 = SYMBOL_NAME (s2);
  CHECK_STRING (s1);
  CHECK_STRING (s2);
  if (!NILP (locale))
    CHECK_STRING (locale);

  return (str_collate (s1, s2, locale, ignore_case) == 0) ? Qt : Qnil;

#else  /* !__STDC_ISO_10646__, !WINDOWSNT */
  return Fstring_equal (s1, s2);
#endif /* !__STDC_ISO_10646__, !WINDOWSNT */
}

static Lisp_Object concat_to_list (ptrdiff_t nargs, Lisp_Object *args,
				   Lisp_Object last_tail);
static Lisp_Object concat_to_vector (ptrdiff_t nargs, Lisp_Object *args);
static Lisp_Object concat_to_string (ptrdiff_t nargs, Lisp_Object *args);

Lisp_Object
concat2 (Lisp_Object s1, Lisp_Object s2)
{
  return concat_to_string (2, ((Lisp_Object []) {s1, s2}));
}

Lisp_Object
concat3 (Lisp_Object s1, Lisp_Object s2, Lisp_Object s3)
{
  return concat_to_string (3, ((Lisp_Object []) {s1, s2, s3}));
}

DEFUN ("append", Fappend, Sappend, 0, MANY, 0,
       doc: /* Concatenate all the arguments and make the result a list.
The result is a list whose elements are the elements of all the arguments.
Each argument may be a list, vector or string.

All arguments except the last argument are copied.  The last argument
is just used as the tail of the new list.

usage: (append &rest SEQUENCES)  */)
  (ptrdiff_t nargs, Lisp_Object *args)
{
  if (nargs == 0)
    return Qnil;
  return concat_to_list (nargs - 1, args, args[nargs - 1]);
}

DEFUN ("concat", Fconcat, Sconcat, 0, MANY, 0,
       doc: /* Concatenate all the arguments and make the result a string.
The result is a string whose elements are the elements of all the arguments.
Each argument may be a string or a list or vector of characters (integers).

Values of the `composition' property of the result are not guaranteed
to be `eq'.
usage: (concat &rest SEQUENCES)  */)
  (ptrdiff_t nargs, Lisp_Object *args)
{
  return concat_to_string (nargs, args);
}

DEFUN ("vconcat", Fvconcat, Svconcat, 0, MANY, 0,
       doc: /* Concatenate all the arguments and make the result a vector.
The result is a vector whose elements are the elements of all the arguments.
Each argument may be a list, vector or string.
usage: (vconcat &rest SEQUENCES)   */)
  (ptrdiff_t nargs, Lisp_Object *args)
{
  return concat_to_vector (nargs, args);
}


DEFUN ("copy-sequence", Fcopy_sequence, Scopy_sequence, 1, 1, 0,
       doc: /* Return a copy of a list, vector, string, char-table or record.
The elements of a list, vector or record are not copied; they are
shared with the original.  See Info node `(elisp) Sequence Functions'
for more details about this sharing and its effects.
If the original sequence is empty, this function may return
the same empty object instead of its copy.  */)
  (Lisp_Object arg)
{
  if (NILP (arg)) return arg;

  if (CONSP (arg))
    {
      Lisp_Object val = Fcons (XCAR (arg), Qnil);
      Lisp_Object prev = val;
      Lisp_Object tail = XCDR (arg);
      FOR_EACH_TAIL (tail)
	{
	  Lisp_Object c = Fcons (XCAR (tail), Qnil);
	  XSETCDR (prev, c);
	  prev = c;
	}
      CHECK_LIST_END (tail, tail);
      return val;
    }

  if (STRINGP (arg))
    {
      ptrdiff_t bytes = SBYTES (arg);
      ptrdiff_t chars = SCHARS (arg);
      Lisp_Object val = STRING_MULTIBYTE (arg)
	? make_uninit_multibyte_string (chars, bytes)
	: make_uninit_string (bytes);
      memcpy (SDATA (val), SDATA (arg), bytes);
      INTERVAL ivs = string_intervals (arg);
      if (ivs)
	{
	  INTERVAL copy = copy_intervals (ivs, 0, chars);
	  set_interval_object (copy, val);
	  set_string_intervals (val, copy);
	}
      return val;
    }

  if (VECTORP (arg))
    return Fvector (ASIZE (arg), XVECTOR (arg)->contents);

  if (RECORDP (arg))
    return Frecord (PVSIZE (arg), XVECTOR (arg)->contents);

  if (CHAR_TABLE_P (arg))
    return copy_char_table (arg);

  if (BOOL_VECTOR_P (arg))
    {
      EMACS_INT nbits = bool_vector_size (arg);
      ptrdiff_t nbytes = bool_vector_bytes (nbits);
      Lisp_Object val = make_uninit_bool_vector (nbits);
      memcpy (bool_vector_data (val), bool_vector_data (arg), nbytes);
      return val;
    }

  wrong_type_argument (Qsequencep, arg);
}

/* This structure holds information of an argument of `concat_to_string'
   that is a string and has text properties to be copied.  */
struct textprop_rec
{
  ptrdiff_t argnum;		/* refer to ARGS (arguments of `concat') */
  ptrdiff_t to;			/* refer to VAL (the target string) */
};

static Lisp_Object
concat_to_string (ptrdiff_t nargs, Lisp_Object *args)
{
  USE_SAFE_ALLOCA;

  /* Check types and compute total length in chars of arguments in RESULT_LEN,
     length in bytes in RESULT_LEN_BYTE, and determine in DEST_MULTIBYTE
     whether the result should be a multibyte string.  */
  EMACS_INT result_len = 0;
  EMACS_INT result_len_byte = 0;
  bool dest_multibyte = false;
  bool some_unibyte = false;
  for (ptrdiff_t i = 0; i < nargs; i++)
    {
      Lisp_Object arg = args[i];
      EMACS_INT len;

      /* We must count the number of bytes needed in the string
	 as well as the number of characters.  */

      if (STRINGP (arg))
	{
	  ptrdiff_t arg_len_byte = SBYTES (arg);
	  len = SCHARS (arg);
	  if (STRING_MULTIBYTE (arg))
	    dest_multibyte = true;
	  else
	    some_unibyte = true;
	  if (STRING_BYTES_BOUND - result_len_byte < arg_len_byte)
	    string_overflow ();
	  result_len_byte += arg_len_byte;
	}
      else if (VECTORP (arg))
	{
	  len = ASIZE (arg);
	  ptrdiff_t arg_len_byte = 0;
	  for (ptrdiff_t j = 0; j < len; j++)
	    {
	      Lisp_Object ch = AREF (arg, j);
	      CHECK_CHARACTER (ch);
	      int c = XFIXNAT (ch);
	      arg_len_byte += CHAR_BYTES (c);
	      if (!ASCII_CHAR_P (c) && !CHAR_BYTE8_P (c))
		dest_multibyte = true;
	    }
	  if (STRING_BYTES_BOUND - result_len_byte < arg_len_byte)
	    string_overflow ();
	  result_len_byte += arg_len_byte;
	}
      else if (NILP (arg))
	continue;
      else if (CONSP (arg))
	{
	  len = XFIXNAT (Flength (arg));
	  ptrdiff_t arg_len_byte = 0;
	  for (; CONSP (arg); arg = XCDR (arg))
	    {
	      Lisp_Object ch = XCAR (arg);
	      CHECK_CHARACTER (ch);
	      int c = XFIXNAT (ch);
	      arg_len_byte += CHAR_BYTES (c);
	      if (!ASCII_CHAR_P (c) && !CHAR_BYTE8_P (c))
		dest_multibyte = true;
	    }
	  if (STRING_BYTES_BOUND - result_len_byte < arg_len_byte)
	    string_overflow ();
	  result_len_byte += arg_len_byte;
	}
      else
	wrong_type_argument (Qsequencep, arg);

      result_len += len;
      if (MOST_POSITIVE_FIXNUM < result_len)
	memory_full (SIZE_MAX);
    }

  if (dest_multibyte && some_unibyte)
    {
      /* Non-ASCII characters in unibyte strings take two bytes when
	 converted to multibyte -- count them and adjust the total.  */
      for (ptrdiff_t i = 0; i < nargs; i++)
	{
	  Lisp_Object arg = args[i];
	  if (STRINGP (arg) && !STRING_MULTIBYTE (arg))
	    {
	      ptrdiff_t bytes = SCHARS (arg);
	      const unsigned char *s = SDATA (arg);
	      ptrdiff_t nonascii = 0;
	      for (ptrdiff_t j = 0; j < bytes; j++)
		nonascii += s[j] >> 7;
	      if (STRING_BYTES_BOUND - result_len_byte < nonascii)
		string_overflow ();
	      result_len_byte += nonascii;
	    }
	}
    }

  if (!dest_multibyte)
    result_len_byte = result_len;

  /* Create the output object.  */
  Lisp_Object result = dest_multibyte
    ? make_uninit_multibyte_string (result_len, result_len_byte)
    : make_uninit_string (result_len);

  /* Copy the contents of the args into the result.  */
  ptrdiff_t toindex = 0;
  ptrdiff_t toindex_byte = 0;

  /* When we make a multibyte string, we can't copy text properties
     while concatenating each string because the length of resulting
     string can't be decided until we finish the whole concatenation.
     So, we record strings that have text properties to be copied
     here, and copy the text properties after the concatenation.  */
  struct textprop_rec *textprops;
  /* Number of elements in textprops.  */
  ptrdiff_t num_textprops = 0;
  SAFE_NALLOCA (textprops, 1, nargs);

  for (ptrdiff_t i = 0; i < nargs; i++)
    {
      Lisp_Object arg = args[i];
      if (STRINGP (arg))
	{
	  if (string_intervals (arg))
	    {
	      textprops[num_textprops].argnum = i;
	      textprops[num_textprops].to = toindex;
	      num_textprops++;
	    }
	  ptrdiff_t nchars = SCHARS (arg);
	  if (STRING_MULTIBYTE (arg) == dest_multibyte)
	    {
	      /* Between strings of the same kind, copy fast.  */
	      ptrdiff_t arg_len_byte = SBYTES (arg);
	      memcpy (SDATA (result) + toindex_byte, SDATA (arg), arg_len_byte);
	      toindex_byte += arg_len_byte;
	    }
	  else
	    {
	      /* Copy a single-byte string to a multibyte string.  */
	      toindex_byte += str_to_multibyte (SDATA (result) + toindex_byte,
						SDATA (arg), nchars);
	    }
	  toindex += nchars;
	}
      else if (VECTORP (arg))
	{
	  ptrdiff_t len = ASIZE (arg);
	  for (ptrdiff_t j = 0; j < len; j++)
	    {
	      int c = XFIXNAT (AREF (arg, j));
	      if (dest_multibyte)
		toindex_byte += CHAR_STRING (c, SDATA (result) + toindex_byte);
	      else
		SSET (result, toindex_byte++, c);
	      toindex++;
	    }
	}
      else
	for (Lisp_Object tail = arg; !NILP (tail); tail = XCDR (tail))
	  {
	    int c = XFIXNAT (XCAR (tail));
	    if (dest_multibyte)
	      toindex_byte += CHAR_STRING (c, SDATA (result) + toindex_byte);
	    else
	      SSET (result, toindex_byte++, c);
	    toindex++;
	  }
    }

  if (num_textprops > 0)
    {
      ptrdiff_t last_to_end = -1;
      for (ptrdiff_t i = 0; i < num_textprops; i++)
	{
	  Lisp_Object arg = args[textprops[i].argnum];
	  Lisp_Object props = text_property_list (arg,
						  make_fixnum (0),
						  make_fixnum (SCHARS (arg)),
						  Qnil);
	  /* If successive arguments have properties, be sure that the
	     value of `composition' property be the copy.  */
	  if (last_to_end == textprops[i].to)
	    make_composition_value_copy (props);
	  add_text_properties_from_list (result, props,
					 make_fixnum (textprops[i].to));
	  last_to_end = textprops[i].to + SCHARS (arg);
	}
    }

  SAFE_FREE ();
  return result;
}

/* Concatenate sequences into a list. */
Lisp_Object
concat_to_list (ptrdiff_t nargs, Lisp_Object *args, Lisp_Object last_tail)
{
  /* Copy the contents of the args into the result.  */
  Lisp_Object result = Qnil;
  Lisp_Object last = Qnil;	/* Last cons in result if nonempty.  */

  for (ptrdiff_t i = 0; i < nargs; i++)
    {
      Lisp_Object arg = args[i];
      /* List arguments are treated specially since this is the common case.  */
      if (CONSP (arg))
	{
	  Lisp_Object head = Fcons (XCAR (arg), Qnil);
	  Lisp_Object prev = head;
	  arg = XCDR (arg);
	  FOR_EACH_TAIL (arg)
	    {
	      Lisp_Object next = Fcons (XCAR (arg), Qnil);
	      XSETCDR (prev, next);
	      prev = next;
	    }
	  CHECK_LIST_END (arg, arg);
	  if (NILP (result))
	    result = head;
	  else
	    XSETCDR (last, head);
	  last = prev;
	}
      else if (NILP (arg))
	;
      else if (VECTORP (arg) || STRINGP (arg)
	       || BOOL_VECTOR_P (arg) || COMPILEDP (arg))
	{
	  ptrdiff_t arglen = XFIXNUM (Flength (arg));
	  ptrdiff_t argindex_byte = 0;

	  /* Copy element by element.  */
	  for (ptrdiff_t argindex = 0; argindex < arglen; argindex++)
	    {
	      /* Fetch next element of `arg' arg into `elt', or break if
		 `arg' is exhausted. */
	      Lisp_Object elt;
	      if (STRINGP (arg))
		{
		  int c;
		  if (STRING_MULTIBYTE (arg))
		    {
		      ptrdiff_t char_idx = argindex;
		      c = fetch_string_char_advance_no_check (arg, &char_idx,
							      &argindex_byte);
		    }
		  else
		    c = SREF (arg, argindex);
		  elt = make_fixed_natnum (c);
		}
	      else if (BOOL_VECTOR_P (arg))
		elt = bool_vector_ref (arg, argindex);
	      else
		elt = AREF (arg, argindex);

	      /* Store this element into the result.  */
	      Lisp_Object node = Fcons (elt, Qnil);
	      if (NILP (result))
		result = node;
	      else
		XSETCDR (last, node);
	      last = node;
	    }
	}
      else
	wrong_type_argument (Qsequencep, arg);
    }

  if (NILP (result))
    result = last_tail;
  else
    XSETCDR (last, last_tail);

  return result;
}

/* Concatenate sequences into a vector.  */
Lisp_Object
concat_to_vector (ptrdiff_t nargs, Lisp_Object *args)
{
  /* Check argument types and compute total length of arguments.  */
  EMACS_INT result_len = 0;
  for (ptrdiff_t i = 0; i < nargs; i++)
    {
      Lisp_Object arg = args[i];
      if (!(VECTORP (arg) || CONSP (arg) || NILP (arg) || STRINGP (arg)
	    || BOOL_VECTOR_P (arg) || COMPILEDP (arg)))
	wrong_type_argument (Qsequencep, arg);
      EMACS_INT len = XFIXNAT (Flength (arg));
      result_len += len;
      if (MOST_POSITIVE_FIXNUM < result_len)
	memory_full (SIZE_MAX);
    }

  /* Create the output vector.  */
  Lisp_Object result = make_uninit_vector (result_len);
  Lisp_Object *dst = XVECTOR (result)->contents;

  /* Copy the contents of the args into the result.  */

  for (ptrdiff_t i = 0; i < nargs; i++)
    {
      Lisp_Object arg = args[i];
      if (VECTORP (arg))
	{
	  ptrdiff_t size = ASIZE (arg);
	  memcpy (dst, XVECTOR (arg)->contents, size * sizeof *dst);
	  dst += size;
	}
      else if (CONSP (arg))
	do
	  {
	    *dst++ = XCAR (arg);
	    arg = XCDR (arg);
	  }
	while (!NILP (arg));
      else if (NILP (arg))
	;
      else if (STRINGP (arg))
	{
	  ptrdiff_t size = SCHARS (arg);
	  if (STRING_MULTIBYTE (arg))
	    {
	      ptrdiff_t byte = 0;
	      for (ptrdiff_t i = 0; i < size;)
		{
		  int c = fetch_string_char_advance_no_check (arg, &i, &byte);
		  *dst++ = make_fixnum (c);
		}
	    }
	  else
	    for (ptrdiff_t i = 0; i < size; i++)
	      *dst++ = make_fixnum (SREF (arg, i));
	}
      else if (BOOL_VECTOR_P (arg))
	{
	  ptrdiff_t size = bool_vector_size (arg);
	  for (ptrdiff_t i = 0; i < size; i++)
	    *dst++ = bool_vector_ref (arg, i);
	}
      else
	{
	  eassert (COMPILEDP (arg));
	  ptrdiff_t size = PVSIZE (arg);
	  memcpy (dst, XVECTOR (arg)->contents, size * sizeof *dst);
	  dst += size;
	}
    }
  eassert (dst == XVECTOR (result)->contents + result_len);

  return result;
}

static Lisp_Object string_char_byte_cache_string;
static ptrdiff_t string_char_byte_cache_charpos;
static ptrdiff_t string_char_byte_cache_bytepos;

void
clear_string_char_byte_cache (void)
{
  string_char_byte_cache_string = Qnil;
}

/* Return the byte index corresponding to CHAR_INDEX in STRING.  */

ptrdiff_t
string_char_to_byte (Lisp_Object string, ptrdiff_t char_index)
{
  ptrdiff_t i_byte;
  ptrdiff_t best_below, best_below_byte;
  ptrdiff_t best_above, best_above_byte;

  best_below = best_below_byte = 0;
  best_above = SCHARS (string);
  best_above_byte = SBYTES (string);
  if (best_above == best_above_byte)
    return char_index;

  if (BASE_EQ (string, string_char_byte_cache_string))
    {
      if (string_char_byte_cache_charpos < char_index)
	{
	  best_below = string_char_byte_cache_charpos;
	  best_below_byte = string_char_byte_cache_bytepos;
	}
      else
	{
	  best_above = string_char_byte_cache_charpos;
	  best_above_byte = string_char_byte_cache_bytepos;
	}
    }

  if (char_index - best_below < best_above - char_index)
    {
      unsigned char *p = SDATA (string) + best_below_byte;

      while (best_below < char_index)
	{
	  p += BYTES_BY_CHAR_HEAD (*p);
	  best_below++;
	}
      i_byte = p - SDATA (string);
    }
  else
    {
      unsigned char *p = SDATA (string) + best_above_byte;

      while (best_above > char_index)
	{
	  p--;
	  while (!CHAR_HEAD_P (*p)) p--;
	  best_above--;
	}
      i_byte = p - SDATA (string);
    }

  string_char_byte_cache_bytepos = i_byte;
  string_char_byte_cache_charpos = char_index;
  string_char_byte_cache_string = string;

  return i_byte;
}

/* Return the character index corresponding to BYTE_INDEX in STRING.  */

ptrdiff_t
string_byte_to_char (Lisp_Object string, ptrdiff_t byte_index)
{
  ptrdiff_t i, i_byte;
  ptrdiff_t best_below, best_below_byte;
  ptrdiff_t best_above, best_above_byte;

  best_below = best_below_byte = 0;
  best_above = SCHARS (string);
  best_above_byte = SBYTES (string);
  if (best_above == best_above_byte)
    return byte_index;

  if (BASE_EQ (string, string_char_byte_cache_string))
    {
      if (string_char_byte_cache_bytepos < byte_index)
	{
	  best_below = string_char_byte_cache_charpos;
	  best_below_byte = string_char_byte_cache_bytepos;
	}
      else
	{
	  best_above = string_char_byte_cache_charpos;
	  best_above_byte = string_char_byte_cache_bytepos;
	}
    }

  if (byte_index - best_below_byte < best_above_byte - byte_index)
    {
      unsigned char *p = SDATA (string) + best_below_byte;
      unsigned char *pend = SDATA (string) + byte_index;

      while (p < pend)
	{
	  p += BYTES_BY_CHAR_HEAD (*p);
	  best_below++;
	}
      i = best_below;
      i_byte = p - SDATA (string);
    }
  else
    {
      unsigned char *p = SDATA (string) + best_above_byte;
      unsigned char *pbeg = SDATA (string) + byte_index;

      while (p > pbeg)
	{
	  p--;
	  while (!CHAR_HEAD_P (*p)) p--;
	  best_above--;
	}
      i = best_above;
      i_byte = p - SDATA (string);
    }

  string_char_byte_cache_bytepos = i_byte;
  string_char_byte_cache_charpos = i;
  string_char_byte_cache_string = string;

  return i;
}

/* Convert STRING (if unibyte) to a multibyte string without changing
   the number of characters.  Characters 0x80..0xff are interpreted as
   raw bytes. */

Lisp_Object
string_to_multibyte (Lisp_Object string)
{
  if (STRING_MULTIBYTE (string))
    return string;

  ptrdiff_t nchars = SCHARS (string);
  ptrdiff_t nbytes = count_size_as_multibyte (SDATA (string), nchars);
  /* If all the chars are ASCII, they won't need any more bytes once
     converted.  */
  if (nbytes == nchars)
    return make_multibyte_string (SSDATA (string), nbytes, nbytes);

  Lisp_Object ret = make_uninit_multibyte_string (nchars, nbytes);
  str_to_multibyte (SDATA (ret), SDATA (string), nchars);
  return ret;
}


/* Convert STRING to a single-byte string.  */

Lisp_Object
string_make_unibyte (Lisp_Object string)
{
  ptrdiff_t nchars;
  unsigned char *buf;
  Lisp_Object ret;
  USE_SAFE_ALLOCA;

  if (! STRING_MULTIBYTE (string))
    return string;

  nchars = SCHARS (string);

  buf = SAFE_ALLOCA (nchars);
  copy_text (SDATA (string), buf, SBYTES (string),
	     1, 0);

  ret = make_unibyte_string ((char *) buf, nchars);
  SAFE_FREE ();

  return ret;
}

DEFUN ("string-make-multibyte", Fstring_make_multibyte, Sstring_make_multibyte,
       1, 1, 0,
       doc: /* Return the multibyte equivalent of STRING.
If STRING is unibyte and contains non-ASCII characters, the function
`unibyte-char-to-multibyte' is used to convert each unibyte character
to a multibyte character.  In this case, the returned string is a
newly created string with no text properties.  If STRING is multibyte
or entirely ASCII, it is returned unchanged.  In particular, when
STRING is unibyte and entirely ASCII, the returned string is unibyte.
\(When the characters are all ASCII, Emacs primitives will treat the
string the same way whether it is unibyte or multibyte.)  */)
  (Lisp_Object string)
{
  CHECK_STRING (string);

  if (STRING_MULTIBYTE (string))
    return string;

  ptrdiff_t nchars = SCHARS (string);
  ptrdiff_t nbytes = count_size_as_multibyte (SDATA (string), nchars);
  if (nbytes == nchars)
    return string;

  Lisp_Object ret = make_uninit_multibyte_string (nchars, nbytes);
  str_to_multibyte (SDATA (ret), SDATA (string), nchars);
  return ret;
}

DEFUN ("string-make-unibyte", Fstring_make_unibyte, Sstring_make_unibyte,
       1, 1, 0,
       doc: /* Return the unibyte equivalent of STRING.
Multibyte character codes above 255 are converted to unibyte
by taking just the low 8 bits of each character's code.  */)
  (Lisp_Object string)
{
  CHECK_STRING (string);

  return string_make_unibyte (string);
}

DEFUN ("string-as-unibyte", Fstring_as_unibyte, Sstring_as_unibyte,
       1, 1, 0,
       doc: /* Return a unibyte string with the same individual bytes as STRING.
If STRING is unibyte, the result is STRING itself.
Otherwise it is a newly created string, with no text properties.
If STRING is multibyte and contains a character of charset
`eight-bit', it is converted to the corresponding single byte.  */)
  (Lisp_Object string)
{
  CHECK_STRING (string);

  if (STRING_MULTIBYTE (string))
    {
      unsigned char *str = (unsigned char *) xlispstrdup (string);
      ptrdiff_t bytes = str_as_unibyte (str, SBYTES (string));

      string = make_unibyte_string ((char *) str, bytes);
      xfree (str);
    }
  return string;
}

DEFUN ("string-as-multibyte", Fstring_as_multibyte, Sstring_as_multibyte,
       1, 1, 0,
       doc: /* Return a multibyte string with the same individual bytes as STRING.
If STRING is multibyte, the result is STRING itself.
Otherwise it is a newly created string, with no text properties.

If STRING is unibyte and contains an individual 8-bit byte (i.e. not
part of a correct utf-8 sequence), it is converted to the corresponding
multibyte character of charset `eight-bit'.
See also `string-to-multibyte'.

Beware, this often doesn't really do what you think it does.
It is similar to (decode-coding-string STRING \\='utf-8-emacs).
If you're not sure, whether to use `string-as-multibyte' or
`string-to-multibyte', use `string-to-multibyte'.  */)
  (Lisp_Object string)
{
  CHECK_STRING (string);

  if (! STRING_MULTIBYTE (string))
    {
      Lisp_Object new_string;
      ptrdiff_t nchars, nbytes;

      parse_str_as_multibyte (SDATA (string),
			      SBYTES (string),
			      &nchars, &nbytes);
      new_string = make_uninit_multibyte_string (nchars, nbytes);
      memcpy (SDATA (new_string), SDATA (string), SBYTES (string));
      if (nbytes != SBYTES (string))
	str_as_multibyte (SDATA (new_string), nbytes,
			  SBYTES (string), NULL);
      string = new_string;
      set_string_intervals (string, NULL);
    }
  return string;
}

DEFUN ("string-to-multibyte", Fstring_to_multibyte, Sstring_to_multibyte,
       1, 1, 0,
       doc: /* Return a multibyte string with the same individual chars as STRING.
If STRING is multibyte, the result is STRING itself.
Otherwise it is a newly created string, with no text properties.

If STRING is unibyte and contains an 8-bit byte, it is converted to
the corresponding multibyte character of charset `eight-bit'.

This differs from `string-as-multibyte' by converting each byte of a correct
utf-8 sequence to an eight-bit character, not just bytes that don't form a
correct sequence.  */)
  (Lisp_Object string)
{
  CHECK_STRING (string);

  return string_to_multibyte (string);
}

DEFUN ("string-to-unibyte", Fstring_to_unibyte, Sstring_to_unibyte,
       1, 1, 0,
       doc: /* Return a unibyte string with the same individual chars as STRING.
If STRING is unibyte, the result is STRING itself.
Otherwise it is a newly created string, with no text properties,
where each `eight-bit' character is converted to the corresponding byte.
If STRING contains a non-ASCII, non-`eight-bit' character,
an error is signaled.  */)
  (Lisp_Object string)
{
  CHECK_STRING (string);
  if (!STRING_MULTIBYTE (string))
    return string;

  ptrdiff_t chars = SCHARS (string);
  Lisp_Object ret = make_uninit_string (chars);
  unsigned char *src = SDATA (string);
  unsigned char *dst = SDATA (ret);
  for (ptrdiff_t i = 0; i < chars; i++)
    {
      unsigned char b = *src++;
      if (b <= 0x7f)
	*dst++ = b;					 /* ASCII */
      else if (CHAR_BYTE8_HEAD_P (b))
	*dst++ = 0x80 | (b & 1) << 6 | (*src++ & 0x3f);	 /* raw byte */
      else
	error ("Cannot convert character at index %"pD"d to unibyte", i);
    }
  return ret;
}


DEFUN ("copy-alist", Fcopy_alist, Scopy_alist, 1, 1, 0,
       doc: /* Return a copy of ALIST.
This is an alist which represents the same mapping from objects to objects,
but does not share the alist structure with ALIST.
The objects mapped (cars and cdrs of elements of the alist)
are shared, however.
Elements of ALIST that are not conses are also shared.  */)
  (Lisp_Object alist)
{
  CHECK_LIST (alist);
  if (NILP (alist))
    return alist;
  alist = Fcopy_sequence (alist);
  for (Lisp_Object tem = alist; !NILP (tem); tem = XCDR (tem))
    {
      Lisp_Object car = XCAR (tem);
      if (CONSP (car))
	XSETCAR (tem, Fcons (XCAR (car), XCDR (car)));
    }
  return alist;
}

/* Check that ARRAY can have a valid subarray [FROM..TO),
   given that its size is SIZE.
   If FROM is nil, use 0; if TO is nil, use SIZE.
   Count negative values backwards from the end.
   Set *IFROM and *ITO to the two indexes used.  */

void
validate_subarray (Lisp_Object array, Lisp_Object from, Lisp_Object to,
		   ptrdiff_t size, ptrdiff_t *ifrom, ptrdiff_t *ito)
{
  EMACS_INT f, t;

  if (FIXNUMP (from))
    {
      f = XFIXNUM (from);
      if (f < 0)
	f += size;
    }
  else if (NILP (from))
    f = 0;
  else
    wrong_type_argument (Qintegerp, from);

  if (FIXNUMP (to))
    {
      t = XFIXNUM (to);
      if (t < 0)
	t += size;
    }
  else if (NILP (to))
    t = size;
  else
    wrong_type_argument (Qintegerp, to);

  if (! (0 <= f && f <= t && t <= size))
    args_out_of_range_3 (array, from, to);

  *ifrom = f;
  *ito = t;
}

DEFUN ("substring", Fsubstring, Ssubstring, 1, 3, 0,
       doc: /* Return a new string whose contents are a substring of STRING.
The returned string consists of the characters between index FROM
\(inclusive) and index TO (exclusive) of STRING.  FROM and TO are
zero-indexed: 0 means the first character of STRING.  Negative values
are counted from the end of STRING.  If TO is nil, the substring runs
to the end of STRING.

The STRING argument may also be a vector.  In that case, the return
value is a new vector that contains the elements between index FROM
\(inclusive) and index TO (exclusive) of that vector argument.

With one argument, just copy STRING (with properties, if any).  */)
  (Lisp_Object string, Lisp_Object from, Lisp_Object to)
{
  Lisp_Object res;
  ptrdiff_t size, ifrom, ito;

  size = CHECK_VECTOR_OR_STRING (string);
  validate_subarray (string, from, to, size, &ifrom, &ito);

  if (STRINGP (string))
    {
      ptrdiff_t from_byte
	= !ifrom ? 0 : string_char_to_byte (string, ifrom);
      ptrdiff_t to_byte
	= ito == size ? SBYTES (string) : string_char_to_byte (string, ito);
      res = make_specified_string (SSDATA (string) + from_byte,
				   ito - ifrom, to_byte - from_byte,
				   STRING_MULTIBYTE (string));
      copy_text_properties (make_fixnum (ifrom), make_fixnum (ito),
			    string, make_fixnum (0), res, Qnil);
    }
  else
    res = Fvector (ito - ifrom, aref_addr (string, ifrom));

  return res;
}


DEFUN ("substring-no-properties", Fsubstring_no_properties, Ssubstring_no_properties, 1, 3, 0,
       doc: /* Return a substring of STRING, without text properties.
It starts at index FROM and ends before TO.
TO may be nil or omitted; then the substring runs to the end of STRING.
If FROM is nil or omitted, the substring starts at the beginning of STRING.
If FROM or TO is negative, it counts from the end.

With one argument, just copy STRING without its properties.  */)
  (Lisp_Object string, register Lisp_Object from, Lisp_Object to)
{
  ptrdiff_t from_char, to_char, from_byte, to_byte, size;

  CHECK_STRING (string);

  size = SCHARS (string);
  validate_subarray (string, from, to, size, &from_char, &to_char);

  from_byte = !from_char ? 0 : string_char_to_byte (string, from_char);
  to_byte =
    to_char == size ? SBYTES (string) : string_char_to_byte (string, to_char);
  return make_specified_string (SSDATA (string) + from_byte,
				to_char - from_char, to_byte - from_byte,
				STRING_MULTIBYTE (string));
}

/* Extract a substring of STRING, giving start and end positions
   both in characters and in bytes.  */

Lisp_Object
substring_both (Lisp_Object string, ptrdiff_t from, ptrdiff_t from_byte,
		ptrdiff_t to, ptrdiff_t to_byte)
{
  Lisp_Object res;
  ptrdiff_t size = CHECK_VECTOR_OR_STRING (string);

  if (!(0 <= from && from <= to && to <= size))
    args_out_of_range_3 (string, make_fixnum (from), make_fixnum (to));

  if (STRINGP (string))
    {
      res = make_specified_string (SSDATA (string) + from_byte,
				   to - from, to_byte - from_byte,
				   STRING_MULTIBYTE (string));
      copy_text_properties (make_fixnum (from), make_fixnum (to),
			    string, make_fixnum (0), res, Qnil);
    }
  else
    res = Fvector (to - from, aref_addr (string, from));

  return res;
}

DEFUN ("take", Ftake, Stake, 2, 2, 0,
       doc: /* Return the first N elements of LIST.
If N is zero or negative, return nil.
If N is greater or equal to the length of LIST, return LIST (or a copy).  */)
  (Lisp_Object n, Lisp_Object list)
{
  EMACS_INT m;
  if (FIXNUMP (n))
    {
      m = XFIXNUM (n);
      if (m <= 0)
	return Qnil;
    }
  else if (BIGNUMP (n))
    {
      if (mpz_sgn (*xbignum_val (n)) < 0)
	return Qnil;
      m = MOST_POSITIVE_FIXNUM;
    }
  else
    wrong_type_argument (Qintegerp, n);
  CHECK_LIST (list);
  if (NILP (list))
    return Qnil;
  Lisp_Object ret = Fcons (XCAR (list), Qnil);
  Lisp_Object prev = ret;
  m--;
  list = XCDR (list);
  while (m > 0 && CONSP (list))
    {
      Lisp_Object p = Fcons (XCAR (list), Qnil);
      XSETCDR (prev, p);
      prev = p;
      m--;
      list = XCDR (list);
    }
  if (m > 0 && !NILP (list))
    wrong_type_argument (Qlistp, list);
  return ret;
}

DEFUN ("ntake", Fntake, Sntake, 2, 2, 0,
       doc: /* Modify LIST to keep only the first N elements.
If N is zero or negative, return nil.
If N is greater or equal to the length of LIST, return LIST unmodified.
Otherwise, return LIST after truncating it.  */)
  (Lisp_Object n, Lisp_Object list)
{
  EMACS_INT m;
  if (FIXNUMP (n))
    {
      m = XFIXNUM (n);
      if (m <= 0)
	return Qnil;
    }
  else if (BIGNUMP (n))
    {
      if (mpz_sgn (*xbignum_val (n)) < 0)
	return Qnil;
      m = MOST_POSITIVE_FIXNUM;
    }
  else
    wrong_type_argument (Qintegerp, n);
  CHECK_LIST (list);
  Lisp_Object tail = list;
  --m;
  while (m > 0 && CONSP (tail))
    {
      tail = XCDR (tail);
      m--;
    }
  if (CONSP (tail))
    XSETCDR (tail, Qnil);
  else if (!NILP (tail))
    wrong_type_argument (Qlistp, list);
  return list;
}

DEFUN ("nthcdr", Fnthcdr, Snthcdr, 2, 2, 0,
       doc: /* Take cdr N times on LIST, return the result.  */)
  (Lisp_Object n, Lisp_Object list)
{
  Lisp_Object tail = list;

  CHECK_INTEGER (n);

  /* A huge but in-range EMACS_INT that can be substituted for a
     positive bignum while counting down.  It does not introduce
     miscounts because a list or cycle cannot possibly be this long,
     and any counting error is fixed up later.  */
  EMACS_INT large_num = EMACS_INT_MAX;

  EMACS_INT num;
  if (FIXNUMP (n))
    {
      num = XFIXNUM (n);

      /* Speed up small lists by omitting circularity and quit checking.  */
      if (num <= SMALL_LIST_LEN_MAX)
	{
	  for (; 0 < num; num--, tail = XCDR (tail))
	    if (! CONSP (tail))
	      {
		CHECK_LIST_END (tail, list);
		return Qnil;
	      }
	  return tail;
	}
    }
  else
    {
      if (mpz_sgn (*xbignum_val (n)) < 0)
	return tail;
      num = large_num;
    }

  EMACS_INT tortoise_num = num;
  Lisp_Object saved_tail = tail;
  FOR_EACH_TAIL_SAFE (tail)
    {
      /* If the tortoise just jumped (which is rare),
	 update TORTOISE_NUM accordingly.  */
      if (BASE_EQ (tail, li.tortoise))
	tortoise_num = num;

      saved_tail = XCDR (tail);
      num--;
      if (num == 0)
	return saved_tail;
      rarely_quit (num);
    }

  tail = saved_tail;
  if (! CONSP (tail))
    {
      CHECK_LIST_END (tail, list);
      return Qnil;
    }

  /* TAIL is part of a cycle.  Reduce NUM modulo the cycle length to
     avoid going around this cycle repeatedly.  */
  intptr_t cycle_length = tortoise_num - num;
  if (! FIXNUMP (n))
    {
      /* Undo any error introduced when LARGE_NUM was substituted for
	 N, by adding N - LARGE_NUM to NUM, using arithmetic modulo
	 CYCLE_LENGTH.  */
      /* Add N mod CYCLE_LENGTH to NUM.  */
      if (cycle_length <= ULONG_MAX)
	num += mpz_tdiv_ui (*xbignum_val (n), cycle_length);
      else
	{
	  mpz_set_intmax (mpz[0], cycle_length);
	  mpz_tdiv_r (mpz[0], *xbignum_val (n), mpz[0]);
	  intptr_t iz;
	  mpz_export (&iz, NULL, -1, sizeof iz, 0, 0, mpz[0]);
	  num += iz;
	}
      num += cycle_length - large_num % cycle_length;
    }
  num %= cycle_length;

  /* One last time through the cycle.  */
  for (; 0 < num; num--)
    {
      tail = XCDR (tail);
      rarely_quit (num);
    }
  return tail;
}

DEFUN ("nth", Fnth, Snth, 2, 2, 0,
       doc: /* Return the Nth element of LIST.
N counts from zero.  If LIST is not that long, nil is returned.  */)
  (Lisp_Object n, Lisp_Object list)
{
  return Fcar (Fnthcdr (n, list));
}

DEFUN ("elt", Felt, Selt, 2, 2, 0,
       doc: /* Return element of SEQUENCE at index N.  */)
  (Lisp_Object sequence, Lisp_Object n)
{
  if (CONSP (sequence) || NILP (sequence))
    return Fcar (Fnthcdr (n, sequence));

  /* Faref signals a "not array" error, so check here.  */
  CHECK_ARRAY (sequence, Qsequencep);
  return Faref (sequence, n);
}

enum { WORDS_PER_DOUBLE = (sizeof (double) / sizeof (EMACS_UINT)
                          + (sizeof (double) % sizeof (EMACS_UINT) != 0)) };
union double_and_words
{
  double val;
  EMACS_UINT word[WORDS_PER_DOUBLE];
};

/* Return true if the floats X and Y have the same value.
   This looks at X's and Y's representation, since (unlike '==')
   it returns true if X and Y are the same NaN.  */
static bool
same_float (Lisp_Object x, Lisp_Object y)
{
  union double_and_words
    xu = { .val = XFLOAT_DATA (x) },
    yu = { .val = XFLOAT_DATA (y) };
  EMACS_UINT neql = 0;
  for (int i = 0; i < WORDS_PER_DOUBLE; i++)
    neql |= xu.word[i] ^ yu.word[i];
  return !neql;
}

/* True if X can be compared using `eq'.
   This predicate is approximative, for maximum speed.  */
static bool
eq_comparable_value (Lisp_Object x)
{
  return SYMBOLP (x) || FIXNUMP (x);
}

DEFUN ("member", Fmember, Smember, 2, 2, 0,
       doc: /* Return non-nil if ELT is an element of LIST.  Comparison done with `equal'.
The value is actually the tail of LIST whose car is ELT.  */)
  (Lisp_Object elt, Lisp_Object list)
{
  if (eq_comparable_value (elt))
    return Fmemq (elt, list);
  Lisp_Object tail = list;
  FOR_EACH_TAIL (tail)
    if (! NILP (Fequal (elt, XCAR (tail))))
      return tail;
  CHECK_LIST_END (tail, list);
  return Qnil;
}

DEFUN ("memq", Fmemq, Smemq, 2, 2, 0,
       doc: /* Return non-nil if ELT is an element of LIST.  Comparison done with `eq'.
The value is actually the tail of LIST whose car is ELT.  */)
  (Lisp_Object elt, Lisp_Object list)
{
  Lisp_Object tail = list;
  FOR_EACH_TAIL (tail)
    if (EQ (XCAR (tail), elt))
      return tail;
  CHECK_LIST_END (tail, list);
  return Qnil;
}

DEFUN ("memql", Fmemql, Smemql, 2, 2, 0,
       doc: /* Return non-nil if ELT is an element of LIST.  Comparison done with `eql'.
The value is actually the tail of LIST whose car is ELT.  */)
  (Lisp_Object elt, Lisp_Object list)
{
  Lisp_Object tail = list;

  if (FLOATP (elt))
    {
      FOR_EACH_TAIL (tail)
        {
          Lisp_Object tem = XCAR (tail);
          if (FLOATP (tem) && same_float (elt, tem))
            return tail;
        }
    }
  else if (BIGNUMP (elt))
    {
      FOR_EACH_TAIL (tail)
        {
          Lisp_Object tem = XCAR (tail);
          if (BIGNUMP (tem)
	      && mpz_cmp (*xbignum_val (elt), *xbignum_val (tem)) == 0)
            return tail;
        }
    }
  else
    return Fmemq (elt, list);

  CHECK_LIST_END (tail, list);
  return Qnil;
}

DEFUN ("assq", Fassq, Sassq, 2, 2, 0,
       doc: /* Return non-nil if KEY is `eq' to the car of an element of ALIST.
The value is actually the first element of ALIST whose car is KEY.
Elements of ALIST that are not conses are ignored.  */)
  (Lisp_Object key, Lisp_Object alist)
{
  Lisp_Object tail = alist;
  FOR_EACH_TAIL (tail)
    if (CONSP (XCAR (tail)) && EQ (XCAR (XCAR (tail)), key))
      return XCAR (tail);
  CHECK_LIST_END (tail, alist);
  return Qnil;
}

/* Like Fassq but never report an error and do not allow quits.
   Use only on objects known to be non-circular lists.  */

Lisp_Object
assq_no_quit (Lisp_Object key, Lisp_Object alist)
{
  for (; ! NILP (alist); alist = XCDR (alist))
    if (CONSP (XCAR (alist)) && EQ (XCAR (XCAR (alist)), key))
      return XCAR (alist);
  return Qnil;
}

/* Assq but doesn't signal.  Unlike assq_no_quit, this function still
   detects circular lists; like assq_no_quit, this function does not
   allow quits and never signals.  If anything goes wrong, it returns
   Qnil.  */
Lisp_Object
assq_no_signal (Lisp_Object key, Lisp_Object alist)
{
  Lisp_Object tail = alist;
  FOR_EACH_TAIL_SAFE (tail)
    if (CONSP (XCAR (tail)) && EQ (XCAR (XCAR (tail)), key))
      return XCAR (tail);
  return Qnil;
}

DEFUN ("assoc", Fassoc, Sassoc, 2, 3, 0,
       doc: /* Return non-nil if KEY is equal to the car of an element of ALIST.
The value is actually the first element of ALIST whose car equals KEY.

Equality is defined by the function TESTFN, defaulting to `equal'.
TESTFN is called with 2 arguments: a car of an alist element and KEY.  */)
     (Lisp_Object key, Lisp_Object alist, Lisp_Object testfn)
{
  if (eq_comparable_value (key) && NILP (testfn))
    return Fassq (key, alist);
  Lisp_Object tail = alist;
  FOR_EACH_TAIL (tail)
    {
      Lisp_Object car = XCAR (tail);
      if (CONSP (car)
	  && (NILP (testfn)
	      ? (EQ (XCAR (car), key) || !NILP (Fequal
						(XCAR (car), key)))
	      : !NILP (call2 (testfn, XCAR (car), key))))
	return car;
    }
  CHECK_LIST_END (tail, alist);
  return Qnil;
}

/* Like Fassoc but never report an error and do not allow quits.
   Use only on keys and lists known to be non-circular, and on keys
   that are not too deep and are not window configurations.  */

Lisp_Object
assoc_no_quit (Lisp_Object key, Lisp_Object alist)
{
  for (; ! NILP (alist); alist = XCDR (alist))
    {
      Lisp_Object car = XCAR (alist);
      if (CONSP (car)
	  && (EQ (XCAR (car), key) || equal_no_quit (XCAR (car), key)))
	return car;
    }
  return Qnil;
}

DEFUN ("rassq", Frassq, Srassq, 2, 2, 0,
       doc: /* Return non-nil if KEY is `eq' to the cdr of an element of ALIST.
The value is actually the first element of ALIST whose cdr is KEY.  */)
  (Lisp_Object key, Lisp_Object alist)
{
  Lisp_Object tail = alist;
  FOR_EACH_TAIL (tail)
    if (CONSP (XCAR (tail)) && EQ (XCDR (XCAR (tail)), key))
      return XCAR (tail);
  CHECK_LIST_END (tail, alist);
  return Qnil;
}

DEFUN ("rassoc", Frassoc, Srassoc, 2, 2, 0,
       doc: /* Return non-nil if KEY is `equal' to the cdr of an element of ALIST.
The value is actually the first element of ALIST whose cdr equals KEY.  */)
  (Lisp_Object key, Lisp_Object alist)
{
  if (eq_comparable_value (key))
    return Frassq (key, alist);
  Lisp_Object tail = alist;
  FOR_EACH_TAIL (tail)
    {
      Lisp_Object car = XCAR (tail);
      if (CONSP (car)
	  && (EQ (XCDR (car), key) || !NILP (Fequal (XCDR (car), key))))
	return car;
    }
  CHECK_LIST_END (tail, alist);
  return Qnil;
}

DEFUN ("delq", Fdelq, Sdelq, 2, 2, 0,
       doc: /* Delete members of LIST which are `eq' to ELT, and return the result.
More precisely, this function skips any members `eq' to ELT at the
front of LIST, then removes members `eq' to ELT from the remaining
sublist by modifying its list structure, then returns the resulting
list.

Write `(setq foo (delq element foo))' to be sure of correctly changing
the value of a list `foo'.  See also `remq', which does not modify the
argument.  */)
  (Lisp_Object elt, Lisp_Object list)
{
  Lisp_Object prev = Qnil, tail = list;

  FOR_EACH_TAIL (tail)
    {
      Lisp_Object tem = XCAR (tail);
      if (EQ (elt, tem))
	{
	  if (NILP (prev))
	    list = XCDR (tail);
	  else
	    Fsetcdr (prev, XCDR (tail));
	}
      else
	prev = tail;
    }
  CHECK_LIST_END (tail, list);
  return list;
}

DEFUN ("delete", Fdelete, Sdelete, 2, 2, 0,
       doc: /* Delete members of SEQ which are `equal' to ELT, and return the result.
SEQ must be a sequence (i.e. a list, a vector, or a string).
The return value is a sequence of the same type.

If SEQ is a list, this behaves like `delq', except that it compares
with `equal' instead of `eq'.  In particular, it may remove elements
by altering the list structure.

If SEQ is not a list, deletion is never performed destructively;
instead this function creates and returns a new vector or string.

Write `(setq foo (delete element foo))' to be sure of correctly
changing the value of a sequence `foo'.  See also `remove', which
does not modify the argument.  */)
  (Lisp_Object elt, Lisp_Object seq)
{
  if (NILP (seq))
    ;
  else if (CONSP (seq))
    {
      Lisp_Object prev = Qnil, tail = seq;

      FOR_EACH_TAIL (tail)
	{
	  if (!NILP (Fequal (elt, XCAR (tail))))
	    {
	      if (NILP (prev))
		seq = XCDR (tail);
	      else
		Fsetcdr (prev, XCDR (tail));
	    }
	  else
	    prev = tail;
	}
      CHECK_LIST_END (tail, seq);
    }
  else if (VECTORP (seq))
    {
      ptrdiff_t n = 0;
      ptrdiff_t size = ASIZE (seq);
      USE_SAFE_ALLOCA;
      Lisp_Object *kept = SAFE_ALLOCA (size * sizeof *kept);

      for (ptrdiff_t i = 0; i < size; i++)
	{
	  kept[n] = AREF (seq, i);
	  n += NILP (Fequal (AREF (seq, i), elt));
	}

      if (n != size)
	seq = Fvector (n, kept);

      SAFE_FREE ();
    }
  else if (STRINGP (seq))
    {
      if (!CHARACTERP (elt))
	return seq;

      ptrdiff_t i, ibyte, nchars, nbytes, cbytes;
      int c;

      for (i = nchars = nbytes = ibyte = 0;
	   i < SCHARS (seq);
	   ++i, ibyte += cbytes)
	{
	  if (STRING_MULTIBYTE (seq))
	    {
	      c = STRING_CHAR (SDATA (seq) + ibyte);
	      cbytes = CHAR_BYTES (c);
	    }
	  else
	    {
	      c = SREF (seq, i);
	      cbytes = 1;
	    }

	  if (c != XFIXNUM (elt))
	    {
	      ++nchars;
	      nbytes += cbytes;
	    }
	}

      if (nchars != SCHARS (seq))
	{
	  Lisp_Object tem;

	  tem = make_uninit_multibyte_string (nchars, nbytes);
	  if (!STRING_MULTIBYTE (seq))
	    STRING_SET_UNIBYTE (tem);

	  for (i = nchars = nbytes = ibyte = 0;
	       i < SCHARS (seq);
	       ++i, ibyte += cbytes)
	    {
	      if (STRING_MULTIBYTE (seq))
		{
		  c = STRING_CHAR (SDATA (seq) + ibyte);
		  cbytes = CHAR_BYTES (c);
		}
	      else
		{
		  c = SREF (seq, i);
		  cbytes = 1;
		}

	      if (c != XFIXNUM (elt))
		{
		  unsigned char *from = SDATA (seq) + ibyte;
		  unsigned char *to   = SDATA (tem) + nbytes;
		  ptrdiff_t n;

		  ++nchars;
		  nbytes += cbytes;

		  for (n = cbytes; n--; )
		    *to++ = *from++;
		}
	    }

	  seq = tem;
	}
    }
  else
    wrong_type_argument (Qsequencep, seq);

  return seq;
}

DEFUN ("nreverse", Fnreverse, Snreverse, 1, 1, 0,
       doc: /* Reverse order of items in a list, vector or string SEQ.
If SEQ is a list, it should be nil-terminated.
This function may destructively modify SEQ to produce the value.  */)
  (Lisp_Object seq)
{
  if (NILP (seq))
    return seq;
  else if (CONSP (seq))
    {
      Lisp_Object prev, tail, next;

      for (prev = Qnil, tail = seq; CONSP (tail); tail = next)
	{
	  next = XCDR (tail);
	  /* If SEQ contains a cycle, attempting to reverse it
	     in-place will inevitably come back to SEQ.  */
	  if (BASE_EQ (next, seq))
	    circular_list (seq);
	  Fsetcdr (tail, prev);
	  prev = tail;
	}
      CHECK_LIST_END (tail, seq);
      seq = prev;
    }
  else if (VECTORP (seq))
    {
      ptrdiff_t i, size = ASIZE (seq);

      for (i = 0; i < size / 2; i++)
	{
	  Lisp_Object tem = AREF (seq, i);
	  ASET (seq, i, AREF (seq, size - i - 1));
	  ASET (seq, size - i - 1, tem);
	}
    }
  else if (BOOL_VECTOR_P (seq))
    {
      ptrdiff_t i, size = bool_vector_size (seq);

      for (i = 0; i < size / 2; i++)
	{
	  bool tem = bool_vector_bitref (seq, i);
	  bool_vector_set (seq, i, bool_vector_bitref (seq, size - i - 1));
	  bool_vector_set (seq, size - i - 1, tem);
	}
    }
  else if (STRINGP (seq))
    return Freverse (seq);
  else
    wrong_type_argument (Qarrayp, seq);
  return seq;
}

DEFUN ("reverse", Freverse, Sreverse, 1, 1, 0,
       doc: /* Return the reversed copy of list, vector, or string SEQ.
See also the function `nreverse', which is used more often.  */)
  (Lisp_Object seq)
{
  Lisp_Object new;

  if (NILP (seq))
    return Qnil;
  else if (CONSP (seq))
    {
      new = Qnil;
      FOR_EACH_TAIL (seq)
	new = Fcons (XCAR (seq), new);
      CHECK_LIST_END (seq, seq);
    }
  else if (VECTORP (seq))
    {
      ptrdiff_t i, size = ASIZE (seq);

      new = make_uninit_vector (size);
      for (i = 0; i < size; i++)
	ASET (new, i, AREF (seq, size - i - 1));
    }
  else if (BOOL_VECTOR_P (seq))
    {
      ptrdiff_t i;
      EMACS_INT nbits = bool_vector_size (seq);

      new = make_uninit_bool_vector (nbits);
      for (i = 0; i < nbits; i++)
	bool_vector_set (new, i, bool_vector_bitref (seq, nbits - i - 1));
    }
  else if (STRINGP (seq))
    {
      ptrdiff_t size = SCHARS (seq), bytes = SBYTES (seq);

      if (size == bytes)
	{
	  ptrdiff_t i;

	  new = make_uninit_string (size);
	  for (i = 0; i < size; i++)
	    SSET (new, i, SREF (seq, size - i - 1));
	}
      else
	{
	  unsigned char *p, *q;

	  new = make_uninit_multibyte_string (size, bytes);
	  p = SDATA (seq), q = SDATA (new) + bytes;
	  while (q > SDATA (new))
	    {
	      int len, ch = string_char_and_length (p, &len);
	      p += len, q -= len;
	      CHAR_STRING (ch, q);
	    }
	}
    }
  else
    wrong_type_argument (Qsequencep, seq);
  return new;
}


/* Stably sort LIST ordered by PREDICATE using the TIMSORT
   algorithm.  This converts the list to a vector, sorts the vector,
   and returns the result converted back to a list.  The input list
   is destructively reused to hold the sorted result.  */

static Lisp_Object
sort_list (Lisp_Object list, Lisp_Object predicate)
{
  ptrdiff_t length = list_length (list);
  if (length < 2)
    return list;
  else
    {
      Lisp_Object *result;
      USE_SAFE_ALLOCA;
      SAFE_ALLOCA_LISP (result, length);
      Lisp_Object tail = list;
      for (ptrdiff_t i = 0; i < length; i++)
	{
	  result[i] = Fcar (tail);
	  tail = XCDR (tail);
	}
      tim_sort (predicate, result, length);

      ptrdiff_t i = 0;
      tail = list;
      while (CONSP (tail))
	{
	  XSETCAR (tail, result[i]);
	  tail = XCDR (tail);
	  i++;
	}
      SAFE_FREE ();
      return list;
    }
}

/* Stably sort VECTOR ordered by PREDICATE using the TIMSORT
   algorithm.  */

static void
sort_vector (Lisp_Object vector, Lisp_Object predicate)
{
  ptrdiff_t length = ASIZE (vector);
  if (length < 2)
    return;

  tim_sort (predicate, XVECTOR (vector)->contents, length);
}

DEFUN ("sort", Fsort, Ssort, 2, 2, 0,
       doc: /* Sort SEQ, stably, comparing elements using PREDICATE.
Returns the sorted sequence.  SEQ should be a list or vector.  SEQ is
modified by side effects.  PREDICATE is called with two elements of
SEQ, and should return non-nil if the first element should sort before
the second.  */)
  (Lisp_Object seq, Lisp_Object predicate)
{
  if (CONSP (seq))
    seq = sort_list (seq, predicate);
  else if (VECTORP (seq))
    sort_vector (seq, predicate);
  else if (!NILP (seq))
    wrong_type_argument (Qlist_or_vector_p, seq);
  return seq;
}

Lisp_Object
merge (Lisp_Object org_l1, Lisp_Object org_l2, Lisp_Object pred)
{
  Lisp_Object l1 = org_l1;
  Lisp_Object l2 = org_l2;
  Lisp_Object tail = Qnil;
  Lisp_Object value = Qnil;

  while (1)
    {
      if (NILP (l1))
	{
	  if (NILP (tail))
	    return l2;
	  Fsetcdr (tail, l2);
	  return value;
	}
      if (NILP (l2))
	{
	  if (NILP (tail))
	    return l1;
	  Fsetcdr (tail, l1);
	  return value;
	}

      Lisp_Object tem;
      if (!NILP (call2 (pred, Fcar (l1), Fcar (l2))))
	{
	  tem = l1;
	  l1 = Fcdr (l1);
	  org_l1 = l1;
	}
      else
	{
	  tem = l2;
	  l2 = Fcdr (l2);
	  org_l2 = l2;
	}
      if (NILP (tail))
	value = tem;
      else
	Fsetcdr (tail, tem);
      tail = tem;
    }
}

Lisp_Object
merge_c (Lisp_Object org_l1, Lisp_Object org_l2, bool (*less) (Lisp_Object, Lisp_Object))
{
  Lisp_Object l1 = org_l1;
  Lisp_Object l2 = org_l2;
  Lisp_Object tail = Qnil;
  Lisp_Object value = Qnil;

  while (1)
    {
      if (NILP (l1))
	{
	  if (NILP (tail))
	    return l2;
	  Fsetcdr (tail, l2);
	  return value;
	}
      if (NILP (l2))
	{
	  if (NILP (tail))
	    return l1;
	  Fsetcdr (tail, l1);
	  return value;
	}

      Lisp_Object tem;
      if (less (Fcar (l1), Fcar (l2)))
	{
	  tem = l1;
	  l1 = Fcdr (l1);
	  org_l1 = l1;
	}
      else
	{
	  tem = l2;
	  l2 = Fcdr (l2);
	  org_l2 = l2;
	}
      if (NILP (tail))
	value = tem;
      else
	Fsetcdr (tail, tem);
      tail = tem;
    }
}


/* This does not check for quits.  That is safe since it must terminate.  */

DEFUN ("plist-get", Fplist_get, Splist_get, 2, 3, 0,
       doc: /* Extract a value from a property list.
PLIST is a property list, which is a list of the form
\(PROP1 VALUE1 PROP2 VALUE2...).

This function returns the value corresponding to the given PROP, or
nil if PROP is not one of the properties on the list.  The comparison
with PROP is done using PREDICATE, which defaults to `eq'.

This function doesn't signal an error if PLIST is invalid.  */)
  (Lisp_Object plist, Lisp_Object prop, Lisp_Object predicate)
{
  if (NILP (predicate))
    return plist_get (plist, prop);

  Lisp_Object tail = plist;
  FOR_EACH_TAIL_SAFE (tail)
    {
      if (! CONSP (XCDR (tail)))
	break;
      if (!NILP (call2 (predicate, XCAR (tail), prop)))
	return XCAR (XCDR (tail));
      tail = XCDR (tail);
    }

  return Qnil;
}

/* Faster version of Fplist_get that works with EQ only.  */
Lisp_Object
plist_get (Lisp_Object plist, Lisp_Object prop)
{
  Lisp_Object tail = plist;
  FOR_EACH_TAIL_SAFE (tail)
    {
      if (! CONSP (XCDR (tail)))
	break;
      if (EQ (XCAR (tail), prop))
	return XCAR (XCDR (tail));
      tail = XCDR (tail);
    }
  return Qnil;
}

DEFUN ("get", Fget, Sget, 2, 2, 0,
       doc: /* Return the value of SYMBOL's PROPNAME property.
This is the last value stored with `(put SYMBOL PROPNAME VALUE)'.  */)
  (Lisp_Object symbol, Lisp_Object propname)
{
  CHECK_SYMBOL (symbol);
  Lisp_Object propval = plist_get (CDR (Fassq (symbol,
					       Voverriding_plist_environment)),
				   propname);
  if (!NILP (propval))
    return propval;
  return plist_get (XSYMBOL (symbol)->u.s.plist, propname);
}

DEFUN ("plist-put", Fplist_put, Splist_put, 3, 4, 0,
       doc: /* Change value in PLIST of PROP to VAL.
PLIST is a property list, which is a list of the form
\(PROP1 VALUE1 PROP2 VALUE2 ...).

The comparison with PROP is done using PREDICATE, which defaults to `eq'.

If PROP is already a property on the list, its value is set to VAL,
otherwise the new PROP VAL pair is added.  The new plist is returned;
use `(setq x (plist-put x prop val))' to be sure to use the new value.
The PLIST is modified by side effects.  */)
  (Lisp_Object plist, Lisp_Object prop, Lisp_Object val, Lisp_Object predicate)
{
  if (NILP (predicate))
    return plist_put (plist, prop, val);
  Lisp_Object prev = Qnil, tail = plist;
  FOR_EACH_TAIL (tail)
    {
      if (! CONSP (XCDR (tail)))
	break;

      if (!NILP (call2 (predicate, XCAR (tail), prop)))
	{
	  Fsetcar (XCDR (tail), val);
	  return plist;
	}

      prev = tail;
      tail = XCDR (tail);
    }
  CHECK_TYPE (NILP (tail), Qplistp, plist);
  Lisp_Object newcell
    = Fcons (prop, Fcons (val, NILP (prev) ? plist : XCDR (XCDR (prev))));
  if (NILP (prev))
    return newcell;
  Fsetcdr (XCDR (prev), newcell);
  return plist;
}

/* Faster version of Fplist_put that works with EQ only.  */
Lisp_Object
plist_put (Lisp_Object plist, Lisp_Object prop, Lisp_Object val)
{
  Lisp_Object prev = Qnil, tail = plist;
  FOR_EACH_TAIL (tail)
    {
      if (! CONSP (XCDR (tail)))
	break;

      if (EQ (XCAR (tail), prop))
	{
	  Fsetcar (XCDR (tail), val);
	  return plist;
	}

      prev = tail;
      tail = XCDR (tail);
    }
  CHECK_TYPE (NILP (tail), Qplistp, plist);
  Lisp_Object newcell
    = Fcons (prop, Fcons (val, NILP (prev) ? plist : XCDR (XCDR (prev))));
  if (NILP (prev))
    return newcell;
  Fsetcdr (XCDR (prev), newcell);
  return plist;
}

DEFUN ("put", Fput, Sput, 3, 3, 0,
       doc: /* Store SYMBOL's PROPNAME property with value VALUE.
It can be retrieved with `(get SYMBOL PROPNAME)'.  */)
  (Lisp_Object symbol, Lisp_Object propname, Lisp_Object value)
{
  CHECK_SYMBOL (symbol);
  set_symbol_plist
    (symbol, plist_put (XSYMBOL (symbol)->u.s.plist, propname, value));
  return value;
}

DEFUN ("plist-member", Fplist_member, Splist_member, 2, 3, 0,
       doc: /* Return non-nil if PLIST has the property PROP.
PLIST is a property list, which is a list of the form
\(PROP1 VALUE1 PROP2 VALUE2 ...).

The comparison with PROP is done using PREDICATE, which defaults to
`eq'.

Unlike `plist-get', this allows you to distinguish between a missing
property and a property with the value nil.
The value is actually the tail of PLIST whose car is PROP.  */)
  (Lisp_Object plist, Lisp_Object prop, Lisp_Object predicate)
{
  if (NILP (predicate))
    return plist_member (plist, prop);
  Lisp_Object tail = plist;
  FOR_EACH_TAIL (tail)
    {
      if (!NILP (call2 (predicate, XCAR (tail), prop)))
	return tail;
      tail = XCDR (tail);
      if (! CONSP (tail))
	break;
    }
  CHECK_TYPE (NILP (tail), Qplistp, plist);
  return Qnil;
}

/* Faster version of Fplist_member that works with EQ only.  */
Lisp_Object
plist_member (Lisp_Object plist, Lisp_Object prop)
{
  Lisp_Object tail = plist;
  FOR_EACH_TAIL (tail)
    {
      if (EQ (XCAR (tail), prop))
	return tail;
      tail = XCDR (tail);
      if (! CONSP (tail))
	break;
    }
  CHECK_TYPE (NILP (tail), Qplistp, plist);
  return Qnil;
}

DEFUN ("eql", Feql, Seql, 2, 2, 0,
       doc: /* Return t if the two args are `eq' or are indistinguishable numbers.
Integers with the same value are `eql'.
Floating-point values with the same sign, exponent and fraction are `eql'.
This differs from numeric comparison: (eql 0.0 -0.0) returns nil and
\(eql 0.0e+NaN 0.0e+NaN) returns t, whereas `=' does the opposite.  */)
  (Lisp_Object obj1, Lisp_Object obj2)
{
  if (FLOATP (obj1))
    return FLOATP (obj2) && same_float (obj1, obj2) ? Qt : Qnil;
  else if (BIGNUMP (obj1))
    return ((BIGNUMP (obj2)
	     && mpz_cmp (*xbignum_val (obj1), *xbignum_val (obj2)) == 0)
	    ? Qt : Qnil);
  else
    return EQ (obj1, obj2) ? Qt : Qnil;
}

DEFUN ("equal", Fequal, Sequal, 2, 2, 0,
       doc: /* Return t if two Lisp objects have similar structure and contents.
They must have the same data type.
Conses are compared by comparing the cars and the cdrs.
Vectors and strings are compared element by element.
Numbers are compared via `eql', so integers do not equal floats.
\(Use `=' if you want integers and floats to be able to be equal.)
Symbols must match exactly.  */)
  (Lisp_Object o1, Lisp_Object o2)
{
  return internal_equal (o1, o2, EQUAL_PLAIN, 0, Qnil) ? Qt : Qnil;
}

DEFUN ("equal-including-properties", Fequal_including_properties, Sequal_including_properties, 2, 2, 0,
       doc: /* Return t if two Lisp objects have similar structure and contents.
This is like `equal' except that it compares the text properties
of strings.  (`equal' ignores text properties.)  */)
  (Lisp_Object o1, Lisp_Object o2)
{
  return (internal_equal (o1, o2, EQUAL_INCLUDING_PROPERTIES, 0, Qnil)
	  ? Qt : Qnil);
}

/* Return true if O1 and O2 are equal.  Do not quit or check for cycles.
   Use this only on arguments that are cycle-free and not too large and
   are not window configurations.  */

bool
equal_no_quit (Lisp_Object o1, Lisp_Object o2)
{
  return internal_equal (o1, o2, EQUAL_NO_QUIT, 0, Qnil);
}

static ptrdiff_t hash_lookup_with_hash (struct Lisp_Hash_Table *h,
					Lisp_Object key, hash_hash_t hash);


/* Return true if O1 and O2 are equal.  EQUAL_KIND specifies what kind
   of equality test to use: if it is EQUAL_NO_QUIT, do not check for
   cycles or large arguments or quits; if EQUAL_PLAIN, do ordinary
   Lisp equality; and if EQUAL_INCLUDING_PROPERTIES, do
   equal-including-properties.

   If DEPTH is the current depth of recursion; signal an error if it
   gets too deep.  HT is a hash table used to detect cycles; if nil,
   it has not been allocated yet.  But ignore the last two arguments
   if EQUAL_KIND == EQUAL_NO_QUIT.  */

static bool
internal_equal (Lisp_Object o1, Lisp_Object o2, enum equal_kind equal_kind,
		int depth, Lisp_Object ht)
{
 tail_recurse:
  if (depth > 10)
    {
      eassert (equal_kind != EQUAL_NO_QUIT);
      if (depth > 200)
	error ("Stack overflow in equal");
      if (NILP (ht))
	ht = CALLN (Fmake_hash_table, QCtest, Qeq);
      switch (XTYPE (o1))
	{
	case Lisp_Cons: case Lisp_Vectorlike:
	  {
	    struct Lisp_Hash_Table *h = XHASH_TABLE (ht);
	    hash_hash_t hash = hash_from_key (h, o1);
	    ptrdiff_t i = hash_lookup_with_hash (h, o1, hash);
	    if (i >= 0)
	      { /* `o1' was seen already.  */
		Lisp_Object o2s = HASH_VALUE (h, i);
		if (!NILP (Fmemq (o2, o2s)))
		  return true;
		else
		  set_hash_value_slot (h, i, Fcons (o2, o2s));
	      }
	    else
	      hash_put (h, o1, Fcons (o2, Qnil), hash);
	  }
	default: ;
	}
    }

  /* A symbol with position compares the contained symbol, and is
     `equal' to the corresponding ordinary symbol.  */
  if (symbols_with_pos_enabled)
    {
      if (SYMBOL_WITH_POS_P (o1))
	o1 = SYMBOL_WITH_POS_SYM (o1);
      if (SYMBOL_WITH_POS_P (o2))
	o2 = SYMBOL_WITH_POS_SYM (o2);
    }

  if (BASE_EQ (o1, o2))
    return true;
  if (XTYPE (o1) != XTYPE (o2))
    return false;

  switch (XTYPE (o1))
    {
    case Lisp_Float:
      return same_float (o1, o2);

    case Lisp_Cons:
      if (equal_kind == EQUAL_NO_QUIT)
	for (; CONSP (o1); o1 = XCDR (o1))
	  {
	    if (! CONSP (o2))
	      return false;
	    if (! equal_no_quit (XCAR (o1), XCAR (o2)))
	      return false;
	    o2 = XCDR (o2);
	    if (EQ (XCDR (o1), o2))
	      return true;
	  }
      else
	FOR_EACH_TAIL (o1)
	  {
	    if (! CONSP (o2))
	      return false;
	    if (! internal_equal (XCAR (o1), XCAR (o2),
				  equal_kind, depth + 1, ht))
	      return false;
	    o2 = XCDR (o2);
	    if (EQ (XCDR (o1), o2))
	      return true;
	  }
      depth++;
      goto tail_recurse;

    case Lisp_Vectorlike:
      {
	ptrdiff_t size = ASIZE (o1);
	/* Pseudovectors have the type encoded in the size field, so this test
	   actually checks that the objects have the same type as well as the
	   same size.  */
	if (ASIZE (o2) != size)
	  return false;

	/* Compare bignums, overlays, markers, boolvectors, and
	   symbols with position specially, by comparing their values.  */
	if (BIGNUMP (o1))
	  return mpz_cmp (*xbignum_val (o1), *xbignum_val (o2)) == 0;
	if (OVERLAYP (o1))
	  {
	    if (OVERLAY_BUFFER (o1) != OVERLAY_BUFFER (o2)
		|| OVERLAY_START (o1) != OVERLAY_START (o2)
		|| OVERLAY_END (o1) != OVERLAY_END (o2))
	      return false;
	    o1 = XOVERLAY (o1)->plist;
	    o2 = XOVERLAY (o2)->plist;
	    depth++;
	    goto tail_recurse;
	  }
	if (MARKERP (o1))
	  {
	    return (XMARKER (o1)->buffer == XMARKER (o2)->buffer
		    && (XMARKER (o1)->buffer == 0
			|| XMARKER (o1)->bytepos == XMARKER (o2)->bytepos));
	  }
	if (BOOL_VECTOR_P (o1))
	  {
	    EMACS_INT size = bool_vector_size (o1);
	    return (size == bool_vector_size (o2)
		    && !memcmp (bool_vector_data (o1), bool_vector_data (o2),
			        bool_vector_bytes (size)));
	  }

#ifdef HAVE_TREE_SITTER
	if (TS_NODEP (o1))
	  return treesit_node_eq (o1, o2);
#endif
	if (SYMBOL_WITH_POS_P(o1)) /* symbols_with_pos_enabled is false.  */
	  return (BASE_EQ (XSYMBOL_WITH_POS (o1)->sym,
			   XSYMBOL_WITH_POS (o2)->sym)
		  && BASE_EQ (XSYMBOL_WITH_POS (o1)->pos,
			      XSYMBOL_WITH_POS (o2)->pos));

	/* Aside from them, only true vectors, char-tables, compiled
	   functions, and fonts (font-spec, font-entity, font-object)
	   are sensible to compare, so eliminate the others now.  */
	if (size & PSEUDOVECTOR_FLAG)
	  {
	    if (((size & PVEC_TYPE_MASK) >> PSEUDOVECTOR_AREA_BITS)
		< PVEC_COMPILED)
	      return false;
	    size &= PSEUDOVECTOR_SIZE_MASK;
	  }
	for (ptrdiff_t i = 0; i < size; i++)
	  {
	    Lisp_Object v1, v2;
	    v1 = AREF (o1, i);
	    v2 = AREF (o2, i);
	    if (!internal_equal (v1, v2, equal_kind, depth + 1, ht))
	      return false;
	  }
	return true;
      }
      break;

    case Lisp_String:
      return (SCHARS (o1) == SCHARS (o2)
	      && SBYTES (o1) == SBYTES (o2)
	      && !memcmp (SDATA (o1), SDATA (o2), SBYTES (o1))
	      && (equal_kind != EQUAL_INCLUDING_PROPERTIES
	          || compare_string_intervals (o1, o2)));

    default:
      break;
    }

  return false;
}


DEFUN ("fillarray", Ffillarray, Sfillarray, 2, 2, 0,
       doc: /* Store each element of ARRAY with ITEM.
ARRAY is a vector, string, char-table, or bool-vector.  */)
  (Lisp_Object array, Lisp_Object item)
{
  register ptrdiff_t size, idx;

  if (VECTORP (array))
    for (idx = 0, size = ASIZE (array); idx < size; idx++)
      ASET (array, idx, item);
  else if (CHAR_TABLE_P (array))
    {
      int i;

      for (i = 0; i < (1 << CHARTAB_SIZE_BITS_0); i++)
	set_char_table_contents (array, i, item);
      set_char_table_defalt (array, item);
    }
  else if (STRINGP (array))
    {
      unsigned char *p = SDATA (array);
      CHECK_CHARACTER (item);
      int charval = XFIXNAT (item);
      size = SCHARS (array);
      if (size != 0)
	{
	  CHECK_IMPURE (array, XSTRING (array));
	  unsigned char str[MAX_MULTIBYTE_LENGTH];
	  int len;
	  if (STRING_MULTIBYTE (array))
	    len = CHAR_STRING (charval, str);
	  else
	    {
	      str[0] = charval;
	      len = 1;
	    }

	  ptrdiff_t size_byte = SBYTES (array);
	  if (len == 1 && size == size_byte)
	    memset (p, str[0], size);
	  else
	    {
	      ptrdiff_t product;
	      if (ckd_mul (&product, size, len) || product != size_byte)
		error ("Attempt to change byte length of a string");
	      for (idx = 0; idx < size_byte; idx++)
		*p++ = str[idx % len];
	    }
	}
    }
  else if (BOOL_VECTOR_P (array))
    return bool_vector_fill (array, item);
  else
    wrong_type_argument (Qarrayp, array);
  return array;
}

DEFUN ("clear-string", Fclear_string, Sclear_string,
       1, 1, 0,
       doc: /* Clear the contents of STRING.
This makes STRING unibyte and may change its length.  */)
  (Lisp_Object string)
{
  CHECK_STRING (string);
  ptrdiff_t len = SBYTES (string);
  if (len != 0 || STRING_MULTIBYTE (string))
    {
      CHECK_IMPURE (string, XSTRING (string));
      memset (SDATA (string), 0, len);
      STRING_SET_CHARS (string, len);
      STRING_SET_UNIBYTE (string);
    }
  return Qnil;
}

Lisp_Object
nconc2 (Lisp_Object s1, Lisp_Object s2)
{
  return CALLN (Fnconc, s1, s2);
}

DEFUN ("nconc", Fnconc, Snconc, 0, MANY, 0,
       doc: /* Concatenate any number of lists by altering them.
Only the last argument is not altered, and need not be a list.
usage: (nconc &rest LISTS)  */)
  (ptrdiff_t nargs, Lisp_Object *args)
{
  Lisp_Object val = Qnil;

  for (ptrdiff_t argnum = 0; argnum < nargs; argnum++)
    {
      Lisp_Object tem = args[argnum];
      if (NILP (tem)) continue;

      if (NILP (val))
	val = tem;

      if (argnum + 1 == nargs) break;

      CHECK_CONS (tem);

      Lisp_Object tail UNINIT;
      FOR_EACH_TAIL (tem)
	tail = tem;

      tem = args[argnum + 1];
      Fsetcdr (tail, tem);
      if (NILP (tem))
	args[argnum + 1] = tail;
    }

  return val;
}

/* This is the guts of all mapping functions.
   Apply FN to each element of SEQ, one by one, storing the results
   into elements of VALS, a C vector of Lisp_Objects.  LENI is the
   length of VALS, which should also be the length of SEQ.  Return the
   number of results; although this is normally LENI, it can be less
   if SEQ is made shorter as a side effect of FN.  */

static EMACS_INT
mapcar1 (EMACS_INT leni, Lisp_Object *vals, Lisp_Object fn, Lisp_Object seq)
{
  if (NILP (seq))
    return 0;
  else if (CONSP (seq))
    {
      Lisp_Object tail = seq;
      for (ptrdiff_t i = 0; i < leni; i++)
	{
	  if (! CONSP (tail))
	    return i;
	  Lisp_Object dummy = call1 (fn, XCAR (tail));
	  if (vals)
	    vals[i] = dummy;
	  tail = XCDR (tail);
	}
    }
  else if (VECTORP (seq) || COMPILEDP (seq))
    {
      for (ptrdiff_t i = 0; i < leni; i++)
	{
	  Lisp_Object dummy = call1 (fn, AREF (seq, i));
	  if (vals)
	    vals[i] = dummy;
	}
    }
  else if (STRINGP (seq))
    {
      ptrdiff_t i_byte = 0;

      for (ptrdiff_t i = 0; i < leni;)
	{
	  ptrdiff_t i_before = i;
	  int c = fetch_string_char_advance (seq, &i, &i_byte);
	  Lisp_Object dummy = call1 (fn, make_fixnum (c));
	  if (vals)
	    vals[i_before] = dummy;
	}
    }
  else
    {
      eassert (BOOL_VECTOR_P (seq));
      for (EMACS_INT i = 0; i < leni; i++)
	{
	  Lisp_Object dummy = call1 (fn, bool_vector_ref (seq, i));
	  if (vals)
	    vals[i] = dummy;
	}
    }

  return leni;
}

DEFUN ("mapconcat", Fmapconcat, Smapconcat, 2, 3, 0,
       doc: /* Apply FUNCTION to each element of SEQUENCE, and concat the results as strings.
In between each pair of results, stick in SEPARATOR.  Thus, " " as
  SEPARATOR results in spaces between the values returned by FUNCTION.

SEQUENCE may be a list, a vector, a bool-vector, or a string.

Optional argument SEPARATOR must be a string, a vector, or a list of
characters; nil stands for the empty string.

FUNCTION must be a function of one argument, and must return a value
  that is a sequence of characters: either a string, or a vector or
  list of numbers that are valid character codepoints.  */)
  (Lisp_Object function, Lisp_Object sequence, Lisp_Object separator)
{
  USE_SAFE_ALLOCA;
  EMACS_INT leni = XFIXNAT (Flength (sequence));
  if (CHAR_TABLE_P (sequence))
    wrong_type_argument (Qlistp, sequence);
  EMACS_INT args_alloc = 2 * leni - 1;
  if (args_alloc < 0)
    return empty_unibyte_string;
  Lisp_Object *args;
  SAFE_ALLOCA_LISP (args, args_alloc);
  if (EQ (function, Qidentity))
    {
      /* Fast path when no function call is necessary.  */
      if (CONSP (sequence))
	{
	  Lisp_Object src = sequence;
	  Lisp_Object *dst = args;
	  do
	    {
	      *dst++ = XCAR (src);
	      src = XCDR (src);
	    }
	  while (!NILP (src));
	  goto concat;
	}
      else if (VECTORP (sequence))
	{
	  memcpy (args, XVECTOR (sequence)->contents, leni * sizeof *args);
	  goto concat;
	}
    }
  ptrdiff_t nmapped = mapcar1 (leni, args, function, sequence);
  eassert (nmapped == leni);

 concat: ;
  ptrdiff_t nargs = args_alloc;
  if (NILP (separator) || (STRINGP (separator) && SCHARS (separator) == 0))
    nargs = leni;
  else
    {
      for (ptrdiff_t i = leni - 1; i > 0; i--)
        args[i + i] = args[i];

      for (ptrdiff_t i = 1; i < nargs; i += 2)
        args[i] = separator;
    }

  Lisp_Object ret = Fconcat (nargs, args);
  SAFE_FREE ();
  return ret;
}

DEFUN ("mapcar", Fmapcar, Smapcar, 2, 2, 0,
       doc: /* Apply FUNCTION to each element of SEQUENCE, and make a list of the results.
The result is a list just as long as SEQUENCE.
SEQUENCE may be a list, a vector, a bool-vector, or a string.  */)
  (Lisp_Object function, Lisp_Object sequence)
{
  USE_SAFE_ALLOCA;
  EMACS_INT leni = XFIXNAT (Flength (sequence));
  if (CHAR_TABLE_P (sequence))
    wrong_type_argument (Qlistp, sequence);
  Lisp_Object *args;
  SAFE_ALLOCA_LISP (args, leni);
  ptrdiff_t nmapped = mapcar1 (leni, args, function, sequence);
  Lisp_Object ret = Flist (nmapped, args);
  SAFE_FREE ();
  return ret;
}

DEFUN ("mapc", Fmapc, Smapc, 2, 2, 0,
       doc: /* Apply FUNCTION to each element of SEQUENCE for side effects only.
Unlike `mapcar', don't accumulate the results.  Return SEQUENCE.
SEQUENCE may be a list, a vector, a bool-vector, or a string.  */)
  (Lisp_Object function, Lisp_Object sequence)
{
  register EMACS_INT leni;

  leni = XFIXNAT (Flength (sequence));
  if (CHAR_TABLE_P (sequence))
    wrong_type_argument (Qlistp, sequence);
  mapcar1 (leni, 0, function, sequence);

  return sequence;
}

DEFUN ("mapcan", Fmapcan, Smapcan, 2, 2, 0,
       doc: /* Apply FUNCTION to each element of SEQUENCE, and concatenate
the results by altering them (using `nconc').
SEQUENCE may be a list, a vector, a bool-vector, or a string. */)
     (Lisp_Object function, Lisp_Object sequence)
{
  USE_SAFE_ALLOCA;
  EMACS_INT leni = XFIXNAT (Flength (sequence));
  if (CHAR_TABLE_P (sequence))
    wrong_type_argument (Qlistp, sequence);
  Lisp_Object *args;
  SAFE_ALLOCA_LISP (args, leni);
  ptrdiff_t nmapped = mapcar1 (leni, args, function, sequence);
  Lisp_Object ret = Fnconc (nmapped, args);
  SAFE_FREE ();
  return ret;
}

/* This is how C code calls `yes-or-no-p' and allows the user
   to redefine it.  */

Lisp_Object
do_yes_or_no_p (Lisp_Object prompt)
{
  return call1 (intern ("yes-or-no-p"), prompt);
}

DEFUN ("yes-or-no-p", Fyes_or_no_p, Syes_or_no_p, 1, 1, 0,
       doc: /* Ask user a yes-or-no question.
Return t if answer is yes, and nil if the answer is no.

PROMPT is the string to display to ask the question; `yes-or-no-p'
appends `yes-or-no-prompt' (default \"(yes or no) \") to it.  If
PROMPT is a non-empty string, and it ends with a non-space character,
a space character will be appended to it.

The user must confirm the answer with RET, and can edit it until it
has been confirmed.

If the `use-short-answers' variable is non-nil, instead of asking for
\"yes\" or \"no\", this function will ask for \"y\" or \"n\" (and
ignore the value of `yes-or-no-prompt').

If dialog boxes are supported, this function will use a dialog box
if `use-dialog-box' is non-nil and the last input event was produced
by a mouse, or by some window-system gesture, or via a menu.  */)
  (Lisp_Object prompt)
{
  Lisp_Object ans, val;

  CHECK_STRING (prompt);

  if (!NILP (last_input_event)
      && (CONSP (last_nonmenu_event)
	  || (NILP (last_nonmenu_event) && CONSP (last_input_event))
	  || (val = find_symbol_value (Qfrom__tty_menu_p),
	      (!NILP (val) && !BASE_EQ (val, Qunbound))))
      && use_dialog_box)
    {
      Lisp_Object pane, menu, obj;
      redisplay_preserve_echo_area (4);
      pane = list2 (Fcons (build_string ("Yes"), Qt),
		    Fcons (build_string ("No"), Qnil));
      menu = Fcons (prompt, pane);
      obj = Fx_popup_dialog (Qt, menu, Qnil);
      return obj;
    }

  if (use_short_answers)
    return call1 (intern ("y-or-n-p"), prompt);

  {
    char *s = SSDATA (prompt);
    ptrdiff_t len = strlen (s);
    if ((len > 0) && !isspace (s[len - 1]))
      prompt = CALLN (Fconcat, prompt, build_string (" "));
  }
  prompt = CALLN (Fconcat, prompt, Vyes_or_no_prompt);

  specpdl_ref count = SPECPDL_INDEX ();
  specbind (Qenable_recursive_minibuffers, Qt);
  /* Preserve the actual command that eventually called `yes-or-no-p'
     (otherwise `repeat' will be repeating `exit-minibuffer').  */
  specbind (Qreal_this_command, Vreal_this_command);

  while (1)
    {
      ans = Fdowncase (Fread_from_minibuffer (prompt, Qnil, Qnil, Qnil,
					      Qyes_or_no_p_history, Qnil,
					      Qnil));
      if (SCHARS (ans) == 3 && !strcmp (SSDATA (ans), "yes"))
	return unbind_to (count, Qt);
      if (SCHARS (ans) == 2 && !strcmp (SSDATA (ans), "no"))
	return unbind_to (count, Qnil);

      Fding (Qnil);
      Fdiscard_input ();
      message1 ("Please answer yes or no.");
      Fsleep_for (make_fixnum (2), Qnil);
    }
}

DEFUN ("load-average", Fload_average, Sload_average, 0, 1, 0,
       doc: /* Return list of 1 minute, 5 minute and 15 minute load averages.

Each of the three load averages is multiplied by 100, then converted
to integer.

When USE-FLOATS is non-nil, floats will be used instead of integers.
These floats are not multiplied by 100.

If the 5-minute or 15-minute load averages are not available, return a
shortened list, containing only those averages which are available.

An error is thrown if the load average can't be obtained.  In some
cases making it work would require Emacs being installed setuid or
setgid so that it can read kernel information, and that usually isn't
advisable.  */)
  (Lisp_Object use_floats)
{
  double load_ave[3];
  int loads = getloadavg (load_ave, 3);
  Lisp_Object ret = Qnil;

  if (loads < 0)
    error ("load-average not implemented for this operating system");

  while (loads-- > 0)
    {
      Lisp_Object load = (NILP (use_floats)
			  ? double_to_integer (100.0 * load_ave[loads])
			  : make_float (load_ave[loads]));
      ret = Fcons (load, ret);
    }

  return ret;
}

DEFUN ("featurep", Ffeaturep, Sfeaturep, 1, 2, 0,
       doc: /* Return t if FEATURE is present in this Emacs.

Use this to conditionalize execution of lisp code based on the
presence or absence of Emacs or environment extensions.
Use `provide' to declare that a feature is available.  This function
looks at the value of the variable `features'.  The optional argument
SUBFEATURE can be used to check a specific subfeature of FEATURE.  */)
  (Lisp_Object feature, Lisp_Object subfeature)
{
  register Lisp_Object tem;
  CHECK_SYMBOL (feature);
  tem = Fmemq (feature, Vfeatures);
  if (!NILP (tem) && !NILP (subfeature))
    tem = Fmember (subfeature, Fget (feature, Qsubfeatures));
  return (NILP (tem)) ? Qnil : Qt;
}

DEFUN ("provide", Fprovide, Sprovide, 1, 2, 0,
       doc: /* Announce that FEATURE is a feature of the current Emacs.
The optional argument SUBFEATURES should be a list of symbols listing
particular subfeatures supported in this version of FEATURE.  */)
  (Lisp_Object feature, Lisp_Object subfeatures)
{
  register Lisp_Object tem;
  CHECK_SYMBOL (feature);
  CHECK_LIST (subfeatures);
  if (!NILP (Vautoload_queue))
    Vautoload_queue = Fcons (Fcons (make_fixnum (0), Vfeatures),
			     Vautoload_queue);
  tem = Fmemq (feature, Vfeatures);
  if (NILP (tem))
    Vfeatures = Fcons (feature, Vfeatures);
  if (!NILP (subfeatures))
    Fput (feature, Qsubfeatures, subfeatures);
  LOADHIST_ATTACH (Fcons (Qprovide, feature));

  /* Run any load-hooks for this file.  */
  tem = Fassq (feature, Vafter_load_alist);
  if (CONSP (tem))
    Fmapc (Qfuncall, XCDR (tem));

  return feature;
}

/* `require' and its subroutines.  */

/* List of features currently being require'd, innermost first.  */

static Lisp_Object require_nesting_list;

static void
require_unwind (Lisp_Object old_value)
{
  require_nesting_list = old_value;
}

DEFUN ("require", Frequire, Srequire, 1, 3, 0,
       doc: /* If FEATURE is not already loaded, load it from FILENAME.
If FEATURE is not a member of the list `features', then the feature was
not yet loaded; so load it from file FILENAME.

If FILENAME is omitted, the printname of FEATURE is used as the file
name, and `load' is called to try to load the file by that name, after
appending the suffix `.elc', `.el', or the system-dependent suffix for
dynamic module files, in that order; but the function will not try to
load the file without any suffix.  See `get-load-suffixes' for the
complete list of suffixes.

To find the file, this function searches the directories in `load-path'.

If the optional third argument NOERROR is non-nil, then, if
the file is not found, the function returns nil instead of signaling
an error.  Normally the return value is FEATURE.

The normal messages issued by `load' at start and end of loading
FILENAME are suppressed.  */)
  (Lisp_Object feature, Lisp_Object filename, Lisp_Object noerror)
{
  Lisp_Object tem;
  bool from_file = load_in_progress;

  CHECK_SYMBOL (feature);

  /* Record the presence of `require' in this file
     even if the feature specified is already loaded.
     But not more than once in any file,
     and not when we aren't loading or reading from a file.  */
  if (!from_file)
    {
      Lisp_Object tail = Vcurrent_load_list;
      FOR_EACH_TAIL_SAFE (tail)
	if (NILP (XCDR (tail)) && STRINGP (XCAR (tail)))
	  from_file = true;
    }

  if (from_file)
    {
      tem = Fcons (Qrequire, feature);
      if (NILP (Fmember (tem, Vcurrent_load_list)))
	LOADHIST_ATTACH (tem);
    }
  tem = Fmemq (feature, Vfeatures);

  if (NILP (tem))
    {
      specpdl_ref count = SPECPDL_INDEX ();
      int nesting = 0;

      /* This is to make sure that loadup.el gives a clear picture
	 of what files are preloaded and when.  */
      if (will_dump_p () && !will_bootstrap_p ())
	{
	  /* Avoid landing here recursively while outputting the
	     backtrace from the error.  */
	  gflags.will_dump_ = false;
	  error ("(require %s) while preparing to dump",
		 SDATA (SYMBOL_NAME (feature)));
	}

      /* A certain amount of recursive `require' is legitimate,
	 but if we require the same feature recursively 3 times,
	 signal an error.  */
      tem = require_nesting_list;
      while (! NILP (tem))
	{
	  if (! NILP (Fequal (feature, XCAR (tem))))
	    nesting++;
	  tem = XCDR (tem);
	}
      if (nesting > 3)
	error ("Recursive `require' for feature `%s'",
	       SDATA (SYMBOL_NAME (feature)));

      /* Update the list for any nested `require's that occur.  */
      record_unwind_protect (require_unwind, require_nesting_list);
      require_nesting_list = Fcons (feature, require_nesting_list);

      /* Load the file.  */
      tem = load_with_autoload_queue
	(NILP (filename) ? Fsymbol_name (feature) : filename,
	 noerror, Qt, Qnil, (NILP (filename) ? Qt : Qnil));

      /* If load failed entirely, return nil.  */
      if (NILP (tem))
	return unbind_to (count, Qnil);

      tem = Fmemq (feature, Vfeatures);
      if (NILP (tem))
        {
          unsigned char *tem2 = SDATA (SYMBOL_NAME (feature));
          Lisp_Object tem3 = Fcar (Fcar (Vload_history));

          if (NILP (tem3))
            error ("Required feature `%s' was not provided", tem2);
          else
            /* Cf autoload-do-load.  */
            error ("Loading file %s failed to provide feature `%s'",
                   SDATA (tem3), tem2);
        }

      feature = unbind_to (count, feature);
    }

  return feature;
}

/* Primitives for work of the "widget" library.
   In an ideal world, this section would not have been necessary.
   However, lisp function calls being as slow as they are, it turns
   out that some functions in the widget library (wid-edit.el) are the
   bottleneck of Widget operation.  Here is their translation to C,
   for the sole reason of efficiency.  */

DEFUN ("widget-put", Fwidget_put, Swidget_put, 3, 3, 0,
       doc: /* In WIDGET, set PROPERTY to VALUE.
The value can later be retrieved with `widget-get'.  */)
  (Lisp_Object widget, Lisp_Object property, Lisp_Object value)
{
  CHECK_CONS (widget);
  XSETCDR (widget, plist_put (XCDR (widget), property, value));
  return value;
}

DEFUN ("widget-get", Fwidget_get, Swidget_get, 2, 2, 0,
       doc: /* In WIDGET, get the value of PROPERTY.
The value could either be specified when the widget was created, or
later with `widget-put'.  */)
  (Lisp_Object widget, Lisp_Object property)
{
  Lisp_Object tmp;

  while (1)
    {
      if (NILP (widget))
	return Qnil;
      CHECK_CONS (widget);
      tmp = plist_member (XCDR (widget), property);
      if (CONSP (tmp))
	{
	  tmp = XCDR (tmp);
	  return CAR (tmp);
	}
      tmp = XCAR (widget);
      if (NILP (tmp))
	return Qnil;
      widget = Fget (tmp, Qwidget_type);
    }
}

DEFUN ("widget-apply", Fwidget_apply, Swidget_apply, 2, MANY, 0,
       doc: /* Apply the value of WIDGET's PROPERTY to the widget itself.
Return the result of applying the value of PROPERTY to WIDGET.
ARGS are passed as extra arguments to the function.
usage: (widget-apply WIDGET PROPERTY &rest ARGS)  */)
  (ptrdiff_t nargs, Lisp_Object *args)
{
  Lisp_Object widget = args[0];
  Lisp_Object property = args[1];
  Lisp_Object propval = Fwidget_get (widget, property);
  Lisp_Object trailing_args = Flist (nargs - 2, args + 2);
  Lisp_Object result = CALLN (Fapply, propval, widget, trailing_args);
  return result;
}

#ifdef HAVE_LANGINFO_CODESET
#include <langinfo.h>
#endif

DEFUN ("locale-info", Flocale_info, Slocale_info, 1, 1, 0,
       doc: /* Access locale data ITEM for the current C locale, if available.
ITEM should be one of the following:

`codeset', returning the character set as a string (locale item CODESET);

`days', returning a 7-element vector of day names (locale items DAY_n);

`months', returning a 12-element vector of month names (locale items MON_n);

`paper', returning a list of 2 integers (WIDTH HEIGHT) for the default
  paper size, both measured in millimeters (locale items _NL_PAPER_WIDTH,
  _NL_PAPER_HEIGHT).

If the system can't provide such information through a call to
`nl_langinfo', or if ITEM isn't from the list above, return nil.

See also Info node `(libc)Locales'.

The data read from the system are decoded using `locale-coding-system'.  */)
  (Lisp_Object item)
{
  char *str = NULL;

  /* STR is apparently unused on Android.  */
  ((void) str);

#ifdef HAVE_LANGINFO_CODESET
  if (EQ (item, Qcodeset))
    {
      str = nl_langinfo (CODESET);
      return build_string (str);
    }
# ifdef DAY_1
  if (EQ (item, Qdays))  /* E.g., for calendar-day-name-array.  */
    {
      Lisp_Object v = make_nil_vector (7);
      const int days[7] = {DAY_1, DAY_2, DAY_3, DAY_4, DAY_5, DAY_6, DAY_7};
      int i;
      synchronize_system_time_locale ();
      for (i = 0; i < 7; i++)
	{
	  str = nl_langinfo (days[i]);
	  AUTO_STRING (val, str);
	  /* Fixme: Is this coding system necessarily right, even if
	     it is consistent with CODESET?  If not, what to do?  */
	  ASET (v, i, code_convert_string_norecord (val, Vlocale_coding_system,
						    0));
	}
      return v;
    }
# endif
# ifdef MON_1
  if (EQ (item, Qmonths))  /* E.g., for calendar-month-name-array.  */
    {
      Lisp_Object v = make_nil_vector (12);
      const int months[12] = {MON_1, MON_2, MON_3, MON_4, MON_5, MON_6, MON_7,
			      MON_8, MON_9, MON_10, MON_11, MON_12};
      synchronize_system_time_locale ();
      for (int i = 0; i < 12; i++)
	{
	  str = nl_langinfo (months[i]);
	  AUTO_STRING (val, str);
	  ASET (v, i, code_convert_string_norecord (val, Vlocale_coding_system,
						    0));
	}
      return v;
    }
# endif
# ifdef HAVE_LANGINFO__NL_PAPER_WIDTH
  if (EQ (item, Qpaper))
    /* We have to cast twice here: first to a correctly-sized integer,
       then to int, because that's what nl_langinfo is documented to
       return for _NO_PAPER_{WIDTH,HEIGHT}.  The first cast doesn't
       suffice because it could overflow an Emacs fixnum.  This can
       happen when running under ASan, which fills allocated but
       uninitialized memory with 0xBE bytes.  */
    return list2i ((int) (intptr_t) nl_langinfo (_NL_PAPER_WIDTH),
		   (int) (intptr_t) nl_langinfo (_NL_PAPER_HEIGHT));
# endif
#endif	/* HAVE_LANGINFO_CODESET*/
  return Qnil;
}

/* base64 encode/decode functions (RFC 2045).
   Based on code from GNU recode. */

#define MIME_LINE_LENGTH 76

/* Tables of characters coding the 64 values.  */
static char const base64_value_to_char[2][64] =
{
 /* base64 */
 {
  'A', 'B', 'C', 'D', 'E', 'F', 'G', 'H', 'I', 'J',	/*  0- 9 */
  'K', 'L', 'M', 'N', 'O', 'P', 'Q', 'R', 'S', 'T',	/* 10-19 */
  'U', 'V', 'W', 'X', 'Y', 'Z', 'a', 'b', 'c', 'd',	/* 20-29 */
  'e', 'f', 'g', 'h', 'i', 'j', 'k', 'l', 'm', 'n',	/* 30-39 */
  'o', 'p', 'q', 'r', 's', 't', 'u', 'v', 'w', 'x',	/* 40-49 */
  'y', 'z', '0', '1', '2', '3', '4', '5', '6', '7',	/* 50-59 */
  '8', '9', '+', '/'					/* 60-63 */
 },
 /* base64url */
 {
  'A', 'B', 'C', 'D', 'E', 'F', 'G', 'H', 'I', 'J',	/*  0- 9 */
  'K', 'L', 'M', 'N', 'O', 'P', 'Q', 'R', 'S', 'T',	/* 10-19 */
  'U', 'V', 'W', 'X', 'Y', 'Z', 'a', 'b', 'c', 'd',	/* 20-29 */
  'e', 'f', 'g', 'h', 'i', 'j', 'k', 'l', 'm', 'n',	/* 30-39 */
  'o', 'p', 'q', 'r', 's', 't', 'u', 'v', 'w', 'x',	/* 40-49 */
  'y', 'z', '0', '1', '2', '3', '4', '5', '6', '7',	/* 50-59 */
  '8', '9', '-', '_'					/* 60-63 */
 }
};

/* Tables of base64 values for bytes.  -1 means ignorable, 0 invalid,
   positive means 1 + the represented value.  */
static signed char const base64_char_to_value[2][UCHAR_MAX] =
{
 /* base64 */
 {
  ['\t']= -1, ['\n']= -1, ['\f']= -1, ['\r']= -1, [' '] = -1,
  ['A'] =  1, ['B'] =  2, ['C'] =  3, ['D'] =  4, ['E'] =  5,
  ['F'] =  6, ['G'] =  7, ['H'] =  8, ['I'] =  9, ['J'] = 10,
  ['K'] = 11, ['L'] = 12, ['M'] = 13, ['N'] = 14, ['O'] = 15,
  ['P'] = 16, ['Q'] = 17, ['R'] = 18, ['S'] = 19, ['T'] = 20,
  ['U'] = 21, ['V'] = 22, ['W'] = 23, ['X'] = 24, ['Y'] = 25, ['Z'] = 26,
  ['a'] = 27, ['b'] = 28, ['c'] = 29, ['d'] = 30, ['e'] = 31,
  ['f'] = 32, ['g'] = 33, ['h'] = 34, ['i'] = 35, ['j'] = 36,
  ['k'] = 37, ['l'] = 38, ['m'] = 39, ['n'] = 40, ['o'] = 41,
  ['p'] = 42, ['q'] = 43, ['r'] = 44, ['s'] = 45, ['t'] = 46,
  ['u'] = 47, ['v'] = 48, ['w'] = 49, ['x'] = 50, ['y'] = 51, ['z'] = 52,
  ['0'] = 53, ['1'] = 54, ['2'] = 55, ['3'] = 56, ['4'] = 57,
  ['5'] = 58, ['6'] = 59, ['7'] = 60, ['8'] = 61, ['9'] = 62,
  ['+'] = 63, ['/'] = 64
 },
 /* base64url */
 {
  ['\t']= -1, ['\n']= -1, ['\f']= -1, ['\r']= -1, [' '] = -1,
  ['A'] =  1, ['B'] =  2, ['C'] =  3, ['D'] =  4, ['E'] =  5,
  ['F'] =  6, ['G'] =  7, ['H'] =  8, ['I'] =  9, ['J'] = 10,
  ['K'] = 11, ['L'] = 12, ['M'] = 13, ['N'] = 14, ['O'] = 15,
  ['P'] = 16, ['Q'] = 17, ['R'] = 18, ['S'] = 19, ['T'] = 20,
  ['U'] = 21, ['V'] = 22, ['W'] = 23, ['X'] = 24, ['Y'] = 25, ['Z'] = 26,
  ['a'] = 27, ['b'] = 28, ['c'] = 29, ['d'] = 30, ['e'] = 31,
  ['f'] = 32, ['g'] = 33, ['h'] = 34, ['i'] = 35, ['j'] = 36,
  ['k'] = 37, ['l'] = 38, ['m'] = 39, ['n'] = 40, ['o'] = 41,
  ['p'] = 42, ['q'] = 43, ['r'] = 44, ['s'] = 45, ['t'] = 46,
  ['u'] = 47, ['v'] = 48, ['w'] = 49, ['x'] = 50, ['y'] = 51, ['z'] = 52,
  ['0'] = 53, ['1'] = 54, ['2'] = 55, ['3'] = 56, ['4'] = 57,
  ['5'] = 58, ['6'] = 59, ['7'] = 60, ['8'] = 61, ['9'] = 62,
  ['-'] = 63, ['_'] = 64
 }
};

/* The following diagram shows the logical steps by which three octets
   get transformed into four base64 characters.

		 .--------.  .--------.  .--------.
		 |aaaaaabb|  |bbbbcccc|  |ccdddddd|
		 `--------'  `--------'  `--------'
                    6   2      4   4       2   6
	       .--------+--------+--------+--------.
	       |00aaaaaa|00bbbbbb|00cccccc|00dddddd|
	       `--------+--------+--------+--------'

	       .--------+--------+--------+--------.
	       |AAAAAAAA|BBBBBBBB|CCCCCCCC|DDDDDDDD|
	       `--------+--------+--------+--------'

   The octets are divided into 6 bit chunks, which are then encoded into
   base64 characters.  */


static ptrdiff_t base64_encode_1 (const char *, char *, ptrdiff_t, bool, bool,
				  bool, bool);
static ptrdiff_t base64_decode_1 (const char *, char *, ptrdiff_t, bool,
				  bool, bool, ptrdiff_t *);

static Lisp_Object base64_encode_region_1 (Lisp_Object, Lisp_Object, bool,
					   bool, bool);

static Lisp_Object base64_encode_string_1 (Lisp_Object, bool,
					   bool, bool);


DEFUN ("base64-encode-region", Fbase64_encode_region, Sbase64_encode_region,
       2, 3, "r",
       doc: /* Base64-encode the region between BEG and END.
The data in the region is assumed to represent bytes, not text.  If
you want to base64-encode text, the text has to be converted into data
first by using `encode-coding-region' with the appropriate coding
system first.

Return the length of the encoded data.

Optional third argument NO-LINE-BREAK means do not break long lines
into shorter lines.  */)
  (Lisp_Object beg, Lisp_Object end, Lisp_Object no_line_break)
{
  return base64_encode_region_1 (beg, end, NILP (no_line_break), true, false);
}


DEFUN ("base64url-encode-region", Fbase64url_encode_region, Sbase64url_encode_region,
       2, 3, "r",
       doc: /* Base64url-encode the region between BEG and END.
Return the length of the encoded text.
Optional second argument NO-PAD means do not add padding char =.

This produces the URL variant of base 64 encoding defined in RFC 4648.  */)
  (Lisp_Object beg, Lisp_Object end, Lisp_Object no_pad)
{
  return base64_encode_region_1 (beg, end, false, NILP(no_pad), true);
}

static Lisp_Object
base64_encode_region_1 (Lisp_Object beg, Lisp_Object end, bool line_break,
			bool pad, bool base64url)
{
  char *encoded;
  ptrdiff_t allength, length;
  ptrdiff_t ibeg, iend, encoded_length;
  ptrdiff_t old_pos = PT;
  USE_SAFE_ALLOCA;

  validate_region (&beg, &end);

  ibeg = CHAR_TO_BYTE (XFIXNAT (beg));
  iend = CHAR_TO_BYTE (XFIXNAT (end));
  move_gap_both (XFIXNAT (beg), ibeg);

  /* We need to allocate enough room for encoding the text.
     We need 33 1/3% more space, plus a newline every 76
     characters, and then we round up. */
  length = iend - ibeg;
  allength = length + length/3 + 1;
  allength += allength / MIME_LINE_LENGTH + 1 + 6;

  encoded = SAFE_ALLOCA (allength);
  encoded_length = base64_encode_1 ((char *) BYTE_POS_ADDR (ibeg),
				    encoded, length, line_break,
				    pad, base64url,
				    !NILP (BVAR (current_buffer, enable_multibyte_characters)));
  if (encoded_length > allength)
    emacs_abort ();

  if (encoded_length < 0)
    {
      /* The encoding wasn't possible. */
      SAFE_FREE ();
      error ("Multibyte character in data for base64 encoding");
    }

  /* Now we have encoded the region, so we insert the new contents
     and delete the old.  (Insert first in order to preserve markers.)  */
  SET_PT_BOTH (XFIXNAT (beg), ibeg);
  insert (encoded, encoded_length);
  SAFE_FREE ();
  del_range_byte (ibeg + encoded_length, iend + encoded_length);

  /* If point was outside of the region, restore it exactly; else just
     move to the beginning of the region.  */
  if (old_pos >= XFIXNAT (end))
    old_pos += encoded_length - (XFIXNAT (end) - XFIXNAT (beg));
  else if (old_pos > XFIXNAT (beg))
    old_pos = XFIXNAT (beg);
  SET_PT (old_pos);

  /* We return the length of the encoded text. */
  return make_fixnum (encoded_length);
}

DEFUN ("base64-encode-string", Fbase64_encode_string, Sbase64_encode_string,
       1, 2, 0,
       doc: /* Base64-encode STRING and return the result.
Optional second argument NO-LINE-BREAK means do not break long lines
into shorter lines.  */)
  (Lisp_Object string, Lisp_Object no_line_break)
{

  return base64_encode_string_1 (string, NILP (no_line_break), true, false);
}

DEFUN ("base64url-encode-string", Fbase64url_encode_string,
       Sbase64url_encode_string, 1, 2, 0,
       doc: /* Base64url-encode STRING and return the result.
Optional second argument NO-PAD means do not add padding char =.

This produces the URL variant of base 64 encoding defined in RFC 4648.  */)
  (Lisp_Object string, Lisp_Object no_pad)
{

  return base64_encode_string_1 (string, false, NILP(no_pad), true);
}

static Lisp_Object
base64_encode_string_1 (Lisp_Object string, bool line_break,
			bool pad, bool base64url)
{
  ptrdiff_t allength, length, encoded_length;
  char *encoded;
  Lisp_Object encoded_string;
  USE_SAFE_ALLOCA;

  CHECK_STRING (string);

  /* We need to allocate enough room for encoding the text.
     We need 33 1/3% more space, plus a newline every 76
     characters, and then we round up. */
  length = SBYTES (string);
  allength = length + length/3 + 1;
  allength += allength / MIME_LINE_LENGTH + 1 + 6;

  /* We need to allocate enough room for decoding the text. */
  encoded = SAFE_ALLOCA (allength);

  encoded_length = base64_encode_1 (SSDATA (string),
				    encoded, length, line_break,
				    pad, base64url,
				    STRING_MULTIBYTE (string));
  if (encoded_length > allength)
    emacs_abort ();

  if (encoded_length < 0)
    {
      /* The encoding wasn't possible. */
      error ("Multibyte character in data for base64 encoding");
    }

  encoded_string = make_unibyte_string (encoded, encoded_length);
  SAFE_FREE ();

  return encoded_string;
}

static ptrdiff_t
base64_encode_1 (const char *from, char *to, ptrdiff_t length,
		 bool line_break, bool pad, bool base64url,
		 bool multibyte)
{
  int counter = 0;
  ptrdiff_t i = 0;
  char *e = to;
  int c;
  unsigned int value;
  int bytes;
  char const *b64_value_to_char = base64_value_to_char[base64url];

  while (i < length)
    {
      if (multibyte)
	{
	  c = string_char_and_length ((unsigned char *) from + i, &bytes);
	  if (CHAR_BYTE8_P (c))
	    c = CHAR_TO_BYTE8 (c);
	  else if (c >= 128)
	    return -1;
	  i += bytes;
	}
      else
	c = from[i++];

      /* Wrap line every 76 characters.  */

      if (line_break)
	{
	  if (counter < MIME_LINE_LENGTH / 4)
	    counter++;
	  else
	    {
	      *e++ = '\n';
	      counter = 1;
	    }
	}

      /* Process first byte of a triplet.  */

      *e++ = b64_value_to_char[0x3f & c >> 2];
      value = (0x03 & c) << 4;

      /* Process second byte of a triplet.  */

      if (i == length)
	{
	  *e++ = b64_value_to_char[value];
	  if (pad)
	    {
	      *e++ = '=';
	      *e++ = '=';
	    }
	  break;
	}

      if (multibyte)
	{
	  c = string_char_and_length ((unsigned char *) from + i, &bytes);
	  if (CHAR_BYTE8_P (c))
	    c = CHAR_TO_BYTE8 (c);
	  else if (c >= 128)
	    return -1;
	  i += bytes;
	}
      else
	c = from[i++];

      *e++ = b64_value_to_char[value | (0x0f & c >> 4)];
      value = (0x0f & c) << 2;

      /* Process third byte of a triplet.  */

      if (i == length)
	{
	  *e++ = b64_value_to_char[value];
	  if (pad)
	    *e++ = '=';
	  break;
	}

      if (multibyte)
	{
	  c = string_char_and_length ((unsigned char *) from + i, &bytes);
	  if (CHAR_BYTE8_P (c))
	    c = CHAR_TO_BYTE8 (c);
	  else if (c >= 128)
	    return -1;
	  i += bytes;
	}
      else
	c = from[i++];

      *e++ = b64_value_to_char[value | (0x03 & c >> 6)];
      *e++ = b64_value_to_char[0x3f & c];
    }

  return e - to;
}


DEFUN ("base64-decode-region", Fbase64_decode_region, Sbase64_decode_region,
       2, 4, "r",
       doc: /* Base64-decode the region between BEG and END.
Return the length of the decoded data.

Note that after calling this function, the data in the region will
represent bytes, not text.  If you want to end up with text, you have
to call `decode-coding-region' afterwards with an appropriate coding
system.

If the region can't be decoded, signal an error and don't modify the buffer.
Optional third argument BASE64URL determines whether to use the URL variant
of the base 64 encoding, as defined in RFC 4648.
If optional fourth argument IGNORE-INVALID is non-nil invalid characters
are ignored instead of signaling an error.  */)
     (Lisp_Object beg, Lisp_Object end, Lisp_Object base64url,
      Lisp_Object ignore_invalid)
{
  ptrdiff_t ibeg, iend, length, allength;
  char *decoded;
  ptrdiff_t old_pos = PT;
  ptrdiff_t decoded_length;
  ptrdiff_t inserted_chars;
  bool multibyte = !NILP (BVAR (current_buffer, enable_multibyte_characters));
  USE_SAFE_ALLOCA;

  validate_region (&beg, &end);

  ibeg = CHAR_TO_BYTE (XFIXNAT (beg));
  iend = CHAR_TO_BYTE (XFIXNAT (end));

  length = iend - ibeg;

  /* We need to allocate enough room for decoding the text.  If we are
     working on a multibyte buffer, each decoded code may occupy at
     most two bytes.  */
  allength = multibyte ? length * 2 : length;
  decoded = SAFE_ALLOCA (allength);

  move_gap_both (XFIXNAT (beg), ibeg);
  decoded_length = base64_decode_1 ((char *) BYTE_POS_ADDR (ibeg),
				    decoded, length, !NILP (base64url),
				    multibyte, !NILP (ignore_invalid),
				    &inserted_chars);
  if (decoded_length > allength)
    emacs_abort ();

  if (decoded_length < 0)
    {
      /* The decoding wasn't possible. */
      error ("Invalid base64 data");
    }

  /* Now we have decoded the region, so we insert the new contents
     and delete the old.  (Insert first in order to preserve markers.)  */
  TEMP_SET_PT_BOTH (XFIXNAT (beg), ibeg);
  insert_1_both (decoded, inserted_chars, decoded_length, 0, 1, 0);
  signal_after_change (XFIXNAT (beg), 0, inserted_chars);
  SAFE_FREE ();

  /* Delete the original text.  */
  del_range_both (PT, PT_BYTE, XFIXNAT (end) + inserted_chars,
		  iend + decoded_length, 1);

  /* If point was outside of the region, restore it exactly; else just
     move to the beginning of the region.  */
  if (old_pos >= XFIXNAT (end))
    old_pos += inserted_chars - (XFIXNAT (end) - XFIXNAT (beg));
  else if (old_pos > XFIXNAT (beg))
    old_pos = XFIXNAT (beg);
  SET_PT (old_pos > ZV ? ZV : old_pos);

  return make_fixnum (inserted_chars);
}

DEFUN ("base64-decode-string", Fbase64_decode_string, Sbase64_decode_string,
       1, 3, 0,
       doc: /* Base64-decode STRING and return the result as a string.
Optional argument BASE64URL determines whether to use the URL variant of
the base 64 encoding, as defined in RFC 4648.
If optional third argument IGNORE-INVALID is non-nil invalid characters are
ignored instead of signaling an error.  */)
     (Lisp_Object string, Lisp_Object base64url, Lisp_Object ignore_invalid)
{
  char *decoded;
  ptrdiff_t length, decoded_length;
  Lisp_Object decoded_string;
  USE_SAFE_ALLOCA;

  CHECK_STRING (string);

  length = SBYTES (string);
  /* We need to allocate enough room for decoding the text. */
  decoded = SAFE_ALLOCA (length);

  /* The decoded result should be unibyte. */
  ptrdiff_t decoded_chars;
  decoded_length = base64_decode_1 (SSDATA (string), decoded, length,
				    !NILP (base64url), false,
				    !NILP (ignore_invalid), &decoded_chars);
  if (decoded_length > length)
    emacs_abort ();
  else if (decoded_length >= 0)
    decoded_string = make_unibyte_string (decoded, decoded_length);
  else
    decoded_string = Qnil;

  SAFE_FREE ();
  if (!STRINGP (decoded_string))
    error ("Invalid base64 data");

  return decoded_string;
}

/* Base64-decode the data at FROM of LENGTH bytes into TO.  If
   MULTIBYTE, the decoded result should be in multibyte
   form.  If IGNORE_INVALID, ignore invalid base64 characters.
   Store the number of produced characters in *NCHARS_RETURN.  */

static ptrdiff_t
base64_decode_1 (const char *from, char *to, ptrdiff_t length,
		 bool base64url, bool multibyte, bool ignore_invalid,
		 ptrdiff_t *nchars_return)
{
  char const *f = from;
  char const *flim = from + length;
  char *e = to;
  ptrdiff_t nchars = 0;
  signed char const *b64_char_to_value = base64_char_to_value[base64url];
  unsigned char multibyte_bit = multibyte << 7;

  while (true)
    {
      unsigned char c;
      int v1;

      /* Process first byte of a quadruplet. */

      do
	{
	  if (f == flim)
	    {
	      *nchars_return = nchars;
	      return e - to;
	    }
	  c = *f++;
	  v1 = b64_char_to_value[c];
	}
      while (v1 < 0 || (v1 == 0 && ignore_invalid));

      if (v1 == 0)
	return -1;
      unsigned int value = (v1 - 1) << 18;

      /* Process second byte of a quadruplet.  */

      do
	{
	  if (f == flim)
	    return -1;
	  c = *f++;
	  v1 = b64_char_to_value[c];
	}
      while (v1 < 0 || (v1 == 0 && ignore_invalid));

      if (v1 == 0)
	return -1;
      value += (v1 - 1) << 12;

      c = value >> 16 & 0xff;
      if (c & multibyte_bit)
	e += BYTE8_STRING (c, (unsigned char *) e);
      else
	*e++ = c;
      nchars++;

      /* Process third byte of a quadruplet.  */

      do
	{
	  if (f == flim)
	    {
	      if (!base64url && !ignore_invalid)
		return -1;
	      *nchars_return = nchars;
	      return e - to;
	    }
	  c = *f++;
	  v1 = b64_char_to_value[c];
	}
      while (v1 < 0 || (v1 == 0 && ignore_invalid));

      if (c == '=')
	{
	  do
	    {
	      if (f == flim)
		return -1;
	      c = *f++;
	    }
	  while (b64_char_to_value[c] < 0);

	  if (c != '=')
	    return -1;
	  continue;
	}

      if (v1 == 0)
	return -1;
      value += (v1 - 1) << 6;

      c = value >> 8 & 0xff;
      if (c & multibyte_bit)
	e += BYTE8_STRING (c, (unsigned char *) e);
      else
	*e++ = c;
      nchars++;

      /* Process fourth byte of a quadruplet.  */

      do
	{
	  if (f == flim)
	    {
	      if (!base64url && !ignore_invalid)
		return -1;
	      *nchars_return = nchars;
	      return e - to;
	    }
	  c = *f++;
	  v1 = b64_char_to_value[c];
	}
      while (v1 < 0 || (v1 == 0 && ignore_invalid));

      if (c == '=')
	continue;

      if (v1 == 0)
	return -1;
      value += v1 - 1;

      c = value & 0xff;
      if (c & multibyte_bit)
	e += BYTE8_STRING (c, (unsigned char *) e);
      else
	*e++ = c;
      nchars++;
    }
}



/***********************************************************************
 *****                                                             *****
 *****			     Hash Tables                           *****
 *****                                                             *****
 ***********************************************************************/

/* Implemented by gerd@gnu.org.  This hash table implementation was
   inspired by CMUCL hash tables.  */

/* Ideas:

   1. For small tables, association lists are probably faster than
   hash tables because they have lower overhead.

   For uses of hash tables where the O(1) behavior of table
   operations is not a requirement, it might therefore be a good idea
   not to hash.  Instead, we could just do a linear search in the
   key_and_value vector of the hash table.  This could be done
   if a `:linear-search t' argument is given to make-hash-table.  */



/***********************************************************************
			       Utilities
 ***********************************************************************/

static void
CHECK_HASH_TABLE (Lisp_Object x)
{
  CHECK_TYPE (HASH_TABLE_P (x), Qhash_table_p, x);
}

static void
set_hash_next_slot (struct Lisp_Hash_Table *h, ptrdiff_t idx, ptrdiff_t val)
{
  eassert (idx >= 0 && idx < h->table_size);
  h->next[idx] = val;
}
static void
set_hash_hash_slot (struct Lisp_Hash_Table *h, ptrdiff_t idx, hash_hash_t val)
{
  eassert (idx >= 0 && idx < h->table_size);
  h->hash[idx] = val;
}
static void
set_hash_index_slot (struct Lisp_Hash_Table *h, ptrdiff_t idx, ptrdiff_t val)
{
  eassert (idx >= 0 && idx < h->index_size);
  h->index[idx] = val;
}

/* If OBJ is a Lisp hash table, return a pointer to its struct
   Lisp_Hash_Table.  Otherwise, signal an error.  */

static struct Lisp_Hash_Table *
check_hash_table (Lisp_Object obj)
{
  CHECK_HASH_TABLE (obj);
  return XHASH_TABLE (obj);
}


/* Value is the next integer I >= N, N >= 0 which is "almost" a prime
   number.  A number is "almost" a prime number if it is not divisible
   by any integer in the range 2 .. (NEXT_ALMOST_PRIME_LIMIT - 1).  */

EMACS_INT
next_almost_prime (EMACS_INT n)
{
  verify (NEXT_ALMOST_PRIME_LIMIT == 11);
  for (n |= 1; ; n += 2)
    if (n % 3 != 0 && n % 5 != 0 && n % 7 != 0)
      return n;
}


/* Find KEY in ARGS which has size NARGS.  Don't consider indices for
   which USED[I] is non-zero.  If found at index I in ARGS, set
   USED[I] and USED[I + 1] to 1, and return I + 1.  Otherwise return
   0.  This function is used to extract a keyword/argument pair from
   a DEFUN parameter list.  */

static ptrdiff_t
get_key_arg (Lisp_Object key, ptrdiff_t nargs, Lisp_Object *args, char *used)
{
  ptrdiff_t i;

  for (i = 1; i < nargs; i++)
    if (!used[i - 1] && EQ (args[i - 1], key))
      {
	used[i - 1] = 1;
	used[i] = 1;
	return i;
      }

  return 0;
}


/* Return a Lisp vector which has the same contents as VEC but has
   at least INCR_MIN more entries, where INCR_MIN is positive.
   If NITEMS_MAX is not -1, do not grow the vector to be any larger
   than NITEMS_MAX.  New entries in the resulting vector are nil.  */

Lisp_Object
larger_vector (Lisp_Object vec, ptrdiff_t incr_min, ptrdiff_t nitems_max)
{
  struct Lisp_Vector *v;
  ptrdiff_t incr, incr_max, old_size, new_size;
  ptrdiff_t C_language_max = min (PTRDIFF_MAX, SIZE_MAX) / sizeof *v->contents;
  ptrdiff_t n_max = (0 <= nitems_max && nitems_max < C_language_max
		     ? nitems_max : C_language_max);
  eassert (VECTORP (vec));
  eassert (0 < incr_min && -1 <= nitems_max);
  old_size = ASIZE (vec);
  incr_max = n_max - old_size;
  incr = max (incr_min, min (old_size >> 1, incr_max));
  if (incr_max < incr)
    memory_full (SIZE_MAX);
  new_size = old_size + incr;
  v = allocate_vector (new_size);
  memcpy (v->contents, XVECTOR (vec)->contents, old_size * sizeof *v->contents);
  memclear (v->contents + old_size, (new_size - old_size) * word_size);
  XSETVECTOR (vec, v);
  return vec;
}


/***********************************************************************
			 Low-level Functions
 ***********************************************************************/

/* Return the index of the next entry in H following the one at IDX,
   or -1 if none.  */

static ptrdiff_t
HASH_NEXT (struct Lisp_Hash_Table *h, ptrdiff_t idx)
{
  eassert (idx >= 0 && idx < h->table_size);
  return h->next[idx];
}

/* Return the index of the element in hash table H that is the start
   of the collision list at index IDX, or -1 if the list is empty.  */

static ptrdiff_t
HASH_INDEX (struct Lisp_Hash_Table *h, ptrdiff_t idx)
{
  eassert (idx >= 0 && idx < h->index_size);
  return h->index[idx];
}

/* Restore a hash table's mutability after the critical section exits.  */

static void
restore_mutability (void *ptr)
{
  struct Lisp_Hash_Table *h = ptr;
  h->mutable = true;
}

/* Return the result of calling a user-defined hash or comparison
   function ARGS[0] with arguments ARGS[1] through ARGS[NARGS - 1].
   Signal an error if the function attempts to modify H, which
   otherwise might lead to undefined behavior.  */

static Lisp_Object
hash_table_user_defined_call (ptrdiff_t nargs, Lisp_Object *args,
			      struct Lisp_Hash_Table *h)
{
  if (!h->mutable)
    return Ffuncall (nargs, args);
  specpdl_ref count = inhibit_garbage_collection ();
  record_unwind_protect_ptr (restore_mutability, h);
  h->mutable = false;
  return unbind_to (count, Ffuncall (nargs, args));
}

/* Ignore H and compare KEY1 and KEY2 using 'eql'.
   Value is true if KEY1 and KEY2 are the same.  */

static Lisp_Object
cmpfn_eql (Lisp_Object key1, Lisp_Object key2, struct Lisp_Hash_Table *h)
{
  return Feql (key1, key2);
}

/* Ignore H and compare KEY1 and KEY2 using 'equal'.
   Value is true if KEY1 and KEY2 are the same.  */

static Lisp_Object
cmpfn_equal (Lisp_Object key1, Lisp_Object key2, struct Lisp_Hash_Table *h)
{
  return Fequal (key1, key2);
}


/* Given H, compare KEY1 and KEY2 using H->user_cmp_function.
   Value is true if KEY1 and KEY2 are the same.  */

static Lisp_Object
cmpfn_user_defined (Lisp_Object key1, Lisp_Object key2,
		    struct Lisp_Hash_Table *h)
{
  Lisp_Object args[] = { h->test->user_cmp_function, key1, key2 };
  return hash_table_user_defined_call (ARRAYELTS (args), args, h);
}

/* Reduce an EMACS_UINT hash value to hash_hash_t.  */
static inline hash_hash_t
reduce_emacs_uint_to_hash_hash (EMACS_UINT x)
{
  verify (sizeof x <= 2 * sizeof (hash_hash_t));
  return (sizeof x == sizeof (hash_hash_t)
	  ? x
	  : x ^ (x >> (8 * (sizeof x - sizeof (hash_hash_t)))));
}

static EMACS_INT
sxhash_eq (Lisp_Object key)
{
  if (symbols_with_pos_enabled && SYMBOL_WITH_POS_P (key))
    key = SYMBOL_WITH_POS_SYM (key);
  return XHASH (key) ^ XTYPE (key);
}

static EMACS_INT
sxhash_eql (Lisp_Object key)
{
  return FLOATP (key) || BIGNUMP (key) ? sxhash (key) : sxhash_eq (key);
}

/* Ignore H and return a hash code for KEY which uses 'eq' to compare keys.  */

static hash_hash_t
hashfn_eq (Lisp_Object key, struct Lisp_Hash_Table *h)
{
  return reduce_emacs_uint_to_hash_hash (sxhash_eq (key));
}

/* Ignore H and return a hash code for KEY which uses 'equal' to
   compare keys.  */
static hash_hash_t
hashfn_equal (Lisp_Object key, struct Lisp_Hash_Table *h)
{
  return reduce_emacs_uint_to_hash_hash (sxhash (key));
}

/* Ignore H and return a hash code for KEY which uses 'eql' to compare keys.  */
static hash_hash_t
hashfn_eql (Lisp_Object key, struct Lisp_Hash_Table *h)
{
  return reduce_emacs_uint_to_hash_hash (sxhash_eql (key));
}

/* Given H, return a hash code for KEY which uses a user-defined
   function to compare keys.  */

static hash_hash_t
hashfn_user_defined (Lisp_Object key, struct Lisp_Hash_Table *h)
{
  Lisp_Object args[] = { h->test->user_hash_function, key };
  Lisp_Object hash = hash_table_user_defined_call (ARRAYELTS (args), args, h);
  return reduce_emacs_uint_to_hash_hash (FIXNUMP (hash)
					 ? XUFIXNUM(hash) : sxhash (hash));
}

struct hash_table_test const
  hashtest_eq = { .name = LISPSYM_INITIALLY (Qeq),
		  .cmpfn = 0, .hashfn = hashfn_eq },
  hashtest_eql = { .name = LISPSYM_INITIALLY (Qeql),
		   .cmpfn = cmpfn_eql, .hashfn = hashfn_eql },
  hashtest_equal = { .name = LISPSYM_INITIALLY (Qequal),
		     .cmpfn = cmpfn_equal, .hashfn = hashfn_equal };

/* Allocate basically initialized hash table.  */

static struct Lisp_Hash_Table *
allocate_hash_table (void)
{
  return ALLOCATE_PLAIN_PSEUDOVECTOR (struct Lisp_Hash_Table, PVEC_HASH_TABLE);
}

/* Compute the size of the index from the table capacity.  */
static ptrdiff_t
hash_index_size (ptrdiff_t size)
{
  /* An upper bound on the size of a hash table index.  It must fit in
     ptrdiff_t and be a valid Emacs fixnum.  */
  ptrdiff_t upper_bound = min (MOST_POSITIVE_FIXNUM,
			       min (TYPE_MAXIMUM (hash_idx_t),
				    PTRDIFF_MAX / sizeof (ptrdiff_t)));
  /* Single-element index vectors are used iff size=0.  */
  eassert (size > 0);
  ptrdiff_t lower_bound = 2;
  ptrdiff_t index_size = size + max (size >> 2, 1);  /* 1.25x larger */
  if (index_size < upper_bound)
    index_size = (index_size < lower_bound
		  ? lower_bound
		  : next_almost_prime (index_size));
  if (index_size > upper_bound)
    error ("Hash table too large");
  return index_size;
}

/* Constant hash index vector used when the table size is zero.
   This avoids allocating it from the heap.  */
static const hash_idx_t empty_hash_index_vector[] = {-1};

/* Create and initialize a new hash table.

   TEST specifies the test the hash table will use to compare keys.
   It must be either one of the predefined tests `eq', `eql' or
   `equal' or a symbol denoting a user-defined test named TEST with
   test and hash functions USER_TEST and USER_HASH.

   Give the table initial capacity SIZE, 0 <= SIZE <= MOST_POSITIVE_FIXNUM.

   WEAK specifies the weakness of the table.

   If PURECOPY is non-nil, the table can be copied to pure storage via
   `purecopy' when Emacs is being dumped. Such tables can no longer be
   changed after purecopy.  */

Lisp_Object
make_hash_table (const struct hash_table_test *test, EMACS_INT size,
		 hash_table_weakness_t weak, bool purecopy)
{
  eassert (SYMBOLP (test->name));
  eassert (0 <= size && size <= min (MOST_POSITIVE_FIXNUM, PTRDIFF_MAX));

  struct Lisp_Hash_Table *h = allocate_hash_table ();

  h->test = test;
  h->weakness = weak;
  h->count = 0;
  h->table_size = size;

  if (size == 0)
    {
      h->key_and_value = NULL;
      h->hash = NULL;
      h->next = NULL;
      h->index_size = 1;
      h->index = (hash_idx_t *)empty_hash_index_vector;
      h->next_free = -1;
    }
  else
    {
      h->key_and_value = hash_table_alloc_bytes (2 * size
						 * sizeof *h->key_and_value);
      for (ptrdiff_t i = 0; i < 2 * size; i++)
	h->key_and_value[i] = HASH_UNUSED_ENTRY_KEY;

      h->hash = hash_table_alloc_bytes (size * sizeof *h->hash);

      h->next = hash_table_alloc_bytes (size * sizeof *h->next);
      for (ptrdiff_t i = 0; i < size - 1; i++)
	h->next[i] = i + 1;
      h->next[size - 1] = -1;

      int index_size = hash_index_size (size);
      h->index_size = index_size;
      h->index = hash_table_alloc_bytes (index_size * sizeof *h->index);
      for (ptrdiff_t i = 0; i < index_size; i++)
	h->index[i] = -1;

      h->next_free = 0;
    }

  h->next_weak = NULL;
  h->purecopy = purecopy;
  h->mutable = true;

  Lisp_Object table;
  XSET_HASH_TABLE (table, h);
  eassert (HASH_TABLE_P (table));
  eassert (XHASH_TABLE (table) == h);

  return table;
}


/* Return a copy of hash table H1.  Keys and values are not copied,
   only the table itself is.  */

static Lisp_Object
copy_hash_table (struct Lisp_Hash_Table *h1)
{
  Lisp_Object table;
  struct Lisp_Hash_Table *h2;

  h2 = allocate_hash_table ();
  *h2 = *h1;
  h2->mutable = true;

  if (h1->table_size > 0)
    {
      ptrdiff_t kv_bytes = 2 * h1->table_size * sizeof *h1->key_and_value;
      h2->key_and_value = hash_table_alloc_bytes (kv_bytes);
      memcpy (h2->key_and_value, h1->key_and_value, kv_bytes);

      ptrdiff_t hash_bytes = h1->table_size * sizeof *h1->hash;
      h2->hash = hash_table_alloc_bytes (hash_bytes);
      memcpy (h2->hash, h1->hash, hash_bytes);

      ptrdiff_t next_bytes = h1->table_size * sizeof *h1->next;
      h2->next = hash_table_alloc_bytes (next_bytes);
      memcpy (h2->next, h1->next, next_bytes);

      ptrdiff_t index_bytes = h1->index_size * sizeof *h1->index;
      h2->index = hash_table_alloc_bytes (index_bytes);
      memcpy (h2->index, h1->index, index_bytes);
    }
  XSET_HASH_TABLE (table, h2);

  return table;
}


/* Compute index into the index vector from a hash value.  */
static inline ptrdiff_t
hash_index_index (struct Lisp_Hash_Table *h, hash_hash_t hash)
{
  eassert (h->index_size > 0);
  return hash % h->index_size;
}

/* Resize hash table H if it's too full.  If H cannot be resized
   because it's already too large, throw an error.  */

static void
maybe_resize_hash_table (struct Lisp_Hash_Table *h)
{
  if (h->next_free < 0)
    {
      ptrdiff_t old_size = HASH_TABLE_SIZE (h);
      ptrdiff_t min_size = 8;
      ptrdiff_t base_size = min (max (old_size, min_size), PTRDIFF_MAX / 2);
      /* Grow aggressively at small sizes, then just double.  */
      ptrdiff_t new_size =
	old_size == 0
	? min_size
	: (base_size <= 64 ? base_size * 4 : base_size * 2);

      /* Allocate all the new vectors before updating *H, to
	 avoid problems if memory is exhausted.  */
      hash_idx_t *next = hash_table_alloc_bytes (new_size * sizeof *next);
      for (ptrdiff_t i = old_size; i < new_size - 1; i++)
	next[i] = i + 1;
      next[new_size - 1] = -1;

      Lisp_Object *key_and_value
	= hash_table_alloc_bytes (2 * new_size * sizeof *key_and_value);
      memcpy (key_and_value, h->key_and_value,
	      2 * old_size * sizeof *key_and_value);
      for (ptrdiff_t i = 2 * old_size; i < 2 * new_size; i++)
        key_and_value[i] = HASH_UNUSED_ENTRY_KEY;

      hash_hash_t *hash = hash_table_alloc_bytes (new_size * sizeof *hash);
      memcpy (hash, h->hash, old_size * sizeof *hash);

      ptrdiff_t old_index_size = h->index_size;
      ptrdiff_t index_size = hash_index_size (new_size);
      hash_idx_t *index = hash_table_alloc_bytes (index_size * sizeof *index);
      for (ptrdiff_t i = 0; i < index_size; i++)
	index[i] = -1;

      h->index_size = index_size;
      h->table_size = new_size;
      h->next_free = old_size;

      if (old_index_size > 1)
	hash_table_free_bytes (h->index, old_index_size * sizeof *h->index);
      h->index = index;

      hash_table_free_bytes (h->key_and_value,
			     2 * old_size * sizeof *h->key_and_value);
      h->key_and_value = key_and_value;

      hash_table_free_bytes (h->hash, old_size * sizeof *h->hash);
      h->hash = hash;

      hash_table_free_bytes (h->next, old_size * sizeof *h->next);
      h->next = next;

      h->key_and_value = key_and_value;

      /* Rehash: all data occupy entries 0..old_size-1.  */
      for (ptrdiff_t i = 0; i < old_size; i++)
	{
	  hash_hash_t hash_code = HASH_HASH (h, i);
	  ptrdiff_t start_of_bucket = hash_index_index (h, hash_code);
	  set_hash_next_slot (h, i, HASH_INDEX (h, start_of_bucket));
	  set_hash_index_slot (h, start_of_bucket, i);
	}

#ifdef ENABLE_CHECKING
      if (HASH_TABLE_P (Vpurify_flag) && XHASH_TABLE (Vpurify_flag) == h)
	message ("Growing hash table to: %"pD"d", new_size);
#endif
    }
}

static const struct hash_table_test *
hash_table_test_from_std (hash_table_std_test_t test)
{
  switch (test)
    {
    case Test_eq:    return &hashtest_eq;
    case Test_eql:   return &hashtest_eql;
    case Test_equal: return &hashtest_equal;
    }
  emacs_abort();
}

/* Rebuild a hash table from its frozen (dumped) form.  */
void
hash_table_thaw (Lisp_Object hash_table)
{
  struct Lisp_Hash_Table *h = XHASH_TABLE (hash_table);

  /* Freezing discarded most non-essential information; recompute it.
     The allocation is minimal with no room for growth.  */
  h->test = hash_table_test_from_std (h->frozen_test);
  ptrdiff_t size = h->count;
  h->table_size = size;
  h->next_free = -1;

  if (size == 0)
    {
      h->key_and_value = NULL;
      h->hash = NULL;
      h->next = NULL;
      h->index_size = 1;
      h->index = (hash_idx_t *)empty_hash_index_vector;
    }
  else
    {
      ptrdiff_t index_size = hash_index_size (size);
      h->index_size = index_size;

      h->hash = hash_table_alloc_bytes (size * sizeof *h->hash);

      h->next = hash_table_alloc_bytes (size * sizeof *h->next);

      h->index = hash_table_alloc_bytes (index_size * sizeof *h->index);
      for (ptrdiff_t i = 0; i < index_size; i++)
	h->index[i] = -1;

      /* Recompute the hash codes for each entry in the table.  */
      for (ptrdiff_t i = 0; i < size; i++)
	{
	  Lisp_Object key = HASH_KEY (h, i);
	  hash_hash_t hash_code = hash_from_key (h, key);
	  ptrdiff_t start_of_bucket = hash_index_index (h, hash_code);
	  set_hash_hash_slot (h, i, hash_code);
	  set_hash_next_slot (h, i, HASH_INDEX (h, start_of_bucket));
	  set_hash_index_slot (h, start_of_bucket, i);
	}
    }
}

/* Look up KEY with hash HASH in table H.
   Return entry index or -1 if none.  */
static ptrdiff_t
hash_lookup_with_hash (struct Lisp_Hash_Table *h,
		       Lisp_Object key, hash_hash_t hash)
{
  ptrdiff_t start_of_bucket = hash_index_index (h, hash);
  for (ptrdiff_t i = HASH_INDEX (h, start_of_bucket);
       0 <= i; i = HASH_NEXT (h, i))
    if (EQ (key, HASH_KEY (h, i))
	|| (h->test->cmpfn
	    && hash == HASH_HASH (h, i)
	    && !NILP (h->test->cmpfn (key, HASH_KEY (h, i), h))))
      return i;

  return -1;
}

/* Look up KEY in table H.  Return entry index or -1 if none.  */
ptrdiff_t
hash_lookup (struct Lisp_Hash_Table *h, Lisp_Object key)
{
  return hash_lookup_with_hash (h, key, hash_from_key (h, key));
}

/* Look up KEY in hash table H.  Return its hash value in *PHASH.
   Value is the index of the entry in H matching KEY, or -1 if not found.  */
ptrdiff_t
hash_lookup_get_hash (struct Lisp_Hash_Table *h, Lisp_Object key,
		      hash_hash_t *phash)
{
  EMACS_UINT hash = hash_from_key (h, key);
  *phash = hash;
  return hash_lookup_with_hash (h, key, hash);
}

static void
check_mutable_hash_table (Lisp_Object obj, struct Lisp_Hash_Table *h)
{
  if (!h->mutable)
    signal_error ("hash table test modifies table", obj);
  eassert (!PURE_P (h));
}

/* Put an entry into hash table H that associates KEY with VALUE.
   HASH is a previously computed hash code of KEY.
   Value is the index of the entry in H matching KEY.  */

ptrdiff_t
hash_put (struct Lisp_Hash_Table *h, Lisp_Object key, Lisp_Object value,
	  hash_hash_t hash)
{
  eassert (!hash_unused_entry_key_p (key));
  /* Increment count after resizing because resizing may fail.  */
  maybe_resize_hash_table (h);
  h->count++;

  /* Store key/value in the key_and_value vector.  */
  ptrdiff_t i = h->next_free;
  eassert (hash_unused_entry_key_p (HASH_KEY (h, i)));
  h->next_free = HASH_NEXT (h, i);
  set_hash_key_slot (h, i, key);
  set_hash_value_slot (h, i, value);

  /* Remember its hash code.  */
  set_hash_hash_slot (h, i, hash);

  /* Add new entry to its collision chain.  */
  ptrdiff_t start_of_bucket = hash_index_index (h, hash);
  set_hash_next_slot (h, i, HASH_INDEX (h, start_of_bucket));
  set_hash_index_slot (h, start_of_bucket, i);
  return i;
}


/* Remove the entry matching KEY from hash table H, if there is one.  */

void
hash_remove_from_table (struct Lisp_Hash_Table *h, Lisp_Object key)
{
  hash_hash_t hashval = hash_from_key (h, key);
  ptrdiff_t start_of_bucket = hash_index_index (h, hashval);
  ptrdiff_t prev = -1;

  for (ptrdiff_t i = HASH_INDEX (h, start_of_bucket);
       0 <= i;
       i = HASH_NEXT (h, i))
    {
      if (EQ (key, HASH_KEY (h, i))
	  || (h->test->cmpfn
	      && hashval == HASH_HASH (h, i)
	      && !NILP (h->test->cmpfn (key, HASH_KEY (h, i), h))))
	{
	  /* Take entry out of collision chain.  */
	  if (prev < 0)
	    set_hash_index_slot (h, start_of_bucket, HASH_NEXT (h, i));
	  else
	    set_hash_next_slot (h, prev, HASH_NEXT (h, i));

	  /* Clear slots in key_and_value and add the slots to
	     the free list.  */
	  set_hash_key_slot (h, i, HASH_UNUSED_ENTRY_KEY);
	  set_hash_value_slot (h, i, Qnil);
	  set_hash_next_slot (h, i, h->next_free);
	  h->next_free = i;
	  h->count--;
	  eassert (h->count >= 0);
	  break;
	}

      prev = i;
    }
}


/* Clear hash table H.  */

static void
hash_clear (struct Lisp_Hash_Table *h)
{
  if (h->count > 0)
    {
      ptrdiff_t size = HASH_TABLE_SIZE (h);
      for (ptrdiff_t i = 0; i < size; i++)
	{
	  set_hash_next_slot (h, i, i < size - 1 ? i + 1 : -1);
	  set_hash_key_slot (h, i, HASH_UNUSED_ENTRY_KEY);
	  set_hash_value_slot (h, i, Qnil);
	}

      for (ptrdiff_t i = 0; i < h->index_size; i++)
	h->index[i] = -1;

      h->next_free = 0;
      h->count = 0;
    }
}



/************************************************************************
			   Weak Hash Tables
 ************************************************************************/

/* Whether to keep an entry whose key and value are known to be retained
   if STRONG_KEY and STRONG_VALUE, respectively, are true.  */
static inline bool
keep_entry_p (hash_table_weakness_t weakness,
	      bool strong_key, bool strong_value)
{
  switch (weakness)
    {
    case Weak_None:          return true;
    case Weak_Key:           return strong_key;
    case Weak_Value:         return strong_value;
    case Weak_Key_Or_Value:  return strong_key || strong_value;
    case Weak_Key_And_Value: return strong_key && strong_value;
    }
  emacs_abort();
}

/* Sweep weak hash table H.  REMOVE_ENTRIES_P means remove
   entries from the table that don't survive the current GC.
   !REMOVE_ENTRIES_P means mark entries that are in use.  Value is
   true if anything was marked.  */

bool
sweep_weak_table (struct Lisp_Hash_Table *h, bool remove_entries_p)
{
  ptrdiff_t n = h->index_size;
  bool marked = false;

  for (ptrdiff_t bucket = 0; bucket < n; ++bucket)
    {
      /* Follow collision chain, removing entries that don't survive
         this garbage collection.  */
      ptrdiff_t prev = -1;
      ptrdiff_t next;
      for (ptrdiff_t i = HASH_INDEX (h, bucket); 0 <= i; i = next)
        {
	  bool key_known_to_survive_p = survives_gc_p (HASH_KEY (h, i));
	  bool value_known_to_survive_p = survives_gc_p (HASH_VALUE (h, i));
	  bool remove_p = !keep_entry_p (h->weakness,
					 key_known_to_survive_p,
					 value_known_to_survive_p);

	  next = HASH_NEXT (h, i);

	  if (remove_entries_p)
	    {
              eassert (!remove_p
                       == (key_known_to_survive_p && value_known_to_survive_p));
	      if (remove_p)
		{
		  /* Take out of collision chain.  */
		  if (prev < 0)
		    set_hash_index_slot (h, bucket, next);
		  else
		    set_hash_next_slot (h, prev, next);

		  /* Add to free list.  */
		  set_hash_next_slot (h, i, h->next_free);
		  h->next_free = i;

		  /* Clear key and value.  */
		  set_hash_key_slot (h, i, HASH_UNUSED_ENTRY_KEY);
		  set_hash_value_slot (h, i, Qnil);

                  eassert (h->count != 0);
                  h->count--;
                }
	      else
		{
		  prev = i;
		}
	    }
	  else
	    {
	      if (!remove_p)
		{
		  /* Make sure key and value survive.  */
		  if (!key_known_to_survive_p)
		    {
		      mark_object (HASH_KEY (h, i));
                      marked = true;
		    }

		  if (!value_known_to_survive_p)
		    {
		      mark_object (HASH_VALUE (h, i));
                      marked = true;
		    }
		}
	    }
	}
    }

  return marked;
}


/***********************************************************************
			Hash Code Computation
 ***********************************************************************/

/* Maximum depth up to which to dive into Lisp structures.  */

#define SXHASH_MAX_DEPTH 3

/* Maximum length up to which to take list and vector elements into
   account.  */

#define SXHASH_MAX_LEN   7

/* Return a hash for string PTR which has length LEN.  The hash value
   can be any EMACS_UINT value.  */

EMACS_UINT
hash_string (char const *ptr, ptrdiff_t len)
{
  char const *p   = ptr;
  char const *end = ptr + len;
  EMACS_UINT hash = len;
  /* At most 8 steps.  We could reuse SXHASH_MAX_LEN, of course,
   * but dividing by 8 is cheaper.  */
  ptrdiff_t step = sizeof hash + ((end - p) >> 3);

  while (p + sizeof hash <= end)
    {
      EMACS_UINT c;
      /* We presume that the compiler will replace this `memcpy` with
         a single load/move instruction when applicable.  */
      memcpy (&c, p, sizeof hash);
      p += step;
      hash = sxhash_combine (hash, c);
    }
  /* A few last bytes may remain (smaller than an EMACS_UINT).  */
  /* FIXME: We could do this without a loop, but it'd require
     endian-dependent code :-(  */
  while (p < end)
    {
      unsigned char c = *p++;
      hash = sxhash_combine (hash, c);
    }

  return hash;
}

/* Return a hash for the floating point value VAL.  */

static EMACS_UINT
sxhash_float (double val)
{
  EMACS_UINT hash = 0;
  union double_and_words u = { .val = val };
  for (int i = 0; i < WORDS_PER_DOUBLE; i++)
    hash = sxhash_combine (hash, u.word[i]);
  return hash;
}

/* Return a hash for list LIST.  DEPTH is the current depth in the
   list.  We don't recurse deeper than SXHASH_MAX_DEPTH in it.  */

static EMACS_UINT
sxhash_list (Lisp_Object list, int depth)
{
  EMACS_UINT hash = 0;
  int i;

  if (depth < SXHASH_MAX_DEPTH)
    for (i = 0;
	 CONSP (list) && i < SXHASH_MAX_LEN;
	 list = XCDR (list), ++i)
      {
	EMACS_UINT hash2 = sxhash_obj (XCAR (list), depth + 1);
	hash = sxhash_combine (hash, hash2);
      }

  if (!NILP (list))
    {
      EMACS_UINT hash2 = sxhash_obj (list, depth + 1);
      hash = sxhash_combine (hash, hash2);
    }

  return hash;
}


/* Return a hash for (pseudo)vector VECTOR.  DEPTH is the current depth in
   the Lisp structure.  */

static EMACS_UINT
sxhash_vector (Lisp_Object vec, int depth)
{
  EMACS_UINT hash = ASIZE (vec);
  int i, n;

  n = min (SXHASH_MAX_LEN, hash & PSEUDOVECTOR_FLAG ? PVSIZE (vec) : hash);
  for (i = 0; i < n; ++i)
    {
      EMACS_UINT hash2 = sxhash_obj (AREF (vec, i), depth + 1);
      hash = sxhash_combine (hash, hash2);
    }

  return hash;
}

/* Return a hash for bool-vector VECTOR.  */

static EMACS_UINT
sxhash_bool_vector (Lisp_Object vec)
{
  EMACS_INT size = bool_vector_size (vec);
  EMACS_UINT hash = size;
  int i, n;

  n = min (SXHASH_MAX_LEN, bool_vector_words (size));
  for (i = 0; i < n; ++i)
    hash = sxhash_combine (hash, bool_vector_data (vec)[i]);

  return hash;
}

/* Return a hash for a bignum.  */

static EMACS_UINT
sxhash_bignum (Lisp_Object bignum)
{
  mpz_t const *n = xbignum_val (bignum);
  size_t i, nlimbs = mpz_size (*n);
  EMACS_UINT hash = 0;

  for (i = 0; i < nlimbs; ++i)
    hash = sxhash_combine (hash, mpz_getlimbn (*n, i));

  return hash;
}

EMACS_UINT
sxhash (Lisp_Object obj)
{
  return sxhash_obj (obj, 0);
}

/* Return a hash code for OBJ.  DEPTH is the current depth in the Lisp
   structure.  */

static EMACS_UINT
sxhash_obj (Lisp_Object obj, int depth)
{
  if (depth > SXHASH_MAX_DEPTH)
    return 0;

  switch (XTYPE (obj))
    {
    case_Lisp_Int:
      return XUFIXNUM (obj);

    case Lisp_Symbol:
      return XHASH (obj);

    case Lisp_String:
      return hash_string (SSDATA (obj), SBYTES (obj));

    case Lisp_Vectorlike:
      {
	enum pvec_type pvec_type = PSEUDOVECTOR_TYPE (XVECTOR (obj));
	if (! (PVEC_NORMAL_VECTOR < pvec_type && pvec_type < PVEC_COMPILED))
	  {
	    /* According to the CL HyperSpec, two arrays are equal only if
	       they are 'eq', except for strings and bit-vectors.  In
	       Emacs, this works differently.  We have to compare element
	       by element.  Same for pseudovectors that internal_equal
	       examines the Lisp contents of.  */
	    return (SUB_CHAR_TABLE_P (obj)
	            /* 'sxhash_vector' can't be applies to a sub-char-table and
	              it's probably not worth looking into them anyway!  */
	            ? 42
	            : sxhash_vector (obj, depth));
	  }
	/* FIXME: Use `switch`.  */
	else if (pvec_type == PVEC_BIGNUM)
	  return sxhash_bignum (obj);
	else if (pvec_type == PVEC_MARKER)
	  {
	    ptrdiff_t bytepos
	      = XMARKER (obj)->buffer ? XMARKER (obj)->bytepos : 0;
	    EMACS_UINT hash
	      = sxhash_combine ((intptr_t) XMARKER (obj)->buffer, bytepos);
	    return hash;
	  }
	else if (pvec_type == PVEC_BOOL_VECTOR)
	  return sxhash_bool_vector (obj);
	else if (pvec_type == PVEC_OVERLAY)
	  {
	    EMACS_UINT hash = OVERLAY_START (obj);
	    hash = sxhash_combine (hash, OVERLAY_END (obj));
	    hash = sxhash_combine (hash, sxhash_obj (XOVERLAY (obj)->plist, depth));
	    return hash;
	  }
	else if (symbols_with_pos_enabled && pvec_type == PVEC_SYMBOL_WITH_POS)
	  return sxhash_obj (XSYMBOL_WITH_POS (obj)->sym, depth + 1);
	else
	  /* Others are 'equal' if they are 'eq', so take their
	     address as hash.  */
	  return XHASH (obj);
      }

    case Lisp_Cons:
      return sxhash_list (obj, depth);

    case Lisp_Float:
      return sxhash_float (XFLOAT_DATA (obj));

    default:
      emacs_abort ();
    }
}

static void
hash_interval (INTERVAL interval, void *arg)
{
  EMACS_UINT *phash = arg;
  EMACS_UINT hash = *phash;
  hash = sxhash_combine (hash, interval->position);
  hash = sxhash_combine (hash, LENGTH (interval));
  hash = sxhash_combine (hash, sxhash_obj (interval->plist, 0));
  *phash = hash;
}

static void
collect_interval (INTERVAL interval, void *arg)
{
  Lisp_Object *collector = arg;
  *collector = Fcons (list3 (make_fixnum (interval->position),
			     make_fixnum (interval->position
					  + LENGTH (interval)),
			     interval->plist),
		      *collector);
}



/***********************************************************************
			    Lisp Interface
 ***********************************************************************/

/* Reduce the hash value X to a Lisp fixnum.  */
static inline Lisp_Object
reduce_emacs_uint_to_fixnum (EMACS_UINT x)
{
  return make_ufixnum (SXHASH_REDUCE (x));
}

DEFUN ("sxhash-eq", Fsxhash_eq, Ssxhash_eq, 1, 1, 0,
       doc: /* Return an integer hash code for OBJ suitable for `eq'.
If (eq A B), then (= (sxhash-eq A) (sxhash-eq B)).

Hash codes are not guaranteed to be preserved across Emacs sessions.  */)
  (Lisp_Object obj)
{
  return reduce_emacs_uint_to_fixnum (sxhash_eq (obj));
}

DEFUN ("sxhash-eql", Fsxhash_eql, Ssxhash_eql, 1, 1, 0,
       doc: /* Return an integer hash code for OBJ suitable for `eql'.
If (eql A B), then (= (sxhash-eql A) (sxhash-eql B)), but the opposite
isn't necessarily true.

Hash codes are not guaranteed to be preserved across Emacs sessions.  */)
  (Lisp_Object obj)
{
  return reduce_emacs_uint_to_fixnum (sxhash_eql (obj));
}

DEFUN ("sxhash-equal", Fsxhash_equal, Ssxhash_equal, 1, 1, 0,
       doc: /* Return an integer hash code for OBJ suitable for `equal'.
If (equal A B), then (= (sxhash-equal A) (sxhash-equal B)), but the
opposite isn't necessarily true.

Hash codes are not guaranteed to be preserved across Emacs sessions.  */)
  (Lisp_Object obj)
{
  return reduce_emacs_uint_to_fixnum (sxhash (obj));
}

DEFUN ("sxhash-equal-including-properties", Fsxhash_equal_including_properties,
       Ssxhash_equal_including_properties, 1, 1, 0,
       doc: /* Return an integer hash code for OBJ suitable for
`equal-including-properties'.
If (sxhash-equal-including-properties A B), then
(= (sxhash-equal-including-properties A) (sxhash-equal-including-properties B)).

Hash codes are not guaranteed to be preserved across Emacs sessions.  */)
  (Lisp_Object obj)
{
  EMACS_UINT hash = sxhash (obj);
  if (STRINGP (obj))
    traverse_intervals (string_intervals (obj), 0, hash_interval, &hash);
  return reduce_emacs_uint_to_fixnum (hash);
}


/* This is a cache of hash_table_test structures so that they can be
   shared between hash tables using the same test.
   FIXME: This way of storing and looking up hash_table_test structs
   isn't wonderful.  Find a better solution.  */
struct hash_table_user_test
{
  struct hash_table_test test;
  struct hash_table_user_test *next;
};

static struct hash_table_user_test *hash_table_user_tests = NULL;

void
mark_fns (void)
{
  for (struct hash_table_user_test *ut = hash_table_user_tests;
       ut; ut = ut->next)
    {
      mark_object (ut->test.name);
      mark_object (ut->test.user_cmp_function);
      mark_object (ut->test.user_hash_function);
    }
}

/* Find the hash_table_test object correponding to the (bare) symbol TEST,
   creating one if none existed.  */
static struct hash_table_test *
get_hash_table_user_test (Lisp_Object test)
{
  Lisp_Object prop = Fget (test, Qhash_table_test);
  if (!CONSP (prop) || !CONSP (XCDR (prop)))
    signal_error ("Invalid hash table test", test);

  Lisp_Object equal_fn = XCAR (prop);
  Lisp_Object hash_fn = XCAR (XCDR (prop));
  struct hash_table_user_test *ut = hash_table_user_tests;
  while (ut && !(BASE_EQ (test, ut->test.name)
		 && EQ (equal_fn, ut->test.user_cmp_function)
		 && EQ (hash_fn, ut->test.user_hash_function)))
    ut = ut->next;
  if (!ut)
    {
      ut = xmalloc (sizeof *ut);
      ut->test.name = test;
      ut->test.user_cmp_function = equal_fn;
      ut->test.user_hash_function = hash_fn;
      ut->test.hashfn = hashfn_user_defined;
      ut->test.cmpfn = cmpfn_user_defined;
      ut->next = hash_table_user_tests;
      hash_table_user_tests = ut;
    }
  return &ut->test;
}

DEFUN ("make-hash-table", Fmake_hash_table, Smake_hash_table, 0, MANY, 0,
       doc: /* Create and return a new hash table.

Arguments are specified as keyword/argument pairs.  The following
arguments are defined:

:test TEST -- TEST must be a symbol that specifies how to compare
keys.  Default is `eql'.  Predefined are the tests `eq', `eql', and
`equal'.  User-supplied test and hash functions can be specified via
`define-hash-table-test'.

:size SIZE -- A hint as to how many elements will be put in the table.
The table will always grow as needed; this argument may help performance
slightly if the size is known in advance but is never required.

:weakness WEAK -- WEAK must be one of nil, t, `key', `value',
`key-or-value', or `key-and-value'.  If WEAK is not nil, the table
returned is a weak table.  Key/value pairs are removed from a weak
hash table when there are no non-weak references pointing to their
key, value, one of key or value, or both key and value, depending on
WEAK.  WEAK t is equivalent to `key-and-value'.  Default value of WEAK
is nil.

:purecopy PURECOPY -- If PURECOPY is non-nil, the table can be copied
to pure storage when Emacs is being dumped, making the contents of the
table read only. Any further changes to purified tables will result
in an error.

The keywords arguments :rehash-threshold and :rehash-size are obsolete
and ignored.

usage: (make-hash-table &rest KEYWORD-ARGS)  */)
  (ptrdiff_t nargs, Lisp_Object *args)
{
  USE_SAFE_ALLOCA;

  /* The vector `used' is used to keep track of arguments that
     have been consumed.  */
  char *used = SAFE_ALLOCA (nargs * sizeof *used);
  memset (used, 0, nargs * sizeof *used);

  /* See if there's a `:test TEST' among the arguments.  */
  ptrdiff_t i = get_key_arg (QCtest, nargs, args, used);
  Lisp_Object test = i ? args[i] : Qeql;
  if (symbols_with_pos_enabled && SYMBOL_WITH_POS_P (test))
    test = SYMBOL_WITH_POS_SYM (test);
  const struct hash_table_test *testdesc;
  if (BASE_EQ (test, Qeq))
    testdesc = &hashtest_eq;
  else if (BASE_EQ (test, Qeql))
    testdesc = &hashtest_eql;
  else if (BASE_EQ (test, Qequal))
    testdesc = &hashtest_equal;
  else
    testdesc = get_hash_table_user_test (test);

  /* See if there's a `:purecopy PURECOPY' argument.  */
  i = get_key_arg (QCpurecopy, nargs, args, used);
  bool purecopy = i && !NILP (args[i]);
  /* See if there's a `:size SIZE' argument.  */
  i = get_key_arg (QCsize, nargs, args, used);
  Lisp_Object size_arg = i ? args[i] : Qnil;
  EMACS_INT size;
  if (NILP (size_arg))
    size = DEFAULT_HASH_SIZE;
  else if (FIXNATP (size_arg))
    size = XFIXNAT (size_arg);
  else
    signal_error ("Invalid hash table size", size_arg);

  /* Look for `:weakness WEAK'.  */
  i = get_key_arg (QCweakness, nargs, args, used);
  Lisp_Object weakness = i ? args[i] : Qnil;
  hash_table_weakness_t weak;
  if (NILP (weakness))
    weak = Weak_None;
  else if (EQ (weakness, Qkey))
    weak = Weak_Key;
  else if (EQ (weakness, Qvalue))
    weak = Weak_Value;
  else if (EQ (weakness, Qkey_or_value))
    weak = Weak_Key_Or_Value;
  else if (EQ (weakness, Qt) || EQ (weakness, Qkey_and_value))
    weak = Weak_Key_And_Value;
  else
    signal_error ("Invalid hash table weakness", weakness);

  /* Now, all args should have been used up, or there's a problem.  */
  for (i = 0; i < nargs; ++i)
    if (!used[i])
      {
	/* Ignore obsolete arguments.  */
	if (EQ (args[i], QCrehash_threshold) || EQ (args[i], QCrehash_size))
	  i++;
	else
	  signal_error ("Invalid argument list", args[i]);
      }

  SAFE_FREE ();
  return make_hash_table (testdesc, size, weak, purecopy);
}


DEFUN ("copy-hash-table", Fcopy_hash_table, Scopy_hash_table, 1, 1, 0,
       doc: /* Return a copy of hash table TABLE.  */)
  (Lisp_Object table)
{
  return copy_hash_table (check_hash_table (table));
}


DEFUN ("hash-table-count", Fhash_table_count, Shash_table_count, 1, 1, 0,
       doc: /* Return the number of elements in TABLE.  */)
  (Lisp_Object table)
{
  struct Lisp_Hash_Table *h = check_hash_table (table);
  return make_fixnum (h->count);
}


DEFUN ("hash-table-rehash-size", Fhash_table_rehash_size,
       Shash_table_rehash_size, 1, 1, 0,
       doc: /* Return the rehash size of TABLE.
This function is for compatibility only; it returns a nominal value
without current significance.  */)
  (Lisp_Object table)
{
  CHECK_HASH_TABLE (table);
  return make_float (1.5);  /* The old default rehash-size value.  */
}


DEFUN ("hash-table-rehash-threshold", Fhash_table_rehash_threshold,
       Shash_table_rehash_threshold, 1, 1, 0,
       doc: /* Return the rehash threshold of TABLE.
This function is for compatibility only; it returns a nominal value
without current significance.  */)
  (Lisp_Object table)
{
  CHECK_HASH_TABLE (table);
  return make_float (0.8125);  /* The old default rehash-threshold value.  */
}


DEFUN ("hash-table-size", Fhash_table_size, Shash_table_size, 1, 1, 0,
       doc: /* Return the current allocation size of TABLE.

This is probably not the function that you are looking for.  To get the
number of entries in a table, use `hash-table-count' instead.

The returned value is the number of entries that TABLE can currently
hold without growing, but since hash tables grow automatically, this
number is rarely of interest.  */)
  (Lisp_Object table)
{
  struct Lisp_Hash_Table *h = check_hash_table (table);
  return make_fixnum (HASH_TABLE_SIZE (h));
}


DEFUN ("hash-table-test", Fhash_table_test, Shash_table_test, 1, 1, 0,
       doc: /* Return the test TABLE uses.  */)
  (Lisp_Object table)
{
  return check_hash_table (table)->test->name;
}

Lisp_Object
hash_table_weakness_symbol (hash_table_weakness_t weak)
{
  switch (weak)
    {
    case Weak_None:          return Qnil;
    case Weak_Key:           return Qkey;
    case Weak_Value:         return Qvalue;
    case Weak_Key_And_Value: return Qkey_and_value;
    case Weak_Key_Or_Value:  return Qkey_or_value;
    }
  emacs_abort ();
}

DEFUN ("hash-table-weakness", Fhash_table_weakness, Shash_table_weakness,
       1, 1, 0,
       doc: /* Return the weakness of TABLE.  */)
  (Lisp_Object table)
{
  return hash_table_weakness_symbol (check_hash_table (table)->weakness);
}


DEFUN ("hash-table-p", Fhash_table_p, Shash_table_p, 1, 1, 0,
       doc: /* Return t if OBJ is a Lisp hash table object.  */)
  (Lisp_Object obj)
{
  return HASH_TABLE_P (obj) ? Qt : Qnil;
}


DEFUN ("clrhash", Fclrhash, Sclrhash, 1, 1, 0,
       doc: /* Clear hash table TABLE and return it.  */)
  (Lisp_Object table)
{
  struct Lisp_Hash_Table *h = check_hash_table (table);
  check_mutable_hash_table (table, h);
  hash_clear (h);
  /* Be compatible with XEmacs.  */
  return table;
}


DEFUN ("gethash", Fgethash, Sgethash, 2, 3, 0,
       doc: /* Look up KEY in TABLE and return its associated value.
If KEY is not found, return DFLT which defaults to nil.  */)
  (Lisp_Object key, Lisp_Object table, Lisp_Object dflt)
{
  struct Lisp_Hash_Table *h = check_hash_table (table);
<<<<<<< HEAD
  if (symbols_with_pos_enabled
      && Fsymbol_with_pos_p (key))
    key = Fbare_symbol (key);
  ptrdiff_t i = hash_lookup (h, key, NULL);
=======
  ptrdiff_t i = hash_lookup (h, key);
>>>>>>> 25bf8d3c
  return i >= 0 ? HASH_VALUE (h, i) : dflt;
}


DEFUN ("puthash", Fputhash, Sputhash, 3, 3, 0,
       doc: /* Associate KEY with VALUE in hash table TABLE.
If KEY is already present in table, replace its current value with
VALUE.  In any case, return VALUE.  */)
  (Lisp_Object key, Lisp_Object value, Lisp_Object table)
{
  struct Lisp_Hash_Table *h = check_hash_table (table);
  check_mutable_hash_table (table, h);

<<<<<<< HEAD
  if (symbols_with_pos_enabled
      && Fsymbol_with_pos_p (key))
    key = Fbare_symbol (key);
  Lisp_Object hash;
  ptrdiff_t i = hash_lookup (h, key, &hash);
=======
  EMACS_UINT hash = hash_from_key (h, key);
  ptrdiff_t i = hash_lookup_with_hash (h, key, hash);
>>>>>>> 25bf8d3c
  if (i >= 0)
    set_hash_value_slot (h, i, value);
  else
    hash_put (h, key, value, hash);

  return value;
}


DEFUN ("remhash", Fremhash, Sremhash, 2, 2, 0,
       doc: /* Remove KEY from TABLE.  */)
  (Lisp_Object key, Lisp_Object table)
{
  struct Lisp_Hash_Table *h = check_hash_table (table);
  check_mutable_hash_table (table, h);
  hash_remove_from_table (h, key);
  return Qnil;
}


DEFUN ("maphash", Fmaphash, Smaphash, 2, 2, 0,
       doc: /* Call FUNCTION for all entries in hash table TABLE.
FUNCTION is called with two arguments, KEY and VALUE.
It should not alter TABLE in any way other than using `puthash' to
set a new value for KEY, or `remhash' to remove KEY.
`maphash' always returns nil.  */)
  (Lisp_Object function, Lisp_Object table)
{
  struct Lisp_Hash_Table *h = check_hash_table (table);
  /* We can't use DOHASH here since FUNCTION may violate the rules and
     we shouldn't crash as a result (although the effects are
     unpredictable).  */
  DOHASH_SAFE (h, i)
    call2 (function, HASH_KEY (h, i), HASH_VALUE (h, i));
  return Qnil;
}


DEFUN ("define-hash-table-test", Fdefine_hash_table_test,
       Sdefine_hash_table_test, 3, 3, 0,
       doc: /* Define a new hash table test with name NAME, a symbol.

In hash tables created with NAME specified as test, use TEST to
compare keys, and HASH for computing hash codes of keys.

TEST must be a function taking two arguments and returning non-nil if
both arguments are the same.  HASH must be a function taking one
argument and returning an object that is the hash code of the argument.
It should be the case that if (eq (funcall HASH x1) (funcall HASH x2))
returns nil, then (funcall TEST x1 x2) also returns nil.  */)
  (Lisp_Object name, Lisp_Object test, Lisp_Object hash)
{
  return Fput (name, Qhash_table_test, list2 (test, hash));
}

DEFUN ("internal--hash-table-histogram",
       Finternal__hash_table_histogram,
       Sinternal__hash_table_histogram,
       1, 1, 0,
       doc: /* Bucket size histogram of HASH-TABLE.  Internal use only. */)
  (Lisp_Object hash_table)
{
  struct Lisp_Hash_Table *h = check_hash_table (hash_table);
  ptrdiff_t size = HASH_TABLE_SIZE (h);
  ptrdiff_t *freq = xzalloc (size * sizeof *freq);
  ptrdiff_t index_size = h->index_size;
  for (ptrdiff_t i = 0; i < index_size; i++)
    {
      ptrdiff_t n = 0;
      for (ptrdiff_t j = HASH_INDEX (h, i); j != -1; j = HASH_NEXT (h, j))
	n++;
      if (n > 0)
	freq[n - 1]++;
    }
  Lisp_Object ret = Qnil;
  for (ptrdiff_t i = 0; i < size; i++)
    if (freq[i] > 0)
      ret = Fcons (Fcons (make_int (i + 1), make_int (freq[i])),
		   ret);
  xfree (freq);
  return Fnreverse (ret);
}

DEFUN ("internal--hash-table-buckets",
       Finternal__hash_table_buckets,
       Sinternal__hash_table_buckets,
       1, 1, 0,
       doc: /* (KEY . HASH) in HASH-TABLE, grouped by bucket.
Internal use only. */)
  (Lisp_Object hash_table)
{
  struct Lisp_Hash_Table *h = check_hash_table (hash_table);
  Lisp_Object ret = Qnil;
  ptrdiff_t index_size = h->index_size;
  for (ptrdiff_t i = 0; i < index_size; i++)
    {
      Lisp_Object bucket = Qnil;
      for (ptrdiff_t j = HASH_INDEX (h, i); j != -1; j = HASH_NEXT (h, j))
	bucket = Fcons (Fcons (HASH_KEY (h, j), make_int (HASH_HASH (h, j))),
			bucket);
      if (!NILP (bucket))
	ret = Fcons (Fnreverse (bucket), ret);
    }
  return Fnreverse (ret);
}

DEFUN ("internal--hash-table-index-size",
       Finternal__hash_table_index_size,
       Sinternal__hash_table_index_size,
       1, 1, 0,
       doc: /* Index size of HASH-TABLE.  Internal use only. */)
  (Lisp_Object hash_table)
{
  struct Lisp_Hash_Table *h = check_hash_table (hash_table);
  return make_int (h->index_size);
}


/************************************************************************
			MD5, SHA-1, and SHA-2
 ************************************************************************/

#include "md5.h"
#include "sha1.h"
#include "sha256.h"
#include "sha512.h"

/* Store into HEXBUF an unterminated hexadecimal character string
   representing DIGEST, which is binary data of size DIGEST_SIZE bytes.
   HEXBUF might equal DIGEST.  */
void
hexbuf_digest (char *hexbuf, void const *digest, int digest_size)
{
  unsigned char const *p = digest;

  for (int i = digest_size - 1; i >= 0; i--)
    {
      static char const hexdigit[16] = "0123456789abcdef";
      int p_i = p[i];
      hexbuf[2 * i] = hexdigit[p_i >> 4];
      hexbuf[2 * i + 1] = hexdigit[p_i & 0xf];
    }
}

static Lisp_Object
make_digest_string (Lisp_Object digest, int digest_size)
{
  hexbuf_digest (SSDATA (digest), SDATA (digest), digest_size);
  return digest;
}

DEFUN ("secure-hash-algorithms", Fsecure_hash_algorithms,
       Ssecure_hash_algorithms, 0, 0, 0,
       doc: /* Return a list of all the supported `secure-hash' algorithms. */)
  (void)
{
  return list (Qmd5, Qsha1, Qsha224, Qsha256, Qsha384, Qsha512);
}

/* Extract data from a string or a buffer. SPEC is a list of
(BUFFER-OR-STRING-OR-SYMBOL START END CODING-SYSTEM NOERROR) which behave as
specified with `secure-hash' and in Info node
`(elisp)Format of GnuTLS Cryptography Inputs'.  */
char *
extract_data_from_object (Lisp_Object spec,
                          ptrdiff_t *start_byte,
                          ptrdiff_t *end_byte)
{
  Lisp_Object object = XCAR (spec);

  if (CONSP (spec)) spec = XCDR (spec);
  Lisp_Object start = CAR_SAFE (spec);

  if (CONSP (spec)) spec = XCDR (spec);
  Lisp_Object end = CAR_SAFE (spec);

  if (CONSP (spec)) spec = XCDR (spec);
  Lisp_Object coding_system = CAR_SAFE (spec);

  if (CONSP (spec)) spec = XCDR (spec);
  Lisp_Object noerror = CAR_SAFE (spec);

  if (STRINGP (object))
    {
      if (NILP (coding_system))
	{
	  /* Decide the coding-system to encode the data with.  */

	  if (STRING_MULTIBYTE (object))
	    /* use default, we can't guess correct value */
	    coding_system = preferred_coding_system ();
	  else
	    coding_system = Qraw_text;
	}

      if (NILP (Fcoding_system_p (coding_system)))
	{
	  /* Invalid coding system.  */

	  if (!NILP (noerror))
	    coding_system = Qraw_text;
	  else
	    xsignal1 (Qcoding_system_error, coding_system);
	}

      if (STRING_MULTIBYTE (object))
	object = code_convert_string (object, coding_system,
				      Qnil, true, false, true);

      ptrdiff_t size = SCHARS (object), start_char, end_char;
      validate_subarray (object, start, end, size, &start_char, &end_char);

      *start_byte = !start_char ? 0 : string_char_to_byte (object, start_char);
      *end_byte = (end_char == size
                   ? SBYTES (object)
                   : string_char_to_byte (object, end_char));
    }
  else if (BUFFERP (object))
    {
      struct buffer *prev = current_buffer;
      EMACS_INT b, e;

      record_unwind_current_buffer ();

      struct buffer *bp = XBUFFER (object);
      set_buffer_internal (bp);

      b = !NILP (start) ? fix_position (start) : BEGV;
      e = !NILP (end) ? fix_position (end) : ZV;
      if (b > e)
	{
	  EMACS_INT temp = b;
	  b = e;
	  e = temp;
	}

      if (!(BEGV <= b && e <= ZV))
	args_out_of_range (start, end);

      if (NILP (coding_system))
	{
	  /* Decide the coding-system to encode the data with.
	     See fileio.c:Fwrite-region */

	  if (!NILP (Vcoding_system_for_write))
	    coding_system = Vcoding_system_for_write;
	  else
	    {
	      bool force_raw_text = false;

	      coding_system = BVAR (XBUFFER (object), buffer_file_coding_system);
	      if (NILP (coding_system)
		  || NILP (Flocal_variable_p (Qbuffer_file_coding_system, Qnil)))
		{
		  coding_system = Qnil;
		  if (NILP (BVAR (current_buffer, enable_multibyte_characters)))
		    force_raw_text = true;
		}

	      if (NILP (coding_system) && !NILP (Fbuffer_file_name (object)))
		{
		  /* Check file-coding-system-alist.  */
		  Lisp_Object val = CALLN (Ffind_operation_coding_system,
					   Qwrite_region,
					   make_fixnum (b), make_fixnum (e),
					   Fbuffer_file_name (object));
		  if (CONSP (val) && !NILP (XCDR (val)))
		    coding_system = XCDR (val);
		}

	      if (NILP (coding_system)
		  && !NILP (BVAR (XBUFFER (object), buffer_file_coding_system)))
		{
		  /* If we still have not decided a coding system, use the
		     default value of buffer-file-coding-system.  */
		  coding_system = BVAR (XBUFFER (object), buffer_file_coding_system);
		}

	      if (!force_raw_text
		  && !NILP (Ffboundp (Vselect_safe_coding_system_function)))
		/* Confirm that VAL can surely encode the current region.  */
		coding_system = call4 (Vselect_safe_coding_system_function,
				       make_fixnum (b), make_fixnum (e),
				       coding_system, Qnil);

	      if (force_raw_text)
		coding_system = Qraw_text;
	    }

	  if (NILP (Fcoding_system_p (coding_system)))
	    {
	      /* Invalid coding system.  */

	      if (!NILP (noerror))
		coding_system = Qraw_text;
	      else
		xsignal1 (Qcoding_system_error, coding_system);
	    }
	}

      object = make_buffer_string (b, e, false);
      set_buffer_internal (prev);
      /* Discard the unwind protect for recovering the current
	 buffer.  */
      specpdl_ptr--;

      if (STRING_MULTIBYTE (object))
	object = code_convert_string (object, coding_system,
				      Qnil, true, false, false);
      *start_byte = 0;
      *end_byte = SBYTES (object);
    }
  else if (EQ (object, Qiv_auto))
    {
      /* Format: (iv-auto REQUIRED-LENGTH).  */

      if (! FIXNATP (start))
        error ("Without a length, `iv-auto' can't be used; see ELisp manual");
      else
        {
	  EMACS_INT start_hold = XFIXNAT (start);
          object = make_uninit_string (start_hold);
	  char *lim = SSDATA (object) + start_hold;
	  for (char *p = SSDATA (object); p < lim; p++)
	    {
	      ssize_t gotten = getrandom (p, lim - p, 0);
	      if (0 <= gotten)
		p += gotten;
	      else if (errno != EINTR)
		report_file_error ("Getting random data", Qnil);
	    }

          *start_byte = 0;
          *end_byte = start_hold;
        }
    }

  if (!STRINGP (object))
    signal_error ("Invalid object argument",
		  NILP (object) ? build_string ("nil") : object);
  return SSDATA (object);
}


/* ALGORITHM is a symbol: md5, sha1, sha224 and so on. */

static Lisp_Object
secure_hash (Lisp_Object algorithm, Lisp_Object object, Lisp_Object start,
	     Lisp_Object end, Lisp_Object coding_system, Lisp_Object noerror,
	     Lisp_Object binary)
{
  ptrdiff_t start_byte, end_byte;
  int digest_size;
  void *(*hash_func) (const char *, size_t, void *);
  Lisp_Object digest;

  CHECK_SYMBOL (algorithm);

  Lisp_Object spec = list5 (object, start, end, coding_system, noerror);

  const char *input = extract_data_from_object (spec, &start_byte, &end_byte);

  if (input == NULL)
    error ("secure_hash: failed to extract data from object, aborting!");

  if (EQ (algorithm, Qmd5))
    {
      digest_size = MD5_DIGEST_SIZE;
      hash_func	  = md5_buffer;
    }
  else if (EQ (algorithm, Qsha1))
    {
      digest_size = SHA1_DIGEST_SIZE;
      hash_func	  = sha1_buffer;
    }
  else if (EQ (algorithm, Qsha224))
    {
      digest_size = SHA224_DIGEST_SIZE;
      hash_func	  = sha224_buffer;
    }
  else if (EQ (algorithm, Qsha256))
    {
      digest_size = SHA256_DIGEST_SIZE;
      hash_func	  = sha256_buffer;
    }
  else if (EQ (algorithm, Qsha384))
    {
      digest_size = SHA384_DIGEST_SIZE;
      hash_func	  = sha384_buffer;
    }
  else if (EQ (algorithm, Qsha512))
    {
      digest_size = SHA512_DIGEST_SIZE;
      hash_func	  = sha512_buffer;
    }
  else
    error ("Invalid algorithm arg: %s", SDATA (Fsymbol_name (algorithm)));

  /* allocate 2 x digest_size so that it can be re-used to hold the
     hexified value */
  digest = make_uninit_string (digest_size * 2);

  hash_func (input + start_byte,
	     end_byte - start_byte,
	     SSDATA (digest));

  if (NILP (binary))
    return make_digest_string (digest, digest_size);
  else
    return make_unibyte_string (SSDATA (digest), digest_size);
}

DEFUN ("md5", Fmd5, Smd5, 1, 5, 0,
       doc: /* Return MD5 message digest of OBJECT, a buffer or string.

A message digest is the string representation of the cryptographic checksum
of a document, and the algorithm to calculate it is defined in RFC 1321.
The MD5 digest is 32-character long.

The two optional arguments START and END are character positions
specifying for which part of OBJECT the message digest should be
computed.  If nil or omitted, the digest is computed for the whole
OBJECT.

The MD5 message digest is computed from the result of encoding the
text in a coding system, not directly from the internal Emacs form of
the text.  The optional fourth argument CODING-SYSTEM specifies which
coding system to encode the text with.  It should be the same coding
system that you used or will use when actually writing the text into a
file.

If CODING-SYSTEM is nil or omitted, the default depends on OBJECT.  If
OBJECT is a buffer, the default for CODING-SYSTEM is whatever coding
system would be chosen by default for writing this text into a file.

If OBJECT is a string, the most preferred coding system (see the
command `prefer-coding-system') is used.

If NOERROR is non-nil, silently assume the `raw-text' coding if the
guesswork fails.  Normally, an error is signaled in such case.

Note that MD5 is not collision resistant and should not be used for
anything security-related.  See `secure-hash' for alternatives.  */)
  (Lisp_Object object, Lisp_Object start, Lisp_Object end, Lisp_Object coding_system, Lisp_Object noerror)
{
  return secure_hash (Qmd5, object, start, end, coding_system, noerror, Qnil);
}

DEFUN ("secure-hash", Fsecure_hash, Ssecure_hash, 2, 5, 0,
       doc: /* Return the secure hash of OBJECT, a buffer or string.
ALGORITHM is a symbol specifying the hash to use:
- md5    corresponds to MD5, produces a 32-character signature
- sha1   corresponds to SHA-1, produces a 40-character signature
- sha224 corresponds to SHA-2 (SHA-224), produces a 56-character signature
- sha256 corresponds to SHA-2 (SHA-256), produces a 64-character signature
- sha384 corresponds to SHA-2 (SHA-384), produces a 96-character signature
- sha512 corresponds to SHA-2 (SHA-512), produces a 128-character signature

The two optional arguments START and END are positions specifying for
which part of OBJECT to compute the hash.  If nil or omitted, uses the
whole OBJECT.

The full list of algorithms can be obtained with `secure-hash-algorithms'.

If BINARY is non-nil, returns a string in binary form.

Note that MD5 and SHA-1 are not collision resistant and should not be
used for anything security-related.  For these applications, use one
of the other hash types instead, e.g. sha256 or sha512.  */)
  (Lisp_Object algorithm, Lisp_Object object, Lisp_Object start, Lisp_Object end, Lisp_Object binary)
{
  return secure_hash (algorithm, object, start, end, Qnil, Qnil, binary);
}

DEFUN ("buffer-hash", Fbuffer_hash, Sbuffer_hash, 0, 1, 0,
       doc: /* Return a hash of the contents of BUFFER-OR-NAME.
This hash is performed on the raw internal format of the buffer,
disregarding any coding systems.  If nil, use the current buffer.

This function is useful for comparing two buffers running in the same
Emacs, but is not guaranteed to return the same hash between different
Emacs versions.  It should be somewhat more efficient on larger
buffers than `secure-hash' is, and should not allocate more memory.

It should not be used for anything security-related.  See
`secure-hash' for these applications.  */ )
  (Lisp_Object buffer_or_name)
{
  Lisp_Object buffer;
  struct buffer *b;
  struct sha1_ctx ctx;

  if (NILP (buffer_or_name))
    buffer = Fcurrent_buffer ();
  else
    buffer = Fget_buffer (buffer_or_name);
  if (NILP (buffer))
    nsberror (buffer_or_name);

  b = XBUFFER (buffer);
  sha1_init_ctx (&ctx);

  /* Process the first part of the buffer. */
  sha1_process_bytes (BUF_BEG_ADDR (b),
		      BUF_GPT_BYTE (b) - BUF_BEG_BYTE (b),
		      &ctx);

  /* If the gap is before the end of the buffer, process the last half
     of the buffer. */
  if (BUF_GPT_BYTE (b) < BUF_Z_BYTE (b))
    sha1_process_bytes (BUF_GAP_END_ADDR (b),
			BUF_Z_ADDR (b) - BUF_GAP_END_ADDR (b),
			&ctx);

  Lisp_Object digest = make_uninit_string (SHA1_DIGEST_SIZE * 2);
  sha1_finish_ctx (&ctx, SSDATA (digest));
  return make_digest_string (digest, SHA1_DIGEST_SIZE);
}

DEFUN ("buffer-line-statistics", Fbuffer_line_statistics,
       Sbuffer_line_statistics, 0, 1, 0,
       doc: /* Return data about lines in BUFFER.
The data is returned as a list, and the first element is the number of
lines in the buffer, the second is the length of the longest line, and
the third is the mean line length.  The lengths returned are in bytes, not
characters.  */ )
  (Lisp_Object buffer_or_name)
{
  Lisp_Object buffer;
  ptrdiff_t lines = 0, longest = 0;
  double mean = 0;
  struct buffer *b;

  if (NILP (buffer_or_name))
    buffer = Fcurrent_buffer ();
  else
    buffer = Fget_buffer (buffer_or_name);
  if (NILP (buffer))
    nsberror (buffer_or_name);

  b = XBUFFER (buffer);

  unsigned char *start = BUF_BEG_ADDR (b);
  ptrdiff_t area = BUF_GPT_BYTE (b) - BUF_BEG_BYTE (b), pre_gap = 0;

  /* Process the first part of the buffer. */
  while (area > 0)
    {
      unsigned char *n = memchr (start, '\n', area);

      if (n)
	{
	  ptrdiff_t this_line = n - start;
	  if (this_line > longest)
	    longest = this_line;
	  lines++;
	  /* Blame Knuth. */
	  mean = mean + (this_line - mean) / lines;
	  area = area - this_line - 1;
	  start += this_line + 1;
	}
      else
	{
	  /* Didn't have a newline here, so save the rest for the
	     post-gap calculation. */
	  pre_gap = area;
	  area = 0;
	}
    }

  /* If the gap is before the end of the buffer, process the last half
     of the buffer. */
  if (BUF_GPT_BYTE (b) < BUF_Z_BYTE (b))
    {
      start = BUF_GAP_END_ADDR (b);
      area = BUF_Z_ADDR (b) - BUF_GAP_END_ADDR (b);

      while (area > 0)
	{
	  unsigned char *n = memchr (start, '\n', area);
	  ptrdiff_t this_line = n? n - start + pre_gap: area + pre_gap;

	  if (this_line > longest)
	    longest = this_line;
	  lines++;
	  /* Blame Knuth again. */
	  mean = mean + (this_line - mean) / lines;
	  area = area - this_line - 1;
	  start += this_line + 1;
	  pre_gap = 0;
	}
    }
  else if (pre_gap > 0)
    {
      if (pre_gap > longest)
	longest = pre_gap;
      lines++;
      mean = mean + (pre_gap - mean) / lines;
    }

  return list3 (make_int (lines), make_int (longest), make_float (mean));
}

DEFUN ("string-search", Fstring_search, Sstring_search, 2, 3, 0,
       doc: /* Search for the string NEEDLE in the string HAYSTACK.
The return value is the position of the first occurrence of NEEDLE in
HAYSTACK, or nil if no match was found.

The optional START-POS argument says where to start searching in
HAYSTACK and defaults to zero (start at the beginning).
It must be between zero and the length of HAYSTACK, inclusive.

Case is always significant and text properties are ignored. */)
  (register Lisp_Object needle, Lisp_Object haystack, Lisp_Object start_pos)
{
  ptrdiff_t start_byte = 0, haybytes;
  char *res, *haystart;
  EMACS_INT start = 0;

  CHECK_STRING (needle);
  CHECK_STRING (haystack);

  if (!NILP (start_pos))
    {
      CHECK_FIXNUM (start_pos);
      start = XFIXNUM (start_pos);
      if (start < 0 || start > SCHARS (haystack))
        xsignal1 (Qargs_out_of_range, start_pos);
      start_byte = string_char_to_byte (haystack, start);
    }

  /* If NEEDLE is longer than (the remaining length of) haystack, then
     we can't have a match, and return early.  */
  if (SCHARS (needle) > SCHARS (haystack) - start)
    return Qnil;

  haystart = SSDATA (haystack) + start_byte;
  haybytes = SBYTES (haystack) - start_byte;

  /* We can do a direct byte-string search if both strings have the
     same multibyteness, or if the needle consists of ASCII characters only.  */
  if (STRING_MULTIBYTE (haystack)
      ? (STRING_MULTIBYTE (needle)
         || SCHARS (haystack) == SBYTES (haystack) || string_ascii_p (needle))
      : (!STRING_MULTIBYTE (needle)
         || SCHARS (needle) == SBYTES (needle)))
    {
      if (STRING_MULTIBYTE (haystack) && STRING_MULTIBYTE (needle)
          && SCHARS (haystack) == SBYTES (haystack)
          && SCHARS (needle) != SBYTES (needle))
        /* Multibyte non-ASCII needle, multibyte ASCII haystack: impossible.  */
        return Qnil;
      else
        res = memmem (haystart, haybytes,
                      SSDATA (needle), SBYTES (needle));
    }
  else if (STRING_MULTIBYTE (haystack))  /* unibyte non-ASCII needle */
    {
      Lisp_Object multi_needle = string_to_multibyte (needle);
      res = memmem (haystart, haybytes,
		    SSDATA (multi_needle), SBYTES (multi_needle));
    }
  else              /* unibyte haystack, multibyte non-ASCII needle */
    {
      /* The only possible way we can find the multibyte needle in the
	 unibyte stack (since we know that the needle is non-ASCII) is
	 if they contain "raw bytes" (and no other non-ASCII chars.)  */
      ptrdiff_t nbytes = SBYTES (needle);
      for (ptrdiff_t i = 0; i < nbytes; i++)
        {
          int c = SREF (needle, i);
          if (CHAR_BYTE8_HEAD_P (c))
            i++;                /* Skip raw byte.  */
          else if (!ASCII_CHAR_P (c))
            return Qnil;  /* Found a char that can't be in the haystack.  */
        }

      /* "Raw bytes" (aka eighth-bit) are represented differently in
         multibyte and unibyte strings.  */
      Lisp_Object uni_needle = Fstring_to_unibyte (needle);
      res = memmem (haystart, haybytes,
                    SSDATA (uni_needle), SBYTES (uni_needle));
    }

  if (! res)
    return Qnil;

  return make_int (string_byte_to_char (haystack, res - SSDATA (haystack)));
}

DEFUN ("object-intervals", Fobject_intervals, Sobject_intervals, 1, 1, 0,
       doc: /* Return a copy of the text properties of OBJECT.
OBJECT must be a buffer or a string.

Altering this copy does not change the layout of the text properties
in OBJECT.  */)
  (register Lisp_Object object)
{
  INTERVAL intervals;

  if (STRINGP (object))
    intervals = string_intervals (object);
  else if (BUFFERP (object))
    intervals = buffer_intervals (XBUFFER (object));
  else
    wrong_type_argument (Qbuffer_or_string_p, object);

  if (! intervals)
    return Qnil;

  Lisp_Object collector = Qnil;
  traverse_intervals (intervals, 0, collect_interval, &collector);
  return Fnreverse (collector);
}

DEFUN ("line-number-at-pos", Fline_number_at_pos,
       Sline_number_at_pos, 0, 2, 0,
       doc: /* Return the line number at POSITION in the current buffer.
If POSITION is nil or omitted, it defaults to point's position in the
current buffer.

If the buffer is narrowed, the return value by default counts the lines
from the beginning of the accessible portion of the buffer.  But if the
second optional argument ABSOLUTE is non-nil, the value counts the lines
from the absolute start of the buffer, disregarding the narrowing.  */)
  (register Lisp_Object position, Lisp_Object absolute)
{
  ptrdiff_t pos_byte, start_byte = BEGV_BYTE;

  if (!BUFFER_LIVE_P (current_buffer))
    error ("Attempt to count lines in a dead buffer");

  if (MARKERP (position))
    {
      /* We don't trust the byte position if the marker's buffer is
         not the current buffer.  */
      if (XMARKER (position)->buffer != current_buffer)
	pos_byte = CHAR_TO_BYTE (marker_position (position));
      else
	pos_byte = marker_byte_position (position);
    }
  else if (NILP (position))
    pos_byte = PT_BYTE;
  else
    {
      CHECK_FIXNUM (position);
      ptrdiff_t pos = XFIXNUM (position);
      /* Check that POSITION is valid. */
      if (pos < BEG || pos > Z)
	args_out_of_range_3 (position, make_int (BEG), make_int (Z));
      pos_byte = CHAR_TO_BYTE (pos);
    }

  if (!NILP (absolute))
    start_byte = BEG_BYTE;
  else if (NILP (absolute))
    pos_byte = clip_to_bounds (BEGV_BYTE, pos_byte, ZV_BYTE);

  /* Check that POSITION is valid. */
  if (pos_byte < BEG_BYTE || pos_byte > Z_BYTE)
    args_out_of_range_3 (make_int (BYTE_TO_CHAR (pos_byte)),
			 make_int (BEG), make_int (Z));

  return make_int (count_lines (start_byte, pos_byte) + 1);
}


void
syms_of_fns (void)
{
  /* Hash table stuff.  */
  DEFSYM (Qhash_table_p, "hash-table-p");
  DEFSYM (Qeq, "eq");
  DEFSYM (Qeql, "eql");
  DEFSYM (Qequal, "equal");
  DEFSYM (QCtest, ":test");
  DEFSYM (QCsize, ":size");
  DEFSYM (QCpurecopy, ":purecopy");
  DEFSYM (QCrehash_size, ":rehash-size");
  DEFSYM (QCrehash_threshold, ":rehash-threshold");
  DEFSYM (QCweakness, ":weakness");
  DEFSYM (Qkey, "key");
  DEFSYM (Qvalue, "value");
  DEFSYM (Qhash_table_test, "hash-table-test");
  DEFSYM (Qkey_or_value, "key-or-value");
  DEFSYM (Qkey_and_value, "key-and-value");

  defsubr (&Ssxhash_eq);
  defsubr (&Ssxhash_eql);
  defsubr (&Ssxhash_equal);
  defsubr (&Ssxhash_equal_including_properties);
  defsubr (&Smake_hash_table);
  defsubr (&Scopy_hash_table);
  defsubr (&Shash_table_count);
  defsubr (&Shash_table_rehash_size);
  defsubr (&Shash_table_rehash_threshold);
  defsubr (&Shash_table_size);
  defsubr (&Shash_table_test);
  defsubr (&Shash_table_weakness);
  defsubr (&Shash_table_p);
  defsubr (&Sclrhash);
  defsubr (&Sgethash);
  defsubr (&Sputhash);
  defsubr (&Sremhash);
  defsubr (&Smaphash);
  defsubr (&Sdefine_hash_table_test);
  defsubr (&Sinternal__hash_table_histogram);
  defsubr (&Sinternal__hash_table_buckets);
  defsubr (&Sinternal__hash_table_index_size);
  defsubr (&Sstring_search);
  defsubr (&Sobject_intervals);
  defsubr (&Sline_number_at_pos);

  /* Crypto and hashing stuff.  */
  DEFSYM (Qiv_auto, "iv-auto");

  DEFSYM (Qmd5,    "md5");
  DEFSYM (Qsha1,   "sha1");
  DEFSYM (Qsha224, "sha224");
  DEFSYM (Qsha256, "sha256");
  DEFSYM (Qsha384, "sha384");
  DEFSYM (Qsha512, "sha512");

  /* Miscellaneous stuff.  */

  DEFSYM (Qstring_lessp, "string-lessp");
  DEFSYM (Qprovide, "provide");
  DEFSYM (Qrequire, "require");
  DEFSYM (Qyes_or_no_p_history, "yes-or-no-p-history");
  DEFSYM (Qcursor_in_echo_area, "cursor-in-echo-area");
  DEFSYM (Qwidget_type, "widget-type");

  DEFVAR_LISP ("overriding-plist-environment", Voverriding_plist_environment,
               doc: /* An alist that overrides the plists of the symbols which it lists.
Used by the byte-compiler to apply `define-symbol-prop' during
compilation.  */);
  Voverriding_plist_environment = Qnil;
  DEFSYM (Qoverriding_plist_environment, "overriding-plist-environment");

  staticpro (&string_char_byte_cache_string);
  string_char_byte_cache_string = Qnil;

  require_nesting_list = Qnil;
  staticpro (&require_nesting_list);

  Fset (Qyes_or_no_p_history, Qnil);

  DEFVAR_LISP ("features", Vfeatures,
    doc: /* A list of symbols which are the features of the executing Emacs.
Used by `featurep' and `require', and altered by `provide'.  */);
  Vfeatures = list1 (Qemacs);
  DEFSYM (Qfeatures, "features");
  /* Let people use lexically scoped vars named `features'.  */
  Fmake_var_non_special (Qfeatures);
  DEFSYM (Qsubfeatures, "subfeatures");
  DEFSYM (Qfuncall, "funcall");
  DEFSYM (Qplistp, "plistp");
  DEFSYM (Qlist_or_vector_p, "list-or-vector-p");

#ifdef HAVE_LANGINFO_CODESET
  DEFSYM (Qcodeset, "codeset");
  DEFSYM (Qdays, "days");
  DEFSYM (Qmonths, "months");
  DEFSYM (Qpaper, "paper");
#endif	/* HAVE_LANGINFO_CODESET */

  DEFVAR_BOOL ("use-dialog-box", use_dialog_box,
    doc: /* Non-nil means mouse commands use dialog boxes to ask questions.
This applies to `y-or-n-p' and `yes-or-no-p' questions asked by commands
invoked by mouse clicks and mouse menu items.

On some platforms, file selection dialogs are also enabled if this is
non-nil.  */);
  use_dialog_box = true;

  DEFVAR_BOOL ("use-file-dialog", use_file_dialog,
    doc: /* Non-nil means mouse commands use a file dialog to ask for files.
This applies to commands from menus and tool bar buttons even when
they are initiated from the keyboard.  If `use-dialog-box' is nil,
that disables the use of a file dialog, regardless of the value of
this variable.  */);
  use_file_dialog = true;

  DEFVAR_BOOL ("use-short-answers", use_short_answers,
    doc: /* Non-nil means `yes-or-no-p' uses shorter answers "y" or "n".
When non-nil, `yes-or-no-p' will use `y-or-n-p' to read the answer.
We recommend against setting this variable non-nil, because `yes-or-no-p'
is intended to be used when users are expected not to respond too
quickly, but to take their time and perhaps think about the answer.
The same variable also affects the function `read-answer'.  See also
`yes-or-no-prompt'.  */);
  use_short_answers = false;

  DEFVAR_LISP ("yes-or-no-prompt", Vyes_or_no_prompt,
    doc: /* String to append when `yes-or-no-p' asks a question.
For best results this should end in a space.  */);
  Vyes_or_no_prompt = build_unibyte_string ("(yes or no) ");

  defsubr (&Sidentity);
  defsubr (&Srandom);
  defsubr (&Slength);
  defsubr (&Ssafe_length);
  defsubr (&Slength_less);
  defsubr (&Slength_greater);
  defsubr (&Slength_equal);
  defsubr (&Sproper_list_p);
  defsubr (&Sstring_bytes);
  defsubr (&Sstring_distance);
  defsubr (&Sstring_equal);
  defsubr (&Scompare_strings);
  defsubr (&Sstring_lessp);
  defsubr (&Sstring_version_lessp);
  defsubr (&Sstring_collate_lessp);
  defsubr (&Sstring_collate_equalp);
  defsubr (&Sappend);
  defsubr (&Sconcat);
  defsubr (&Svconcat);
  defsubr (&Scopy_sequence);
  defsubr (&Sstring_make_multibyte);
  defsubr (&Sstring_make_unibyte);
  defsubr (&Sstring_as_multibyte);
  defsubr (&Sstring_as_unibyte);
  defsubr (&Sstring_to_multibyte);
  defsubr (&Sstring_to_unibyte);
  defsubr (&Scopy_alist);
  defsubr (&Ssubstring);
  defsubr (&Ssubstring_no_properties);
  defsubr (&Stake);
  defsubr (&Sntake);
  defsubr (&Snthcdr);
  defsubr (&Snth);
  defsubr (&Selt);
  defsubr (&Smember);
  defsubr (&Smemq);
  defsubr (&Smemql);
  defsubr (&Sassq);
  defsubr (&Sassoc);
  defsubr (&Srassq);
  defsubr (&Srassoc);
  defsubr (&Sdelq);
  defsubr (&Sdelete);
  defsubr (&Snreverse);
  defsubr (&Sreverse);
  defsubr (&Ssort);
  defsubr (&Splist_get);
  defsubr (&Sget);
  defsubr (&Splist_put);
  defsubr (&Sput);
  defsubr (&Seql);
  defsubr (&Sequal);
  defsubr (&Sequal_including_properties);
  defsubr (&Sfillarray);
  defsubr (&Sclear_string);
  defsubr (&Snconc);
  defsubr (&Smapcar);
  defsubr (&Smapc);
  defsubr (&Smapcan);
  defsubr (&Smapconcat);
  defsubr (&Syes_or_no_p);
  defsubr (&Sload_average);
  defsubr (&Sfeaturep);
  defsubr (&Srequire);
  defsubr (&Sprovide);
  defsubr (&Splist_member);
  defsubr (&Swidget_put);
  defsubr (&Swidget_get);
  defsubr (&Swidget_apply);
  defsubr (&Sbase64_encode_region);
  defsubr (&Sbase64_decode_region);
  defsubr (&Sbase64_encode_string);
  defsubr (&Sbase64_decode_string);
  defsubr (&Sbase64url_encode_region);
  defsubr (&Sbase64url_encode_string);
  defsubr (&Smd5);
  defsubr (&Ssecure_hash_algorithms);
  defsubr (&Ssecure_hash);
  defsubr (&Sbuffer_hash);
  defsubr (&Slocale_info);
  defsubr (&Sbuffer_line_statistics);

  DEFSYM (Qreal_this_command, "real-this-command");
  DEFSYM (Qfrom__tty_menu_p, "from--tty-menu-p");
}<|MERGE_RESOLUTION|>--- conflicted
+++ resolved
@@ -5644,14 +5644,10 @@
   (Lisp_Object key, Lisp_Object table, Lisp_Object dflt)
 {
   struct Lisp_Hash_Table *h = check_hash_table (table);
-<<<<<<< HEAD
   if (symbols_with_pos_enabled
       && Fsymbol_with_pos_p (key))
     key = Fbare_symbol (key);
-  ptrdiff_t i = hash_lookup (h, key, NULL);
-=======
   ptrdiff_t i = hash_lookup (h, key);
->>>>>>> 25bf8d3c
   return i >= 0 ? HASH_VALUE (h, i) : dflt;
 }
 
@@ -5665,16 +5661,12 @@
   struct Lisp_Hash_Table *h = check_hash_table (table);
   check_mutable_hash_table (table, h);
 
-<<<<<<< HEAD
   if (symbols_with_pos_enabled
       && Fsymbol_with_pos_p (key))
     key = Fbare_symbol (key);
-  Lisp_Object hash;
-  ptrdiff_t i = hash_lookup (h, key, &hash);
-=======
+
   EMACS_UINT hash = hash_from_key (h, key);
   ptrdiff_t i = hash_lookup_with_hash (h, key, hash);
->>>>>>> 25bf8d3c
   if (i >= 0)
     set_hash_value_slot (h, i, value);
   else
