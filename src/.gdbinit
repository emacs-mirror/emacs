# Copyright (C) 1992-1998, 2000-2026 Free Software Foundation, Inc.
#
# This file is part of GNU Emacs.
#
# GNU Emacs is free software; you can redistribute it and/or modify
# it under the terms of the GNU General Public License as published by
# the Free Software Foundation; either version 3, or (at your option)
# any later version.
#
# GNU Emacs is distributed in the hope that it will be useful,
# but WITHOUT ANY WARRANTY; without even the implied warranty of
# MERCHANTABILITY or FITNESS FOR A PARTICULAR PURPOSE.  See the
# GNU General Public License for more details.
#
# You should have received a copy of the GNU General Public License
# along with GNU Emacs.  If not, see <https://www.gnu.org/licenses/>.

# If you don't want messages from GDB to interfere with ordinary editing
# whenever it creates a subprocess, uncomment the following line.
### set print inferior-events off

# Force loading of symbols, enough to give us VALBITS etc.
set $dummy = main + 8
# With some compilers, we need this to give us struct Lisp_Symbol etc.:
set $dummy = Fmake_symbol + 8

# Find lwlib source files too.
dir ../lwlib
#dir /gd/gnu/lesstif-0.89.9/lib/Xm

# Don't enter GDB when user types C-g to quit.
# This has one unfortunate effect: you can't type C-c
# at the GDB to stop Emacs, when using X.
# However, C-z works just as well in that case.
handle 2 noprint pass

# Make it work like SIGINT normally does.
handle SIGTSTP nopass

# Pass on user signals
handle SIGUSR1 noprint pass
handle SIGUSR2 noprint pass

# Don't pass SIGALRM to Emacs.  This makes problems when
# debugging.
handle SIGALRM ignore

# On selection send failed.
if defined_HAVE_PGTK
  handle SIGPIPE nostop noprint
end

<<<<<<< HEAD
# Pass on signals used by MPS to suspend threads.
if defined_HAVE_MPS
  handle SIGSEGV nostop noprint pass
  handle SIGXFSZ nostop noprint pass
  handle SIGXCPU nostop noprint pass
end

=======
# Helper command to get the pointer to the C struct that holds the data
# of a Lisp object given as argument, by removing the GC and type-tag bits.
# Stores the result in $ptr.
>>>>>>> b51c95c1
# Use $bugfix so that the value isn't a constant.
# Using a constant runs into GDB bugs sometimes.
define xgetptr
  if (CHECK_LISP_OBJECT_TYPE)
    set $bugfix = $arg0.i
  else
    set $bugfix = $arg0
  end
  set $ptr = (EMACS_INT) $bugfix & VALMASK
end

# Helper command to extract the C integer value of a Lisp fixnum given as argument.
# Stores the result in $int.
define xgetint
  if (CHECK_LISP_OBJECT_TYPE)
    set $bugfix = $arg0.i
  else
    set $bugfix = $arg0
  end
  set $int = (EMACS_INT) $bugfix << (USE_LSB_TAG ? 0 : INTTYPEBITS) >> INTTYPEBITS
end

# Helper command to produce the type of a Lisp_Object, given as argument,
# as a value from the 'Lisp_Type' enumeration.
# Stores the result in $type.
define xgettype
  if (CHECK_LISP_OBJECT_TYPE)
    set $bugfix = $arg0.i
  else
    set $bugfix = $arg0
  end
  set $type = (enum Lisp_Type) (USE_LSB_TAG ? (EMACS_INT) $bugfix & (1 << GCTYPEBITS) - 1 : (EMACS_UINT) $bugfix >> VALBITS)
end

# Helper command to get the pointer to 'struct Lisp_Symbol'
# corresponding to the Lisp object given as argument.
# Stores the result in $ptr.
define xgetsym
  xgetptr $arg0
  set $ptr = ((struct Lisp_Symbol *) ((char *) &lispsym + $ptr))
end

# Access the name of a symbol
define xsymname
  xgetsym $arg0
  set $symname = $ptr->u.s.name
end

# Set up something to print out s-expressions.
# We save and restore print_output_debug_flag to prevent the w32 port
# from calling OutputDebugString, which causes GDB to display each
# character twice (yuk!).
define pr
  pp $
end
document pr
Print the emacs s-expression which is $.
Works only when an inferior emacs is executing.
end

# Print out s-expressions
define pp
  set $tmp = $arg0
  set $output_debug = print_output_debug_flag
  set print_output_debug_flag = 0
  call safe_debug_print ($tmp)
  set print_output_debug_flag = $output_debug
end
document pp
Print the argument as an emacs s-expression
Works only when an inferior emacs is executing.
end

# Print value of lisp variable
define pv
  set $tmp = "$arg0"
  set $output_debug = print_output_debug_flag
  set print_output_debug_flag = 0
  call safe_debug_print (find_symbol_value (intern ($tmp)))
  set print_output_debug_flag = $output_debug
end
document pv
Print the value of the lisp variable given as argument.
Works only when an inferior emacs is executing.
end

# Format the value and print it as a string. Works in
# an rr session and during live debugging. Calls into lisp.
define xfmt
  printf "%s\n", debug_format("%S", $arg0)
end
document xfmt
Format the argument Lisp value using %S as format, and print it.
Works only when an inferior emacs is executing.
end

# Print out current buffer point and boundaries
define ppt
  set $b = current_buffer
  set $t = $b->text
  printf "BUF PT: %d", $b->pt
  if ($b->pt != $b->pt_byte)
    printf "[%d]", $b->pt_byte
  end
  printf " of 1..%d", $t->z
  if ($t->z != $t->z_byte)
    printf "[%d]", $t->z_byte
  end
  if ($b->begv != 1 || $b->zv != $t->z)
    printf " NARROW=%d..%d", $b->begv, $b->zv
    if ($b->begv != $b->begv_byte || $b->zv != $b->zv_byte)
      printf " [%d..%d]", $b->begv_byte, $b->zv_byte
    end
  end
  printf " GAP: %d", $t->gpt
  if ($t->gpt != $t->gpt_byte)
    printf "[%d]", $t->gpt_byte
  end
  printf " SZ=%d\n", $t->gap_size
end
document ppt
Print current buffer's point and boundaries.
Prints values of point, beg, end, narrow, and gap for current buffer.
end

define pitmethod
  set $itmethod = $arg0
  # output $itmethod
  if ($itmethod == 0)
    printf "GET_FROM_BUFFER"
  end
  if ($itmethod == 1)
    printf "GET_FROM_DISPLAY_VECTOR"
  end
  if ($itmethod == 2)
    printf "GET_FROM_STRING"
  end
  if ($itmethod == 3)
    printf "GET_FROM_C_STRING"
  end
  if ($itmethod == 4)
    printf "GET_FROM_IMAGE"
  end
  if ($itmethod == 5)
    printf "GET_FROM_STRETCH"
  end
  if ($itmethod < 0 || $itmethod > 5)
    output $itmethod
  end
end
document pitmethod
Pretty print it->method given as first arg
end

# Print out iterator given as first arg
define pitx
  set $it = $arg0
  printf "cur=%d", $it->current.pos.charpos
  if ($it->current.pos.charpos != $it->current.pos.bytepos)
    printf "[%d]", $it->current.pos.bytepos
  end
  printf " pos=%d", $it->position.charpos
  if ($it->position.charpos != $it->position.bytepos)
    printf "[%d]", $it->position.bytepos
  end
  printf " start=%d", $it->start.pos.charpos
  if ($it->start.pos.charpos != $it->start.pos.bytepos)
    printf "[%d]", $it->start.pos.bytepos
  end
  printf " end=%d", $it->end_charpos
  printf " stop=%d", $it->stop_charpos
  printf " face=%d", $it->face_id
  if ($it->multibyte_p)
    printf " MB"
  end
  if ($it->header_line_p)
    printf " HL"
  end
  if ($it->n_overlay_strings > 0)
    printf " nov=%d", $it->n_overlay_strings
  end
  if ($it->sp != 0)
    printf " sp=%d", $it->sp
  end
  # IT_CHARACTER
  if ($it->what == 0)
    if ($it->len == 1 && $it->c >= ' ' && it->c < 255)
      printf " ch='%c'", $it->c
    else
      printf " ch=[%d,%d]", $it->c, $it->len
    end
  else
    printf " "
    # output $it->what
    if ($it->what == 0)
      printf "IT_CHARACTER"
    end
    if ($it->what == 1)
      printf "IT_COMPOSITION"
    end
    if ($it->what == 2)
      printf "IT_IMAGE"
    end
    if ($it->what == 3)
      printf "IT_STRETCH"
    end
    if ($it->what == 4)
      printf "IT_EOB"
    end
    if ($it->what == 5)
      printf "IT_TRUNCATION"
    end
    if ($it->what == 6)
      printf "IT_CONTINUATION"
    end
    if ($it->what < 0 || $it->what > 6)
      output $it->what
    end
  end
  if ($it->method != 0)
    # !GET_FROM_BUFFER
    printf " next="
    pitmethod $it->method
    if ($it->method == 2)
      # GET_FROM_STRING
      printf "[%d]", $it->current.string_pos.charpos
    end
    if ($it->method == 4)
      # GET_FROM_IMAGE
      printf "[%d]", $it->image_id
    end
  end
  printf "\n"
  if ($it->bidi_p)
    printf "BIDI: base_stop=%d prev_stop=%d level=%d\n", $it->base_level_stop, $it->prev_stop, $it->bidi_it.resolved_level
  end
  if ($it->region_beg_charpos >= 0)
    printf "reg=%d-%d ", $it->region_beg_charpos, $it->region_end_charpos
  end
  printf "vpos=%d hpos=%d", $it->vpos, $it->hpos,
  printf " y=%d lvy=%d", $it->current_y, $it->last_visible_y
  printf " x=%d vx=%d-%d", $it->current_x, $it->first_visible_x, $it->last_visible_x
  printf " w=%d", $it->pixel_width
  printf " a+d=%d+%d=%d", $it->ascent, $it->descent, $it->ascent+$it->descent
  printf " max=%d+%d=%d", $it->max_ascent, $it->max_descent, $it->max_ascent+$it->max_descent
  printf "\n"
  set $i = 0
  while ($i < $it->sp && $i < 4)
    set $e = $it->stack[$i]
    printf "stack[%d]: ", $i
    pitmethod $e.method
    printf "[%d]", $e.position.charpos
    printf "\n"
    set $i = $i + 1
  end
end
document pitx
Pretty print a display iterator.
Take one arg, an iterator object or pointer.
end

define pit
  pitx it
end
document pit
Pretty print the display iterator it.
end

define prowx
  set $row = $arg0
  printf "y=%d x=%d pwid=%d", $row->y, $row->x, $row->pixel_width
  printf " a+d=%d+%d=%d", $row->ascent, $row->height-$row->ascent, $row->height
  printf " phys=%d+%d=%d", $row->phys_ascent, $row->phys_height-$row->phys_ascent, $row->phys_height
  printf " vis=%d\n", $row->visible_height
  printf "used=(LMargin=%d,Text=%d,RMargin=%d) Hash=%d\n", $row->used[0], $row->used[1], $row->used[2], $row->hash
  printf "start=%d end=%d", $row->start.pos.charpos, $row->end.pos.charpos
  if ($row->enabled_p)
    printf " ENA"
  end
  if ($row->displays_text_p)
    printf " DISP"
  end
  if ($row->mode_line_p)
    printf " MODEL"
  end
  if ($row->continued_p)
    printf " CONT"
  end
  if ($row-> truncated_on_left_p)
    printf " TRUNC:L"
  end
  if ($row-> truncated_on_right_p)
    printf " TRUNC:R"
  end
  if ($row->starts_in_middle_of_char_p)
    printf " STARTMID"
  end
  if ($row->ends_in_middle_of_char_p)
    printf " ENDMID"
  end
  if ($row->ends_in_newline_from_string_p)
    printf " ENDNLFS"
  end
  if ($row->ends_at_zv_p)
    printf " ENDZV"
  end
  if ($row->overlapped_p)
    printf " OLAPD"
  end
  if ($row->overlapping_p)
    printf " OLAPNG"
  end
  printf "\n"
end
document prowx
Pretty print information about glyph_row.
Takes one argument, a row object or pointer.
end

define prow
  prowx row
end
document prow
Pretty print information about glyph_row in row.
end


define pcursorx
  set $cp = $arg0
  printf "y=%d x=%d vpos=%d hpos=%d", $cp.y, $cp.x, $cp.vpos, $cp.hpos
end
document pcursorx
Pretty print a window cursor.
end

define pcursor
  printf "output: "
  pcursorx output_cursor
  printf "\n"
end
document pcursor
Pretty print the output_cursor.
end

define pwinx
  set $w = $arg0
  if ($w->mini != 0)
    printf "Mini "
  end
  printf "Window %d ", $w->sequence_number
  xgetptr $w->contents
  set $tem = (struct buffer *) $ptr
  xgetptr $tem->name_
  printf "%s", $ptr ? (char *) ((struct Lisp_String *) $ptr)->u.s.data : "DEAD"
  printf "\n"
  xgetptr $w->start
  set $tem = (struct Lisp_Marker *) $ptr
  printf "start=%d end:", $tem->charpos
  if ($w->window_end_valid != 0)
    printf "pos=%d", $w->window_end_pos
    printf " vpos=%d", $w->window_end_vpos
  else
    printf "invalid"
  end
  printf " vscroll=%d", $w->vscroll
  if ($w->force_start != 0)
    printf " FORCE_START"
  end
  if ($w->must_be_updated_p)
    printf " MUST_UPD"
  end
  printf "\n"
  printf "cursor: "
  pcursorx $w->cursor
  printf "  phys: "
  pcursorx $w->phys_cursor
  if ($w->phys_cursor_on_p)
    printf " ON"
  else
    printf " OFF"
  end
  printf " blk="
  if ($w->last_cursor_off_p != $w->cursor_off_p)
    if ($w->last_cursor_off_p)
      printf "ON->"
    else
      printf "OFF->"
    end
  end
  if ($w->cursor_off_p)
    printf "ON"
  else
    printf "OFF"
  end
  printf "\n"
end
document pwinx
Pretty print a window structure.
Takes one argument, a pointer to a window structure.
end

define pwin
  pwinx w
end
document pwin
Pretty print window structure w.
end

define pbiditype
  if ($arg0 == 0)
    printf "UNDEF"
  end
  if ($arg0 == 1)
    printf "L"
  end
  if ($arg0 == 2)
    printf "R"
  end
  if ($arg0 == 3)
    printf "EN"
  end
  if ($arg0 == 4)
    printf "AN"
  end
  if ($arg0 == 5)
    printf "BN"
  end
  if ($arg0 == 6)
    printf "B"
  end
  if ($arg0 < 0 || $arg0 > 6)
    printf "%d??", $arg0
  end
end
document pbiditype
Print textual description of bidi type given as first argument.
end

define pgx
  set $g = $arg0
  # CHAR_GLYPH
  if ($g.type == 0)
    if ($g.u.ch >= ' ' && $g.u.ch < 127)
      printf "CHAR[%c]", $g.u.ch
    else
      printf "CHAR[0x%x]", $g.u.ch
    end
  end
  # COMPOSITE_GLYPH
  if ($g.type == 1)
    printf "COMP[%d (%d..%d)]", $g.u.cmp.id, $g.slice.cmp.from, $g.slice.cmp.to
  end
  # GLYPHLESS_GLYPH
  if ($g.type == 2)
    printf "G-LESS["
    if ($g.u.glyphless.method == 0)
      printf "THIN;0x%x]", $g.u.glyphless.ch
    end
    if ($g.u.glyphless.method == 1)
      printf "EMPTY;0x%x]", $g.u.glyphless.ch
    end
    if ($g.u.glyphless.method == 2)
      printf "ACRO;0x%x]", $g.u.glyphless.ch
    end
    if ($g.u.glyphless.method == 3)
      printf "HEX;0x%x]", $g.u.glyphless.ch
    end
  end
  # IMAGE_GLYPH
  if ($g.type == 3)
    printf "IMAGE[%d]", $g.u.img_id
    if ($g.slice.img.x || $g.slice.img.y || $g.slice.img.width || $g.slice.img.height)
      printf " slice=%d,%d,%d,%d" ,$g.slice.img.x, $g.slice.img.y, $g.slice.img.width, $g.slice.img.height
    end
  end
  # STRETCH_GLYPH
  if ($g.type == 4)
    printf "STRETCH[%d+%d]", $g.u.stretch.height, $g.u.stretch.ascent
  end
  xgettype ($g.object)
  if ($type == Lisp_String)
    xgetptr $g.object
    if ($ptr)
      printf " str=0x%x", ((struct Lisp_String *)$ptr)->u.s.data
    else
      printf " str=DEAD"
    end
    printf "[%d]", $g.charpos
  else
    printf " pos=%d", $g.charpos
  end
  # For characters, print their resolved level and bidi type
  if ($g.type == 0 || $g.type == 2)
    printf " blev=%d,btyp=", $g.resolved_level
    pbiditype $g.bidi_type
  end
  printf " w=%d a+d=%d+%d", $g.pixel_width, $g.ascent, $g.descent
  # If not DEFAULT_FACE_ID
  if ($g.face_id != 0)
    printf " face=%d", $g.face_id
  end
  if ($g.voffset)
    printf " vof=%d", $g.voffset
  end
  if ($g.multibyte_p)
    printf " MB"
  end
  if ($g.padding_p)
    printf " PAD"
  end
  if ($g.glyph_not_available_p)
    printf " N/A"
  end
  if ($g.overlaps_vertically_p)
    printf " OVL"
  end
  if ($g.avoid_cursor_p)
    printf " AVOID"
  end
  if ($g.left_box_line_p)
    printf " ["
  end
  if ($g.right_box_line_p)
    printf " ]"
  end
  printf "\n"
end
document pgx
Pretty print a glyph structure.
Takes one argument, a pointer to a glyph structure.
end

define pg
  set $pgidx = 0
  pgx glyph
end
document pg
Pretty print glyph structure glyph.
end

define pgi
  set $pgidx = $arg0
  pgx (&glyph[$pgidx])
end
document pgi
Pretty print glyph structure glyph[I].
Takes one argument, an integer I.
end

define pgn
  set $pgidx = $pgidx + 1
  pgx (&glyph[$pgidx])
end
document pgn
Pretty print next glyph structure.
end

define pgrowx
  set $row = $arg0
  set $area = 0
  set $xofs = $row->x
  while ($area < 3)
    set $used = $row->used[$area]
    if ($used > 0)
      set $gl0 = $row->glyphs[$area]
      set $pgidx = 0
      printf "%s: %d glyphs\n", ($area == 0 ? "LEFT" : $area == 2 ? "RIGHT" : "TEXT"), $used
      while ($pgidx < $used)
	printf "%3d %4d: ", $pgidx, $xofs
	pgx $gl0[$pgidx]
	set $xofs = $xofs + $gl0[$pgidx]->pixel_width
	set $pgidx = $pgidx + 1
      end
    end
    set $area = $area + 1
  end
end
document pgrowx
Pretty print all glyphs in a row structure.
Takes one argument, a pointer to a row structure.
end

define pgrow
  pgrowx row
end
document pgrow
Pretty print all glyphs in row structure row.
end

define pgrowit
  pgrowx it->glyph_row
end
document pgrowit
Pretty print all glyphs in it->glyph_row.
end

define prowlims
  printf "edges=(%d,%d),enb=%d,r2l=%d,cont=%d,trunc=(%d,%d),at_zv=%d\n", $arg0->minpos.charpos, $arg0->maxpos.charpos, $arg0->enabled_p, $arg0->reversed_p, $arg0->continued_p, $arg0->truncated_on_left_p, $arg0->truncated_on_right_p, $arg0->ends_at_zv_p
end
document prowlims
Print important attributes of a glyph_row structure.
Takes one argument, a pointer to a glyph_row structure.
end

define pmtxrows
  set $mtx = $arg0
  set $gl = $mtx->rows
  set $glend = $mtx->rows + $mtx->nrows - 1
  set $i = 0
  while ($gl < $glend)
    printf "%d: ", $i
    prowlims $gl
    set $gl = $gl + 1
    set $i = $i + 1
  end
end
document pmtxrows
Print data about glyph rows in a glyph matrix.
Takes one argument, a pointer to a glyph_matrix structure.
end

define xtype
  xgettype $
  output $type
  echo \n
  if $type == Lisp_Vectorlike
    xvectype
  end
end
document xtype
Print the type of $, assuming it is an Emacs Lisp value.
If the first type printed is Lisp_Vectorlike,
a second line gives the more precise type.
end

define pvectype
  set $size = ((struct Lisp_Vector *) $arg0)->header.size
  if ($size & PSEUDOVECTOR_FLAG)
    output (enum pvec_type) (($size & PVEC_TYPE_MASK) >> PSEUDOVECTOR_AREA_BITS)
  else
    output PVEC_NORMAL_VECTOR
  end
  echo \n
end
document pvectype
Print the subtype of vectorlike object.
Takes one argument, a pointer to an object.
end

define xvectype
  xgetptr $
  pvectype $ptr
end
document xvectype
Print the subtype of vectorlike object.
This command assumes that $ is a Lisp_Object.
end

define pvecsize
  set $size = ((struct Lisp_Vector *) $arg0)->header.size
  if ($size & PSEUDOVECTOR_FLAG)
    output ($size & PSEUDOVECTOR_SIZE_MASK)
    echo \n
    output (($size & PSEUDOVECTOR_REST_MASK) >> PSEUDOVECTOR_SIZE_BITS)
  else
    output ($size & ~ARRAY_MARK_FLAG)
  end
  echo \n
end
document pvecsize
Print the size of vectorlike object.
Takes one argument, a pointer to an object.
end

define xvecsize
  xgetptr $
  pvecsize $ptr
end
document xvecsize
Print the size of $
This command assumes that $ is a Lisp_Object.
end

define xint
  xgetint $
  print $int
end
document xint
Print $ as an Emacs Lisp integer.  This gets the sign right.
end

define xptr
  xgetptr $
  print (void *) $ptr
end
document xptr
Print the pointer portion of an Emacs Lisp value in $.
end

define xmarker
  xgetptr $
  print (struct Lisp_Marker *) $ptr
end
document xmarker
Print $ as a marker pointer.
This command assumes that $ is an Emacs Lisp marker value.
end

define xoverlay
  xgetptr $
  print (struct Lisp_Overlay *) $ptr
end
document xoverlay
Print $ as a overlay pointer.
This command assumes that $ is an Emacs Lisp overlay value.
end

define xsymwithpos
  xgetptr $
  print (struct Lisp_Symbol_With_Pos *) $ptr
end
document xsymwithpos
Print $ as a symbol with position.
This command assumes that $ is an Emacs Lisp symbol with position value.
end

define xsymbol
  set $sym = $
  xgetsym $sym
  print (struct Lisp_Symbol *) $ptr
  xprintsym $sym
  echo \n
end
document xsymbol
Print the name and address of the symbol $.
This command assumes that $ is an Emacs Lisp symbol value.
end

define xstring
  xgetptr $
  print (struct Lisp_String *) $ptr
  xprintstr $
  echo \n
end
document xstring
Print the contents and address of the string $.
This command assumes that $ is an Emacs Lisp string value.
end

define xvector
  xgetptr $
  print (struct Lisp_Vector *) $ptr
  output ($->header.size > 50) ? 0 : ($->contents[0])@($->header.size & ~ARRAY_MARK_FLAG)
echo \n
end
document xvector
Print the contents and address of the vector $.
This command assumes that $ is an Emacs Lisp vector value.
end

define xprocess
  xgetptr $
  print (struct Lisp_Process *) $ptr
  output *$
  echo \n
end
document xprocess
Print the address of the struct Lisp_process to which $ points.
This command assumes that $ is a Lisp_Object.
end

define xframe
  xgetptr $
  print (struct frame *) $ptr
  xgetptr $->name
  set $ptr = (struct Lisp_String *) $ptr
  xprintstr $ptr
  echo \n
end
document xframe
Print $ as a frame pointer.
This command assumes $ is an Emacs Lisp frame value.
end

define xclosure
  xgetptr $
  print (struct Lisp_Vector *) $ptr
  output ($->contents[0])@($->header.size & 0xff)
  echo \n
end
document xclosure
Print $ as a function pointer.
This command assumes that $ is an Emacs Lisp byte-code or interpreted function value.
end

define xcompiled
  xclosure
end
document xcompiled
Obsolete alias for "xclosure".
end

define xwindow
  xgetptr $
  print (struct window *) $ptr
  set $window = (struct window *) $ptr
  printf "%dx%d+%d+%d\n", $window->total_cols, $window->total_lines, $window->left_col, $window->top_line
end
document xwindow
Print $ as a window pointer, assuming it is an Emacs Lisp window value.
Print the window's position as "WIDTHxHEIGHT+LEFT+TOP".
end

define xwinconfig
  xgetptr $
  print (struct save_window_data *) $ptr
end
document xwinconfig
Print $ as a window configuration pointer.
This command assumes that $ is an Emacs Lisp window configuration value.
end

define xsubr
  xgetptr $
  print (struct Lisp_Subr *) $ptr
  output *$
  echo \n
end
document xsubr
Print the address of the subr which the Lisp_Object $ points to.
end

define xchartable
  xgetptr $
  print (struct Lisp_Char_Table *) $ptr
  printf "Purpose: "
  xprintsym $->purpose
  printf "  %d extra slots", ($->header.size & 0x1ff) - 68
  echo \n
end
document xchartable
Print the address of the char-table $, and its purpose.
This command assumes that $ is an Emacs Lisp char-table value.
end

define xsubchartable
  xgetptr $
  print (struct Lisp_Sub_Char_Table *) $ptr
  set $subchartab = (struct Lisp_Sub_Char_Table *) $ptr
  printf "Depth: %d, Min char: %d (0x%x)\n", $subchartab->depth, $subchartab->min_char, $subchartab->min_char
end
document xsubchartable
Print the address of the sub-char-table $, its depth and min-char.
This command assumes that $ is an Emacs Lisp sub-char-table value.
end

define xboolvector
  xgetptr $
  print (struct Lisp_Bool_Vector *) $ptr
  output ($->size > 256) ? 0 : ($->data[0])@(($->size + BOOL_VECTOR_BITS_PER_CHAR - 1)/ BOOL_VECTOR_BITS_PER_CHAR)
  echo \n
end
document xboolvector
Print the contents and address of the bool-vector $.
This command assumes that $ is an Emacs Lisp bool-vector value.
end

define xbuffer
  xgetptr $
  print (struct buffer *) $ptr
  xgetptr $->name_
  output $ptr ? (char *) ((struct Lisp_String *) $ptr)->u.s.data : "DEAD"
  echo \n
end
document xbuffer
Set $ as a buffer pointer and the name of the buffer.
This command assumes $ is an Emacs Lisp buffer value.
end

define xhashtable
  xgetptr $
  print (struct Lisp_Hash_Table *) $ptr
end
document xhashtable
Set $ as a hash table pointer.
This command assumes that $ is an Emacs Lisp hash table value.
end

define xtsparser
  xgetptr $
  print (struct Lisp_TS_Parser *) $ptr
  output *$
  echo \n
end
document xtsparser
Print the address of the treesit-parser which the Lisp_Object $ points to.
end

define xtsnode
  xgetptr $
  print (struct Lisp_TS_Node *) $ptr
  output *$
  echo \n
end
document xtsnode
Print the address of the treesit-node which the Lisp_Object $ points to.
end

define xtsquery
  xgetptr $
  print (struct Lisp_TS_Query *) $ptr
  output *$
  echo \n
end
document xtsquery
Print the address of the treesit-query which the Lisp_Object $ points to.
end

define xcons
  xgetptr $
  print (struct Lisp_Cons *) $ptr
  output/x *$
  echo \n
end
document xcons
Print the contents of $ as an Emacs Lisp cons.
end

define nextcons
  p $.u.s.u.cdr
  xcons
end
document nextcons
Print the contents of the next cell in a list.
This command assumes that the last thing you printed was a cons cell contents
(type struct Lisp_Cons) or a pointer to one.
end
define xcar
  xgetptr $
  xgettype $
  print/x ($type == Lisp_Cons ? ((struct Lisp_Cons *) $ptr)->u.s.car : 0)
end
document xcar
Assume that $ is an Emacs Lisp pair and print its car.
end

define xcdr
  xgetptr $
  xgettype $
  print/x ($type == Lisp_Cons ? ((struct Lisp_Cons *) $ptr)->u.s.u.cdr : 0)
end
document xcdr
Assume that $ is an Emacs Lisp pair and print its cdr.
end

define xlist
  xgetptr $
  set $cons = (struct Lisp_Cons *) $ptr
  xgetptr Qnil
  set $nil = $ptr
  set $i = 0
  while $cons != $nil && $i < 10
    p/x $cons->u.s.car
    xpr
    xgetptr $cons->u.s.u.cdr
    set $cons = (struct Lisp_Cons *) $ptr
    set $i = $i + 1
    printf "---\n"
  end
  if $cons == $nil
    printf "nil\n"
  else
    printf "...\n"
    p $ptr
  end
end
document xlist
Print $ assuming it is a list.
end

define xfloat
  xgetptr $
  print ((struct Lisp_Float *) $ptr)->u.data
end
document xfloat
Print $ assuming it is a lisp floating-point number.
end

define xscrollbar
  xgetptr $
  print (struct scrollbar *) $ptr
output *$
echo \n
end
document xscrollbar
Print $ as a scrollbar pointer.
end

define xpr
  xtype
  if $type == Lisp_Int0 || $type == Lisp_Int1
    xint
  end
  if $type == Lisp_Symbol
    xsymbol
  end
  if $type == Lisp_String
    xstring
  end
  if $type == Lisp_Cons
    xcons
  end
  if $type == Lisp_Float
    xfloat
  end
  if $type == Lisp_Vectorlike
    set $size = ((struct Lisp_Vector *) $ptr)->header.size
    if ($size & PSEUDOVECTOR_FLAG)
      set $vec = (enum pvec_type) (($size & PVEC_TYPE_MASK) >> PSEUDOVECTOR_AREA_BITS)
      if $vec == PVEC_NORMAL_VECTOR
	xvector
      end
      if $vec == PVEC_MARKER
        xmarker
      end
      if $vec == PVEC_OVERLAY
        xoverlay
      end
      if $vec == PVEC_SYMBOL_WITH_POS
        xsymwithpos
      end
      if $vec == PVEC_PROCESS
	xprocess
      end
      if $vec == PVEC_FRAME
	xframe
      end
      if $vec == PVEC_CLOSURE
	xclosure
      end
      if $vec == PVEC_WINDOW
	xwindow
      end
      if $vec == PVEC_WINDOW_CONFIGURATION
	xwinconfig
      end
      if $vec == PVEC_SUBR
	xsubr
      end
      if $vec == PVEC_CHAR_TABLE
	xchartable
      end
      if $vec == PVEC_BOOL_VECTOR
	xboolvector
      end
      if $vec == PVEC_BUFFER
	xbuffer
      end
      if $vec == PVEC_HASH_TABLE
	xhashtable
      end
      if $vec == PVEC_TS_PARSER
	xtsparser
      end
      if $vec == PVEC_TS_NODE
	xtsnode
      end
      if $vec == PVEC_TS_QUERY
	xtsquery
      end
    else
      xvector
    end
  end
end
document xpr
Print $ as a lisp object of any type.
end

# Helper command to print the text of a Lisp string given as argument.
# Stores the pointer to the C string data in $data and its length in
# characters (excluding the terminating null) in $strsize.
# Prints "0" for empty strings and strings longer than 1000 characters.
define xprintstr
  if (! $arg0)
    output "DEAD"
  else
    set $data = (char *) $arg0->u.s.data
    set $strsize = ($arg0->u.s.size_byte < 0) ? ($arg0->u.s.size & ~ARRAY_MARK_FLAG) : $arg0->u.s.size_byte
    # GDB doesn't like zero repetition counts
    if $strsize == 0
      output ""
    else
      output ($arg0->u.s.size > 1000) ? 0 : ($data[0])@($strsize)
    end
  end
end

define xprintsym
  xsymname $arg0
  xgetptr $symname
  if $ptr != 0
    set $sym_name = (struct Lisp_String *) $ptr
    xprintstr $sym_name
  end
end
document xprintsym
  Print argument as a symbol.
end

define xcoding
  set $tmp = (struct Lisp_Hash_Table *) (Vcoding_system_hash_table & VALMASK)
  set $tmp = (struct Lisp_Vector *) ($tmp->key_and_value & VALMASK)
  set $name = $tmp->contents[$arg0 * 2]
  print $name
  pr
  print $tmp->contents[$arg0 * 2 + 1]
  pr
end
document xcoding
  Print the name and attributes of coding system that has ID (argument).
end

define xcharset
  set $tmp = (struct Lisp_Hash_Table *) (Vcharset_hash_table & VALMASK)
  set $tmp = (struct Lisp_Vector *) ($tmp->key_and_value & VALMASK)
  p $tmp->contents[charset_table[$arg0].hash_index * 2]
  pr
end
document xcharset
  Print the name of charset that has ID (argument).
end

define xfontset
  xgetptr $
  set $tbl = (struct Lisp_Char_Table *) $ptr
  print $tbl
  xgetint $tbl->extras[0]
  printf " ID:%d", $int
  xgettype $tbl->extras[1]
  xgetptr $tbl->extras[1]
  if $type == Lisp_String
    set $ptr = (struct Lisp_String *) $ptr
    printf " Name:"
    xprintstr $ptr
  else
    xgetptr $tbl->extras[2]
    set $ptr = (struct Lisp_Char_Table *) $ptr
    xgetptr $ptr->extras[1]
    set $ptr = (struct Lisp_String *) $ptr
    printf " Realized from:"
    xprintstr $ptr
  end
  echo \n
end

define xfont
  xgetptr $
  set $size = (((struct Lisp_Vector *) $ptr)->header.size & 0x1FF)
  if $size == FONT_SPEC_MAX
    print (struct font_spec *) $ptr
  else
    if $size == FONT_ENTITY_MAX
      print (struct font_entity *) $ptr
    else
      print (struct font *) $ptr
    end
  end
end
document xfont
Print $ assuming it is a list font (font-spec, font-entity, or font-object).
end

define xbacktrace
  set $bt = backtrace_top ()
  while backtrace_p ($bt)
    set $fun = backtrace_function ($bt)
    xgettype $fun
    if $type == Lisp_Symbol
      xprintsym $fun
      printf " (0x%x)\n", backtrace_args ($bt)
    else
      xgetptr $fun
      printf "0x%x ", $ptr
      if $type == Lisp_Vectorlike
	xgetptr $fun
        set $size = ((struct Lisp_Vector *) $ptr)->header.size
        if ($size & PSEUDOVECTOR_FLAG)
	  output (enum pvec_type) (($size & PVEC_TYPE_MASK) >> PSEUDOVECTOR_AREA_BITS)
	else
	  output $size & ~ARRAY_MARK_FLAG
	end
      else
        printf "Lisp type %d", $type
      end
      echo \n
    end
    set $bt = backtrace_next ($bt)
  end
end
document xbacktrace
  Print a backtrace of Lisp function calls from backtrace_list.
  Set a breakpoint at Fsignal and call this to see from where
  an error was signaled.
end

define xprintbytestr
  set $data = (char *) $arg0->data
  set $bstrsize = ($arg0->size_byte < 0) ? ($arg0->size & ~ARRAY_MARK_FLAG) : $arg0->size_byte
  printf "Bytecode: "
  if $bstrsize > 0
    output/u ($arg0->size > 1000) ? 0 : ($data[0])@($bvsize)
  else
    printf ""
  end
end
document xprintbytestr
  Print a string of byte code.
end

define xwhichsymbols
  set $output_debug = print_output_debug_flag
  set print_output_debug_flag = 0
  call safe_debug_print (which_symbols ($arg0, $arg1))
  set print_output_debug_flag = $output_debug
end
document xwhichsymbols
  Print symbols which references a given lisp object
  either as its symbol value or symbol function.
  Call with two arguments: the lisp object and the
  maximum number of symbols referencing it to produce.
end

# Show Lisp backtrace after normal backtrace.
define hookpost-backtrace
  set $bt = backtrace_top ()
  if backtrace_p ($bt)
    echo \n
    echo Lisp Backtrace:\n
    xbacktrace
  end
end

# Flush display (X only)
define ff
  set x_flush (0)
end
document ff
Flush pending X window display updates to screen.
Works only when an inferior emacs is executing.
end


set print pretty on
set print sevenbit-strings

show environment DISPLAY
if defined_HAVE_PGTK
  show environment WAYLAND_DISPLAY
end
show environment TERM

# When debugging, it is handy to be able to "return" from
# terminate_due_to_signal when an assertion failure is non-fatal.
break terminate_due_to_signal

# x_error_quitter is defined only if defined_HAVE_X_WINDOWS.
# If we are running in synchronous mode, we want a chance to look
# around before Emacs exits.  Perhaps we should put the break
# somewhere else instead...
if defined_HAVE_X_WINDOWS
  break x_error_quitter
end

if defined_WINDOWSNT
  while kbdhook.hook_count > 0
    call remove_w32_kbdhook()
  end
end

# Break at default trap function to give control to GDB.
# Call from Emacs with M-x debugger-trap
break Fdebugger_trap


# Put the Python code at the end of .gdbinit so that if GDB does not
# support Python, GDB will do all the above initializations before
# reporting an error.

python

# Python 3 compatibility.
try:
  long
except:
  long = int

# Omit pretty-printing in older (pre-7.3) GDBs that lack it.
if hasattr(gdb, 'printing'):

  class Emacs_Pretty_Printers (gdb.printing.RegexpCollectionPrettyPrinter):
    """A collection of pretty-printers.  This is like GDB's
       RegexpCollectionPrettyPrinter except when printing Lisp_Object."""
    def __call__ (self, val):
      """Look up the pretty-printer for the provided value."""
      type = val.type.unqualified ()
      typename = type.tag or type.name
      basic_type = gdb.types.get_basic_type (type)
      basic_typename = basic_type.tag or basic_type.name
      for printer in self.subprinters:
        if (printer.enabled
            and ((printer.regexp == '^Lisp_Object$'
                  and typename == 'Lisp_Object')
                 or (basic_typename
                     and printer.compiled_re.search (basic_typename)))):
          return printer.gen_printer (val)
      return None

  class Lisp_Object_Printer:
    "A printer for Lisp_Object values."
    def __init__ (self, val):
      self.val = val

    def to_string (self):
      "Yield a string that can be fed back into GDB."

      # This implementation should work regardless of C compiler, and
      # it should not attempt to run any code in the inferior.

      # If the macros EMACS_INT_WIDTH and USE_LSB_TAG are not in the
      # symbol table, guess reasonable defaults.
      sym = gdb.lookup_symbol ("EMACS_INT_WIDTH")[0]
      if sym:
        EMACS_INT_WIDTH = long (sym.value ())
      else:
        sym = gdb.lookup_symbol ("EMACS_INT")[0]
        EMACS_INT_WIDTH = 8 * sym.type.sizeof
      sym = gdb.lookup_symbol ("USE_LSB_TAG")[0]
      if sym:
        USE_LSB_TAG = long (sym.value ())
      else:
        USE_LSB_TAG = 1

      GCTYPEBITS = 3
      VALBITS = EMACS_INT_WIDTH - GCTYPEBITS
      Lisp_Int0 = 2
      Lisp_Int1 = 6 if USE_LSB_TAG else 3

      val = self.val
      basic_type = gdb.types.get_basic_type (val.type)

      # Unpack VAL from its containing structure, if necessary.
      if (basic_type.code == gdb.TYPE_CODE_STRUCT
          and gdb.types.has_field (basic_type, "i")):
        val = val["i"]

      # Convert VAL to a Python integer.  Convert by hand, as this is
      # simpler and works regardless of whether VAL is a pointer or
      # integer.  Also, val.cast (gdb.lookup.type ("EMACS_UINT"))
      # would have problems with GDB 7.12.1; see
      # <https://patchwork.sourceware.org/patch/11557/>
      ival = long (val)

      # For nil, yield "XIL(0)", which is easier to read than "XIL(0x0)".
      if not ival:
        return "XIL(0)"

      # Extract the integer representation of the value and its Lisp type.
      itype = ival >> (0 if USE_LSB_TAG else VALBITS)
      itype = itype & ((1 << GCTYPEBITS) - 1)

      # For a Lisp fixnum N, yield "make_fixnum(N)".
      if itype == Lisp_Int0 or itype == Lisp_Int1:
        if USE_LSB_TAG:
          ival = ival >> (GCTYPEBITS - 1)
        if (ival >> VALBITS) & 1:
          ival = ival | (-1 << VALBITS)
        else:
          ival = ival & ((1 << VALBITS) - 1)
        return "make_fixnum(%d)" % ival

      # For non-integers other than nil yield "XIL(N)", where N is a C integer.
      # This helps humans distinguish Lisp_Object values from ordinary
      # integers even when Lisp_Object is an integer.
      # Perhaps some day the pretty-printing could be fancier.
      # Prefer the unsigned representation to negative values, converting
      # by hand as val.cast does not work in GDB 7.12.1 as noted above.
      if ival < 0:
        ival = ival + (1 << EMACS_INT_WIDTH)
      return "XIL(0x%x)" % ival

  def build_pretty_printer ():
    pp = Emacs_Pretty_Printers ("Emacs")
    pp.add_printer ('Lisp_Object', '^Lisp_Object$', Lisp_Object_Printer)
    return pp

  gdb.printing.register_pretty_printer (gdb.current_objfile (),
                                        build_pretty_printer (), True)
end

# GDB mishandles indentation with leading tabs when feeding it to Python.
# Local Variables:
# indent-tabs-mode: nil
# End:<|MERGE_RESOLUTION|>--- conflicted
+++ resolved
@@ -50,7 +50,6 @@
   handle SIGPIPE nostop noprint
 end
 
-<<<<<<< HEAD
 # Pass on signals used by MPS to suspend threads.
 if defined_HAVE_MPS
   handle SIGSEGV nostop noprint pass
@@ -58,11 +57,9 @@
   handle SIGXCPU nostop noprint pass
 end
 
-=======
 # Helper command to get the pointer to the C struct that holds the data
 # of a Lisp object given as argument, by removing the GC and type-tag bits.
 # Stores the result in $ptr.
->>>>>>> b51c95c1
 # Use $bugfix so that the value isn't a constant.
 # Using a constant runs into GDB bugs sometimes.
 define xgetptr
