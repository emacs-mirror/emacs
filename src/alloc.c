--- conflicted
+++ resolved
@@ -705,13 +705,9 @@
     return;
   if (pdumper_object_p (block))
     return;
-<<<<<<< HEAD
 #if defined (ENABLE_CHECKING) && defined (HAVE_MPS)
   igc_check_freeable (block);
 #endif
-  MALLOC_BLOCK_INPUT;
-=======
->>>>>>> ab67f684
   free (block);
   /* We don't call refill_memory_reserve here
      because in practice the call in r_alloc_free seems to suffice.  */
@@ -3879,7 +3875,6 @@
 {
   CHECK_STRING (name);
 
-<<<<<<< HEAD
 #ifdef HAVE_MPS
   Lisp_Object val = igc_alloc_symbol ();
   init_symbol (val, name);
@@ -3888,10 +3883,6 @@
 
   Lisp_Object val;
 
-  MALLOC_BLOCK_INPUT;
-
-=======
->>>>>>> ab67f684
   if (symbol_free_list)
     {
       ASAN_UNPOISON_SYMBOL (symbol_free_list);
