--- conflicted
+++ resolved
@@ -1,31 +1,10 @@
-<<<<<<< HEAD
-2014-04-07  Stefan Monnier  <monnier@iro.umontreal.ca>
-=======
-2014-04-03  Daniel Colascione  <dancol@dancol.org>
+2014-04-08  Daniel Colascione  <dancol@dancol.org>
 
 	* alloc.c (detect_suspicious_free): Split actual stack capturing
 	out into new function for easier breakpoint setting.
 	(note_suspicious_free): New function.
 
-2014-04-03  Daniel Colascione  <dancol@dancol.org>
-
-	In all places below, change expressions of the form sizeof(arr) /
-	sizeof(arr[0]) to EARRAYSIZE(arr).
-
-	* xterm.c (x_term_init): See above.
-
-	* xfns.c (best_xim_style): See above.
-
-	* xfaces.c (Fdump_colors): See above.
-
-	* w32fns.c (w32_default_color_map): See above.
-
-	* w32.c:
-	(init_environment): See above.
-	(N_ENV_VARS): See above.
-
-	* unexcw.c (read_exe_header): See above.
->>>>>>> 1e416432
+2014-04-07  Stefan Monnier  <monnier@iro.umontreal.ca>
 
 	* lisp.h (struct Lisp_Symbol): New bitfield `pinned'.
 
