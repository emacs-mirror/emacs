<<<<<<< HEAD
2011-09-25  Paul Eggert  <eggert@cs.ucla.edu>

	* alloc.c (pure_bytes_used_lisp, pure_bytes_used_non_lisp):
	(allocate_vectorlike, buffer_memory_full, struct sdata, SDATA_SIZE)
	(string_bytes, check_sblock, allocate_string_data):
	(compact_small_strings, Fmake_bool_vector, make_string)
	(make_unibyte_string, make_multibyte_string)
	(make_string_from_bytes, make_specified_string)
	(allocate_vectorlike, Fmake_vector, find_string_data_in_pure)
	(make_pure_string, make_pure_c_string, make_pure_vector, Fpurecopy)
	(mark_vectorlike):
	Use ptrdiff_t, not EMACS_INT, where ptrdiff_t is wide enough.
	(allocate_pseudovector):
	Use int, not EMACS_INT, where int is wide enough.
	(inhibit_garbage_collection, Fgarbage_collect):
	Use ptrdiff_t, not int, to avoid needless 32-bit limit on 64-bit hosts.
	* bidi.c (bidi_mirror_char): Use EMACS_INT, not int, where
	int might not be wide enough.
	(bidi_cache_search, bidi_cache_find, bidi_init_it)
	(bidi_count_bytes, bidi_char_at_pos, bidi_fetch_char)
	(bidi_at_paragraph_end, bidi_find_paragraph_start)
	(bidi_paragraph_init, bidi_resolve_explicit, bidi_resolve_weak)
	(bidi_level_of_next_char, bidi_move_to_visually_next):
	Use ptrdiff_t, not EMACS_INT, where ptrdiff_t is wide enough.
	* buffer.c (copy_overlays, Fgenerate_new_buffer_name)
	(Fkill_buffer, Fset_buffer_major_mode)
	(advance_to_char_boundary, Fbuffer_swap_text)
	(Fset_buffer_multibyte, overlays_at, overlays_in)
	(overlay_touches_p, struct sortvec, record_overlay_string)
	(overlay_strings, recenter_overlay_lists)
	(adjust_overlays_for_insert, adjust_overlays_for_delete)
	(fix_start_end_in_overlays, fix_overlays_before, modify_overlay)
	(Fmove_overlay, Fnext_overlay_change, Fprevious_overlay_change)
	(Foverlay_recenter, last_overlay_modification_hooks_used)
	(report_overlay_modification, evaporate_overlays, enlarge_buffer_text):
	Use ptrdiff_t, not EMACS_INT, where ptrdiff_t is wide enough.
	(validate_region): Omit unnecessary test for b <= e, since
	that's guaranteed by the previous test.
	(adjust_overlays_for_delete): Avoid pos + length overflow.
	(Fmove_overlay, Fdelete_overlay, add_overlay_mod_hooklist)
	(report_overlay_modification):
	Use ptrdiff_t, not int, to avoid needless 32-bit limit on 64-bit hosts.
	(Foverlays_at, Fnext_overlay_change, Fprevious_overlay_change):
	Omit pointer cast, which isn't needed anyway, and doesn't work
	after the EMACS_INT -> ptrdiff_t change.
	* buffer.h: Adjust decls to match defn changes elsewhere.
	(struct buffer_text, struct buffer):
	Use ptrdiff_t, not EMACS_INT, where ptrdiff_t is wide enough.
	Use EMACS_INT, not int, where int might not be wide enough.
	* bytecode.c (exec_byte_code): Use ptrdiff_t, not int, to avoid
	needless 32-bit limit on 64-bit hosts.  Remove unnecessary
	memory-full test.  Use EMACS_INT, not ptrdiff_t or int, where
	ptrdiff_t or int might not be wide enough.
	* callint.c (Fcall_interactively):
	Use ptrdiff_t, not int, to avoid needless 32-bit limit on 64-bit hosts.
	* callproc.c (call_process_kill, Fcall_process):
	Don't assume pid_t fits into an Emacs fixnum.
	(call_process_cleanup, Fcall_process, child_setup):
	Don't assume pid_t fits into int.
	(call_process_cleanup, Fcall_process, delete_temp_file)
	(Fcall_process_region):
	Use ptrdiff_t, not int, to avoid needless 32-bit limit on 64-bit hosts.
	(Fcall_process): Simplify handling of volatile integers.
	Use int, not EMACS_INT, where int will do.
	* casefiddle.c (casify_object, casify_region, operate_on_word)
	(Fupcase_word, Fdowncase_word, Fcapitalize_word):
	Use ptrdiff_t, not EMACS_INT, where ptrdiff_t is wide enough.
	(casify_object): Avoid integer overflow when overallocating buffer.
	* casetab.c (set_identity, shuffle): Prefer int to unsigned when
	either works.  Use lint_assume to convince GCC 4.6.1 that it's OK.
	* category.c (Fchar_category_set): Don't assume fixnum fits in int.
	* category.h (CATEGORYP): Don't assume arg is nonnegative.
	* ccl.c (GET_CCL_INT): Remove; no longer needed, since the
	integers are now checked earlier.  All uses replaced with XINT.
	(ccl_driver):
	Use ptrdiff_t, not EMACS_INT, where ptrdiff_t is wide enough.
	For CCL_MapSingle, check that content and value are in int range.
	(resolve_symbol_ccl_program): Check that vector header is in range.
	Always copy the vector, so that we can check its contents reliably
	now rather than having to recheck each instruction as it's being
	executed.  Check that vector words fit in 'int'.
	(ccl_get_compiled_code, Fregister_ccl_program)
	(Fregister_code_conversion_map): Use ptrdiff_t, not int, for
	program indexes, to avoid needless 32-bit limit on 64-bit hosts.
	(Fccl_execute, Fccl_execute_on_string): Check that initial reg
	contents are in range.
	(Fccl_execute_on_string): Check that status is in range.
	* ccl.h (struct ccl_program.idx): Now ptrdiff_t, not int.
	* character.c (char_resolve_modifier_mask, Fchar_resolve_modifiers):
	Accept and return EMACS_INT, not int, because callers can pass values
	out of 'int' range.
	(c_string_width, strwidth, lisp_string_width, chars_in_text)
	(multibyte_chars_in_text, parse_str_as_multibyte)
	(str_as_multibyte, count_size_as_multibyte, str_to_multibyte)
	(str_as_unibyte, str_to_unibyte, string_count_byte8)
	(string_escape_byte8, Fget_byte):
	Use ptrdiff_t, not EMACS_INT, where ptrdiff_t is wide enough.
	(Funibyte_string): Use CHECK_CHARACTER, not CHECK_NATNUM, to
	avoid mishandling large integers.
	* character.h: Adjust decls to match defn changes elsewhere.
	* charset.c (load_charset_map_from_file, find_charsets_in_text)
	(Ffind_charset_region):
	Use ptrdiff_t, not int, to avoid needless 32-bit limit on 64-bit hosts.
	(load_charset_map_from_file): Redo idx calculation to avoid overflow.
	(load_charset_map_from_vector, Fdefine_charset_internal):
	Don't assume fixnum fits in int.
	(load_charset_map_from_vector, Fmap_charset_chars):
	Remove now-unnecessary CHECK_NATNUMs.
	(Fdefine_charset_internal): Check ranges here, more carefully.
	Don't rely on undefined behavior with signed left shift overflow.
	Don't assume unsigned int fits into fixnum, or that fixnum fits
	into unsigned int.  Don't require max_code to be a valid fixnum;
	that's not true for gb10830 4-byte on a 32-bit host.  Allow
	invalid_code to be a cons, for the same reason.  Require code_offset
	to be a character.  Avoid int overflow if max_char is close
	to INT_MAX.
	(CODE_POINT_TO_INDEX): On 32-bit hosts, return int, not unsigned;
	this is intended anyway and avoids some undefined behavior.
	(load_charset_map): Pass unsigned, not int, as 2nd arg of
	INDEX_TO_CODE_POINT, as that's what it expects.
	(Funify_charset, encode_char): Don't stuff unsigned vals into int vars.
	* charset.h (DECODE_CHAR): Return int, not unsigned;
	this is what was intended anyway, and it avoids undefined behavior.
	(CHARSET_OFFSET): Remove unused macro, instead of fixing its
	integer-overflow issues.
	(ENCODE_CHAR): Return unsigned on all hosts, not just on 32-bit hosts.
	Formerly, it returned EMACS_INT on 64-bit hosts in the common case
	where the argument is EMACS_INT, and this behavior is not intended.
	* chartab.c (Fmake_char_table, Fset_char_table_range)
	(uniprop_get_decoder, uniprop_get_encoder):
	Don't assume fixnum fits in int.
	* cmds.c (move_point): New function, that does the gist of
	Fforward_char and Fbackward_char, but does so while checking
	for integer overflow more accurately.
	(Fforward_char, Fbackward_char, internal_self_insert): Use it.
	(Fforward_line, Fend_of_line, internal_self_insert)
	(internal_self_insert):
	Use ptrdiff_t, not EMACS_INT, where ptrdiff_t is wide enough.
	Fix a FIXME, by checking for integer overflow when calculating
	target_clm and actual_clm.
	* coding.c (detect_coding_XXX, encode_coding_XXX, CODING_DECODE_CHAR)
	(ASSURE_DESTINATION, coding_alloc_by_realloc)
	(coding_alloc_by_making_gap, alloc_destination)
	(detect_coding_utf_8, encode_coding_utf_8, decode_coding_utf_16)
	(encode_coding_utf_16, detect_coding_emacs_mule)
	(decode_coding_emacs_mule, encode_coding_emacs_mule)
	(detect_coding_iso_2022, decode_coding_iso_2022)
	(encode_invocation_designation, encode_designation_at_bol)
	(encode_coding_iso_2022, detect_coding_sjis, detect_coding_big5)
	(decode_coding_sjis, decode_coding_big5, encode_coding_sjis)
	(encode_coding_big5, detect_coding_ccl, decode_coding_ccl)
	(encode_coding_ccl, encode_coding_raw_text)
	(detect_coding_charset, decode_coding_charset)
	(encode_coding_charset, detect_eol, decode_eol, produce_chars)
	(produce_composition, produce_charset, produce_annotation)
	(decode_coding, handle_composition_annotation)
	(handle_charset_annotation, consume_chars, decode_coding_gap)
	(decode_coding_object, encode_coding_object, detect_coding_system)
	(Ffind_coding_systems_region_internal, Fcheck_coding_systems_region)
	(code_convert_region, code_convert_string)
	(Fdefine_coding_system_internal):
	Use ptrdiff_t, not EMACS_INT, where ptrdiff_t is wide enough.
	(setup_iso_safe_charsets, consume_chars, Funencodable_char_position)
	(Fdefine_coding_system_internal):
	Don't assume fixnums fit in int.
	(decode_coding_gap, decode_coding_object, encode_coding_object)
	(Fread_coding_system, Fdetect_coding_region)
	(Funencodable_char_position, Fcheck_coding_systems_region):
	Use ptrdiff_t, not int, to avoid needless 32-bit limit on 64-bit hosts.
	(Ffind_operation_coding_system): NATNUMP can eval its arg twice.
	(Fdefine_coding_system_internal): Check for charset-id overflow.
	(ENCODE_ISO_CHARACTER): Use unsigned, not int, to store the unsigned
	result of ENCODE_CHAR.
	* coding.h: Adjust decls to match defn changes elsewhere.
	(struct coding_system):
	Use ptrdiff_t, not EMACS_INT, where ptrdiff_t is wide enough.
	* composite.c (get_composition_id, find_composition)
	(run_composition_function, update_compositions)
	(compose_text, composition_gstring_put_cache)
	(composition_gstring_p, composition_gstring_width)
	(fill_gstring_header, fill_gstring_body, autocmp_chars)
	(composition_compute_stop_pos, composition_reseat_it)
	(composition_update_it, struct position_record)
	(find_automatic_composition, composition_adjust_point)
	(Fcomposition_get_gstring, Ffind_composition_internal):
	Use ptrdiff_t, not EMACS_INT, where ptrdiff_t is wide enough.
	(update_compositions):
	Use ptrdiff_t, not int, to avoid needless 32-bit limit on 64-bit hosts.
	* composite.h: Adjust decls to match defn changes elsewhere.
	(struct composition):
	Use ptrdiff_t, not EMACS_INT, where ptrdiff_t is wide enough.
	* data.c (let_shadows_buffer_binding_p, let_shadows_global_binding_p):
	Do not attempt to compute the address of the object just before a
	buffer; this is not portable.
	(Faref, Faset):
	Use ptrdiff_t, not EMACS_INT, where ptrdiff_t is wide enough.
	(Faset): Use int, not EMACS_INT, where int is wide enough.
	(Fstring_to_number): Don't assume fixnums fit in int.
	(Frem): Don't assume arg is nonnegative.
	* dbusbind.c (xd_append_arg): Check for integers out of range.
	(Fdbus_call_method): Don't overflow the timeout int.
	* dired.c (directory_files_internal, file_name_completion, scmp)
	(file_name_completion_stat):
	Use ptrdiff_t, not int, to avoid needless 32-bit limit on 64-bit hosts.
	(file_name_completion): Don't overflow matchcount.
	(file_name_completion_stat): Use SAFE_ALLOCA, not alloca.
	* dispextern.h: Adjust decls to match defn changes elsewhere.
	(struct text_pos, struct glyph, struct bidi_saved_info)
	(struct bidi_string_data, struct bidi_it, struct composition_it)
	(struct it):
	Use ptrdiff_t, not EMACS_INT, where ptrdiff_t is wide enough.
	(struct display_pos, struct composition_it, struct it):
	Use ptrdiff_t, not int, to avoid needless 32-bit limit on 64-bit hosts.
	* dispnew.c (increment_matrix_positions)
	(increment_row_positions, mode_line_string)
	(marginal_area_string):
	Use ptrdiff_t, not EMACS_INT, where ptrdiff_t is wide enough.
	(change_frame_size_1, Fredisplay):
	Use ptrdiff_t, not int, to avoid needless 32-bit limit on 64-bit hosts.
	(duration_to_sec_usec): New function, to check for overflow better.
	(Fsleep_for, sit_for): Use it.
	* doc.c (get_doc_string, store_function_docstring):
	Use ptrdiff_t, not EMACS_INT, where ptrdiff_t is wide enough.
	(get_doc_string, Fsnarf_documentation):
	Use int, not EMACS_INT, where int is wide enough.
	(get_doc_string):
	Use SAFE_ALLOCA, not alloca.
	Check for overflow when converting EMACS_INT to off_t.
	* doprnt.c (doprnt):
	Use ptrdiff_t, not EMACS_INT, where ptrdiff_t is wide enough.
	* editfns.c (init_editfns, Fuser_uid, Fuser_real_uid):
	Don't assume uid_t fits into fixnum.
	(buildmark, Fgoto_char, overlays_around, find_field, Fdelete_field)
	(Ffield_string, Ffield_string_no_properties, Ffield_beginning)
	(Ffield_end, Fconstrain_to_field, Fline_beginning_position)
	(Fline_end_position, Fprevious_char, Fchar_after, Fchar_before)
	(general_insert_function)
	(Finsert_char, make_buffer_string, make_buffer_string_both)
	(update_buffer_properties, Fbuffer_substring)
	(Fbuffer_substring_no_properties, Fcompare_buffer_substrings)
	(Fsubst_char_in_region, check_translation)
	(Ftranslate_region_internal, save_restriction_restore, Fformat)
	(transpose_markers, Ftranspose_regions):
	Use ptrdiff_t, not EMACS_INT, where ptrdiff_t is wide enough.
	(clip_to_bounds): Move to lisp.h as an inline function).
	(Fconstrain_to_field): Don't assume integers are nonnegative.
	(Fline_beginning_position, Fsave_excursion, Fsave_current_buffer):
	(Fsubst_char_in_region, Fsave_restriction):
	Use ptrdiff_t, not int, to avoid needless 32-bit limit on 64-bit hosts.
	(Femacs_pid): Don't assume pid_t fits into fixnum.
	(lo_time): Use int, not EMACS_INT, when int suffices.
	(lisp_time_argument): Check for usec out of range.
	(Fencode_time): Don't assume fixnum fits in int.
	* emacs.c (gdb_valbits, gdb_gctypebits): Now int, not EMACS_INT.
	(gdb_data_seg_bits): Now uintptr_t, not EMACS_INT.
	(PVEC_FLAG, gdb_array_mark_flag): Now ptrdiff_t, not EMACS_INT.
	(init_cmdargs, Fdump_emacs):
	Use ptrdiff_t, not int, to avoid needless 32-bit limit on 64-bit hosts.
	(Fkill_emacs): Don't assume fixnum fits in int; instead, take just
	the bottom (typically) 32 bits of the fixnum.
	* eval.c (specpdl_size, call_debugger):
	Use ptrdiff_t, not EMACS_INT, where ptrdiff_t is wide enough.
	(when_entered_debugger, Fbacktrace_debug):
	Don't assume fixnum can fit in int.
	(Fdefvaralias, Fdefvar): Do not attempt to compute the address of
	the object just before a buffer; this is not portable.
	(FletX, Flet, Funwind_protect, do_autoload, Feval, funcall_lambda)
	(grow_specpdl, unbind_to):
	Use ptrdiff_t, not int, to avoid needless 32-bit limit on 64-bit hosts.
	(Fapply, apply_lambda): Don't assume ptrdiff_t can hold fixnum.
	(grow_specpdl): Simplify allocation by using xpalloc.
	* fileio.c (Ffind_file_name_handler, Fcopy_file, Frename_file)
	(Finsert_file_contents, Fwrite_region, Fdo_auto_save):
	Use ptrdiff_t, not int, to avoid needless 32-bit limit on 64-bit hosts.
	(Ffind_file_name_handler, non_regular_inserted, Finsert_file_contents)
	(a_write, e_write):
	Use ptrdiff_t, not EMACS_INT, where ptrdiff_t is wide enough.
	(Fcopy_file, non_regular_nbytes, read_non_regular)
	(Finsert_file_contents):
	Use int, not EMACS_INT, where int is wide enough.
	(READ_BUF_SIZE): Verify that it fits in int.
	(Finsert_file_contents): Check that counts are in proper range,
	rather than assuming fixnums fit into ptrdiff_t etc.
	Don't assume fixnums fit into int.
	(Fdo_auto_save, Fset_buffer_auto_saved)
	(Fclear_buffer_auto_save_failure):
	Don't assume time_t is signed, or that it fits in int.
	* fns.c (Fcompare_strings, Fstring_lessp, struct textprop_rec, concat)
	(string_char_byte_cache_charpos, string_char_byte_cache_bytepos)
	(string_char_to_byte, string_byte_to_char)
	(string_make_multibyte, string_to_multibyte)
	(string_make_unibyte, Fstring_as_unibyte, Fstring_as_multibyte)
	(Fstring_to_unibyte, Fsubstring, Fsubstring_no_properties)
	(substring_both, Fdelete, internal_equal, Ffillarray)
	(Fclear_string, mapcar1)
	(Fbase64_encode_region, Fbase64_encode_string, base64_encode_1)
	(Fbase64_decode_region, Fbase64_decode_string, base64_decode_1)
	(larger_vector, make_hash_table, maybe_resize_hash_table)
	(hash_lookup, hash_remove_from_table, hash_clear, sweep_weak_table)
	(Fmaphash, secure_hash):
	Use ptrdiff_t, not EMACS_INT, where ptrdiff_t is wide enough.
	(concat): Check for string index and length overflow.
	(Fmapconcat): Don't assume fixnums fit into ptrdiff_t.
	(Frequire):
	Use ptrdiff_t, not int, to avoid needless 32-bit limit on 64-bit hosts.
	(larger_vector): New API (vec, incr_min, size_max) replaces old
	one (vec, new_size, init).  This catches size overflow.
	INIT was removed because it was always Qnil.
	All callers changed.
	(INDEX_SIZE_BOUND): New macro, which calculates more precisely
	the upper bound on a hash table index size.
	(make_hash_table, maybe_resize_hash_table): Use it.
	(secure_hash): Computer start_byte and end_byte only after
	they're known to be in ptrdiff_t range.
	* font.c (font_intern_prop, font_at, font_range, Ffont_shape_gstring)
	(Ffont_get_glyphs, Ffont_at):
	Use ptrdiff_t, not EMACS_INT, where ptrdiff_t is wide enough.
	(font_style_to_value, font_prop_validate_style, font_expand_wildcards)
	(Flist_fonts, Fopen_font):
	Don't assume fixnum can fit in int.
	(check_gstring): Don't assume index can fit in int.
	(font_match_p): Check that fixnum is a character, not a nonnegative
	fixnum, since the later code needs to stuff it into an int.
	(font_find_for_lface): Use SAFE_ALLOCA_LISP, not alloca.
	(font_fill_lglyph_metrics): Use unsigned, not EMACS_INT, to avoid
	conversion overflow issues.
	(Fopen_font): Check for integer out of  range.
	(Ffont_get_glyphs): Don't assume index can fit in int.
	* font.h: Adjust decls to match defn changes elsewhere.
	* fontset.c (reorder_font_vector): Redo score calculation to avoid
	integer overflow.
	(num_auto_fontsets, fontset_from_font): Use ptrdiff_t, not
	printmax_t, where ptrdiff_t is wide enough.
	(Finternal_char_font):
	Use ptrdiff_t, not EMACS_INT, where ptrdiff_t is wide enough.
	* frame.c (Fset_mouse_position, Fset_mouse_pixel_position)
	(Fset_frame_height, Fset_frame_width, Fset_frame_size)
	(Fset_frame_position, x_set_frame_parameters)
	(x_set_line_spacing, x_set_border_width)
	(x_set_internal_border_width, x_set_alpha, x_figure_window_size):
	Check that fixnums are in proper range for system types.
	(frame_name_fnn_p, Fframe_parameter, Fmodify_frame_parameters):
	Use ptrdiff_t, not EMACS_INT, where ptrdiff_t is wide enough.
	(Fmodify_frame_parameters): Don't assume fixnum fits in int.
	Use SAFE_ALLOCA_LISP, not alloca.
	* frame.h (struct frame): Use intptr_t, not EMACS_INT, where
	intptr_t is wide enough.
	* fringe.c (lookup_fringe_bitmap, get_logical_fringe_bitmap)
	(Fdefine_fringe_bitmap): Don't assume fixnum fits in int.
	(Ffringe_bitmaps_at_pos): Don't assume index fits in int.
	Check for fixnum out of range.
	* ftfont.c (ftfont_list): Don't assume index fits in int.
	Check that fixnums are in proper range for system types.
	(ftfont_shape_by_flt):
	Use ptrdiff_t, not EMACS_INT, where ptrdiff_t is wide enough.
	* gnutls.c (emacs_gnutls_write, emacs_gnutls_read):
	Use ptrdiff_t, not EMACS_INT, where ptrdiff_t is wide enough.
	(Fgnutls_error_fatalp, Fgnutls_error_string, Fgnutls_boot):
	Check that fixnums are in proper range for system types.
	* gnutls.h: Adjust decls to match defn changes elsewhere.
	* gtkutil.c (xg_dialog_run):
	Use ptrdiff_t, not int, to avoid needless 32-bit limit on 64-bit hosts.
	(update_frame_tool_bar):
	Check that fixnums are in proper range for system types.
	* image.c (parse_image_spec): Redo count calculation to avoid overflow.
	(lookup_image): Check that fixnums are in range for system types.
	* indent.c (last_known_column, last_known_column_point):
	(current_column_bol_cache):
	(skip_invisible, current_column, check_display_width):
	(check_display_width, scan_for_column, current_column_1)
	(Findent_to, Fcurrent_indentation, position_indentation)
	(indented_beyond_p, Fmove_to_column, compute_motion):
	(Fcompute_motion, Fvertical_motion):
	Use ptrdiff_t, not EMACS_INT, where ptrdiff_t is wide enough.
	(last_known_column_modified): Use EMACS_INT, not int.
	(check_display_width):
	(Fcompute_motion):
	Check that fixnums and floats are in proper range for system types.
	(compute_motion): Don't assume index or fixnum fits in int.
	(compute_motion, Fcompute_motion):
	Use int, not EMACS_INT, when it is wide enough.
	(vmotion): Omit local var start_hpos that is always 0; that way
	we don't need to worry about overflow in expressions involving it.
	* indent.h: Adjust decls to match defn changes elsewhere.
	(struct position):
	Use ptrdiff_t, not EMACS_INT, where ptrdiff_t is wide enough.
	Use int, not EMACS_INT, where int is wide enough.
	Remove unused members ovstring_chars_done and tab_offset;
	all uses removed.
	* insdel.c (move_gap, move_gap_both, gap_left, gap_right)
	(adjust_markers_for_delete, adjust_markers_for_insert, adjust_point)
	(adjust_markers_for_replace, make_gap_larger, make_gap_smaller)
	(make_gap, copy_text, insert, insert_and_inherit)
	(insert_before_markers, insert_before_markers_and_inherit)
	(insert_1, count_combining_before, count_combining_after)
	(insert_1_both, insert_from_string)
	(insert_from_string_before_markers, insert_from_string_1)
	(insert_from_gap, insert_from_buffer, insert_from_buffer_1)
	(adjust_after_replace, adjust_after_insert, replace_range)
	(replace_range_2, del_range, del_range_1, del_range_byte)
	(del_range_both, del_range_2, modify_region)
	(prepare_to_modify_buffer, signal_before_change)
	(signal_after_change, Fcombine_after_change_execute):
	Use ptrdiff_t, not EMACS_INT, where ptrdiff_t is wide enough.
	* intervals.c (traverse_intervals, rotate_right, rotate_left)
	(balance_an_interval, split_interval_right, split_interval_left)
	(find_interval, next_interval, update_interval)
	(adjust_intervals_for_insertion, delete_node, delete_interval)
	(interval_deletion_adjustment, adjust_intervals_for_deletion)
	(static_offset_intervals, offset_intervals)
	(merge_interval_right, merge_interval_left, make_new_interval)
	(graft_intervals_into_buffer, temp_set_point_both)
	(temp_set_point, set_point, adjust_for_invis_intang)
	(set_point_both, move_if_not_intangible, get_property_and_range)
	(get_local_map, copy_intervals, copy_intervals_to_string)
	(compare_string_intervals, set_intervals_multibyte_1):
	Use ptrdiff_t, not EMACS_INT, where ptrdiff_t is wide enough.
	* intervals.h: Adjust decls to match defn changes elsewhere.
	(struct interval):
	Use ptrdiff_t, not EMACS_INT, where ptrdiff_t is wide enough.
	* keyboard.c (this_command_key_count, this_single_command_key_start)
	(before_command_key_count, before_command_echo_length, echo_now)
	(echo_length, recursive_edit_1, Frecursive_edit, Ftrack_mouse)
	(command_loop_1, safe_run_hooks, read_char, timer_check_2)
	(menu_item_eval_property, read_key_sequence, Fread_key_sequence)
	(Fread_key_sequence_vector, Fexecute_extended_command, Fsuspend_emacs):
	Use ptrdiff_t, not int, to avoid needless 32-bit limit on 64-bit hosts.
	(last_non_minibuf_size, last_point_position, echo_truncate)
	(command_loop_1, adjust_point_for_property, read_char, gen_help_event)
	(make_lispy_position, make_lispy_event, parse_modifiers_uncached)
	(parse_modifiers, modify_event_symbol, Fexecute_extended_command)
	(stuff_buffered_input):
	Use ptrdiff_t, not EMACS_INT, where ptrdiff_t is wide enough.
	(last_auto_save, command_loop_1, read_char):
	Use EMACS_INT, not int, to avoid integer overflow.
	(record_char): Avoid overflow in total_keys computation.
	(parse_modifiers_uncached): Redo index calculation to avoid overflow.
	* keyboard.h: Adjust decls to match defn changes elsewhere.
	* keymap.c (Fdefine_key, Fcurrent_active_maps, accessible_keymaps_1)
	(Fkey_description, Fdescribe_vector, Flookup_key):
	Use ptrdiff_t, not int, to avoid needless 32-bit limit on 64-bit hosts.
	(click_position): New function, to check that positions are in range.
	(Fcurrent_active_maps):
	(describe_command):
	Use ptrdiff_t, not EMACS_INT, where ptrdiff_t is wide enough.
	(Faccessible_keymaps, Fkey_description):
	(preferred_sequence_p):
	Don't assume fixnum can fit into int.
	(Fkey_description): Use SAFE_ALLOCA_LISP, not alloca.
	Check for integer overflow in size calculations.
	(Ftext_char_description): Use CHECK_CHARACTER, not CHECK_NUMBER, to
	avoid mishandling large integers.
	* lisp.h: Adjust decls to match defn changes elsewhere.
	(ARRAY_MARK_FLAG, PSEUDOVECTOR_FLAG, struct Lisp_String)
	(struct vectorlike_header, struct Lisp_Subr, struct Lisp_Hash_Table)
	(struct Lisp_Marker):
	Use ptrdiff_t, not EMACS_INT, where ptrdiff_t is wide enough.
	(clip_to_bounds): Now an inline function, moved here from editfns.c.
	(XSETSUBR): Use size of 0 since the actual size doesn't matter,
	and using 0 avoids overflow.
	(GLYPH_CODE_P): Check for overflow in system types, subsuming the
	need for GLYPH_CODE_CHAR_VALID_P and doing proper checking ourselves.
	All callers changed.
	(GLYPH_CODE_CHAR, GLYPH_CODE_FACE):
	Assume the arg has valid form, since it always does.
	(TYPE_RANGED_INTEGERP): Avoid bug when checking against a wide
	unsigned integer system type.
	(CHECK_RANGED_INTEGER, CHECK_TYPE_RANGED_INTEGER): New macros.
	(struct catchtag, specpdl_size, SPECPDL_INDEX, USE_SAFE_ALLOCA):
	Use ptrdiff_t, not int, to avoid needless 32-bit limit on 64-bit hosts.
	(struct catchtag): Use EMACS_INT, not int, since it may be a fixnum.
	(duration_to_sec_usec): New decl.
	* lread.c (read_from_string_index, read_from_string_index_byte)
	(read_from_string_limit, readchar, unreadchar, openp)
	(read_internal_start, read1, oblookup):
	Use ptrdiff_t, not EMACS_INT, where ptrdiff_t is wide enough.
	(Fload, readevalloop, Feval_buffer, Feval_region):
	Use ptrdiff_t, not int, to avoid needless 32-bit limit on 64-bit hosts.
	(openp): Check for out-of-range argument to 'access'.
	(read1): Use int, not EMACS_INT, where int is wide enough.
	Don't assume fixnum fits into int.
	(read_filtered_event): Use duration_to_sec_usec
	to do proper overflow checking on durations.
	* macros.c (Fstart_kbd_macro): Use xpalloc to check for overflow
	in size calculation.
	(Fexecute_kbd_macro):
	Use ptrdiff_t, not int, to avoid needless 32-bit limit on 64-bit hosts.
	* marker.c (cached_charpos, cached_bytepos, CONSIDER)
	(byte_char_debug_check, buf_charpos_to_bytepos, verify_bytepos)
	(buf_bytepos_to_charpos, Fset_marker, set_marker_restricted)
	(set_marker_both, set_marker_restricted_both, marker_position)
	(marker_byte_position, Fbuffer_has_markers_at):
	Use ptrdiff_t, not EMACS_INT, where ptrdiff_t is wide enough.
	(Fset_marker, set_marker_restricted): Don't assume fixnum fits in int.
	* menu.c (ensure_menu_items): Renamed from grow_menu_items.
	It now merely ensures that the menu is large enough, without
	necessarily growing it, as this avoids some integer overflow issues.
	All callers changed.
	(keymap_panes, parse_single_submenu, Fx_popup_menu):
	Use ptrdiff_t, not int, to avoid needless 32-bit limit on 64-bit hosts.
	(parse_single_submenu, Fx_popup_menu): Don't assume fixnum fits in int.
	Use SAFE_ALLOCA_LISP, not alloca.
	(find_and_return_menu_selection): Avoid unnecessary casts of pointers
	to EMACS_INT.  Check that fixnums are in proper range for system types.
	* minibuf.c (minibuf_prompt_width, string_to_object)
	(Fminibuffer_contents, Fminibuffer_contents_no_properties)
	(Fminibuffer_completion_contents, Ftry_completion, Fall_completions):
	Use ptrdiff_t, not EMACS_INT, where ptrdiff_t is wide enough.
	(get_minibuffer, read_minibuf_unwind):
	Use ptrdiff_t, not int, to avoid needless 32-bit limit on 64-bit hosts.
	(read_minibuf): Omit unnecessary arg BACKUP_N, which is always nil;
	this simplifies overflow checking.  All callers changed.
	(read_minibuf, Fread_buffer, Ftry_completion, Fall_completions)
	(Ftest_completion):
	Use ptrdiff_t, not int, to avoid needless 32-bit limit on 64-bit hosts.
	* nsfns.m (check_ns_display_info): Don't assume fixnum fits in long.
	(x_set_menu_bar_lines, x_set_tool_bar_lines, Fx_create_frame):
	Check that fixnums are in proper range for system types.
	(Fx_create_frame, Fx_show_tip):
	Use ptrdiff_t, not int, to avoid needless 32-bit limit on 64-bit hosts.
	* nsfont.m (ns_findfonts, nsfont_list_family):
	Don't assume fixnum fits in long.
	* nsmenu.m (ns_update_menubar, ns_menu_show, ns_popup_dialog):
	Use ptrdiff_t, not int, to avoid needless 32-bit limit on 64-bit hosts.
	(ns_update_menubar): Use intptr_t, not EMACS_INT, when intptr_t is
	wide enough.
	* nsselect.m (ns_get_local_selection):
	Use ptrdiff_t, not int, to avoid needless 32-bit limit on 64-bit hosts.
	* print.c (print_buffer_size, print_buffer_pos, print_buffer_pos_byte)
	(PRINTDECLARE, PRINTPREPARE):
	(strout, print_string):
	(print, print_preprocess, print_check_string_charset_prop)
	(print_object):
	Use ptrdiff_t, not EMACS_INT, where ptrdiff_t is wide enough.
	(PRINTDECLARE):
	(temp_output_buffer_setup, Fprin1_to_string, print_object):
	Use ptrdiff_t, not int, to avoid needless 32-bit limit on 64-bit hosts.
	(PRINTPREPARE): Use int, not ptrdiff_t, where int is wide enough.
	(PRINTFINISH): Use SAFE_ALLOCA, not alloca.
	(printchar, strout): Use xpalloc to catch size calculation overflow.
	(Fexternal_debugging_output): Use CHECK_CHARACTER, not CHECK_NUMBER,
	to avoid mishandling large integers.
	(print_error_message): Use SAFE_ALLOCA, not alloca.
	(print_object): Use int, not EMACS_INT, where int is wide enough.
	* process.c (Fdelete_process): Don't assume pid fits into EMACS_INT.
	(Fset_process_window_size, Fformat_network_address)
	(get_lisp_to_sockaddr_size, set_socket_option, Fmake_network_process)
	(Fsignal_process, sigchld_handler):
	Check that fixnums are in proper range for system types.
	(Fformat_network_address, read_process_output, send_process)
	(Fprocess_send_region, status_notify):
	Use ptrdiff_t, not EMACS_INT, where ptrdiff_t is wide enough.
	(Fformat_network_address, Fmake_serial_process, Fmake_network_process)
	(wait_reading_process_output, read_process_output, exec_sentinel):
	Use ptrdiff_t, not int, to avoid needless 32-bit limit on 64-bit hosts.
	(conv_lisp_to_sockaddr): Don't assume fixnums fit into int.
	(Faccept_process_output): Use duration_to_sec_usec to do proper
	overflow checking on durations.
	* scroll.c (calculate_scrolling, calculate_direct_scrolling)
	(line_ins_del): Use int, not EMACS_INT, where int is wide enough.
	* search.c (looking_at_1, string_match_1):
	(fast_string_match, fast_c_string_match_ignore_case)
	(fast_string_match_ignore_case, fast_looking_at, scan_buffer)
	(scan_newline, find_before_next_newline, search_command)
	(trivial_regexp_p, search_buffer, simple_search, boyer_moore)
	(set_search_regs, wordify):
	(Freplace_match):
	(Fmatch_data):
	Use ptrdiff_t, not EMACS_INT, where ptrdiff_t is wide enough.
	(string_match_1, search_buffer, set_search_regs):
	(Fmatch_data):
	Use ptrdiff_t, not int, to avoid needless 32-bit limit on 64-bit hosts.
	(wordify): Check for overflow in size calculation.
	(Freplace_match): Avoid potential buffer overflow in search_regs.start.
	(Fset_match_data): Don't assume fixnum fits in ptrdiff_t.
	Check that fixnums are in proper range for system types.
	* sound.c (struct sound_device)
	(wav_play, au_play, vox_write, alsa_period_size, alsa_write):
	Use ptrdiff_t, not EMACS_INT, where ptrdiff_t is wide enough.
	(Fplay_sound_internal):
	Use ptrdiff_t, not int, to avoid needless 32-bit limit on 64-bit hosts.
	* syntax.c (ST_COMMENT_STYLE, ST_STRING_STYLE):
	In definitions, make it clearer that these values must be out of range
	for the respective integer ranges.  This fixes a bug with
	ST_STRING_STYLE and non-ASCII characters.
	(struct lisp_parse_state, find_start_modiff)
	(Finternal_describe_syntax_value, scan_lists, scan_sexps_forward):
	(Fparse_partial_sexp):
	Don't assume fixnums can fit in int.
	(struct lisp_parse_state, find_start_pos, find_start_value)
	(find_start_value_byte, find_start_begv)
	(update_syntax_table, char_quoted, dec_bytepos)
	(find_defun_start, prev_char_comend_first, back_comment):
	(scan_words, skip_chars, skip_syntaxes, forw_comment, Fforward_comment)
	(scan_lists, Fbackward_prefix_chars, scan_sexps_forward):
	Use ptrdiff_t, not EMACS_INT, where ptrdiff_t is wide enough.
	(Finternal_describe_syntax_value): Check that match_lisp is a
	character, not an integer, since the code stuffs it into int.
	(scan_words, scan_sexps_forward):
	Check that fixnums are in proper range for system types.
	(Fforward_word):
	Use ptrdiff_t, not int, to avoid needless 32-bit limit on 64-bit hosts.
	(scan_sexps_forward):
	Use CHARACTERP, not INTEGERP, since the value must fit into int.
	(Fparse_partial_sexp): Fix doc; element 8 is not ignored.
	* syntax.h: Adjust decls to match defn changes elsewhere.
	(struct gl_state_s):
	Use ptrdiff_t, not EMACS_INT, where ptrdiff_t is wide enough.
	* sysdep.c (wait_for_termination_1, wait_for_termination)
	(interruptible_wait_for_termination, mkdir):
	Don't assume pid_t fits in int; on 64-bit AIX pid_t is 64-bit.
	(emacs_read, emacs_write):
	Use ptrdiff_t, not EMACS_INT, where ptrdiff_t is wide enough.
	(system_process_attributes): Don't assume uid_t, gid_t, and
	double all fit in int or even EMACS_INT.
	* term.c (set_tty_color_mode):
	Check that fixnums are in proper range for system types.
	* termhooks.h (struct input_event):
	Use ptrdiff_t, not EMACS_INT, where ptrdiff_t is wide enough.
	* textprop.c (validate_interval_range, interval_of)
	(Fadd_text_properties, set_text_properties_1)
	(Fremove_text_properties, Fremove_list_of_text_properties)
	(Ftext_property_any, Ftext_property_not_all)
	(copy_text_properties, text_property_list, extend_property_ranges)
	(verify_interval_modification):
	Use ptrdiff_t, not EMACS_INT, where ptrdiff_t is wide enough.
	(Fnext_single_char_property_change)
	(Fprevious_single_char_property_change):
	Use ptrdiff_t, not int, to avoid needless 32-bit limit on 64-bit hosts.
	(copy_text_properties):
	Check for integer overflow in index calculation.
	* undo.c (last_boundary_position, record_point, record_insert)
	(record_delete, record_marker_adjustment, record_change)
	(record_property_change):
	Use ptrdiff_t, not EMACS_INT, where ptrdiff_t is wide enough.
	(truncate_undo_list, Fprimitive_undo): Don't assume fixnum fits in int.
	Use ptrdiff_t, not int, to avoid needless 32-bit limit on 64-bit hosts.
	* w32fns.c (Fx_create_frame, x_create_tip_frame, Fx_show_tip)
	(Fx_hide_tip, Fx_file_dialog):
	* w32menu.c (set_frame_menubar):
	Use ptrdiff_t, not int, for consistency with rest of code.
	* window.c (window_scroll_preserve_hpos, window_scroll_preserve_vpos)
	(select_window, Fdelete_other_windows_internal)
	(window_scroll_pixel_based, window_scroll_line_based)
	(Frecenter, Fset_window_configuration):
	Use ptrdiff_t, not EMACS_INT, where ptrdiff_t is wide enough.
	(Fset_window_hscroll, run_window_configuration_change_hook)
	(set_window_buffer, temp_output_buffer_show, scroll_command)
	(Fscroll_other_window, Frecenter):
	Use ptrdiff_t, not int, to avoid needless 32-bit limit on 64-bit hosts.
	(Fwindow_line_height, window_scroll, Fscroll_left, Fscroll_right):
	Don't assume fixnum fits in int.
	(Fset_window_scroll_bars):
	Check that fixnums are in proper range for system types.
	* xdisp.c (help_echo_pos, pos_visible_p, string_pos_nchars_ahead)
	(string_pos, c_string_pos, number_of_chars, init_iterator)
	(in_ellipses_for_invisible_text_p, init_from_display_pos)
	(compute_stop_pos, next_overlay_change, compute_display_string_pos)
	(compute_display_string_end, handle_face_prop)
	(face_before_or_after_it_pos, handle_invisible_prop)
	(handle_display_prop, handle_display_spec, handle_single_display_spec)
	(display_prop_intangible_p, string_buffer_position_lim)
	(string_buffer_position, handle_composition_prop, load_overlay_strings)
	(get_overlay_strings_1, get_overlay_strings)
	(iterate_out_of_display_property, forward_to_next_line_start)
	(back_to_previous_visible_line_start, reseat, reseat_to_string)
	(get_next_display_element, set_iterator_to_next)
	(get_visually_first_element, compute_stop_pos_backwards)
	(handle_stop_backwards, next_element_from_buffer)
	(move_it_in_display_line_to, move_it_in_display_line)
	(move_it_to, move_it_vertically_backward, move_it_by_lines)
	(add_to_log, message_dolog, message_log_check_duplicate)
	(message2, message2_nolog, message3, message3_nolog
	(with_echo_area_buffer, display_echo_area_1, resize_mini_window_1)
	(current_message_1, truncate_echo_area, truncate_message_1)
	(set_message, set_message_1, store_mode_line_noprop)
	(hscroll_window_tree, debug_delta, debug_delta_bytes, debug_end_vpos)
	(text_outside_line_unchanged_p, check_point_in_composition)
	(reconsider_clip_changes)
	(redisplay_internal, set_cursor_from_row, try_scrolling)
	(try_cursor_movement, set_vertical_scroll_bar, redisplay_window)
	(redisplay_window, find_last_unchanged_at_beg_row)
	(find_first_unchanged_at_end_row, row_containing_pos, try_window_id)
	(trailing_whitespace_p, find_row_edges, display_line)
	(RECORD_MAX_MIN_POS, Fcurrent_bidi_paragraph_direction)
	(display_mode_element, store_mode_line_string)
	(pint2str, pint2hrstr, decode_mode_spec)
	(display_count_lines, display_string, draw_glyphs)
	(x_produce_glyphs, x_insert_glyphs)
	(rows_from_pos_range, mouse_face_from_buffer_pos)
	(fast_find_string_pos, mouse_face_from_string_pos)
	(note_mode_line_or_margin_highlight, note_mouse_highlight):
	Use ptrdiff_t, not EMACS_INT, where ptrdiff_t is wide enough.
	(safe_call, init_from_display_pos, handle_fontified_prop)
	(handle_single_display_spec, load_overlay_strings)
	(with_echo_area_buffer, setup_echo_area_for_printing)
	(display_echo_area, echo_area_display)
	(x_consider_frame_title, prepare_menu_bars, update_menu_bar)
	(update_tool_bar, hscroll_window_tree, redisplay_internal)
	(redisplay_window, dump_glyph_row, display_mode_line)
	(Fformat_mode_line, decode_mode_spec, on_hot_spot_p):
	Use ptrdiff_t, not int, to avoid needless 32-bit limit on 64-bit hosts.
	(handle_single_display_spec, build_desired_tool_bar_string)
	(redisplay_tool_bar, scroll_window_tree, Fdump_glyph_matrix)
	(get_specified_cursor_type):
	Check that fixnums are in proper range for system types.
	(struct overlay_entry, resize_mini_window, Fdump_glyph_row)
	(Flookup_image_map):
	Don't assume fixnums fit in int.
	(compare_overlay_entries):
	Avoid mishandling comparisons due to subtraction overflow.
	(load_overlay_strings): Use SAFE_NALLOCA, not alloca.
	(last_escape_glyph_face_id, last_glyphless_glyph_face_id):
	(handle_tool_bar_click):
	Use int, not unsigned, since we prefer signed and the signedness
	doesn't matter here.
	(get_next_display_element, next_element_from_display_vector):
	Use int, not EMACS_INT, when int is wide enough.
	(start_hourglass): Use duration_to_sec_usec to do proper
	overflow checking on durations.
	* xfaces.c (Fbitmap_spec_p):
	Check that fixnums are in proper range for system types.
	(compare_fonts_by_sort_order):
	Avoid mishandling comparisons due to subtraction overflow.
	(Fx_family_fonts, realize_basic_faces):
	Use ptrdiff_t, not int, to avoid needless 32-bit limit on 64-bit hosts.
	(Fx_family_fonts):
	Don't assume fixnum fits in int.
	Use SAFE_ALLOCA_LISP, not alloca.
	(merge_face_heights): Remove unnecessary cast to EMACS_INT.
	(Finternal_make_lisp_face): Don't allocate more than MAX_FACE_ID.
	(face_at_buffer_position, face_for_overlay_string)
	(face_at_string_position):
	Use ptrdiff_t, not EMACS_INT, where ptrdiff_t is wide enough.
	(merge_faces): Use int, not EMACS_INT, where int is wide enough.
	* xfns.c (x_set_menu_bar_lines, x_set_tool_bar_lines, x_icon_verify)
	(Fx_show_tip):
	Check that fixnums are in proper range for system types.
	(Fx_create_frame, x_create_tip_frame, Fx_show_tip)
	(Fx_hide_tip, Fx_file_dialog, Fx_select_font):
	Use ptrdiff_t, not int, to avoid needless 32-bit limit on 64-bit hosts.
	(Fx_change_window_property): Don't assume fixnums fit in int.
	* xfont.c (xfont_chars_supported):
	Use ptrdiff_t, not int, to avoid needless 32-bit limit on 64-bit hosts.
	* xmenu.c (Fx_popup_dialog, set_frame_menubar)
	(create_and_show_popup_menu, create_and_show_dialog, xmenu_show):
	Use ptrdiff_t, not int, to avoid needless 32-bit limit on 64-bit hosts.
	* xml.c (parse_region):
	* xrdb.c (magic_file_p):
	Use ptrdiff_t, not EMACS_INT, where ptrdiff_t is wide enough.
	* xselect.c (TRACE1): Don't assume pid_t promotes to int.
	(x_get_local_selection, x_reply_selection_request)
	(x_handle_selection_request, wait_for_property_change):
	Use ptrdiff_t, not int, to avoid needless 32-bit limit on 64-bit hosts.
	(selection_data_to_lisp_data): Use short, not EMACS_INT, where
	short is wide enough.
	(x_send_client_event): Don't assume fixnum fits in int.
	* xterm.c (x_x_to_emacs_modifiers):
	Don't assume EMACS_INT overflows nicely into int.
	(x_emacs_to_x_modifiers): Use EMACS_INT, not int, because values
	may come from Lisp.
	(handle_one_xevent): NATNUMP can eval its arg twice.
	(x_connection_closed):
	Use ptrdiff_t, not int, to avoid needless 32-bit limit on 64-bit hosts.
	* xterm.h: Adjust decls to match defn changes elsewhere.
	(struct scroll_bar): Use struct vectorlike_header
	rather than rolling our own approximation.
	(SCROLL_BAR_VEC_SIZE): Remove; not used.
=======
2011-09-25  Glenn Morris  <rgm@gnu.org>

	* buffer.c (truncate-lines): Doc fix.
>>>>>>> 9c8dd313

2011-09-24  Chong Yidong  <cyd@stupidchicken.com>

	* window.c (Fwindow_prev_buffers, Fset_window_prev_buffers)
	(Fset_window_next_buffers): Doc fix.

2011-09-24  Glenn Morris  <rgm@gnu.org>

	* minibuf.c (read_minibuf): Disable line truncation.  (Bug#5715)

2011-09-24  Paul Eggert  <eggert@cs.ucla.edu>

	Fix minor problems found by static checking.
	* xdisp.c (string_from_display_spec): Don't assume vecsize fits in int.
	* indent.c (Fvertical_motion): Fix == vs = typo.

2011-09-24  Eli Zaretskii  <eliz@gnu.org>

	* dispnew.c (syms_of_display) <redisplay-dont-pause>: Default
	value is now t.  Doc fix.

	* indent.c (Fvertical_motion): Compute and apply the overshoot
	logic when moving up, not only when moving down.  Fix the
	confusing name and values of the it_overshoot_expected variable;
	logic changes accordingly.  (Bug#9254) (Bug#9549)

	* xdisp.c (pos_visible_p): Produce correct pixel coordinates when
	CHARPOS is covered by a display string which includes newlines.
	(move_it_vertically_backward): Avoid inflooping when START_CHARPOS
	is covered by a display string with embedded newlines.

2011-09-24  Michael Albinus  <michael.albinus@gmx.de>

	* dbusbind.c (Fdbus_register_signal): Add match rule to
	Vdbus_registered_objects_table.  (Bug#9581)
	(Fdbus_register_method, Vdbus_registered_objects_table): Fix
	docstring.

2011-09-24  Jim Meyering  <meyering@redhat.com>

	do not ignore write error for any output size
	The previous change was incomplete.
	While it makes emacs --batch detect the vast majority of stdout
	write failures, errors were still ignored whenever the output size is
	k * (BUFSIZ+1) - 4.  E.g., on a system with BUFSIZ of 4096,
	  $ emacs --batch --eval '(print (format "%4093d" 0))' > /dev/full \
	      && echo FAIL: ignored write error
	  FAIL: ignored write error
	  $ emacs --batch --eval '(print (format "%20481d" 0))' > /dev/full \
	      && echo FAIL: ignored write error
	  FAIL: ignored write error
	* emacs.c (Fkill_emacs): Also test ferror.  (Bug#9574)

2011-09-23  Andreas Schwab  <schwab@linux-m68k.org>

	* emacs.c (Fkill_emacs): In noninteractive mode exit
	non-successfully if a write error occurred on stdout.  (Bug#9574)

2011-09-21  Eli Zaretskii  <eliz@gnu.org>

	* xdisp.c (pop_it): Allow it->object that is a cons cell to pass
	the xassert test.

	* dispextern.h (struct it): Update the comment documenting what
	can it->OBJECT be.

2011-09-20  Eli Zaretskii  <eliz@gnu.org>

	* xdisp.c (set_cursor_from_row): If the row ends in a newline from
	a display string, extend search for cursor position to end of row.
	(find_row_edges): If the row ends in a newline from a display
	string, increment its MATRIX_ROW_END_CHARPOS by one.  (Bug#9549)
	Handle the case of a display string with multiple newlines.
	(Fcurrent_bidi_paragraph_direction): Fix search for previous
	non-empty line.  Fixes confusing cursor motion with arrow keys at
	the beginning of a line that starts with whitespace.

2011-09-19  Lars Magne Ingebrigtsen  <larsi@gnus.org>

	* lread.c (Fread_from_string): Document what FINAL-STRING-INDEX is
	(bug#9493).

2011-09-18  Chong Yidong  <cyd@stupidchicken.com>

	* xfns.c (Fx_create_frame): Handle the bitmapIcon resource as
	boolean (Bug#9154).

2011-09-18  Eli Zaretskii  <eliz@gnu.org>

	* xdisp.c (display_line): Record maximum and minimum buffer
	positions even if no glyphs were produced (e.g., by a zero-width
	stretch).  Fixes bug#9530 on a TTY.  Under word-wrap, don't record
	buffer positions that will be removed from the glyph row because
	they don't fit.
	(produce_stretch_glyph): Fix a bug in :align-to on a TTY when the
	column is beyond frame width: don't subtract 1 "pixel" when
	computing width of the stretch.
	(reseat_at_next_visible_line_start): Undo the change made on
	2011-09-17 that saved paragraph information and restored it after
	the call to `reseat'.  (Bug#9545)

2011-09-18  YAMAMOTO Mitsuharu  <mituharu@math.s.chiba-u.ac.jp>

	* xdisp.c (expose_window): Save original value of phys_cursor_on_p
	and turn window cursor on if cleared (Bug#9415).

2011-09-18  Andreas Schwab  <schwab@linux-m68k.org>

	* search.c (boyer_moore): Take unibyte characters from pattern
	literally.  (Bug#9458)

2011-09-18  Eli Zaretskii  <eliz@gnu.org>

	* xdisp.c (reseat_at_next_visible_line_start): Fix last change.

2011-09-18  Paul Eggert  <eggert@cs.ucla.edu>

	Fix minor problem found by static checking.
	* xdisp.c (reseat_at_next_visible_line_start): Mark locals as
	initialized, to pacify gcc -Wuninitialized.

	* fileio.c: Report proper errno when syscall falls.
	(Finsert_file_contents): Save and restore errno,
	so that report_file_error outputs the correct diagnostic.
	(Fwrite_region) [CLASH_DETECTION]: Likewise.

2011-09-18  Eli Zaretskii  <eliz@gnu.org>

	* .gdbinit (pgx): Fix references to fields of `struct glyph'.

2011-09-17  Eli Zaretskii  <eliz@gnu.org>

	* xdisp.c (produce_stretch_glyph): Another fix for changes made on
	2011-08-30 (revision 105619).  (Bug#9530)

2011-09-17  Eli Zaretskii  <eliz@gnu.org>

	* xdisp.c (reseat_at_next_visible_line_start): Keep information
	about the current paragraph and restore it after the call to
	reseat.

	* bidi.c (MAX_PARAGRAPH_SEARCH): New macro.
	(bidi_find_paragraph_start): Search back for paragraph beginning
	at most MAX_PARAGRAPH_SEARCH lines; if not found, return BEGV_BYTE.
	(bidi_move_to_visually_next): Only trigger paragraph-related
	computations when the last character is a newline or at EOB, not
	just any NEUTRAL_B.  (Bug#9470)

	* xdisp.c (set_cursor_from_row): Don't invoke special treatment of
	truncated lines if point is covered by a display string.  (Bug#9524)

2011-09-16  Paul Eggert  <eggert@cs.ucla.edu>

	* xselect.c: Relax test for outgoing X longs (Bug#9498).
	(cons_to_x_long): New function.
	(lisp_data_to_selection_data): Use it.  Correct the test for
	short-versus-long data; it was negated.  Break out of vector
	loop, for efficiency, when a long datum is discovered.

2011-09-16  Stefan Monnier  <monnier@iro.umontreal.ca>

	* eval.c (Fquote): Document its non-consing behavior (bug#9482).

2011-09-16  Eli Zaretskii  <eliz@gnu.org>

	* image.c (tiff_handler): Work around a bug in MinGW GCC 3.x (see
	GCC PR/17406) by declaring this function with external scope.

2011-09-15  Paul Eggert  <eggert@cs.ucla.edu>

	* editfns.c (Fformat): Fix bug in text-property fix (Bug#9514).
	Don't mishandle (length (format "%%")) and (format "%4000s%%" "").

2011-09-15  Andreas Schwab  <schwab@linux-m68k.org>

	* editfns.c (Fformat): Correctly handle text properties on "%%".

2011-09-15  Eli Zaretskii  <eliz@gnu.org>

	* xterm.c (x_draw_composite_glyph_string_foreground):
	* w32term.c (x_draw_composite_glyph_string_foreground):
	* term.c (encode_terminal_code):
	* composite.c (composition_update_it, get_composition_id):
	* xdisp.c (get_next_display_element)
	(fill_composite_glyph_string): Add comments about special meaning
	of TAB characters in a composition.

2011-09-15  Paul Eggert  <eggert@cs.ucla.edu>

	* editfns.c (Fformat): Fix off-by-1 bug for "%%b" (Bug#9514).
	This occurs when processing a multibyte format.
	Problem reported by Wolfgang Jenker.

2011-09-15  Johan Bockgård  <bojohan@gnu.org>

	* xdisp.c (try_cursor_movement): Only check for exact match if
	cursor hpos found by set_cursor_from_row is valid.  (Bug#9495)

2011-09-14  Paul Eggert  <eggert@cs.ucla.edu>

	Remove unused external symbols.
	* dispextern.h (calc_pixel_width_or_height): Remove decl.
	* xdisp.c (calc_pixel_width_or_height): Now static.
	* doprnt.c (exprintf) [! (HAVE_X_WINDOWS && USE_X_TOOLKIT)]: Remove.
	* indent.c (check_display_width):
	* w32term.c: Fix comment to match code.
	* xterm.c, xterm.h (x_catching_errors): Remove.

2011-09-14  Paul Eggert  <eggert@cs.ucla.edu>

	* xselect.c: Use signed conversions more consistently (Bug#9498).
	(selection_data_to_lisp_data): Assume incoming selection data are
	signed integers, not unsigned.  This is to be consistent with
	outgoing selection data, which was modified to use signed integers
	in as part of the fix to Bug#9196 in response to Jan D.'s comment
	in <http://debbugs.gnu.org/cgi/bugreport.cgi?bug=9196#32> that X11
	expects long, not unsigned long.

2011-09-14  Eli Zaretskii  <eliz@gnu.org>

	* xdisp.c (try_window_reusing_current_matrix): Fix incorrect
	computation of loop end.  Reported by Johan Bockgård
	<bojohan@gnu.org>.

2011-09-13  Chong Yidong  <cyd@stupidchicken.com>

	* frame.c (Fother_visible_frames_p): Function deleted.

2011-09-12  Eli Zaretskii  <eliz@gnu.org>

	* indent.c (compute_motion): Process display vector front to back
	rather than the other way around.  (Bug#2496)

2011-09-12  Stefan Monnier  <monnier@iro.umontreal.ca>

	* fileio.c (Finsert_file_contents): Don't assume beg_offset is 0.

2011-09-11  Chong Yidong  <cyd@stupidchicken.com>

	* minibuf.c (Fread_from_minibuffer): Doc fix.

2011-09-11  Eli Zaretskii  <eliz@gnu.org>

	* xdisp.c (produce_stretch_glyph): Fix a typo made in changes from
	2011-08-30 (revision 105619).  (Bug#9475)

2011-09-11  Lars Magne Ingebrigtsen  <larsi@gnus.org>

	* fileio.c (Fvisited_file_modtime): Document `(-1 65535)' as a
	value for non-existent files.

2011-09-11  Eli Zaretskii  <eliz@gnu.org>

	* fileio.c (Finsert_file_contents): If the file cannot be opened,
	set its "size" to -1.  This will set the modtime_size field of
	the corresponding buffer to -1, which is what
	verify-visited-file-modtime expects for files that do not exist.
	(Bug#9139)

2011-09-11  Paul Eggert  <eggert@cs.ucla.edu>

	* keymap.h (KEY_DESCRIPTION_SIZE, push_key_description): Move decls
	here ...
	* lisp.h: ... from here.  push_key_description is no longer
	defined in keyboard.c, so its declaration should not be in
	lisp.h's "Defined in keyboard.c" section, and KEY_DESCRIPTION_SIZE
	logically belongs with push_key_description.

2011-09-10  Paul Eggert  <eggert@cs.ucla.edu>

	* buffer.h: Include <sys/types.h> instead of <time.h>.
	Otherwise, off_t wasn't defined on FreeBSD 9.0-BETA2 i386.
	Problem reported by Herbert J. Skuhra.

2011-09-10  Lars Magne Ingebrigtsen  <larsi@gnus.org>

	* xml.c (parse_region): Make the parsing work for
	non-comment-starting XML files again (bug#9144).

2011-09-10  Andreas Schwab  <schwab@linux-m68k.org>

	* image.c (gif_load): Fix calculation of bottom and right corner.
	(Bug#9468)

2011-09-10  Eli Zaretskii  <eliz@gnu.org>

	* xdisp.c (MAX_DISP_SCAN): Decrease to 250.  Prevents sluggish
	redisplay in small windows.

2011-09-09  Eli Zaretskii  <eliz@gnu.org>

	* frame.c (x_report_frame_params): Cast to avoid compiler warnings.

2011-09-08  Martin Rudalics  <rudalics@gmx.at>

	* window.c (Fset_window_prev_buffers, Fset_window_next_buffers):
	Operate on live windows only.

2011-09-08  Juanma Barranquero  <lekktu@gmail.com>

	* emacs.c (my_heap_start): #ifdef to avoid warnings when unused.

2011-09-07  Eli Zaretskii  <eliz@gnu.org>

	* xdisp.c (move_it_in_display_line_to): Call RESTORE_IT on ppos_it
	only under bidi iteration.

2011-09-07  Jan Djärv  <jan.h.d@swipnet.se>

	* gtkutil.c (xg_make_tool_item): Insert comment about eventbox.

2011-09-06  Paul Eggert  <eggert@cs.ucla.edu>

	isnan: Fix porting problem to Solaris 10 with bundled gcc.
	Without this fix, the command to link temacs failed due to an
	undefined symbol __builtin_isnan.  This is because
	/usr/include/iso/math_c99.h #defines isnan(x) to
	__builtin_isnan(x), but the bundled gcc, which identifies itself
	as gcc 3.4.3 (csl-sol210-3_4-branch+sol_rpath), does not have
	a __builtin_isnan.
	* floatfns.c (isnan): #undef, and then #define to a clone of
	what's in data.c.
	(Fisnan): Always define, since it's always available now.
	(syms_of_floatfns): Always define isnan at the Lisp level.

2011-09-06  Paul Eggert  <eggert@cs.ucla.edu>

	* Makefile.in (gl-stamp): move-if-change now in build-aux (Bug#9169).

2011-09-06  Paul Eggert  <eggert@cs.ucla.edu>

	* fileio.c: Fix bugs with large file offsets (Bug#9428).
	The previous code assumed that file offsets (off_t values) fit in
	EMACS_INT variables, which is not true on typical 32-bit hosts.
	The code messed up by falsely reporting buffer overflow in cases
	such as (insert-file-contents "big" nil 1 2) into an empty buffer
	when "big" contains more than 2**29 bytes, even though this
	inserts just one byte and does not overflow the buffer.
	(Finsert_file_contents): Store file offsets as off_t
	values, not as EMACS_INT values.  Check for overflow when
	converting between EMACS_INT and off_t.  When checking for
	buffer overflow or for overlap, take the offsets into account.
	Don't use EMACS_INT for small values where int suffices.
	When checking for overlap, fix a typo: ZV was used where
	ZV_BYTE was intended.
	(Fwrite_region): Don't assume off_t fits into 'long'.
	* buffer.h (struct buffer.modtime_size): Now off_t, not EMACS_INT.

2011-09-05  Michael Albinus  <michael.albinus@gmx.de>

	* dbusbind.c (xd_signature_cat): Rename from signature_cat.

2011-09-04  Paul Eggert  <eggert@cs.ucla.edu>

	sprintf-related integer and memory overflow issues (Bug#9412).

	* doprnt.c (doprnt): Support printing ptrdiff_t and intmax_t values.
	(esprintf, exprintf, evxprintf): New functions.
	* keyboard.c (command_loop_level): Now EMACS_INT, not int.
	(cmd_error): kbd macro iterations count is now EMACS_INT, not int.
	(modify_event_symbol): Do not assume that the length of
	name_alist_or_stem is safe to alloca and fits in int.
	(Fexecute_extended_command): Likewise for function name and binding.
	(Frecursion_depth): Wrap around reliably on integer overflow.
	* keymap.c (push_key_description): First arg is now EMACS_INT, not int,
	since some callers pass EMACS_INT values.
	(Fsingle_key_description): Don't crash if symbol name contains more
	than MAX_ALLOCA bytes.
	* minibuf.c (minibuf_level): Now EMACS_INT, not int.
	(get_minibuffer): Arg is now EMACS_INT, not int.
	* lisp.h (get_minibuffer, push_key_description): Reflect API changes.
	(esprintf, exprintf, evxprintf): New decls.
	* window.h (command_loop_level, minibuf_level): Reflect API changes.

	* dbusbind.c (signature_cat): New function.
	(xd_signature, Fdbus_register_signal):
	Do not overrun buffer; instead, report string overflow.

	* dispnew.c (add_window_display_history): Don't overrun buffer.
	Truncate instead; this is OK since it's just a log.

	* editfns.c (Fcurrent_time_zone): Don't overrun buffer
	even if the time zone offset is outlandishly large.
	Don't mishandle offset == INT_MIN.

	* emacs.c (main) [NS_IMPL_COCOA]: Don't overrun buffer
	when creating daemon; the previous buffer-overflow check was incorrect.

	* eval.c (verror): Simplify by rewriting in terms of evxprintf,
	which has the guts of the old verror function.

	* filelock.c (lock_file_1, lock_file): Don't blindly alloca long name;
	use SAFE_ALLOCA instead.  Use esprintf to avoid int-overflow issues.

	* font.c: Include <float.h>, for DBL_MAX_10_EXP.
	(font_unparse_xlfd): Don't blindly alloca long strings.
	Don't assume XINT result fits in int, or that XFLOAT_DATA * 10
	fits in int, when using sprintf.  Use single snprintf to count
	length of string rather than counting it via multiple sprintfs;
	that's simpler and more reliable.
	(font_unparse_fcname): Use it to avoid sprintf buffer overrun.
	(generate_otf_features) [0 && HAVE_LIBOTF]: Use esprintf, not
	sprintf, in case result does not fit in int.

	* fontset.c (num_auto_fontsets): Now printmax_t, not int.
	(fontset_from_font): Print it.

	* frame.c (tty_frame_count): Now printmax_t, not int.
	(make_terminal_frame, set_term_frame_name): Print it.
	(x_report_frame_params): In X, window IDs are unsigned long,
	not signed long, so print them as unsigned.
	(validate_x_resource_name): Check for implausibly long names,
	and don't assume name length fits in 'int'.
	(x_get_resource_string): Don't blindly alloca invocation name;
	use SAFE_ALLOCA.  Use esprintf, not sprintf, in case result does
	not fit in int.

	* gtkutil.c: Include <float.h>, for DBL_MAX_10_EXP.
	(xg_check_special_colors, xg_set_geometry):
	Make sprintf buffers a bit bigger, to avoid potential buffer overrun.

	* lread.c (dir_warning): Don't blindly alloca buffer; use SAFE_ALLOCA.
	Use esprintf, not sprintf, in case result does not fit in int.

	* macros.c (executing_kbd_macro_iterations): Now EMACS_INT, not int.
	(Fend_kbd_macro): Don't mishandle MOST_NEGATIVE_FIXNUM by treating
	it as a large positive number.
	(Fexecute_kbd_macro): Don't assume repeat count fits in int.
	* macros.h (executing_kbd_macro_iterations): Now EMACS_INT, not int.

	* nsterm.m ((NSSize)windowWillResize): Use esprintf, not sprintf,
	in case result does not fit in int.

	* print.c (float_to_string): Detect width overflow more reliably.
	(print_object): Make sprintf buffer a bit bigger, to avoid potential
	buffer overrun.  Don't assume list length fits in 'int'.  Treat
	print length of 0 as 0, not as infinity; to be consistent with other
	uses of print length in this function.  Don't overflow print length
	index.  Don't assume hash table size fits in 'long', or that
	vectorlike size fits in 'unsigned long'.

	* process.c (make_process): Use printmax_t, not int, to format
	process-name gensyms.

	* sysdep.c (snprintf) [! HAVE_SNPRINTF]: New function.

	* term.c (produce_glyphless_glyph): Make sprintf buffer a bit bigger
	to avoid potential buffer overrun.

	* xfaces.c (x_update_menu_appearance): Don't overrun buffer
	if X resource line is longer than 512 bytes.

	* xfns.c (x_window): Make sprintf buffer a bit bigger
	to avoid potential buffer overrun.

	* xterm.c (x_io_error_quitter): Don't overrun sprintf buffer.

	* xterm.h (x_check_errors): Add ATTRIBUTE_FORMAT_PRINTF.

2011-09-04  Paul Eggert  <eggert@cs.ucla.edu>

	Integer overflow fixes for scrolling, etc.
	Without these, Emacs silently mishandles large integers sometimes.
	For example, "C-u 4294967297 M-x recenter" was treated as if
	it were "C-u 1 M-x recenter" on a typical 64-bit host.

	* xdisp.c (try_window_id): Check Emacs fixnum range before
	converting to 'int'.

	* window.c (window_scroll_line_based, Frecenter):
	Check that an Emacs fixnum is in range before assigning it to 'int'.
	(Frecenter, Fmove_to_window_line): Use EMACS_INT, not int, for
	values converted from Emacs fixnums.
	(Frecenter): Don't wrap around a line count if it is out of 'int'
	range; instead, treat it as an extreme value.
	(Fset_window_configuration, compare_window_configurations):
	Use ptrdiff_t, not int, for index that might exceed 2 GiB.

	* search.c (Freplace_match): Use ptrdiff_t, not int, for indexes
	that can exceed INT_MAX.  Check that EMACS_INT value is in range
	before assigning it to the (possibly-narrower) index.
	(match_limit): Don't assume that a fixnum can fit in 'int'.

	* print.c (print_object): Use ptrdiff_t, not int, for index that can
	exceed INT_MAX.

	* indent.c (position_indentation): Now takes ptrdiff_t, not int.
	(Fvertical_motion): Don't wrap around LINES values that don't fit
	in 'int'.  Instead, treat them as extreme values.  This is good
	enough for windows, which can't have more than INT_MAX lines anyway.

2011-09-03  Lars Magne Ingebrigtsen  <larsi@gnus.org>

	* Require libxml/parser.h to avoid compilation warning.

	* emacs.c (shut_down_emacs): Call xmlCleanupParser on shutdown.

	* xml.c (parse_region): Don't call xmlCleanupParser after parsing,
	since this reportedly can destroy thread storage.

2011-08-30  Chong Yidong  <cyd@stupidchicken.com>

	* syntax.c (find_defun_start): Update all cache variables if
	exiting early (Bug#9401).

2011-08-30  Eli Zaretskii  <eliz@gnu.org>

	* image.c (x_bitmap_pixmap): Cast to int to avoid compiler warnings.

	* xdisp.c (produce_stretch_glyph): No longer static, compiled also
	when HAVE_WINDOW_SYSTEM is not defined.  Support both GUI and TTY
	frames.  Call tty_append_glyph in the TTY case.  (Bug#9402)

	* term.c (tty_append_glyph): New function.
	(produce_stretch_glyph): Static function and its prototype deleted.

	* dispextern.h (produce_stretch_glyph, tty_append_glyph): Add
	prototypes.

2011-08-29  Paul Eggert  <eggert@cs.ucla.edu>

	* image.c (parse_image_spec): Check for nonnegative, not for positive,
	when checking :margin (Bug#9390).
	(IMAGE_NON_NEGATIVE_INTEGER_VALUE_OR_PAIR):
	Renamed from IMAGE_POSITIVE_INTEGER_VALUE_OR_PAIR,
	so that the name doesn't mislead.  All uses changed.

2011-08-28  Johan Bockgård  <bojohan@gnu.org>

	* term.c (init_tty) [HAVE_GPM]: Move mouse settings after
	set_tty_hooks.

2011-08-27  Eli Zaretskii  <eliz@gnu.org>

	* xdisp.c (move_it_to): Don't bail out early when reaching
	position beyond to_charpos, if we are scanning backwards.
	(move_it_vertically_backward): When DY == 0, make sure we get to
	the first character in the line after the newline.

2011-08-27  Paul Eggert  <eggert@cs.ucla.edu>

	* ccl.c: Improve and simplify overflow checking (Bug#9196).
	(ccl_driver): Do not generate an out-of-range pointer.
	(Fccl_execute_on_string): Remove unnecessary check for
	integer overflow, noted by Stefan Monnier in
	<http://lists.gnu.org/archive/html/emacs-devel/2011-08/msg00979.html>.
	Remove a FIXME that didn't need fixing.
	Simplify the newly-introduced buffer reallocation code.

2011-08-27  Juanma Barranquero  <lekktu@gmail.com>

	* makefile.w32-in ($(BLD)/alloc.$(O)): Depend on lib/verify.h.

2011-08-26  Paul Eggert  <eggert@cs.ucla.edu>

	Integer and memory overflow issues (Bug#9196).

	* doc.c (get_doc_string): Rework so that
	get_doc_string_buffer_size is the actual buffer size, rather than
	being 1 less than the actual buffer size; this makes xpalloc more
	convenient.

	* image.c (x_allocate_bitmap_record, cache_image):
	* xselect.c (Fx_register_dnd_atom):
	Simplify previous changes by using xpalloc.

	* buffer.c (overlay_str_len): Now ptrdiff_t, not EMACS_INT,
	since either will do and ptrdiff_t is convenient with xpalloc.

	* charset.c (charset_table_size)
	(struct charset_sort_data.priority): Now ptrdiff_t.
	(charset_compare): Don't overflow if priorities differ greatly.
	(Fsort_charsets): Don't assume list length fits in int.
	Check for size-calculation overflow when allocating sort data.
	(syms_of_charset): Allocate an initial charset table that is
	just under 64 KiB, to avoid problems with glibc malloc and mmap.

	* cmds.c (internal_self_insert): Check for size-calculation overflow.

	* composite.h (struct composition.glyph_len): Now int, not unsigned.
	The actual value is always <= INT_MAX, and leaving it unsigned made
	overflow checking harder.

	* dispextern.h (struct glyph_matrix.rows_allocated)
	(struct face_cache.size): Now ptrdiff_t, for convenience in use
	with xpalloc.  The values are still always <= INT_MAX.

	* indent.c (compute_motion): Adjust to region_cache_forward sig change.

	* lisp.h (xnmalloc, xnrealloc, xpalloc): New decls.
	(SAFE_NALLOCA): New macro.

	* region-cache.c (struct boundary.pos, find_cache_boundary)
	(move_cache_gap, insert_cache_boundary, delete_cache_boundaries)
	(set_cache_region, invalidate_region_cache)
	(revalidate_region_cache, know_region_cache, region_cache_forward)
	(region_cache_backward, pp_cache):
	Use ptrdiff_t, not EMACS_INT, since either will do.  This is needed
	so that ptrdiff_t * can be passed to xpalloc.
	(struct region_cache): Similarly, for gap_start, gap_len, cache_len,
	beg_unchanged, end_unchanged, buffer_beg, buffer_end members.
	(pp_cache): Don't assume cache_len fits in int.
	* region-cache.h: Adjust extern decls to match.

	* search.c (scan_buffer, Freplace_match): Use ptrdiff_t, not
	EMACS_INT, since either will do, for xpalloc.

	* alloc.c: Include verify.h, and check that int fits in ptrdiff_t.
	(xnmalloc, xnrealloc, xpalloc): New functions.

	* bidi.c (bidi_shelve_header_size): New constant.
	(bidi_cache_ensure_space, bidi_shelve_cache): Use it.
	(bidi_cache_ensure_space): Avoid integer overflow when allocating.

	* bidi.c (bidi_cache_shrink):
	* buffer.c (overlays_at, overlays_in, record_overlay_string)
	(overlay_strings):
	Don't update size of array until after memory allocation succeeds,
	because xmalloc/xrealloc may not return.
	(struct sortstrlist.bytes): Now ptrdiff_t, as EMACS_INT doesn't help
	now that we have proper integer overflow checking.
	(record_overlay_string, overlay_strings): Catch overflows when
	calculating size of overlay_str_buf.

	* callproc.c (Fcall_process): Check for size overflow when
	calculating size of args2.
	(child_setup): Avoid overflow by using size_t rather than ptrdiff_t.
	Normally we prefer signed values, but sticking with ptrdiff_t would
	require adding more-complicated checks.

	* ccl.c (Fccl_execute_on_string): Check for memory overflow.
	Use ptrdiff_t rather than EMACS_INT where ptrdiff_t will do.
	Redo buffer-overflow calculations to avoid integer overflow.
	Add a FIXME comment where memory seems to be over-allocated.

	* character.c (Fstring): Check for size-calculation overflow.

	* coding.c (produce_chars): Redo buffer-overflow calculations to avoid
	unnecessary integer overflow.  Check for size overflow.
	(encode_coding_object): Don't update size until xmalloc succeeds.

	* composite.c (get_composition_id): Check for overflow in glyph
	length calculations.

	Integer and memory overflow fixes for display code.
	* dispextern.h (struct glyph_pool.nglyphs): Now ptrdiff_t, not int.
	* dispnew.c (adjust_glyph_matrix, realloc_glyph_pool)
	(scrolling_window): Check for overflow in size calculations.
	(line_draw_cost, realloc_glyph_pool, add_row_entry):
	Don't assume glyph table len fits in int.
	(struct row_entry.bucket, row_entry_pool_size, row_entry_idx)
	(row_table_size): Now ptrdiff_t, not int.
	(scrolling_window): Avoid overflow in size calculations.
	Don't update size until allocation succeeds.
	* fns.c (concat): Check for overflow in size calculations.
	(next_almost_prime): Verify NEXT_ALMOST_PRIME_LIMIT.
	* lisp.h (RANGED_INTEGERP, TYPE_RANGED_INTEGERP): New macros.
	(NEXT_ALMOST_PRIME_LIMIT): New constant.

	* doc.c (get_doc_string_buffer_size): Now ptrdiff_t, not int.
	(get_doc_string): Check for size calculation overflow.
	Don't update size until allocation succeeds.
	(get_doc_string, Fsubstitute_command_keys): Use ptrdiff_t, not
	EMACS_INT, where ptrdiff_t will do.
	(Fsubstitute_command_keys): Check for string overflow.

	* editfns.c (set_time_zone_rule): Don't assume environment length
	fits in int.
	(message_length): Now ptrdiff_t, not int.
	(Fmessage_box): Don't update size until allocation succeeds.
	Don't assume message length fits in int.
	(Fformat): Use ptrdiff_t, not EMACS_INT, where ptrdiff_t will do.

	* emacs.c (main): Do not reallocate argv, since there is a null at
	the end that can be overwritten, and this way there's no need to
	worry about size-calculation overflow.
	(sort_args): Check for size-calculation overflow.

	* eval.c (init_eval_once, grow_specpdl): Don't update size until
	alloc succeeds.
	(call_debugger, grow_specpdl): Redo calculations to avoid overflow.

	* frame.c (set_menu_bar_lines, x_set_frame_parameters)
	(x_set_scroll_bar_width, x_figure_window_size):
	Check for integer overflow.
	(x_set_alpha): Do not assume XINT fits in int.

	* frame.h (struct frame): Use int, not EMACS_INT, where int works.
	This is for the members text_lines, text_cols, total_lines, total_cols,
	where the system imposes an 'int' limit.

	* fringe.c (Fdefine_fringe_bitmap):
	Don't update size until alloc works.

	* ftfont.c (ftfont_get_open_type_spec, setup_otf_gstring)
	(ftfont_shape_by_flt): Check for integer overflow in size calculations.

	* gtkutil.c (get_utf8_string, xg_store_widget_in_map):
	Check for size-calculation overflow.
	(get_utf8_string): Use ptrdiff_t, not size_t, where either will
	do, as we prefer signed integers.
	(id_to_widget.max_size, id_to_widget.used)
	(xg_store_widget_in_map, xg_remove_widget_from_map)
	(xg_get_widget_from_map, xg_get_scroll_id_for_window)
	(xg_remove_scroll_bar, xg_update_scrollbar_pos):
	Use and return ptrdiff_t, not int.
	(xg_gtk_scroll_destroy): Don't assume ptrdiff_t fits in int.
	* gtkutil.h: Change prototypes to match the above.

	* image.c (RANGED_INTEGERP, TYPE_RANGED_INTEGERP): Remove; these
	are duplicate now that they've been promoted to lisp.h.
	(x_allocate_bitmap_record, x_alloc_image_color)
	(make_image_cache, cache_image, xpm_load):
	Don't update size until alloc is done.
	(xpm_load, lookup_rgb_color, lookup_pixel_color, x_to_xcolors)
	(x_detect_edges):
	Check for size calculation overflow.
	(ct_colors_allocated_max): New constant.
	(x_to_xcolors, x_detect_edges): Reorder multiplicands to avoid
	overflow.

	* keyboard.c (read_char, menu_bar_items, tool_bar_items)
	(read_char_x_menu_prompt, read_char_minibuf_menu_width)
	(read_char_minibuf_menu_prompt, follow_key, read_key_sequence):
	Use ptrdiff_t, not int, to count maps.
	(read_char_minibuf_menu_prompt): Check for overflow in size
	calculations.  Don't update size until allocation succeeds.  Redo
	calculations to avoid overflow.
	* keyboard.h: Change prototypes to match the above.

	* keymap.c (cmm_size, current_minor_maps): Use ptrdiff_t, not int,
	to count maps.
	(current_minor_maps): Check for size calculation overflow.
	* keymap.h: Change prototypes to match the above.

	* lread.c (read1, init_obarray): Don't update size until alloc done.

	* macros.c (Fstart_kbd_macro): Don't update size until alloc done.
	(store_kbd_macro_char): Reorder multiplicands to avoid overflow.

	* nsterm.h (struct ns_color_table.size, struct ns_color_table.avail):
	Now ptrdiff_t, not int.
	* nsterm.m (ns_index_color): Use ptrdiff_t, not int, for table indexes.
	(ns_draw_fringe_bitmap): Rewrite to avoid overflow.

	* process.c (Fnetwork_interface_list): Check for overflow
	in size calculation.

	* region-cache.c (move_cache_gap): Check for size calculation overflow.

	* scroll.c (do_line_insertion_deletion_costs): Check for size calc
	overflow.  Don't bother calling xmalloc when xrealloc will do.

	* search.c (Freplace_match): Check for size calculation overflow.
	(Fset_match_data): Don't assume list lengths fit in 'int'.

	* sysdep.c (system_process_attributes): Use ptrdiff_t, not int,
	for command line length.  Do not attempt to address one before the
	beginning of an array, as that's not portable.

	* term.c (max_frame_lines): Remove; unused.
	(encode_terminal_src_size, encode_terminal_dst_size): Now ptrdiff_t,
	not int.
	(encode_terminal_code, calculate_costs): Check for size
	calculation overflow.
	(encode_terminal_code): Use ptrdiff_t, not int, to record glyph
	table lengths and related sizes.  Don't update size until alloc
	done.  Redo calculations to avoid overflow.
	(calculate_costs): Don't bother calling xmalloc when xrealloc will do.

	* termcap.c (tgetent): Use ptrdiff_t, not int, to record results of
	subtracting pointers.
	(gobble_line): Check for overflow more carefully.  Don't update size
	until alloc done.

	* tparam.c (tparam1): Use ptrdiff_t, not int, for sizes.
	Don't update size until alloc done.
	Redo size calculations to avoid overflow.
	Check for size calculation overflow.
	(main) [DEBUG]: Fix typo in invoking tparam1.

	* xdisp.c (store_mode_line_noprop_char, x_consider_frame_title):
	Use ptrdiff_t, not int, for sizes.
	(store_mode_line_noprop_char): Don't update size until alloc done.

	* xfaces.c (lface_id_to_name_size, Finternal_make_lisp_face):
	Use ptrdiff_t, not int, for sizes.
	(Finternal_make_lisp_face, cache_face):
	Check for size calculation overflow.
	(cache_face): Treat size calculation overflows as if they were
	memory exhaustion (the usual treatment), rather than aborting.

	* xfns.c (x_encode_text, x_set_name_internal)
	(Fx_change_window_property): Use ptrdiff_t, not int, to count
	sizes, since they can exceed INT_MAX in size.  Check for size
	calculation overflow.

	* xgselect.c (gfds_size): Now ptrdiff_t, for convenience with xpalloc.
	(xg_select): Check for size calculation overflow.
	Don't update size until alloc done.

	* xrdb.c (get_environ_db): Don't assume path length fits in int,
	as sprintf is limited to int lengths.

	* xselect.c (X_LONG_SIZE, X_SHRT_MAX, X_SHRT_MIN, X_LONG_MAX)
	(X_LONG_MIN): New macros.
	Use them to make the following changes clearer.
	(MAX_SELECTION_QUANTUM): Make the other bounds on this value clearer.
	This change doesn't affect the value now, but it may help remind
	future maintainers not to raise the value too much later.
	(SELECTION_QUANTUM): Remove, replacing with ...
	(selection_quantum): ... new function, which avoids overflow.
	All uses changed.
	(struct selection_data.size): Now ptrdiff_t, not int, to avoid
	assumption that selection length fits in 'int'.
	(x_reply_selection_request, x_handle_selection_request)
	(x_get_window_property, receive_incremental_selection)
	(x_get_window_property_as_lisp_data, selection_data_to_lisp_data)
	(lisp_data_to_selection_data, clean_local_selection_data):
	Use ptrdiff_t, not int, to record length of selection.
	(x_reply_selection_request, x_get_window_property)
	(receive_incremental_selection, x_property_data_to_lisp):
	Redo calculations to avoid overflow.
	(x_reply_selection_request): When sending hint, ceiling it at
	X_LONG_MAX rather than relying on wraparound overflow to send
	something.
	(x_get_window_property, receive_incremental_selection)
	(lisp_data_to_selection_data, x_property_data_to_lisp):
	Check for size-calculation overflow.
	(x_get_window_property, receive_incremental_selection)
	(lisp_data_to_selection_data, Fx_register_dnd_atom):
	Don't store size until memory allocation succeeds.
	(x_get_window_property): Plug memory leak on memory exhaustion.
	Don't double-block input; malloc is safe here.  Don't assume 2**34
	- 4 fits in unsigned long.  Add an xassert to check
	XGetWindowProperty overflow.  Be more careful about overflow
	calculations, and distinguish size from memory overflow better.
	(receive_incremental_selection): When tracing, don't assume
	unsigned int is less than INT_MAX.
	(x_selection_data_to_lisp_data): Remove unnecessary (and in theory
	harmful) conversions of unsigned short to int.
	(lisp_data_to_selection_data): Don't assume that integers
	in the range -65535 through -1 fit in an X unsigned short.
	Don't assume that ULONG_MAX == X_ULONG_MAX.  Don't store into
	result parameters unless successful.  Rely on cons_to_unsigned
	to report problems with elements; the old code wasn't right anyway.
	(x_check_property_data): Check for int overflow; we cannot use
	a wider type due to X limits.
	(x_handle_dnd_message): Use unsigned int, to avoid int overflow.

	* xsmfns.c (smc_save_yourself_CB): Check for size calc overflow.

	* xterm.c (x_color_cells, x_send_scrollbar_event, handle_one_xevent)
	(x_term_init): Check for size calculation overflow.
	(x_color_cells): Don't store size until memory allocation succeeds.
	(handle_one_xevent): Use ptrdiff_t, not int, for byte counts.
	Don't assume alloca size is less than MAX_ALLOCA.
	(x_term_init): Don't assume length fits in int (sprintf is limited
	to int size).

	Use ptrdiff_t for composition IDs.
	* character.c (lisp_string_width):
	* composite.c (composition_table_size, n_compositions)
	(get_composition_id, composition_gstring_from_id):
	* dispextern.h (struct glyph_string.cmp_id, struct composition_it.id):
	* xdisp.c (BUILD_COMPOSITE_GLYPH_STRING):
	* window.c (Frecenter):
	Use ptrdiff_t, not int, for composition IDs.
	* composite.c (get_composition_id): Check for integer overflow.
	* composite.h: Adjust prototypes to match the above changes.

	Use ptrdiff_t for hash table indexes.
	* category.c (hash_get_category_set):
	* ccl.c (ccl_driver):
	* charset.h (struct charset.hash_index, CHECK_CHARSET_GET_ID):
	* coding.c (coding_system_charset_list, detect_coding_system):
	* coding.h (struct coding_system.id):
	* composite.c (get_composition_id, gstring_lookup_cache):
	* fns.c (hash_lookup, hash_put, Fgethash, Fputhash):
	* image.c (xpm_get_color_table_h):
	* lisp.h (hash_lookup, hash_put):
	* minibuf.c (Ftest_completion):
	Use ptrdiff_t for hash table indexes, not int (which is too
	narrow, on 64-bit hosts) or EMACS_INT (which is too wide, on
	32-bit --with-wide-int hosts).

	* charset.c (Fdefine_charset_internal): Check for integer overflow.
	Add a FIXME comment about memory leaks.
	(syms_of_charset): Don't assume xmalloc returns.

	Don't assume that stated character widths fit in int.
	* character.c (Fchar_width, c_string_width, lisp_string_width):
	* character.h (CHAR_WIDTH):
	* indent.c (MULTIBYTE_BYTES_WIDTH):
	Use sanitize_char_width to avoid undefined and/or bad behavior
	with outlandish widths.
	* character.h (sanitize_tab_width): Renamed from sanitize_width,
	now that we have two such functions.  All uses changed.
	(sanitize_char_width): New inline function.

	Don't assume that tab-width fits in int.
	* character.h (sanitize_width): New inline function.
	(SANE_TAB_WIDTH): New macro.
	(ASCII_CHAR_WIDTH): Use it.
	* indent.c (sane_tab_width): Remove.  All uses replaced by
	SANE_TAB_WIDTH (current_buffer).
	* xdisp.c (init_iterator): Use SANE_TAB_WIDTH.

	* fileio.c: Integer overflow issues with file modes.
	(Fset_file_modes, auto_save_1): Don't assume EMACS_INT fits in int.

	* charset.c (read_hex): New arg OVERFLOW.  All uses changed.
	Remove unreachable code.
	(read_hex, load_charset_map_from_file): Check for integer overflow.

	* xterm.c: don't go over XClientMessageEvent limit
	(scroll_bar_windows_size): Now ptrdiff_t, as we prefer signed.
	(x_send_scroll_bar_event): Likewise.  Check that the size does not
	exceed limits imposed by XClientMessageEvent, as well as the usual
	ptrdiff_t and size_t limits.

	* keyboard.c: Overflow, signedness and related fixes.
	(make_lispy_movement): Use same integer type in forward decl
	that is used in the definition.
	(read_key_sequence, keyremap_step):
	Change bufsize argument back to int, undoing my 2011-03-30 change.
	We prefer signed types, and int is wide enough here.
	(parse_tool_bar_item): Don't assume tool_bar_max_label_size is less
	than TYPE_MAXIMUM (EMACS_INT) / 2.  Don't let the label size grow
	larger than STRING_BYTES_BOUND.  Use ptrdiff_t for Emacs string
	length, not size_t.  Use ptrdiff_t for index, not int.
	(keyremap_step, read_key_sequence): Redo bufsize check to avoid
	possibility of integer overflow.

	Overflow, signedness and related fixes for images.

	* dispextern.h (struct it.stack[0].u.image.image_id)
	(struct_it.image_id, struct image.id, struct image_cache.size)
	(struct image_cache.used, struct image_cache.ref_count):
	* gtkutil.c (update_frame_tool_bar):
	* image.c (x_reference_bitmap, Fimage_size, Fimage_mask_p)
	(Fimage_metadata, free_image_cache, clear_image_cache, lookup_image)
	(cache_image, mark_image_cache, x_kill_gs_process, Flookup_image):
	* nsmenu.m (update_frame_tool_bar):
	* xdisp.c (calc_pixel_width_or_height):
	* xfns.c (image_cache_refcount):
	Image IDs are now ptrdiff_t, not int, to avoid arbitrary limits
	on typical 64-bit hosts.

	* image.c (RANGED_INTEGERP, TYPE_RANGED_INTEGERP): New macros.
	(x_bitmap_pixmap, x_create_x_image_and_pixmap):
	Omit unnecessary casts to int.
	(parse_image_spec): Check that integers fall into 'int' range
	when the callers expect that.
	(image_ascent): Redo ascent calculation to avoid int overflow.
	(clear_image_cache): Avoid overflow when sqrt (INT_MAX) < nimages.
	(lookup_image): Remove unnecessary tests.
	(xbm_image_p): Locals are now of int, not EMACS_INT,
	since parse_image_check makes sure they fit into int.
	(png_load, gif_load, svg_load_image):
	Prefer int to unsigned where either will do.
	(tiff_handler): New function, combining the cores of the
	old tiff_error_handler and tiff_warning_handler.  This
	function is rewritten to use vsnprintf and thereby avoid
	stack buffer overflows.  It uses only the features of vsnprintf
	that are common to both POSIX and native Microsoft.
	(tiff_error_handler, tiff_warning_handler): Use it.
	(tiff_load, gif_load, imagemagick_load_image):
	Don't assume :index value fits in 'int'.
	(gif_load): Omit unnecessary cast to double, and avoid double-rounding.
	(imagemagick_load_image): Check that crop parameters fit into
	the integer types that MagickCropImage accepts.  Don't assume
	Vimagemagick_render_type has a nonnegative value.  Don't assume
	size_t fits in 'long'.
	(gs_load): Use printmax_t to print the widest integers possible.
	Check for integer overflow when computing image height and width.

2011-08-26  Eli Zaretskii  <eliz@gnu.org>

	* xdisp.c (redisplay_window): Don't force window start if point
	will be invisible in the resulting window.  (Bug#9324)

2011-08-25  Eli Zaretskii  <eliz@gnu.org>

	* xdisp.c (compute_display_string_pos): Return 2 in DISP_PROP when
	the display spec is of the form `(space ...)'.
	(handle_display_spec): Return the value returned by
	handle_single_display_spec, not just 1 or zero.
	(handle_single_display_spec): If the display spec is of the form
	`(space ...)', and specifies display in the text area, return 2
	rather than 1.
	(try_cursor_movement): Check for the need to scroll more
	accurately, and prefer exact match for point under bidi.  Don't
	advance `row' beyond the last row of the window.

	* dispextern.h (struct bidi_it): Rename the disp_prop_p member
	into disp_prop; all users changed.

	* bidi.c (bidi_fetch_char): If compute_display_string_pos returns
	DISP_PROP = 2, substitute the u+2029 PARAGRAPH SEPARATOR character
	for the text covered by the display property.

2011-08-25  Chong Yidong  <cyd@stupidchicken.com>

	* buffer.c (Fbury_buffer_internal): Rename from Funrecord_buffer.
	Change return value to nil.
	(Frecord_buffer): Delete unused function.

2011-08-24  Eli Zaretskii  <eliz@gnu.org>

	* xdisp.c (Fcurrent_bidi_paragraph_direction): For unibyte
	buffers, return left-to-right.
	(set_cursor_from_row): Consider candidate row a win if its glyph
	represents a newline and point is on that newline.  Fixes cursor
	positioning on the newline at EOL of R2L text within L2R
	paragraph, and vice versa.
	(try_cursor_movement): Check continued rows, in addition to
	continuation rows.  Fixes unwarranted scroll when point enters a
	continued line of R2L text within an L2R paragraph, or vice versa.
	(cursor_row_p): Consider the case of point being equal to
	MATRIX_ROW_END_CHARPOS.  Prevents cursor being stuck when moving
	from the end of a short line to the beginning of a continued line
	of R2L text within L2R paragraph.
	(RECORD_MAX_MIN_POS): For max_pos, use IT_CHARPOS even for
	composed characters.

	* bidi.c (bidi_check_type): Use xassert.
	(bidi_cache_iterator_state): Update the disp_pos and disp_prop_p
	members.

2011-08-23  Eli Zaretskii  <eliz@gnu.org>

	* bidi.c (bidi_get_type): Abort if we get zero as the bidi type of
	a character.

2011-08-23  Chong Yidong  <cyd@stupidchicken.com>

	* nsfont.m (ns_otf_to_script): Fix typo.

2011-08-22  Kenichi Handa  <handa@m17n.org>

	* chartab.c (Fset_char_table_extra_slot): Do not inhibit setting a
	extra slot even if the purpose is char-code-property-table.

2011-08-23  Eli Zaretskii  <eliz@gnu.org>

	* xdisp.c (redisplay_window): When computing centering_position,
	account for the height of the header line.  (Bug#8874)

	* dispnew.c (buffer_posn_from_coords): Use buf_charpos_to_bytepos
	instead of CHAR_TO_BYTE.  Fixes a crash when a completion
	candidate is selected by the mouse, and that candidate has a
	composed character under the mouse.

	* xdisp.c (x_produce_glyphs): Set it->nglyphs to 1.  Fixes pixel
	coordinates reported by pos-visible-in-window-p for a composed
	character in column zero.

2011-08-23  Stefan Monnier  <monnier@iro.umontreal.ca>

	* cmds.c (Fself_insert_command): Mention post-self-insert-hook.

2011-08-22  Eli Zaretskii  <eliz@gnu.org>

	* xdisp.c (BUFFER_POS_REACHED_P): If this is a composition,
	consider it a hit if to_charpos is anywhere in the range of the
	composed buffer positions.

2011-08-22  Chong Yidong  <cyd@stupidchicken.com>

	* image.c (gif_load): Don't assume that each subimage has the same
	dimensions as the base image.  Handle disposal method that is
	"undefined" by the gif spec (Bug#9335).

2011-08-20  Chong Yidong  <cyd@stupidchicken.com>

	* eval.c (Fsignal): Handle `debug' symbol in error handler (Bug#9329).
	(Fcondition_case): Document `debug' symbol in error handler.

2011-08-19  Eli Zaretskii  <eliz@gnu.org>

	* xfaces.c (face_at_buffer_position): Avoid repeated evaluation of
	face ID by FACE_FROM_ID, and avoid a crash when mouse is moved
	from an Org mode buffer to a Speedbar frame.

	* xdisp.c (RECORD_MAX_MIN_POS): If the display element comes from
	a composition, take its buffer position from IT->cmp_it.charpos.
	Fixes cursor positioning at the beginning of a line that begins
	with a composed character.

2011-08-18  Eli Zaretskii  <eliz@gnu.org>

	* bidi.c (bidi_get_type): If bidi_type_table reports zero as the
	character bidirectional type, use STRONG_L instead.  Fixes crashes
	in a buffer produced by `describe-categories'.

	* dispextern.h (struct bidi_it): Move disp_pos and disp_prop_p
	members before the level stack, so they would be saved and
	restored when copying iterator state.  Fixes incorrect reordering
	around TABs covered by display properties.

2011-08-18  Andreas Schwab  <schwab@linux-m68k.org>

	* process.c (Fnetwork_interface_list): Correctly determine buffer
	size.

2011-08-17  Chong Yidong  <cyd@stupidchicken.com>

	* eval.c (internal_condition_case, internal_condition_case_1)
	(internal_condition_case_2, internal_condition_case_n):
	Remove unnecessary aborts (Bug#9081).

2011-08-17  Eli Zaretskii  <eliz@gnu.org>

	* lread.c (Fload) [DOS_NT]: If `openp' returns -2, but the file
	has no `load' handler, try opening the file locally.  (Bug#9311)

2011-08-16  Ken Brown  <kbrown@cornell.edu>

	* gmalloc.c: Expand comment.

2011-08-16  Eli Zaretskii  <eliz@gnu.org>

	* xdisp.c (set_cursor_from_row): Don't accept a previous candidate
	if it fails the cursor_row_p test.  Fixes cursor positioning at ZV.

2011-08-16  Ken Brown  <kbrown@cornell.edu>

	Fix memory allocation problems in Cygwin build (Bug#9273).

	* unexcw.c ( __malloc_initialized): Declare external variable.
	(fixup_executable): Force the dumped emacs to reinitialize malloc.

	* gmalloc.c [CYGWIN] (bss_sbrk_heapbase, bss_sbrk_heapinfo):
	New variables.
	(malloc_initialize_1) [CYGWIN]: Prepare for reinitializing the
	dumped emacs.
	(_free_internal_nolock) [CYGWIN]: Ignore requests to free storage
	in the static heap.
	[CYGWIN] (special_realloc): New function.
	(_realloc_internal_nolock) [CYGWIN]: Use the new function on
	requests to realloc storage in the static heap.

2011-08-15  Paul Eggert  <eggert@cs.ucla.edu>

	* bidi.c (bidi_initialize): Remove unused local.

2011-08-15  Eli Zaretskii  <eliz@gnu.org>

	* biditype.h: File removed.

	* bidimirror.h: File removed.

	* deps.mk (bidi.o): Remove biditype.h and
	bidimirror.h.

	* makefile.w32-in ($(BLD)/bidi.$(O)): Remove biditype.h and
	bidimirror.h.

	* dispextern.h: Fix a typo in the comment to bidi_type_t.

	* chartab.c: Improve commentary for the uniprop_table API.

	* bidi.c (bidi_paragraph_init): Support zero value of
	bidi_ignore_explicit_marks_for_paragraph_level.
	(bidi_initialize): Use uniprop_table instead of including
	biditype.h and bidimirror.h.

	* xdisp.c (move_it_in_display_line_to): Don't reset pixel
	coordinates of the iterator when restoring from ppos_it.
	(Bug#9296)

2011-08-14  Kenichi Handa  <handa@m17n.org>

	* process.c (create_process): Call setup_process_coding_systems
	after the pid of the process is set to -1 (Bug#8162).

2011-08-14  Eli Zaretskii  <eliz@gnu.org>

	* xdisp.c (move_it_in_display_line_to): Don't invoke
	IT_RESET_X_ASCENT_DESCENT when iterator position was restored from
	ppos_it.  Fixes vertical cursor motion when line beginning is
	covered by an image.  (Bug#9296)

2011-08-14  Jan Djärv  <jan.h.d@swipnet.se>

	* nsterm.h (ns_run_ascript): Declare.
	(NSAPP_DATA2_RUNASSCRIPT): Define.

	* nsfns.m (as_script, as_result, as_status): New static variables.
	(ns_run_ascript): New function.
	(Fns_do_applescript): Set variables as_*.  Make an NSApplicationDefined
	event with data2 set to NSAPP_DATA2_RUNASSCRIPT, post it and then start
	the event loop.  Get status from as_status (Bug#7276).

	* nsterm.m (sendEvent): If event is NSApplicationDefined and
	data2 is NSAPP_DATA2_RUNASSCRIPT, call ns_run_ascript and then exit
	the event loop (Bug#7276).

2011-08-14  Andreas Schwab  <schwab@linux-m68k.org>

	* gnutls.c (QCgnutls_bootprop_priority)
	(QCgnutls_bootprop_trustfiles, QCgnutls_bootprop_keylist)
	(QCgnutls_bootprop_crlfiles, QCgnutls_bootprop_callbacks)
	(QCgnutls_bootprop_loglevel, QCgnutls_bootprop_hostname)
	(QCgnutls_bootprop_min_prime_bits, QCgnutls_bootprop_verify_flags)
	(QCgnutls_bootprop_verify_hostname_error)
	(QCgnutls_bootprop_callbacks_verify): Rename from
	Qgnutls_bootprop_..., all uses changed.

	* xfaces.c (QCignore_defface): Rename from Qignore_defface, all
	uses changed.

2011-08-14  Paul Eggert  <eggert@cs.ucla.edu>

	* xfaces.c (Qframe_set_background_mode): Now static.
	* dispextern.h (Qframe_set_background_mode): Remove decl.

	* process.c (Fnetwork_interface_info): Declare local only if needed.

2011-08-13  Jan Djärv  <jan.h.d@swipnet.se>

	* process.c: Include ifaddrs.h and net/if_dl.h if available (Bug#8477).
	(Fnetwork_interface_list): Allocate in increments of bytes instead
	of sizeof (struct ifreq).  Iterate over ifconf.ifc_req by counting
	bytes (Bug#8477).  Count bytes correctly when ifr_addr is a struct
	sockaddr.
	(struct ifflag_def): notrailers is smart on OSX.
	(Fnetwork_interface_info): Handle case when ifr_flags is negative.
	Get hardware address with getifaddrs if available.

2011-08-12  Eli Zaretskii  <eliz@gnu.org>

	* xdisp.c (iterate_out_of_display_property): xassert that
	IT->position is set to within IT->object's boundaries.  Break from
	the loop as soon as EOB is reached; avoids infloops in redisplay
	when IT->position is set up wrongly due to some bug.
	Set IT->current to match the bidi iterator unconditionally.
	(push_display_prop): Allow GET_FROM_STRING as IT->method on
	entry.  Force push_it to save on the stack the current
	buffer/string position, to be restored by pop_it.  Fix flags in
	the iterator structure wrt the object coming from a display
	property, as `line-prefix' and `wrap-prefix' are not ``replacing''
	properties.  (Bug#9284)

2011-08-09  Andreas Schwab  <schwab@linux-m68k.org>

	* fontset.c (fontset_get_font_group): Add proper type checks.
	(Bug#9172)

2011-08-09  YAMAMOTO Mitsuharu  <mituharu@math.s.chiba-u.ac.jp>

	* unexmacosx.c (print_load_command_name): Add cases LC_FUNCTION_STARTS
	and LC_VERSION_MIN_MACOSX.
	(copy_linkedit_data) [LC_FUNCTION_STARTS]: New function.
	(dump_it) [LC_FUNCTION_STARTS]: Use it.

2011-08-08  Eli Zaretskii  <eliz@gnu.org>

	* xdisp.c (forward_to_next_line_start): Allow to use the
	no-display-properties-and-no-overlays under bidi display.
	Set disp_pos in the bidi iterator to avoid searches for display
	properties and overlays.

2011-08-08  Chong Yidong  <cyd@stupidchicken.com>

	* editfns.c (Fset_time_zone_rule): Document relationship with the
	setenv function.

	* ftfont.c (ftfont_pattern_entity): Copy the extras argument to
	the font entity extracted from the cache (Bug#8109).

2011-08-07  Chong Yidong  <cyd@stupidchicken.com>

	* composite.c (autocmp_chars): Don't reset point.  That is done by
	restore_point_unwind (Bug#5984).

2011-08-07  Juri Linkov  <juri@jurta.org>

	* editfns.c (Fformat_time_string): Doc fix, add tag `usage:'
	to show the arg `TIME' instead of `TIMEVAL'.

2011-08-06  Eli Zaretskii  <eliz@gnu.org>

	* xdisp.c (set_cursor_from_row): Fix cursor positioning when a
	display property strides EOL and includes a newline, as in
	longlines-mode.  (Bug#9254)
	(move_it_in_display_line_to): Fix vertical-motion in a buffer with
	word-wrap under bidirectional display.  (Bug#9224)

	* bidi.c (bidi_unshelve_cache): Don't reset the cache if JUST_FREE
	is non-zero, even if the data buffer is NULL.  Fixes a crash in
	vertical-motion with longlines-mode.  (Bug#9254)

2011-08-05  Eli Zaretskii  <eliz@gnu.org>

	* bidi.c <bidi_cache_total_alloc>: Now static.
	(bidi_initialize): Initialize bidi_cache_total_alloc.

	* xdisp.c (display_line): Release buffer allocated for shelved bidi
	cache.  (Bug#9221)

	* bidi.c (bidi_shelve_cache, bidi_unshelve_cache): Track total
	amount allocated this far in `bidi_cache_total_alloc'.
	(bidi_unshelve_cache): Accept an additional argument JUST_FREE; if
	non-zero, only free the data buffer without restoring the cache
	contents.  All callers changed.

	* dispextern.h (bidi_unshelve_cache): Update prototype.

	* xdisp.c (SAVE_IT, pos_visible_p, move_it_in_display_line_to)
	(move_it_in_display_line, move_it_to)
	(move_it_vertically_backward, move_it_by_lines): Replace the call
	to xfree to an equivalent call to bidi_unshelve_cache.
	(move_it_in_display_line_to): Fix logic of returning
	MOVE_POS_MATCH_OR_ZV in the bidi case.  (Bug#9224)

2011-08-05  Eli Zaretskii  <eliz@gnu.org>

	* xdisp.c (set_cursor_from_row): Prefer the candidate glyph that
	came from a string character with a `cursor' property.  (Bug#9229)

2011-08-04  Jan Djärv  <jan.h.d@swipnet.se>

	* Makefile.in (LIB_PTHREAD): New variable.
	(LIBES): Add LIB_PTHREAD (Bug#9216).

	* alloc.c, emacs.c, gmalloc.c, gtkutil.c, keyboard.c, syssignal.h:
	Rename HAVE_GTK_AND_PTHREAD to HAVE_PTHREAD (Bug#9216).

2011-08-04  Andreas Schwab  <schwab@linux-m68k.org>

	* regex.c (re_iswctype): Remove some redundant boolean
	conversions.

2011-08-04  Jan Djärv  <jan.h.d@swipnet.se>

	* xterm.c (x_find_topmost_parent): New function.
	(x_set_frame_alpha): Find topmost parent window with
	x_find_topmost_parent and set the property there also (bug#9181).
	(handle_one_xevent): Call x_set_frame_alpha on ReparentNotify.

2011-08-04  Paul Eggert  <eggert@cs.ucla.edu>

	* callproc.c (Fcall_process): Avoid vfork clobbering
	the local vars buffer, coding_systems, current_dir.

2011-08-03  Stefan Monnier  <monnier@iro.umontreal.ca>

	* keymap.c (Fmake_composed_keymap): Move to subr.el.

2011-08-03  Paul Eggert  <eggert@cs.ucla.edu>

	* fontset.c (dump_fontset) [FONTSET_DEBUG]: Declare EXTERNALLY_VISIBLE
	so that it is not optimized away.

	* xdisp.c (compute_display_string_pos): Remove unused local.

2011-08-02  Eli Zaretskii  <eliz@gnu.org>

	Fix slow cursor motion and scrolling in large buffers with
	selective display, like Org Mode buffers.  (Bug#9218)

	* dispextern.h (struct bidi_it): New member disp_prop_p.

	* xdisp.c: Remove one-slot cache of display string positions.
	(compute_display_string_pos): Accept an additional argument
	DISP_PROP_P; callers changed.  Scan at most 5K characters forward
	for a display string or property.  If found, set DISP_PROP_P
	non-zero.

	* bidi.c (bidi_fetch_char): Accept an additional argument
	DISP_PROP_P, and pass it to compute_display_string_pos.
	Only handle text covered by a display string if DISP_PROP_P is returned
	non-zero.  All callers of bidi_fetch_char changed.

2011-08-02  Stefan Monnier  <monnier@iro.umontreal.ca>

	* keymap.c (Fdefine_key): Fix Lisp_Object/int mixup; apply some CSE.

2010-12-03  Don March  <don@ohspite.net>

	* keymap.c (Fdefine_key): Fix non-prefix key error message when
	last character M-[char] is translated to ESC [char] (bug#7541).

2011-08-02  Kenichi Handa  <handa@m17n.org>

	* lisp.h (uniprop_table): Extern it.

	* chartab.c (uniprop_table): Make it non-static.

2011-08-01  Eli Zaretskii  <eliz@gnu.org>

	* xdisp.c (forward_to_next_line_start): Accept additional argument
	BIDI_IT_PREV, and store into it the state of the bidi iterator had
	on the newline.
	(reseat_at_next_visible_line_start): Use the bidi iterator state
	returned by forward_to_next_line_start to restore the state of
	it->bidi_it after backing up to previous newline.  (Bug#9212)

2011-07-30  Andreas Schwab  <schwab@linux-m68k.org>

	* regex.c (re_comp): Protoize.
	(re_exec): Fix return type.
	(regexec): Fix type of `ret'.  (Bug#9203)

2011-07-28  Paul Eggert  <eggert@cs.ucla.edu>

	* image.c (check_image_size): Use 1024x1024 if unknown frame (Bug#9189).
	This is needed if max-image-size is a floating-point number.

2011-07-28  Andreas Schwab  <schwab@linux-m68k.org>

	* print.c (print_object): Print empty symbol as ##.

	* lread.c (read1): Read ## as empty symbol.

2011-07-28  Alp Aker  <alp.tekin.aker@gmail.com>

	* nsfns.m (x_set_foreground_color): Set f->foreground_pixel when
	setting frame foreground color (Bug#9175).
	(x_set_background_color): Likewise.

	* nsmenu.m (-setText): Size tooltip dimensions precisely to
	contents (Bug#9176).
	(EmacsTooltip -init): Remove bezels and add shadows to
	tooltip windows.

	* nsterm.m (ns_dumpglyphs_stretch): Avoid overwriting left fringe
	or scroll bar (Bug#8470).

	* nsfont.m (nsfont_open): Remove assignment to voffset and
	unnecessary vars hshink, expand, hd, full_height, min_height.
	(nsfont_draw): Use s->ybase as baseline for glyph drawing (Bug#8913).

	* nsterm.h (nsfont_info): Remove voffset field.

2011-07-28  Alp Aker  <alp.tekin.aker@gmail.com>

	Implement strike-through and overline on NextStep (Bug#8863).

	* nsfont.m (nsfont_open): Use underline position provided by font,
	instead of hard-coded value of 2.
	(nsfont_draw): Call ns_draw_text_decoration instead.

	* nsterm.h: Add declaration for ns_draw_text_decoration.

	* nsterm.m (ns_draw_text_decoration): New function for drawing
	underline, overline, and strike-through.
	(ns_dumpglyphs_image, ns_dumpglyphs_stretch): Add call to
	ns_draw_text_decoration.  Change treatment of cursor drawing to
	accommodate underlining, etc.

2011-07-28  Eli Zaretskii  <eliz@gnu.org>

	* buffer.c (init_buffer_once): Set bidi-display-reordering to t by
	default.

2011-07-28  Paul Eggert  <eggert@cs.ucla.edu>

	* alloc.c (memory_full) [!SYNC_INPUT]: Fix signal-related race.
	Without this fix, if a signal arrives just after memory fills up,
	'malloc' might be invoked reentrantly.

	* image.c (x_check_image_size) [!HAVE_X_WINDOWS]: Return 1.
	In other words, assume that every image size is allowed, on non-X
	hosts.  This assumption is probably wrong, but it lets Emacs compile.

2011-07-28  Andreas Schwab  <schwab@linux-m68k.org>

	* regex.c (re_iswctype): Convert return values to boolean.

2011-07-28  Eli Zaretskii  <eliz@fencepost.gnu.org>

	* xdisp.c (compute_display_string_pos): Don't use cached display
	string position if the buffer had its restriction changed.
	(Bug#9184)

2011-07-28  Paul Eggert  <eggert@cs.ucla.edu>

	* callproc.c (Fcall_process): Use 'volatile' to avoid vfork clobbering.

2011-07-28  Paul Eggert  <eggert@cs.ucla.edu>

	Integer signedness and overflow and related fixes.  (Bug#9079)

	* bidi.c: Integer size and overflow fixes.
	(bidi_cache_size, bidi_cache_idx, bidi_cache_last_idx)
	(bidi_cache_start, bidi_cache_fetch_state, bidi_cache_search)
	(bidi_cache_find_level_change, bidi_cache_ensure_space)
	(bidi_cache_iterator_state, bidi_cache_find, bidi_cache_start_stack)
	(bidi_find_other_level_edge):
	Use ptrdiff_t instead of EMACS_INT where either will do.
	This works better on 32-bit hosts configured --with-wide-int.
	(bidi_cache_ensure_space): Check for size-calculation overflow.
	Use % rather than repeated addition, for better worst-case speed.
	Don't set bidi_cache_size until after xrealloc returns, because it
	might not return.
	(bidi_dump_cached_states): Use ptrdiff_t, not int, to avoid overflow.
	(bidi_cache_ensure_space): Also check that the bidi cache size
	does not exceed that of the largest Lisp string or buffer.  See Eli
	Zaretskii in <http://debbugs.gnu.org/cgi/bugreport.cgi?bug=9079#29>.

	* alloc.c (__malloc_size_t): Remove.
	All uses replaced by size_t.  See Andreas Schwab's note
	<http://debbugs.gnu.org/cgi/bugreport.cgi?bug=9079#8>.

	* image.c: Improve checking for integer overflow.
	(check_image_size): Assume that f is nonnull, since
	it is always nonnull in practice.  This is one less thing to
	worry about when checking for integer overflow later.
	(x_check_image_size): New function, which checks for integer
	overflow issues inside X.
	(x_create_x_image_and_pixmap, xbm_read_bitmap_data): Use it.
	This removes the need for a memory_full check.
	(xbm_image_p): Rewrite to avoid integer multiplication overflow.
	(Create_Pixmap_From_Bitmap_Data, xbm_load): Use x_check_image_size.
	(xbm_read_bitmap_data): Change locals back to 'int', since
	their values must fit in 'int'.
	(xpm_load_image, png_load, tiff_load):
	Invoke x_create_x_image_and_pixmap earlier,
	to avoid much needless work if the image is too large.
	(tiff_load): Treat overly large images as if
	x_create_x_image_and_pixmap failed, not as malloc failures.
	(gs_load): Use x_check_image_size.

	* gtkutil.c: Omit integer casts.
	(xg_get_pixbuf_from_pixmap): Remove unnecessary cast.
	(xg_set_toolkit_scroll_bar_thumb): Rewrite to avoid need for cast.

	* image.c (png_load): Don't assume height * row_bytes fits in 'int'.

	* xfaces.c (Fbitmap_spec_p): Fix integer overflow bug.
	Without this fix, (bitmap-spec-p '(34359738368 1 "x"))
	would wrongly return t on a 64-bit host.

	* dispnew.c (init_display): Use *_RANGE_OVERFLOW macros.
	The plain *_OVERFLOW macros run afoul of GCC bug 49705
	<http://gcc.gnu.org/bugzilla/show_bug.cgi?id=49705>
	and therefore cause GCC to emit a bogus diagnostic in some cases.

	* image.c: Integer signedness and overflow and related fixes.
	This is not an exhaustive set of fixes, but it's time to
	record what I've got.
	(lookup_pixel_color, check_image_size): Remove redundant decls.
	(check_image_size): Don't assume that arbitrary EMACS_INT values
	fit in 'int', or that arbitrary 'double' values fit in 'int'.
	(x_alloc_image_color, x_create_x_image_and_pixmap, png_load)
	(tiff_load, imagemagick_load_image):
	Check for overflow in size calculations.
	(x_create_x_image_and_pixmap): Remove unnecessary test for
	xmalloc returning NULL; that can't happen.
	(xbm_read_bitmap_data): Don't assume sizes fit into 'int'.
	(xpm_color_bucket): Use better integer hashing function.
	(xpm_cache_color): Don't possibly over-allocate memory.
	(struct png_memory_storage, tiff_memory_source, tiff_seek_in_memory)
	(gif_memory_source):
	Use ptrdiff_t, not int or size_t, to record sizes.
	(png_load): Don't assume values greater than 2**31 fit in 'int'.
	(our_stdio_fill_input_buffer): Prefer ptrdiff_t to size_t when
	either works, as we prefer signed integers.
	(tiff_read_from_memory, tiff_write_from_memory):
	Return tsize_t, not size_t, since that's what the TIFF API wants.
	(tiff_read_from_memory): Don't fail simply because the read would
	go past EOF; instead, return a short read.
	(tiff_load): Omit no-longer-needed casts.
	(Fimagemagick_types): Don't assume size fits into 'int'.

	Improve hashing quality when configured --with-wide-int.
	* fns.c (hash_string): New function, taken from sxhash_string.
	Do not discard information about ASCII character case; this
	discarding is no longer needed.
	(sxhash-string): Use it.  Change sig to match it.  Caller changed.
	* lisp.h: Declare it.
	* lread.c (hash_string): Remove, since we now use fns.c's version.
	The fns.c version returns a wider integer if --with-wide-int is
	specified, so this should help the quality of the hashing a bit.

	* emacs.c: Integer overflow minor fix.
	(heap_bss_diff): Now uprintmax_t, not unsigned long.  All used changed.
	Define only if GNU_LINUX.
	(main, Fdump_emacs): Set and use heap_bss_diff only if GNU_LINUX.

	* dispnew.c: Integer signedness and overflow fixes.
	Remove unnecessary forward decls, that were a maintenance hassle.
	(history_tick): Now uprintmax_t, so it's more likely to avoid overflow.
	All uses changed.
	(adjust_glyph_matrix, realloc_glyph_pool, adjust_frame_message_buffer)
	(scrolling_window): Use ptrdiff_t, not int, for byte count.
	(prepare_desired_row, line_draw_cost):
	Use int, not unsigned, where either works.
	(save_current_matrix, restore_current_matrix):
	Use ptrdiff_t, not size_t, where either works.
	(init_display): Check for overflow more accurately, and without
	relying on undefined behavior.

	* editfns.c (pWIDE, pWIDElen, signed_wide, unsigned_wide):
	Remove, replacing with the new symbols in lisp.h.  All uses changed.
	* fileio.c (make_temp_name):
	* filelock.c (lock_file_1, lock_file):
	* xdisp.c (message_dolog):
	Don't assume PRIdMAX etc. works; this isn't portable to pre-C99 hosts.
	Use pMd etc. instead.
	* lisp.h (printmax_t, uprintmax_t, pMd, pMu): New types and macros,
	replacing the pWIDE etc. symbols removed from editfns.c.

	* keyboard.h (num_input_events): Now uintmax_t.
	This is (very slightly) less likely to mess up due to wraparound.
	All uses changed.

	* buffer.c: Integer signedness fixes.
	(alloc_buffer_text, enlarge_buffer_text):
	Use ptrdiff_t rather than size_t when either will do, as we prefer
	signed integers.

	* alloc.c: Integer signedness and overflow fixes.
	Do not impose an arbitrary 32-bit limit on malloc sizes when debugging.
	(__malloc_size_t): Default to size_t, not to int.
	(pure_size, pure_bytes_used_before_overflow, stack_copy_size)
	(Fgarbage_collect, mark_object_loop_halt, mark_object):
	Prefer ptrdiff_t to size_t when either would do, as we prefer
	signed integers.
	(XMALLOC_OVERRUN_CHECK_OVERHEAD): New macro.
	(xmalloc_overrun_check_header, xmalloc_overrun_check_trailer):
	Now const.  Initialize with values that are in range even if char
	is signed.
	(XMALLOC_PUT_SIZE, XMALLOC_GET_SIZE): Remove, replacing with ...
	(xmalloc_put_size, xmalloc_get_size): New functions.  All uses changed.
	These functions do the right thing with sizes > 2**32.
	(check_depth): Now ptrdiff_t, not int.
	(overrun_check_malloc, overrun_check_realloc, overrun_check_free):
	Adjust to new way of storing sizes.  Check for size overflow bugs
	in rest of code.
	(STRING_BYTES_MAX): Adjust to new overheads.  The old code was
	slightly wrong anyway, as it missed one instance of
	XMALLOC_OVERRUN_CHECK_OVERHEAD.
	(refill_memory_reserve): Omit needless cast to size_t.
	(mark_object_loop_halt): Mark as externally visible.

	* xselect.c: Integer signedness and overflow fixes.
	(Fx_register_dnd_atom, x_handle_dnd_message):
	Use ptrdiff_t, not size_t, since we prefer signed.
	(Fx_register_dnd_atom): Check for ptrdiff_t (and size_t) overflow.
	* xterm.h (struct x_display_info): Use ptrdiff_t, not size_t, for
	x_dnd_atoms_size and x_dnd_atoms_length.

	* doprnt.c: Prefer signed to unsigned when either works.
	* eval.c (verror):
	* doprnt.c (doprnt):
	* lisp.h (doprnt):
	* xdisp.c (vmessage):
	Use ptrdiff_t, not size_t, when using or implementing doprnt,
	since the sizes cannot exceed ptrdiff_t bounds anyway, and we
	prefer signed arithmetic to avoid comparison confusion.
	* doprnt.c (doprnt): Avoid a "+ 1" that can't overflow,
	but is a bit tricky.

	Assume freestanding C89 headers, string.h, stdlib.h.
	* data.c, doprnt.c, floatfns.c, print.c:
	Include float.h unconditionally.
	* gmalloc.c: Assume C89-at-least behavior for preprocessor,
	limits.h, stddef.h, string.h.  Use memset instead of 'flood'.
	* regex.c: Likewise for stddef.h, string.h.
	(ISASCII): Remove; can assume it returns 1 now.  All uses removed.
	* s/aix4-2.h (HAVE_STRING_H): Remove obsolete undef.
	* s/ms-w32.h (HAVE_LIMITS_H, HAVE_STRING_H, HAVE_STDLIB_H)
	(STDC_HEADERS): Remove obsolete defines.
	* sysdep.c: Include limits.h unconditionally.

	Assume support for memcmp, memcpy, memmove, memset.
	* lisp.h, sysdep.c (memcmp, memcpy, memmove, memset):
	* regex.c (memcmp, memcpy):
	Remove; we assume C89 now.

	* gmalloc.c (memcpy, memset, memmove): Remove; we assume C89 now.
	(__malloc_safe_bcopy): Remove; no longer needed.

	* lisp.h (struct vectorlike_header, struct Lisp_Subr): Signed sizes.
	Use EMACS_INT, not EMACS_UINT, for sizes.  The code works equally
	well either way, and we prefer signed to unsigned.

2011-07-27  Lars Magne Ingebrigtsen  <larsi@gnus.org>

	* gnutls.c (emacs_gnutls_read): Don't message anything if the peer
	closes the connection while we're reading (bug#9182).

2011-07-25  Jan Djärv  <jan.h.d@swipnet.se>

	* nsmenu.m (ns_popup_dialog): Add an "ok" button if no buttons
	are specified (Bug#9168).

2011-07-25  Paul Eggert  <eggert@cs.ucla.edu>

	* bidi.c (bidi_dump_cached_states): Fix printf format mismatch.
	Found by GCC static checking and --with-wide-int on a 32-bit host.

2011-07-25  Eli Zaretskii  <eliz@gnu.org>

	* xdisp.c (compute_display_string_pos): Fix logic of caching
	previous display string position.  Initialize cached_prev_pos to
	-1.  Fixes slow-down at the beginning of a buffer.

2011-07-24  Eli Zaretskii  <eliz@gnu.org>

	* xfaces.c (check_lface_attrs) [HAVE_WINDOW_SYSTEM]: Allow `nil'
	for attrs[LFACE_FONTSET_INDEX].

2011-07-23  Paul Eggert  <eggert@cs.ucla.edu>

	* xml.c (parse_region): Remove unused local
	that was recently introduced.

2011-07-23  Eli Zaretskii  <eliz@gnu.org>

	* xfns.c (unwind_create_frame) [GLYPH_DEBUG]: Adapt to changes in
	revision 84777 on 2008-02-22.

	* xdisp.c (move_it_in_display_line_to): Record the best matching
	position for TO_CHARPOS while scanning the line, and restore it on
	exit if none of the characters scanned was an exact match.
	Fixes vertical-motion and pos-visible-in-window-p under bidi redisplay
	when exact match is impossible due to invisible text, and the
	lines are truncated.

2011-07-23  Jan Djärv  <jan.h.d@swipnet.se>

	* nsterm.m (initFrameFromEmacs): Set NSTitledWindowMask in styleMask
	for OSX >= 10.7.

2011-07-22  Eli Zaretskii  <eliz@gnu.org>

	Fix a significant slow-down of cursor motion with C-n, C-p,
	C-f/C-b, and C-v/M-v that couldn't keep up with keyboard
	auto-repeat under bidi redisplay in fontified buffers.
	* xdisp.c (compute_stop_pos_backwards): New function.
	(next_element_from_buffer): Call compute_stop_pos_backwards to
	find a suitable prev_stop when we find ourselves before
	base_level_stop.
	(reseat): Don't look for prev_stop, as that could mean a very long
	run.
	<cached_disp_pos, cached_disp_buffer, cached_disp_modiff>
	<cached_disp_overlay_modiff>: Cache for last found display string
	position.
	(compute_display_string_pos): Return the cached position if asked
	about the same buffer in the same area of character positions, and
	the buffer wasn't changed since the time the display string
	position was cached.

2011-07-22  Eli Zaretskii  <eliz@gnu.org>

	* xdisp.c (rows_from_pos_range): Don't ignore glyphs whose object
	is an integer, which is important for empty lines.  (Bug#9149)

2011-07-22  Chong Yidong  <cyd@stupidchicken.com>

	* frame.c (Fmodify_frame_parameters): In tty case, update the
	default face if necessary (Bug#4238).

2011-07-21  Chong Yidong  <cyd@stupidchicken.com>

	* editfns.c (Fstring_to_char): No need to explain what a character
	is in the docstring (Bug#6576).

2011-07-20  Lars Magne Ingebrigtsen  <larsi@gnus.org>

	* xml.c (parse_region): Make sure we always return a tree.

2011-07-20  HAMANO Kiyoto  <khiker.mail@gmail.com>

	* xml.c (parse_region): If a document contains only comments,
	return that, too.

2011-07-20  Lars Magne Ingebrigtsen  <larsi@gnus.org>

	* xml.c (make_dom): Return comments, too.

2011-07-19  Paul Eggert  <eggert@cs.ucla.edu>

	Port to OpenBSD.
	See http://lists.gnu.org/archive/html/emacs-devel/2011-07/msg00688.html
	and the surrounding thread.
	* minibuf.c (read_minibuf_noninteractive): Rewrite to use getchar
	rather than fgets, and retry after EINTR.  Otherwise, 'emacs
	--batch -f byte-compile-file' fails on OpenBSD if an inactivity
	timer goes off.
	* s/openbsd.h (BROKEN_SIGIO): Define.
	* unexelf.c (unexec) [__OpenBSD__]:
	Don't update the .mdebug section of the Alpha COFF symbol table.

2011-07-19  Lars Magne Ingebrigtsen  <larsi@gnus.org>

	* lread.c (syms_of_lread): Clarify when `lexical-binding' is used
	(bug#8460).

2011-07-18  Paul Eggert  <eggert@cs.ucla.edu>

	* fileio.c (Fcopy_file) [!MSDOS]: Tighten created file's mask.
	This fixes some race conditions on the permissions of any newly
	created file.

	* alloc.c (valid_pointer_p): Use pipe, not open.
	This fixes some permissions issues when debugging.

	* fileio.c (Fcopy_file): Adjust mode if fchown fails.  (Bug#9002)
	If fchown fails to set both uid and gid, try to set just gid,
	as that is sometimes allowed.  Adjust the file's mode to eliminate
	setuid or setgid bits that are inappropriate if fchown fails.

2011-07-18  Stefan Monnier  <monnier@iro.umontreal.ca>

	* xdisp.c (next_element_from_string, next_element_from_buffer): Use EQ
	to compare Lisp_Objects.
	* gnutls.c (syms_of_gnutls): Rename Vgnutls_log_level to
	global_gnutls_log_level, don't mistake it for a Lisp_Object.
	(init_gnutls_functions, emacs_gnutls_handle_error): Fix up uses.

2011-07-17  Andreas Schwab  <schwab@linux-m68k.org>

	* lread.c (read_integer): Unread even EOF character.
	(read1): Likewise.  Properly record start position of symbol.

	* lread.c (read1): Read `#:' as empty uninterned symbol if no
	symbol character follows.

2011-07-17  Paul Eggert  <eggert@cs.ucla.edu>

	* fileio.c (Fcopy_file): Pacify gcc re fchown.  (Bug#9002)
	This works around a problem with the previous change to Fcopy_file.
	Recent glibc declares fchown with __attribute__((warn_unused_result)),
	and without this change, GCC might complain about discarding
	fchown's return value.

2011-07-16  Juanma Barranquero  <lekktu@gmail.com>

	* makefile.w32-in (GLOBAL_SOURCES): Add gnutls.c (followup to bug#9059).

2011-07-16  Paul Eggert  <eggert@cs.ucla.edu>

	* fileio.c (Fcopy_file): Don't diagnose fchown failures.  (Bug#9002)

2011-07-16  Lars Magne Ingebrigtsen  <larsi@gnus.org>

	* gnutls.c (syms_of_gnutls): Define `gnutls-log-level' here, since
	it's used from the C level.

	* process.c: Use the same condition for POLL_FOR_INPUT in both
	keyboard.c and process.c (bug#1858).

2011-07-09  Lawrence Mitchell  <wence@gmx.li>

	* gnutls.c (Qgnutls_bootprop_min_prime_bits): New variable.
	(Fgnutls_boot): Use it.

2011-07-15  Andreas Schwab  <schwab@linux-m68k.org>

	* doc.c (Fsubstitute_command_keys): Revert last change.

2011-07-15  Lars Magne Ingebrigtsen  <larsi@gnus.org>

	* doc.c (Fsubstitute_command_keys): Clarify that \= really only
	quotes the next character, and doesn't affect other longer
	sequences (bug#8935).

	* lread.c (syms_of_lread): Clarify that is isn't only
	`eval-buffer' and `eval-defun' that's affected by
	`lexical-binding' (bug#8460).

2011-07-15  Eli Zaretskii  <eliz@gnu.org>

	* xdisp.c (move_it_in_display_line_to): Fix vertical motion with
	bidi redisplay when a line includes both an image and is
	truncated.

2011-07-14  Paul Eggert  <eggert@cs.ucla.edu>

	Fix minor problems found by static checking.
	* bidi.c (bidi_cache_size): Now EMACS_INT, not size_t.
	(elsz): Now a signed constant, not a size_t var.  We prefer signed
	types to unsigned, to avoid integer comparison confusion.  Without
	this change, GCC 4.6.1 with -Wunsafe-loop-optimizations complains
	"cannot optimize loop, the loop counter may overflow", a symptom
	of the confusion.
	* indent.c (Fvertical_motion): Mark locals as initialized.
	* xdisp.c (reseat_to_string): Fix pointer signedness issue.

2011-07-14  Lars Magne Ingebrigtsen  <larsi@gnus.org>

	* search.c (Fre_search_backward): Mention `case-fold-search' in
	all the re_search_* functions (bug#8138).

	* keyboard.c (Fopen_dribble_file): Document when the file is
	closed (bug#8056).

2011-07-14  Eli Zaretskii  <eliz@gnu.org>

	* bidi.c (bidi_dump_cached_states): Fix format of displaying
	bidi_cache_idx.

	Support bidi reordering of display and overlay strings.
	* xdisp.c (compute_display_string_pos)
	(compute_display_string_end): Accept additional argument STRING.
	(init_iterator, reseat_1): Initialize bidi_it->string.s to NULL.
	(reseat_to_string): Initialize bidi_it->string.s and
	bidi_it->string.schars.
	(Fcurrent_bidi_paragraph_direction): Initialize itb.string.s to
	NULL (avoids a crash in bidi_paragraph_init).
	Initialize itb.string.lstring.
	(init_iterator): Call bidi_init_it only of a valid
	buffer position was specified.  Initialize paragraph_embedding to
	L2R.
	(reseat_to_string): Initialize the bidi iterator.
	(display_string): If we need to ignore text properties of
	LISP_STRING, set IT->stop_charpos to IT->end_charpos.  (The
	original value of -1 will not work with bidi.)
	(compute_display_string_pos): First arg is now struct
	`text_pos *'; all callers changed.  Support display properties on
	Lisp strings.
	(compute_display_string_end): Support display properties on Lisp
	strings.
	(init_iterator, reseat_1, reseat_to_string): Initialize the
	string.bufpos member to 0 (zero, for compatibility with IT_CHARPOS
	when iterating on a string not from display properties).
	(compute_display_string_pos, compute_display_string_end):
	Fix calculation of the object to scan.  Fixes an error when using
	arrow keys.
	(next_element_from_buffer): Don't abort when IT_CHARPOS is before
	base_level_stop; instead, set base_level_stop to BEGV.
	Fixes crashes in vertical-motion.
	(next_element_from_buffer): Improve commentary for when
	the iterator is before prev_stop.
	(init_iterator): Initialize bidi_p from the default value of
	bidi-display-reordering, not from buffer-local value.  Use the
	buffer-local value only if initializing for buffer iteration.
	(handle_invisible_prop): Support invisible properties on strings
	that are being bidi-reordered.
	(set_iterator_to_next): Support bidi reordering of C strings and
	Lisp strings.
	(next_element_from_string): Support bidi reordering of Lisp
	strings.
	(handle_stop_backwards): Support Lisp strings as well.
	(display_string): Support display of R2L glyph rows.
	Use IT_STRING_CHARPOS when displaying from a Lisp string.
	(init_iterator): Don't initialize it->bidi_p for strings
	here.
	(reseat_to_string): Initialize it->bidi_p for strings here.
	(next_element_from_string, next_element_from_c_string)
	(next_element_from_buffer): Add xassert's for correspondence
	between IT's object being iterated and it->bidi_it.string
	structure.
	(face_before_or_after_it_pos): Support bidi iteration.
	(next_element_from_c_string): Handle the case of the first string
	character that is not the first one in the visual order.
	(get_visually_first_element): New function, refactored from common
	parts of next_element_from_buffer, next_element_from_string, and
	next_element_from_c_string.
	(tool_bar_lines_needed, redisplay_tool_bar)
	(display_menu_bar): Force left-to-right direction.  Add a FIXME
	comment for making that be controlled by a user option.
	(push_it, pop_it): Save and restore the state of the
	bidi iterator.  Save and restore the bidi_p flag.
	(pop_it): Iterate out of display property for string iteration as
	well.
	(iterate_out_of_display_property): Support iteration over strings.
	(handle_single_display_spec): Set up it->bidi_it for iteration
	over a display string, and call bidi_init_it.
	(handle_single_display_spec, next_overlay_string)
	(get_overlay_strings_1, push_display_prop): Set up the bidi
	iterator for displaying display or overlay strings.
	(forward_to_next_line_start): Don't use the shortcut if
	bidi-iterating.
	(back_to_previous_visible_line_start): If handle_display_prop
	pushed the iterator stack, restore the internal state of the bidi
	iterator by calling bidi_pop_it same number of times.
	(reseat_at_next_visible_line_start): If ON_NEWLINE_P is non-zero,
	and we are bidi-iterating, don't decrement the iterator position;
	instead, set the first_elt flag in the bidi iterator, to produce
	the same effect.
	(reseat_1): Remove redundant setting of string_from_display_prop_p.
	(push_display_prop): xassert that we are iterating a buffer.
	(push_it, pop_it): Save and restore paragraph_embedding member.
	(handle_single_display_spec, next_overlay_string)
	(get_overlay_strings_1, reseat_1, reseat_to_string)
	(push_display_prop): Set up the `unibyte' member of bidi_it.string
	correctly.  Don't assume unibyte strings are not bidi-reordered.
	(compute_display_string_pos)
	(compute_display_string_end): Fix handling the case of C string.
	(push_it, pop_it): Save and restore from_disp_prop_p.
	(handle_single_display_spec, push_display_prop): Set the
	from_disp_prop_p flag.
	(get_overlay_strings_1): Reset the from_disp_prop_p flag.
	(pop_it): Call iterate_out_of_display_property only if we are
	popping after iteration over a string that came from a display
	property.  Fix a typo in popping stretch info.  Add an assertion
	for verifying that the iterator position is in sync with the bidi
	iterator.
	(handle_single_display_spec, get_overlay_strings_1)
	(push_display_prop): Fix initialization of paragraph direction for
	string when that of the parent object is not yet determined.
	(reseat_1): Call bidi_init_it to resync the bidi
	iterator with IT's position.  (Bug#7616)
	(find_row_edges): If ROW->start.pos gives position
	smaller than min_pos, use it as ROW->minpos.  (Bug#7616)
	(handle_stop, back_to_previous_visible_line_start, reseat_1):
	Reset the from_disp_prop_p flag.
	(SAVE_IT, RESTORE_IT): New macros.
	(pos_visible_p, face_before_or_after_it_pos)
	(back_to_previous_visible_line_start)
	(move_it_in_display_line_to, move_it_in_display_line)
	(move_it_to, move_it_vertically_backward, move_it_by_lines)
	(try_scrolling, redisplay_window, display_line): Use them when
	saving a temporary copy of the iterator and restoring it back.
	(back_to_previous_visible_line_start, reseat_1)
	(init_iterator): Empty the bidi cache "stack".
	(move_it_in_display_line_to): If iterator ended up at
	EOL, but we never saw any buffer positions smaller than
	to_charpos, return MOVE_POS_MATCH_OR_ZV.  Fixes vertical cursor
	motion in bidi-reordered lines.
	(move_it_in_display_line_to): Record prev_method and prev_pos
	immediately before the call to set_iterator_to_next.  Fixes cursor
	motion in bidi-reordered lines with stretch glyphs and strings
	displayed in margins.  (Bug#8133) (Bug#8867)
	Return MOVE_POS_MATCH_OR_ZV only if iterator position is past
	TO_CHARPOS.
	(pos_visible_p): Support positions in bidi-reordered lines.
	Save and restore bidi cache.

	* bidi.c (bidi_level_of_next_char): clen should be EMACS_NT, not int.
	(bidi_paragraph_info): Delete unused struct.
	(bidi_cache_idx, bidi_cache_last_idx): Declare EMACS_INT.
	(bidi_cache_start): New variable.
	(bidi_cache_reset): Reset bidi_cache_idx to bidi_cache_start, not
	to zero.
	(bidi_cache_fetch_state, bidi_cache_search)
	(bidi_cache_find_level_change, bidi_cache_iterator_state)
	(bidi_cache_find, bidi_peek_at_next_level)
	(bidi_level_of_next_char, bidi_find_other_level_edge)
	(bidi_move_to_visually_next): Compare cache index with
	bidi_cache_start rather than with zero.
	(bidi_fetch_char): Accept new argument STRING; all callers
	changed.  Support iteration over a string.  Support strings with
	display properties.  Support unibyte strings.  Fix the type of
	`len' according to what STRING_CHAR_AND_LENGTH expects.
	(bidi_paragraph_init, bidi_resolve_explicit_1)
	(bidi_resolve_explicit, bidi_resolve_weak)
	(bidi_level_of_next_char, bidi_move_to_visually_next):
	Support iteration over a string.
	(bidi_set_sor_type, bidi_resolve_explicit_1)
	(bidi_resolve_explicit, bidi_type_of_next_char): ignore_bn_limit
	can now be zero (for strings); special values 0 and -1 were
	changed to -1 and -2, respectively.
	(bidi_char_at_pos): New function.
	(bidi_paragraph_init, bidi_resolve_explicit, bidi_resolve_weak):
	Call it instead of FETCH_MULTIBYTE_CHAR.
	(bidi_move_to_visually_next): Abort if charpos or bytepos were not
	initialized to valid values.
	(bidi_init_it): Don't initialize charpos and bytepos with invalid
	values.
	(bidi_level_of_next_char): Allow the sentinel "position" to pass
	the test for valid cached positions.  Fix the logic for looking up
	the sentinel state in the cache.  GCPRO the Lisp string we are
	iterating.
	(bidi_push_it, bidi_pop_it): New functions.
	(bidi_initialize): Initialize the bidi cache start stack pointer.
	(bidi_cache_ensure_space): New function, refactored from part of
	bidi_cache_iterator_state.  Don't assume the required size is just
	one BIDI_CACHE_CHUNK away.
	(bidi_cache_start_stack, bidi_push_it): Use IT_STACK_SIZE.
	(bidi_count_bytes, bidi_char_at_pos): New functions.
	(bidi_cache_search): Don't assume bidi_cache_last_idx is
	always valid if bidi_cache_idx is valid.
	(bidi_cache_find_level_change): xassert that bidi_cache_last_idx
	is valid if it's going to be used.
	(bidi_shelve_cache, bidi_unshelve_cache): New functions.
	(bidi_cache_fetch_state, bidi_cache_search)
	(bidi_cache_find_level_change, bidi_cache_ensure_space)
	(bidi_cache_iterator_state, bidi_cache_find)
	(bidi_find_other_level_edge, bidi_cache_start_stack):
	All variables related to cache indices are now EMACS_INT.

	* dispextern.h (struct bidi_string_data): New structure.
	(struct bidi_it): New member `string'.  Make flag members be 1-bit
	fields, and put them last in the struct.
	(compute_display_string_pos, compute_display_string_end):
	Update prototypes.
	(bidi_push_it, bidi_pop_it): Add prototypes.
	(struct iterator_stack_entry): New members bidi_p,
	paragraph_embedding, and from_disp_prop_p.
	(struct it): Member bidi_p is now a bit field 1 bit wide.
	(bidi_shelve_cache, bidi_unshelve_cache):
	Declare prototypes.

	* .gdbinit (xvectype, xvector, xcompiled, xchartable, xboolvector)
	(xpr, xfont, xbacktrace): Use "header.size" when accessing vectors
	and vector-like objects.

	* dispnew.c (buffer_posn_from_coords): Save and restore the bidi
	cache around display iteration.

	* window.c (Fwindow_end, window_scroll_pixel_based)
	(displayed_window_lines, Frecenter): Save and restore the bidi
	cache around display iteration.

2011-07-14  Lars Magne Ingebrigtsen  <larsi@gnus.org>

	* editfns.c (Fdelete_region): Clarify the use of the named
	parameters (bug#6788).

2011-07-14  Martin Rudalics  <rudalics@gmx.at>

	* indent.c (Fvertical_motion): Set and restore w->pointm when
	saving and restoring the window's buffer (Bug#9006).

2011-07-13  Lars Magne Ingebrigtsen  <larsi@gnus.org>

	* editfns.c (Fstring_to_char): Clarify just what is returned
	(bug#6576).  Text by Eli Zaretskii.

2011-07-13  Juanma Barranquero  <lekktu@gmail.com>

	* gnutls.c (init_gnutls_functions): Honor gnutls_log_level (bug#9059).

2011-07-13  Eli Zaretskii  <eliz@gnu.org>

	* buffer.c (mmap_find): Fix a typo.

2011-07-13  Johan Bockgård  <bojohan@gnu.org>

	Fix execution of x selection hooks.
	* xselect.c (Qx_lost_selection_functions)
	(Qx_sent_selection_functions): New vars.
	(syms_of_xselect): DEFSYM them.
	(x_handle_selection_request): Pass Qx_sent_selection_functions
	rather than Vx_sent_selection_functions to Frun_hook_with_args.
	(x_handle_selection_clear,x_clear_frame_selections):
	Pass Qx_lost_selection_functions rather than
	Vx_lost_selection_functions to Frun_hook_with_args.

2011-07-13  Paul Eggert  <eggert@cs.ucla.edu>

	* buffer.c (Fget_buffer_create): Initialize inhibit_shrinking.
	The old code sometimes used this field without initializing it.

	* alloc.c (gc_sweep): Don't read past end of array.
	In theory, the old code could also have corrupted Emacs internals,
	though it'd be very unlikely.

2011-07-12  Andreas Schwab  <schwab@linux-m68k.org>

	* character.c (Fcharacterp): Don't advertise optional ignored
	argument.  (Bug#4026)

2011-07-12  Lars Magne Ingebrigtsen  <larsi@gnus.org>

	* keymap.c (syms_of_keymap): Clarify that "modifier" is "modifier
	key" (bug#4257).

	* window.c (Fset_window_start): Doc fix (bug#4199).
	(Fset_window_hscroll): Ditto.

2011-07-12  Paul Eggert  <eggert@cs.ucla.edu>

	Fix minor new problems caught by GCC 4.6.1.
	* term.c (init_tty): Remove unused local.
	* xsettings.c (store_monospaced_changed): Define this function only
	if (defined HAVE_GSETTINGS || defined HAVE_GCONF), as it's
	not used otherwise.

2011-07-12  Chong Yidong  <cyd@stupidchicken.com>

	* xdisp.c (Vresize_mini_windows): Minor doc fix (Bug#3300).

2011-07-11  Lars Magne Ingebrigtsen  <larsi@gnus.org>

	* xdisp.c (syms_of_xdisp): Make it explicit that the mini-windows
	are the mini-buffer and the echo area (bug#3320).

	* term.c (init_tty): Remove support for supdup, c10 and perq
	terminals, which are no longer supported (bug#1482).

2011-07-10  Johan Bockgård  <bojohan@gnu.org>

	* xdisp.c (Ftool_bar_lines_needed): Fix WINDOWP check.

2011-07-10  Jan Djärv  <jan.h.d@swipnet.se>

	* xmenu.c (menu_highlight_callback): Only pass frame to show_help_event
	for non-popups (Bug#3642).

2011-07-10  Andreas Schwab  <schwab@linux-m68k.org>

	* alloc.c (reset_malloc_hooks): Protoize.
	* buffer.c (mmap_init, mmap_find, mmap_free_1, mmap_enlarge)
	(mmap_set_vars, mmap_alloc, mmap_free, mmap_realloc): Likewise.
	* cm.c (losecursor): Likewise.
	* data.c (fmod): Likewise.
	* dispnew.c (swap_glyphs_in_rows): Likewise.
	* emacs.c (memory_warning_signal): Likewise.
	* floatfns.c (float_error): Likewise.
	* font.c (check_gstring, check_otf_features, otf_tag_symbol)
	(otf_open, font_otf_capability, generate_otf_features)
	(font_otf_DeviceTable, font_otf_ValueRecord, font_otf_Anchor):
	Likewise.
	* image.c (pbm_read_file): Likewise.
	* indent.c (string_display_width): Likewise.
	* intervals.c (check_for_interval, search_for_interval)
	(inc_interval_count, count_intervals, root_interval)
	(adjust_intervals_for_insertion, make_new_interval): Likewise.
	* lread.c (defalias): Likewise.
	* ralloc.c (r_alloc_check): Likewise.
	* regex.c (set_image_of_range_1, set_image_of_range)
	(regex_grow_registers): Likewise.
	* sysdep.c (strerror): Likewise.
	* termcap.c (valid_filename_p, tprint, main): Likewise.
	* tparam.c (main): Likewise.
	* unexhp9k800.c (run_time_remap, save_data_space)
	(update_file_ptrs, read_header, write_header, calculate_checksum)
	(copy_file, copy_rest, display_header): Likewise.
	* widget.c (mark_shell_size_user_specified, create_frame_gcs):
	Likewise.
	* xdisp.c (check_it): Likewise.
	* xfaces.c (register_color, unregister_color, unregister_colors):
	Likewise.
	* xfns.c (print_fontset_result): Likewise.
	* xrdb.c (member, fatal, main): Likewise.

2011-07-10  Paul Eggert  <eggert@cs.ucla.edu>

	Fix minor problems found by static checking (Bug#9031).
	* chartab.c (char_table_set_range, map_sub_char_table):
	Remove unused locals.
	(uniprop_table): Now static.
	* composite.c (_work_char): Remove unused static var.

2011-07-09  Juanma Barranquero  <lekktu@gmail.com>

	* chartab.c (uniprop_table_uncompress): Remove unused local variable.

2011-07-09  Jan Djärv  <jan.h.d@swipnet.se>

	* gtkutil.c (qttip_cb): Remove code without function.

2011-07-09  Eli Zaretskii  <eliz@gnu.org>

	* w32.c (pthread_sigmask): New stub.

2011-07-08  Paul Eggert  <eggert@cs.ucla.edu>

	Use pthread_sigmask, not sigprocmask (Bug#9010).
	sigprocmask is portable only for single-threaded applications, and
	Emacs can be multi-threaded when it uses GTK.
	* Makefile.in (LIB_PTHREAD_SIGMASK): New macro.
	(LIBES): Use it.
	* callproc.c (Fcall_process):
	* process.c (create_process):
	* sysdep.c (sys_sigblock, sys_sigunblock, sys_sigsetmask):
	Use pthread_sigmask, not sigprocmask.

2011-07-08  Jan Djärv  <jan.h.d@swipnet.se>

	* gtkutil.c (qttip_cb): Set line wrap to FALSE for tooltip widget.
	(xg_prepare_tooltip): Revert text in x->ttip_lbl, margins was
	wrong (Bug#8591).

2011-07-08  Jan Djärv  <jan.h.d@swipnet.se>

	* gtkutil.c (xg_prepare_tooltip): Fix indentation and comment.
	Put text in x->ttip_lbl instead of gtk_tooltip_set_text (Bug#8591).
	(xg_hide_tooltip): Fix comment.

	* nsterm.m (initFrameFromEmacs): Don't use ns_return_types
	in registerServicesMenuSendTypes.
	(validRequestorForSendType): Don't check ns_return_types.

	* nsfns.m (Fx_open_connection): Put NSStringPboardType into
	ns_return_type.

2011-07-08  Jason Rumney  <jasonr@gnu.org>

	* w32fns.c (w32_wnd_proc) [WM_TIMER, WM_SET_CURSOR]: Avoid using
	frame struct members of non-existent frames (Bug#6284).

2011-07-08  Jan Djärv  <jan.h.d@swipnet.se>

	* nsterm.m (keyDown): Call to wantsToDelayTextChangeNotifications and
	variable firstTime not needed on OSX >= 10.6.
	(setPosition): setFloatValue:knobProportion: is deprecated on OSX
	>= 10.5.  Use setKnobProportion, setDoubleValue.

	* nsterm.h (MAC_OS_X_VERSION_10_3, MAC_OS_X_VERSION_10_4)
	(MAC_OS_X_VERSION_10_5): Define if not defined.
	(EmacsView, EmacsTooltip): Implements NSWindowDelegate on OSX >= 10.6.
	(EmacsMenu): Implements NSMenuDelegate on OSX >= 10.6.
	(EmacsToolbar): Implements NSToolbarDelegate on OSX >= 10.6.

	* nsselect.m (ns_string_from_pasteboard): Don't use deprecated methods
	cString and lossyCString on OSX >= 10.4

	* nsmenu.m (fillWithWidgetValue): Don't use depercated method
	sizeToFit on OSX >= 10.2.

	* nsimage.m (allocInitFromFile): Don't use deprecated method
	bestRepresentationForDevice on OSX >= 10.6.

	* nsfns.m (check_ns_display_info): Cast to long and use %ld in error
	to avoid warning.

	* emacs.c: Declare unexec_init_emacs_zone.

	* nsgui.h: Fix compiler warning about gnulib redefining verify.

	* nsselect.m (ns_get_local_selection): Change to extern (Bug#8842).

	* nsmenu.m (ns_update_menubar): Remove useless setDelegate call
	on svcsMenu (Bug#8842).

	* nsfns.m (Fx_open_connection): Remove NSStringPboardType from
	ns_return_types.
	(Fns_list_services): Just return Qnil on 10.6, code not working there.

	* nsterm.m (QUTF8_STRING): Declare.
	(initFrameFromEmacs): Call registerServicesMenuSendTypes.
	(validRequestorForSendType): Return type is (id).
	Change indexOfObjectIdenticalTo to indexOfObject.
	Check if we have local selection before returning self (Bug#8842).
	(writeSelectionToPasteboard): Put local selection into paste board
	if we have a local selection (Bug#8842).
	(syms_of_nsterm): DEFSYM QUTF8_STRING.

	* nsterm.h (MAC_OS_X_VERSION_10_6): Define here instead of nsterm.m.
	(ns_get_local_selection): Declare.

2011-07-07  Lars Magne Ingebrigtsen  <larsi@gnus.org>

	* keymap.c (describe_map_tree): Don't insert a double newline at
	the end of the buffer (bug#1169) and return whether we inserted
	something.

	* callint.c (Fcall_interactively): Change "reading args" to
	"providing args" to try to clarify what it does (bug#1010).

2011-07-07  Kenichi Handa  <handa@m17n.org>

	* composite.c (composition_compute_stop_pos): Ignore a static
	composition starting before CHARPOS (Bug#8915).

	* xdisp.c (handle_composition_prop): Likewise.

2011-07-07  Eli Zaretskii  <eliz@gnu.org>

	* term.c (produce_glyphs) <xassert>: Allow IT_GLYPHLESS in it->what.
	(Bug#9015)

2011-07-07  Kenichi Handa  <handa@m17n.org>

	* character.h (unicode_category_t): New enum type.

	* chartab.c (uniprop_decoder_t, uniprop_encoder_t): New types.
	(Qchar_code_property_table): New variable.
	(UNIPROP_TABLE_P, UNIPROP_GET_DECODER)
	(UNIPROP_COMPRESSED_FORM_P): New macros.
	(char_table_ascii): Uncompress the compressed values.
	(sub_char_table_ref): New arg is_uniprop.  Callers changed.
	Uncompress the compressed values.
	(sub_char_table_ref_and_range): Likewise.
	(char_table_ref_and_range): Uncompress the compressed values.
	(sub_char_table_set): New arg is_uniprop.  Callers changed.
	Uncompress the compressed values.
	(sub_char_table_set_range): Args changed.  Callers changed.
	(char_table_set_range): Adjuted for the above change.
	(map_sub_char_table): Delete args default_val and parent.  Add arg
	top.  Give decoded values to a Lisp function.
	(map_char_table): Adjust for the above change.  Give decoded
	values to a Lisp function.  Gcpro more variables.
	(uniprop_table_uncompress)
	(uniprop_decode_value_run_length): New functions.
	(uniprop_decoder, uniprop_decoder_count): New variables.
	(uniprop_get_decoder, uniprop_encode_value_character)
	(uniprop_encode_value_run_length, uniprop_encode_value_numeric):
	New functions.
	(uniprop_encoder, uniprop_encoder_count): New variables.
	(uniprop_get_encoder, uniprop_table)
	(Funicode_property_table_internal, Fget_unicode_property_internal)
	(Fput_unicode_property_internal): New functions.
	(syms_of_chartab): DEFSYM Qchar_code_property_table, defsubr
	Sunicode_property_table_internal, Sget_unicode_property_internal,
	and Sput_unicode_property_internal.  Defvar_lisp
	char-code-property-alist.

	* composite.c (CHAR_COMPOSABLE_P): Adjust for the change of
	Vunicode_category_table.

	* font.c (font_range): Adjust for the change of
	Vunicode_category_table.

2011-07-07  Dan Nicolaescu  <dann@ics.uci.edu>

	* m/iris4d.h: Remove file, move contents ...
	* s/irix6-5.h: ... here.

2011-07-06  Paul Eggert  <eggert@cs.ucla.edu>

	Remove unportable assumption about struct layout (Bug#8884).
	* alloc.c (mark_buffer):
	* buffer.c (reset_buffer_local_variables, Fbuffer_local_variables)
	(clone_per_buffer_values): Don't assume that
	sizeof (struct buffer) is a multiple of sizeof (Lisp_Object).
	This isn't true in general, and it's particularly not true
	if Emacs is configured with --with-wide-int.
	* buffer.h (FIRST_FIELD_PER_BUFFER, LAST_FIELD_PER_BUFFER):
	New macros, used in the buffer.c change.

2011-07-05  Jan Djärv  <jan.h.d@swipnet.se>

	* xsettings.c: Use both GConf and GSettings if both are available.
	(store_config_changed_event): Add comment.
	(dpyinfo_valid, store_font_name_changed, map_tool_bar_style)
	(store_tool_bar_style_changed): New functions.
	(store_monospaced_changed): Add comment.  Call dpyinfo_valid.
	(struct xsettings): Move font inside HAVE_XFT.
	(GSETTINGS_TOOL_BAR_STYLE, GSETTINGS_FONT_NAME): New defines.
	(GSETTINGS_MONO_FONT): Rename from SYSTEM_MONO_FONT.
	Move inside HAVE_XFT.
	(something_changed_gsettingsCB): Rename from something_changedCB.
	Check for changes in GSETTINGS_TOOL_BAR_STYLE and GSETTINGS_FONT_NAME
	also.
	(GCONF_TOOL_BAR_STYLE, GCONF_FONT_NAME): New defines.
	(GCONF_MONO_FONT): Rename from SYSTEM_MONO_FONT.  Move inside HAVE_XFT.
	(something_changed_gconfCB): Rename from something_changedCB.
	Check for changes in GCONF_TOOL_BAR_STYLE and GCONF_FONT_NAME also.
	(parse_settings): Move check for font inside HAVE_XFT.
	(read_settings, apply_xft_settings): Add comment.
	(read_and_apply_settings): Add comment.  Call map_tool_bar_style and
	store_tool_bar_style_changed.  Move check for font inside HAVE_XFT and
	call store_font_name_changed.
	(xft_settings_event): Add comment.
	(init_gsettings): Add comment.  Get values for GSETTINGS_TOOL_BAR_STYLE
	and GSETTINGS_FONT_NAME.  Move check for fonts within HAVE_XFT.
	(init_gconf): Add comment.  Get values for GCONF_TOOL_BAR_STYLE
	and GCONF_FONT_NAME.  Move check for fonts within HAVE_XFT.
	(xsettings_initialize): Call init_gsettings last.
	(xsettings_get_system_font, xsettings_get_system_normal_font):
	Add comment.

2011-07-05  Paul Eggert  <eggert@cs.ucla.edu>

	Random fixes.  E.g., (random) never returned negative values.
	* fns.c (Frandom): Use GET_EMACS_TIME for random seed, and add the
	subseconds part to the entropy, as that's a bit more random.
	Prefer signed to unsigned, since the signedness doesn't matter and
	in general we prefer signed.  When given a limit, use a
	denominator equal to INTMASK + 1, not to VALMASK + 1, because the
	latter isn't right if USE_2_TAGS_FOR_INTS.
	* sysdep.c (get_random): Return a value in the range 0..INTMASK,
	not 0..VALMASK.  Don't discard "excess" bits that random () returns.

2011-07-04  Stefan Monnier  <monnier@iro.umontreal.ca>

	* textprop.c (text_property_stickiness):
	Obey Vtext_property_default_nonsticky.
	(syms_of_textprop): Add `display' to Vtext_property_default_nonsticky.
	* w32fns.c (syms_of_w32fns):
	* xfns.c (syms_of_xfns): Don't Add `display' since it's there by default.

2011-07-04  Paul Eggert  <eggert@cs.ucla.edu>

	* fileio.c (barf_or_query_if_file_exists): Use S_ISDIR.
	This is more efficient than Ffile_directory_p and avoids a minor race.

2011-07-04  Lars Magne Ingebrigtsen  <larsi@gnus.org>

	* buffer.c (Foverlay_put): Say what the return value is
	(bug#7835).

	* fileio.c (barf_or_query_if_file_exists): Check first if the file
	is a directory before asking whether to use the file name
	(bug#7564).
	(barf_or_query_if_file_exists): Make the "File is a directory"
	error be more correct.

	* fns.c (Frequire): Remove the mention of the .gz files, since
	that's installation-specific, but keep the mention of
	`get-load-suffixes'.

2011-07-04  Paul Eggert  <eggert@cs.ucla.edu>

	* editfns.c (Fformat_time_string): Don't assume strlen fits in int.
	Report string overflow if the output is too long.

2011-07-04  Juanma Barranquero  <lekktu@gmail.com>

	* gnutls.c (Fgnutls_boot): Don't mention :verify-error.
	(syms_of_gnutls): Remove duplicate DEFSYM for
	Qgnutls_bootprop_verify_hostname_error, an error for
	Qgnutls_bootprop_verify_error (which is no longer used).

	* eval.c (find_handler_clause): Remove parameters `sig' and `data',
	unused since revno:102982 (2011-01-26).  All callers changed.
	Also (re)move comments that are misplaced or no longer relevant.

2011-07-03  Lars Magne Ingebrigtsen  <larsi@gnus.org>

	* callint.c (Finteractive): Clarify the meaning of "@" (bug#8813).

2011-07-03  Chong Yidong  <cyd@stupidchicken.com>

	* xfaces.c (Finternal_merge_in_global_face): Modify the foreground
	and background color parameters if they have been changed.

2011-07-03  Lars Magne Ingebrigtsen  <larsi@gnus.org>

	* editfns.c (Fformat): Clarify the - and 0 flags (bug#6659).

2011-07-03  Paul Eggert  <eggert@cs.ucla.edu>

	* xsettings.c (SYSTEM_FONT): Define only when used.
	No need to define when HAVE_GSETTINGS || !HAVE_XFT.

	* keymap.c (access_keymap_1): Now static.

2011-07-02  Chong Yidong  <cyd@stupidchicken.com>

	* keyboard.c (command_loop_1): If a down-mouse event is unbound,
	leave any prefix arg for the up event (Bug#1586).

2011-07-02  Lars Magne Ingebrigtsen  <larsi@gnus.org>

	* lread.c (syms_of_lread): Mention single symbols defined by
	`defvar' or `defconst' (bug#7154).

	* fns.c (Frequire): Mention .el.gz files (bug#7314).
	(Frequire): Mention get-load-suffixes.

2011-07-02  Martin Rudalics  <rudalics@gmx.at>

	* window.h (window): Remove clone_number slot.
	* window.c (Fwindow_clone_number, Fset_window_clone_number):
	Remove.
	(make_parent_window, make_window, saved_window)
	(Fset_window_configuration, save_window_save): Don't deal with
	clone numbers.
	* buffer.c (Qclone_number): Remove declaration.
	(sort_overlays, overlay_strings): Don't deal with clone numbers.

2011-07-02  Stefan Monnier  <monnier@iro.umontreal.ca>

	Add multiple inheritance to keymaps.
	* keymap.c (Fmake_composed_keymap): New function.
	(Fset_keymap_parent): Simplify.
	(fix_submap_inheritance): Remove.
	(access_keymap_1): New function extracted from access_keymap to handle
	embedded parents and handle lists of maps.
	(access_keymap): Use it.
	(Fkeymap_prompt, map_keymap_internal, map_keymap, store_in_keymap)
	(Fcopy_keymap): Handle embedded parents.
	(Fcommand_remapping, define_as_prefix): Simplify.
	(Fkey_binding): Simplify.
	(syms_of_keymap): Move minibuffer-local-completion-map,
	minibuffer-local-filename-completion-map,
	minibuffer-local-must-match-map, and
	minibuffer-local-filename-must-match-map to Elisp.
	(syms_of_keymap): Defsubr make-composed-keymap.
	* keyboard.c (menu_bar_items): Use map_keymap_canonical.
	(parse_menu_item): Trivial simplification.

2011-07-01  Glenn Morris  <rgm@gnu.org>

	* Makefile.in (SETTINGS_LIBS): Fix typo.

2011-07-01  Kazuhiro Ito  <kzhr@d1.dion.ne.jp>  (tiny patch)

	* coding.c (Fencode_coding_string): Record the last coding system
	used, as the function doc string says (bug#8738).

2011-07-01  Jan Djärv  <jan.h.d@swipnet.se>

	* xsettings.c (store_monospaced_changed): Take new font as arg and
	check for change against current_mono_font.
	(EMACS_TYPE_SETTINGS): Remove this and related defines.
	(emacs_settings_constructor, emacs_settings_get_property)
	(emacs_settings_set_property, emacs_settings_class_init)
	(emacs_settings_init, gsettings_obj): Remove.
	(something_changedCB): New function for HAVE_GSETTINGS.
	(something_changedCB): HAVE_GCONF: Call store_monospaced_changed
	with value as argument.
	(init_gsettings): Check that GSETTINGS_SCHEMA exists before calling
	g_settings_new (Bug#8967).  Do not create gsettings_obj.
	Remove calls to g_settings_bind.  Connect something_changedCB to
	"changed".

	* xgselect.c: Add defined (HAVE_GSETTINGS).
	(xgselect_initialize): Ditto.

	* process.c: Add defined (HAVE_GSETTINGS) for xgselect.h
	(wait_reading_process_output): Add defined (HAVE_GSETTINGS) for
	xg_select.

2011-07-01  Paul Eggert  <eggert@cs.ucla.edu>

	* eval.c (struct backtrace): Simplify and port the data structure.
	Do not assume that "int nargs : BITS_PER_INT - 2;" produces a
	signed bit field, as this assumption is not portable and it makes
	Emacs crash when compiled with Sun C 5.8 on sparc.  Do not use
	"char debug_on_exit : 1" as this is not portable either; instead,
	use the portable "unsigned int debug_on_exit : 1".  Remove unused
	member evalargs.  Remove obsolete comments about cc bombing out.

2011-06-30  Jan Djärv  <jan.h.d@swipnet.se>

	* xsettings.c: Include glib-object.h, gio/gio.h if HAVE_GSETTINGS.
	Let HAVE_GSETTINGS override HAVE_GCONF.
	(store_monospaced_changed): New function.
	(EMACS_SETTINGS): A new type derived from GObject to handle
	GSettings notifications.
	(emacs_settings_constructor, emacs_settings_get_property)
	(emacs_settings_set_property, emacs_settings_class_init):
	New functions.
	(gsettings_client, gsettings_obj): New variables.
	(GSETTINGS_SCHEMA): New define.
	(something_changedCB): Call store_monospaced_changed.
	(init_gsettings): New function.
	(xsettings_initialize): Call init_gsettings.
	(syms_of_xsettings): Initialize gsettings_client, gsettings_obj
	to NULL.

	* Makefile.in (SETTINGS_CFLAGS, SETTINGS_LIBS): Rename from
	GCONF_CFLAGS/LIBS.

2011-06-29  Martin Rudalics  <rudalics@gmx.at>

	* window.c (resize_root_window, grow_mini_window)
	(shrink_mini_window): Rename Qresize_root_window to
	Qwindow_resize_root_window and Qresize_root_window_vertically to
	Qwindow_resize_root_window_vertically.

2011-06-28  Paul Eggert  <eggert@cs.ucla.edu>

	* gnutls.c (Qgnutls_bootprop_verify_error): Remove unused var.

2011-06-27  Juanma Barranquero  <lekktu@gmail.com>

	* makefile.w32-in: Redesign dependencies so they reflect more
	clearly which files are directly included by each source file,
	and not through other includes.

2011-06-27  Martin Rudalics  <rudalics@gmx.at>

	* buffer.c (Qclone_number): Declare static and DEFSYM it.
	(sort_overlays, overlay_strings): When an overlay's clone number
	matches the window's clone number process the overlay even if
	the overlay's window property doesn't match the current window.

	* window.c (Fwindow_vchild): Rename to Fwindow_top_child.
	(Fwindow_hchild): Rename to Fwindow_left_child.
	(Fwindow_next): Rename to Fwindow_next_sibling.
	(Fwindow_prev): Rename to Fwindow_prev_sibling.
	(resize_window_check): Rename to window_resize_check.
	(resize_window_apply): Rename to window_resize_apply.
	(Fresize_window_apply): Rename to Fwindow_resize_apply.
	(Fdelete_other_windows_internal, resize_frame_windows)
	(Fsplit_window_internal, Fdelete_window_internal)
	(grow_mini_window, shrink_mini_window)
	(Fresize_mini_window_internal): Fix callers accordingly.

2011-06-26  Jan Djärv  <jan.h.d@swipnet.se>

	* emacsgtkfixed.h: State that this is only used with Gtk+3.
	(emacs_fixed_set_min_size): Remove.
	(emacs_fixed_new): Take frame as argument.

	* emacsgtkfixed.c: State that this is only used with Gtk+3.
	(_EmacsFixedPrivate): Remove minwidth/height.
	Add struct frame *f.
	(emacs_fixed_init): Initialize priv->f.
	(get_parent_class, emacs_fixed_set_min_size): Remove.
	(emacs_fixed_new): Set priv->f to argument.
	(emacs_fixed_get_preferred_width)
	(emacs_fixed_get_preferred_height): Use min_width/height from
	frames size_hint to set minimum and natural (Bug#8919).
	(XSetWMSizeHints, XSetWMNormalHints): Override these functions
	and use min_width/height from frames size_hint to set
	min_width/height (Bug#8919).

	* gtkutil.c (xg_create_frame_widgets): Pass f to emacs_fixed_new.
	(x_wm_set_size_hint): Remove call to emacs_fixed_set_min_size.
	Fix indentation.

2011-06-26  Eli Zaretskii  <eliz@gnu.org>

	* bidi.c (bidi_paragraph_init): Test for ZV_BYTE before calling
	bidi_at_paragraph_end, since fast_looking_at doesn't like to be
	called at ZV.

2011-06-26  Chong Yidong  <cyd@stupidchicken.com>

	* process.c (wait_reading_process_output): Bypass select if
	waiting for a cell while ignoring keyboard input, and input is
	pending.  Suggested by Jan Djärv (Bug#8869).

2011-06-25  Paul Eggert  <eggert@cs.ucla.edu>

	Use gnulib's dup2 module instead of rolling our own.
	* sysdep.c (dup2) [!HAVE_DUP2]: Remove; gnulib now does this.

2011-06-25  YAMAMOTO Mitsuharu  <mituharu@math.s.chiba-u.ac.jp>

	* dispnew.c (scrolling_window): Before scrolling, turn off a
	mouse-highlight in the window being scrolled.

2011-06-24  Juanma Barranquero  <lekktu@gmail.com>

	Move DEFSYM to lisp.h and use everywhere.

	* character.h (DEFSYM): Move declaration...
	* lisp.h (DEFSYM): ...here.

	* gnutls.c:
	* minibuf.c:
	* w32menu.c:
	* w32proc.c:
	* w32select.c: Don't include character.h.

	* alloc.c (syms_of_alloc):
	* buffer.c (syms_of_buffer):
	* bytecode.c (syms_of_bytecode):
	* callint.c (syms_of_callint):
	* casefiddle.c (syms_of_casefiddle):
	* casetab.c (init_casetab_once):
	* category.c (init_category_once, syms_of_category):
	* ccl.c (syms_of_ccl):
	* cmds.c (syms_of_cmds):
	* composite.c (syms_of_composite):
	* dbusbind.c (syms_of_dbusbind):
	* dired.c (syms_of_dired):
	* dispnew.c (syms_of_display):
	* doc.c (syms_of_doc):
	* editfns.c (syms_of_editfns):
	* emacs.c (syms_of_emacs):
	* eval.c (syms_of_eval):
	* fileio.c (syms_of_fileio):
	* fns.c (syms_of_fns):
	* frame.c (syms_of_frame):
	* fringe.c (syms_of_fringe):
	* insdel.c (syms_of_insdel):
	* keymap.c (syms_of_keymap):
	* lread.c (init_obarray, syms_of_lread):
	* macros.c (syms_of_macros):
	* msdos.c (syms_of_msdos):
	* print.c (syms_of_print):
	* process.c (syms_of_process):
	* search.c (syms_of_search):
	* sound.c (syms_of_sound):
	* syntax.c (init_syntax_once, syms_of_syntax):
	* terminal.c (syms_of_terminal):
	* textprop.c (syms_of_textprop):
	* undo.c (syms_of_undo):
	* w32.c (globals_of_w32):
	* window.c (syms_of_window):
	* xdisp.c (syms_of_xdisp):
	* xfaces.c (syms_of_xfaces):
	* xfns.c (syms_of_xfns):
	* xmenu.c (syms_of_xmenu):
	* xsettings.c (syms_of_xsettings):
	* xterm.c (syms_of_xterm): Use DEFSYM.

2011-06-24  Teodor Zlatanov  <tzz@lifelogs.com>

	* gnutls.c (syms_of_gnutls): Use the DEFSYM macro from character.h.

2011-06-23  Paul Eggert  <eggert@cs.ucla.edu>

	Integer and buffer overflow fixes (Bug#8873).

	* print.c (printchar, strout): Check for string overflow.
	(PRINTPREPARE, printchar, strout):
	Don't set size unless allocation succeeds.

	* minibuf.c (read_minibuf_noninteractive): Use ptrdiff_t, not int,
	for sizes.  Check for string overflow more accurately.
	Simplify newline removal at end; this suppresses a GCC 4.6.0 warning.

	* macros.c: Integer and buffer overflow fixes.
	* keyboard.h (struct keyboard.kbd_macro_bufsize):
	* macros.c (Fstart_kbd_macro, store_kbd_macro_char):
	Use ptrdiff_t, not int, for sizes.
	Don't increment bufsize until after realloc succeeds.
	Check for size-calculation overflow.
	(Fstart_kbd_macro): Use EMACS_INT, not int, for XINT result.

	* lisp.h (DEFVAR_KBOARD): Use offsetof instead of char * finagling.

	* lread.c: Integer overflow fixes.
	(read_integer): Radix is now EMACS_INT, not int,
	to improve quality of diagnostics for out-of-range radices.
	Calculate buffer size correctly for out-of-range radices.
	(read1): Check for integer overflow in radices, and in
	read-circle numbers.
	(read_escape): Avoid int overflow.
	(Fload, openp, read_buffer_size, read1)
	(substitute_object_recurse, read_vector, read_list, map_obarray):
	Use ptrdiff_t, not int, for sizes.
	(read1): Use EMACS_INT, not int, for sizes.
	Check for size overflow.

	* image.c (cache_image): Check for size arithmetic overflow.

	* lread.c: Integer overflow issues.
	(saved_doc_string_size, saved_doc_string_length)
	(prev_saved_doc_string_size, prev_saved_doc_string_length):
	Now ptrdiff_t, not int.
	(read1): Don't assume doc string length fits in int.  Check for
	out-of-range doc string lengths.
	(read_list): Don't assume file position fits in int.
	(read_escape): Check for hex character overflow.

2011-06-22  Leo Liu  <sdl.web@gmail.com>

	* minibuf.c (Fcompleting_read_default, Vcompleting_read_function):
	Move to minibuffer.el.

2011-06-22  Paul Eggert  <eggert@cs.ucla.edu>

	Fixes for GLYPH_DEBUG found by GCC 4.6.0 static checking.
	The following patches are for when GLYPH_DEBUG && !XASSERT.
	* dispextern.h (trace_redisplay_p, dump_glyph_string):
	* dispnew.c (flush_stdout):
	* xdisp.c (dump_glyph_row, dump_glyph_matrix, dump_glyph):
	Mark as externally visible.
	* dispnew.c (check_window_matrix_pointers): Now static.
	* dispnew.c (window_to_frame_vpos):
	* xfns.c (unwind_create_frame):
	* xterm.c (x_check_font): Remove unused local.
	* scroll.c (CHECK_BOUNDS):
	* xfaces.c (cache_fache): Rename local to avoid shadowing.
	* xfns.c, w32fns.c (image_cache_refcount, dpyinfo_refcount): Now static.
	* xdisp.c (check_window_end): Now a no-op if !XASSERTS.
	(debug_first_unchanged_at_end_vpos, debug_last_unchanged_at_beg_vpos)
	(debug_dvpos, debug_dy, debug_delta, debug_delta_bytes, debug_end_vpos):
	Now static.
	(debug_method_add): Use va_list and vsprintf rather than relying
	on undefined behavior with wrong number of arguments.
	(dump_glyph, dump_glyph_row, Fdump_glyph_matrix):
	Don't assume ptrdiff_t and EMACS_INT are the same width as int.
	In this code, it's OK to assume C99 behavior for ptrdiff_t formats
	since we're not interested in debugging glyphs with old libraries.
	* xfaces.c (cache_face): Move debugging code earlier; this pacifies
	GCC 4.6.0's static checking.

2011-06-22  Paul Eggert  <eggert@cs.ucla.edu>

	Integer overflow and signedness fixes (Bug#8873).
	A few related buffer overrun fixes, too.

	* font.c (font_score): Use EMACS_INT, not int, to store XINT value.

	* dispextern.h (struct face.stipple):
	* image.c (x_bitmap_height, x_bitmap_width, x_bitmap_pixmap)
	(x_bitmap_mask, x_allocate_bitmap_record)
	(x_create_bitmap_from_data, x_create_bitmap_from_file)
	(x_destroy_bitmap, x_destroy_all_bitmaps, x_create_bitmap_mask)
	(x_create_bitmap_from_xpm_data):
	* nsterm.h (struct ns_display_info.bitmaps_size, .bitmaps_last):
	* w32term.h (struct w32_display_info.icon_bitmap_id, .bitmaps_size)
	(.bitmaps_last):
	* xfaces.c (load_pixmap):
	* xterm.c (x_bitmap_icon, x_wm_set_icon_pixmap):
	* xterm.h (struct x_display_info.icon_bitmap_id, .bitmaps_size)
	(.bitmaps_last, struct x_output.icon_bitmap):
	Use ptrdiff_t, not int, for bitmap indexes.
	(x_allocate_bitmap_record): Check for size overflow.
	* dispextern.h, lisp.h: Adjust to API changes elsewhere.

	Use ptrdiff_t, not int, for overlay counts.
	* buffer.h (overlays_at, sort_overlays, GET_OVERLAYS_AT):
	* editfns.c (overlays_around, get_pos_property):
	* textprop.c (get_char_property_and_overlay):
	* xdisp.c (next_overlay_change, note_mouse_highlight):
	* xfaces.c (face_at_buffer_position):
	* buffer.c (OVERLAY_COUNT_MAX): New macro.
	(overlays_at, overlays_in, sort_overlays, Foverlays_at)
	(Fnext_overlay_change, Fprevious_overlay_change)
	(mouse_face_overlay_overlaps, Foverlays_in):
	Use ptrdiff_t, not int, for sizes.
	(overlays_at, overlays_in): Check for size-calculation overflow.

	* xterm.c (xim_initialize, same_x_server): Strlen may not fit in int.

	* xsmfns.c (smc_save_yourself_CB, x_session_initialize): Avoid strlen.
	(x_session_initialize): Do not assume string length fits in int.

	* xsettings.c (apply_xft_settings): Fix potential buffer overrun.
	This is unlikely, but can occur if DPI is outlandish.

	* xsettings.c (Ffont_get_system_normal_font, Ffont_get_system_font):
	* xselect.c (Fx_get_atom_name): Avoid need for strlen.

	* xrdb.c: Don't assume strlen fits in int; avoid some strlens.
	* xrdb.c (magic_file_p, search_magic_path):
	Omit last arg SUFFIX; it was always 0.  All callers changed.
	(magic_file_p): Use ptrdiff_t, not int.  Check for size overflow.

	* xfont.c (xfont_match): Avoid need for strlen.

	* xfns.c: Don't assume strlen fits in int.
	(xic_create_fontsetname, x_window): Use ptrdiff_t, not int.

	* xdisp.c (message_log_check_duplicate): Return intmax_t,
	not unsigned long, as we prefer signed integers.  All callers changed.
	Detect integer overflow in repeat count.
	(message_dolog): Don't assume print length fits in 39 bytes.
	(display_mode_element): Don't assume strlen fits in int.

	* termcap.c: Don't assume sizes fit in int and never overflow.
	(struct termcap_buffer, tgetent): Use ptrdiff_t, not int, for sizes.
	(gobble_line): Check for size-calculation overflow.

	* minibuf.c (Fread_buffer):
	* lread.c (intern, intern_c_string):
	* image.c (xpm_scan) [HAVE_NS && !HAVE_XPM]:
	Don't assume string length fits in int.

	* keyboard.c (parse_tool_bar_item):
	* gtkutil.c (style_changed_cb): Avoid need for strlen.

	* font.c: Don't assume string length fits in int.
	(font_parse_xlfd, font_parse_fcname, font_unparse_fcname):
	Use ptrdiff_t, not int.
	(font_intern_prop): Don't assume string length fits in int.
	Don't assume integer property fits in fixnum.
	* font.h (font_intern_prop): 2nd arg is now ptrdiff_t, not int.

	* filelock.c: Fix some buffer overrun and integer overflow issues.
	(get_boot_time): Don't assume gzip command string fits in 100 bytes.
	Reformulate so as not to need the command string.
	Invoke gzip -cd rather than gunzip, as it's more portable.
	(lock_info_type, lock_file_1, lock_file):
	Don't assume pid_t and time_t fit in unsigned long.
	(LOCK_PID_MAX): Remove; we now use more-reliable bounds.
	(current_lock_owner): Prefer signed type for sizes.
	Use memcpy, not strncpy, where memcpy is what is really wanted.
	Don't assume (via atoi) that time_t and pid_t fit in int.
	Check for time_t and/or pid_t out of range, e.g., via a network share.
	Don't alloca where an auto var works fine.

	* fileio.c: Fix some integer overflow issues.
	(file_name_as_directory, Fexpand_file_name, Fsubstitute_in_file_name):
	Don't assume string length fits in int.
	(directory_file_name): Don't assume string length fits in long.
	(make_temp_name): Don't assume pid fits in int, or that its print
	length is less than 20.

	* data.c (Fsubr_name): Rewrite to avoid a strlen call.

	* coding.c (make_subsidiaries): Don't assume string length fits in int.

	* callproc.c (child_setup): Rewrite to avoid two strlen calls.

	* process.c (Fformat_network_address): Use EMACS_INT, not EMACS_UINT.
	We prefer signed integers, even for size calculations.

	* emacs.c: Don't assume string length fits in 'int'.
	(DEFINE_DUMMY_FUNCTION, sort_args): Use ptrdiff_t, not int.
	(main): Don't invoke strlen when not needed.

	* dbusbind.c (XD_ERROR): Don't arbitrarily truncate string.
	(XD_DEBUG_MESSAGE): Don't waste a byte.

	* callproc.c (getenv_internal_1, getenv_internal)
	(Fgetenv_internal):
	* buffer.c (init_buffer): Don't assume string length fits in 'int'.

	* lread.c (invalid_syntax): Omit length argument.
	All uses changed.  This doesn't fix a bug, but it simplifies the
	code away from its former Hollerith-constant appearance, and it's
	one less 'int' to worry about when looking at integer-overflow issues.
	(string_to_number): Simplify 2011-04-26 change by invoking xsignal1.

	* lisp.h (DEFUN): Remove bogus use of sizeof (struct Lisp_Subr).
	This didn't break anything, but it didn't help either.
	It's confusing to put a bogus integer in a place where the actual
	value does not matter.
	(LIST_END_P): Remove unused macro and its bogus comment.
	(make_fixnum_or_float): Remove unnecessary cast to EMACS_INT.

	* lisp.h (union Lisp_Object.i): EMACS_INT, not EMACS_UINT.
	This is for consistency with the ordinary, non-USE_LISP_UNION_TYPE,
	implementation.
	(struct Lisp_Bool_Vector.size): EMACS_INT, not EMACS_UINT.
	We prefer signed types, and the value cannot exceed the EMACS_INT
	range anyway (because otherwise the length would not be representable).
	(XSET) [USE_LISP_UNION_TYPE]: Use uintptr_t and intptr_t,
	not EMACS_UINT and EMACS_INT, when converting pointer to integer.
	This avoids a GCC warning when WIDE_EMACS_INT.

	* indent.c (sane_tab_width): New function.
	(current_column, scan_for_column, Findent_to, position_indentation)
	(compute_motion): Use it.  This is just for clarity.
	(Fcompute_motion): Don't assume hscroll and tab offset fit in int.

	* image.c (xbm_image_p): Don't assume stated width, height fit in int.

	* lisp.h (lint_assume): New macro.
	* composite.c (composition_gstring_put_cache):
	* ftfont.c (ftfont_shape_by_flt): Use it to pacify GCC 4.6.0.

	* editfns.c, insdel.c:
	Omit unnecessary forward decls, to simplify future changes.

	* ftfont.c (ftfont_shape_by_flt): Use signed integers for lengths.

	* font.c (Ffont_shape_gstring): Don't assume glyph len fits in 'int'.

	* fns.c (Ffillarray): Don't assume bool vector size fits in 'int'.
	Use much-faster test for byte-length change.
	Don't assume string byte-length fits in 'int'.
	Check that character arg fits in 'int'.
	(mapcar1): Declare byte as byte, for clarity.

	* alloc.c (Fmake_bool_vector): Avoid unnecessary multiplication.

	* fns.c (concat): Catch string overflow earlier.
	Do not rely on integer wraparound.

	* dispextern.h (struct it.overlay_strings_charpos)
	(struct it.selective): Now EMACS_INT, not int.
	* xdisp.c (forward_to_next_line_start)
	(back_to_previous_visible_line_start)
	(reseat_at_next_visible_line_start, next_element_from_buffer):
	Don't arbitrarily truncate the value of 'selective' to int.

	* xdisp.c (init_iterator): Use XINT, not XFASTINT; it might be < 0.

	* composite.c: Don't truncate sizes to 'int'.
	(composition_gstring_p, composition_reseat_it)
	(composition_adjust_point): Use EMACS_INT, not int.
	(get_composition_id, composition_gstring_put_cache): Use EMACS_INT,
	not EMACS_UINT, for indexes.

	* category.h (CATEGORY_SET_P): Remove unnecessary cast to EMACS_INT.

	* buffer.c: Include <verify.h>.
	(struct sortvec.priority, struct sortstr.priority):
	Now EMACS_INT, not int.
	(compare_overlays, cmp_for_strings): Avoid subtraction overflow.
	(struct sortstr.size, record_overlay_string)
	(struct sortstrlist.size, struct sortlist.used):
	Don't truncate size to int.
	(record_overlay_string): Check for size-calculation overflow.
	(init_buffer_once): Check at compile-time, not run-time.

2011-06-22  Jim Meyering  <meyering@redhat.com>

	Don't leak an XBM-image-sized buffer
	* image.c (xbm_load): Free the image buffer after using it.

2011-06-21  Paul Eggert  <eggert@cs.ucla.edu>

	Port to Sun C.
	* composite.c (find_automatic_composition): Omit needless 'return 0;'
	that Sun C diagnosed.
	* fns.c (secure_hash): Fix pointer signedness issue.
	* intervals.c (static_offset_intervals): New function.
	(offset_intervals): Use it.

2011-06-21  Leo Liu  <sdl.web@gmail.com>

	* deps.mk (fns.o):
	* makefile.w32-in ($(BLD)/fns.$(O)): Include sha256.h and
	sha512.h.

	* fns.c (secure_hash): Rename from crypto_hash_function and change
	the first arg to accept symbols.
	(Fsecure_hash): New primitive.
	(syms_of_fns): New symbols.

2011-06-20  Deniz Dogan  <deniz@dogan.se>

	* process.c (Fset_process_buffer): Clarify return value in
	docstring.

2011-06-18  Chong Yidong  <cyd@stupidchicken.com>

	* dispnew.c (add_window_display_history): Use BVAR.

	* xdisp.c (debug_method_add): Use BVAR.
	(check_window_end, dump_glyph_matrix, dump_glyph)
	(dump_glyph_row, dump_glyph_string): Convert arglist to ANSI C.

	* xfaces.c (check_lface_attrs, check_lface, dump_realized_face):
	Likewise.

	* xfns.c (Fx_create_frame, x_create_tip_frame): Delay image cache
	check till after the cache is created in init_frame_faces.

2011-06-17  Stefan Monnier  <monnier@iro.umontreal.ca>

	* fns.c (Fsafe_length): Yet another int/Lisp_Object mixup.

2011-06-16  Paul Eggert  <eggert@cs.ucla.edu>

	* lisp.h: Include <limits.h>, for INT_MAX, LONG_MAX, LLONG_MAX.
	Without this, prin1 mishandles Lisp_Misc_Save_Value printing on
	hosts with pre-C99 libraries, because pD is wrongly defined to "t".

	Improve buffer-overflow checking (Bug#8873).
	* fileio.c (Finsert_file_contents):
	* insdel.c (insert_from_buffer_1, replace_range, replace_range_2):
	Remove the old (too-loose) buffer overflow checks.
	They weren't needed, since make_gap checks for buffer overflow.
	* insdel.c (make_gap_larger): Catch buffer overflows that were missed.
	The old code merely checked for Emacs fixnum overflow, and relied
	on undefined (wraparound) behavior.  The new code avoids undefined
	behavior, and also checks for ptrdiff_t and/or size_t overflow.

	* editfns.c (Finsert_char): Don't dump core with very negative counts.
	Tune.  Don't use wider integers than needed.  Don't use alloca.
	Use a bigger 'string' buffer.  Rewrite to avoid 'n > 0' test.

	* insdel.c (replace_range): Fix buf overflow when insbytes < outgoing.

	* insdel.c, lisp.h (buffer_overflow): New function.
	(insert_from_buffer_1, replace_range, replace_range_2):
	* insdel.c (make_gap_larger):
	* editfns.c (Finsert_char):
	* fileio.c (Finsert_file_contents): Use it, to normalize wording.

	* buffer.h (BUF_BYTES_MAX): Cast to ptrdiff_t so that it's signed.

2011-06-15  Paul Eggert  <eggert@cs.ucla.edu>

	Integer overflow and signedness fixes (Bug#8873).

	* ccl.c (ASCENDING_ORDER): New macro, to work around GCC bug 43772.
	(GET_CCL_RANGE, IN_INT_RANGE): Use it.

	* fileio.c: Don't assume EMACS_INT fits in off_t.
	(emacs_lseek): New static function.
	(Finsert_file_contents, Fwrite_region): Use it.
	Use SEEK_SET, SEEK_CUR, SEEK_END as appropriate.

	* fns.c (Fload_average): Don't assume 100 * load average fits in int.

	* fns.c: Don't overflow int when computing a list length.
	* fns.c (QUIT_COUNT_HEURISTIC): New constant.
	(Flength, Fsafe_length): Use EMACS_INT, not int, to avoid unwanted
	truncation on 64-bit hosts.  Check for QUIT every
	QUIT_COUNT_HEURISTIC entries rather than every other entry; that's
	faster and is responsive enough.
	(Flength): Report an error instead of overflowing an integer.
	(Fsafe_length): Return a float if the value is not representable
	as a fixnum.  This shouldn't happen except in contrived situations.
	(Fnthcdr, Fsort): Don't assume list length fits in int.
	(Fcopy_sequence): Don't assume vector length fits in int.

	* alloc.c: Check that resized vectors' lengths fit in fixnums.
	(header_size, word_size): New constants.
	(allocate_vectorlike): Don't check size overflow here.
	(allocate_vector): Check it here instead, since this is the only
	caller of allocate_vectorlike that could cause overflow.
	Check that the new vector's length is representable as a fixnum.

	* fns.c (next_almost_prime): Don't return a multiple of 3 or 5.
	The previous code was bogus.  For example, next_almost_prime (32)
	returned 39, which is undesirable as it is a multiple of 3; and
	next_almost_prime (24) returned 25, which is a multiple of 5 so
	why was the code bothering to check for multiples of 7?

	* bytecode.c (exec_byte_code): Use ptrdiff_t, not int, for vector length.

	* eval.c, doprnt.c (SIZE_MAX): Remove; inttypes.h defines this now.

	Variadic C functions now count arguments with ptrdiff_t.
	This partly undoes my 2011-03-30 change, which replaced int with size_t.
	Back then I didn't know that the Emacs coding style prefers signed int.
	Also, in the meantime I found a few more instances where arguments
	were being counted with int, which may truncate counts on 64-bit
	machines, or EMACS_INT, which may be unnecessarily wide.
	* lisp.h (struct Lisp_Subr.function.aMANY)
	(DEFUN_ARGS_MANY, internal_condition_case_n, safe_call):
	Arg counts are now ptrdiff_t, not size_t.
	All variadic functions and their callers changed accordingly.
	(struct gcpro.nvars): Now size_t, not size_t.  All uses changed.
	* bytecode.c (exec_byte_code): Check maxdepth for overflow,
	to avoid potential buffer overrun.  Don't assume arg counts fit in 'int'.
	* callint.c (Fcall_interactively): Check arg count for overflow,
	to avoid potential buffer overrun.  Use signed char, not 'int',
	for 'varies' array, so that we needn't bother to check its size
	calculation for overflow.
	* editfns.c (Fformat): Use ptrdiff_t, not EMACS_INT, to count args.
	* eval.c (apply_lambda):
	* fns.c (Fmapconcat): Use XFASTINT, not XINT, to get args length.
	(struct textprop_rec.argnum): Now ptrdiff_t, not int.  All uses changed.
	(mapconcat): Use ptrdiff_t, not int and EMACS_INT, to count args.

	* callint.c (Fcall_interactively): Don't use index var as event count.

	* vm-limit.c (check_memory_limits): Fix incorrect extern function decls.
	* mem-limits.h (SIZE): Remove; no longer used.

	* xterm.c (x_alloc_nearest_color_1): Prefer int to long when int works.

	Remove unnecessary casts.
	* xterm.c (x_term_init):
	* xfns.c (x_set_border_pixel):
	* widget.c (create_frame_gcs): Remove casts to unsigned long etc.
	These aren't needed now that we assume ANSI C.

	* sound.c (Fplay_sound_internal): Remove cast to unsigned long.
	It's more likely to cause problems (due to unsigned overflow)
	than to cure them.

	* dired.c (Ffile_attributes): Don't use 32-bit hack on 64-bit hosts.

	* unexelf.c (unexec): Don't assume BSS addr fits in unsigned.

	* xterm.c (handle_one_xevent): Omit unnecessary casts to unsigned.

	* keyboard.c (modify_event_symbol): Don't limit alist len to UINT_MAX.

	* lisp.h (CHAR_TABLE_SET): Omit now-redundant test.

	* lread.c (Fload): Don't compare a possibly-garbage time_t value.

	GLYPH_CODE_FACE returns EMACS_INT, not int.
	* dispextern.h (merge_faces):
	* xfaces.c (merge_faces):
	* xdisp.c (get_next_display_element, next_element_from_display_vector):
	Don't assume EMACS_INT fits in int.

	* character.h (CHAR_VALID_P): Remove unused parameter.
	* fontset.c, lisp.h, xdisp.c: All uses changed.

	* editfns.c (Ftranslate_region_internal): Omit redundant test.

	* fns.c (concat): Minor tuning based on overflow analysis.
	This doesn't fix any bugs.  Use int to hold character, instead
	of constantly refetching from Emacs object.  Use XFASTINT, not
	XINT, for value known to be a character.  Don't bother comparing
	a single byte to 0400, as it's always less.

	* floatfns.c (Fexpt):
	* fileio.c (make_temp_name): Omit unnecessary cast to unsigned.

	* editfns.c (Ftranslate_region_internal): Use int, not EMACS_INT
	for characters.

	* doc.c (get_doc_string): Omit (unsigned)c that mishandled negatives.

	* data.c (Faset): If ARRAY is a string, check that NEWELT is a char.
	Without this fix, on a 64-bit host (aset S 0 4294967386) would
	incorrectly succeed when S was a string, because 4294967386 was
	truncated before it was used.

	* chartab.c (Fchar_table_range): Use CHARACTERP to check range.
	Otherwise, an out-of-range integer could cause undefined behavior
	on a 64-bit host.

	* composite.c: Use int, not EMACS_INT, for characters.
	(fill_gstring_body, composition_compute_stop_pos): Use int, not
	EMACS_INT, for values that are known to be in character range.
	This doesn't fix any bugs but is the usual style inside Emacs and
	may generate better code on 32-bit machines.

	Make sure a 64-bit char is never passed to ENCODE_CHAR.
	This is for reasons similar to the recent CHAR_STRING fix.
	* charset.c (Fencode_char): Check that character arg is actually
	a character.  Pass an int to ENCODE_CHAR.
	* charset.h (ENCODE_CHAR): Verify that the character argument is no
	wider than 'int', as a compile-time check to prevent future regressions
	in this area.

	* character.c (char_string): Remove unnecessary casts.

	Make sure a 64-bit char is never passed to CHAR_STRING.
	Otherwise, CHAR_STRING would do the wrong thing on a 64-bit platform,
	by silently ignoring the top 32 bits, allowing some values
	that were far too large to be valid characters.
	* character.h: Include <verify.h>.
	(CHAR_STRING, CHAR_STRING_ADVANCE): Verify that the character
	arguments are no wider than unsigned, as a compile-time check
	to prevent future regressions in this area.
	* data.c (Faset):
	* editfns.c (Fchar_to_string, general_insert_function, Finsert_char)
	(Fsubst_char_in_region):
	* fns.c (concat):
	* xdisp.c (decode_mode_spec_coding):
	Adjust to CHAR_STRING's new requirement.
	* editfns.c (Finsert_char, Fsubst_char_in_region):
	* fns.c (concat): Check that character args are actually
	characters.  Without this test, these functions did the wrong
	thing with wildly out-of-range values on 64-bit hosts.

	Remove incorrect casts to 'unsigned' that lose info on 64-bit hosts.
	These casts should not be needed on 32-bit hosts, either.
	* keyboard.c (read_char):
	* lread.c (Fload): Remove casts to unsigned.

	* lisp.h (UNSIGNED_CMP): New macro.
	This fixes comparison bugs on 64-bit hosts.
	(ASCII_CHAR_P): Use it.
	* casefiddle.c (casify_object):
	* character.h (ASCII_BYTE_P, CHAR_VALID_P)
	(SINGLE_BYTE_CHAR_P, CHAR_STRING):
	* composite.h (COMPOSITION_ENCODE_RULE_VALID):
	* dispextern.h (FACE_FROM_ID):
	* keyboard.c (read_char): Use UNSIGNED_CMP.

	* xmenu.c (dialog_selection_callback) [!USE_GTK]: Cast to intptr_t,
	not to EMACS_INT, to avoid GCC warning.

	* xfns.c (x_set_scroll_bar_default_width): Remove unused 'int' locals.

	* buffer.h (PTR_BYTE_POS, BUF_PTR_BYTE_POS): Remove harmful cast.
	The cast incorrectly truncated 64-bit byte offsets to 32 bits, and
	isn't needed on 32-bit machines.

	* buffer.c (Fgenerate_new_buffer_name):
	Use EMACS_INT for count, not int.
	(advance_to_char_boundary): Return EMACS_INT, not int.

	* data.c (Qcompiled_function): Now static.

	* window.c (window_body_lines): Now static.

	* image.c (gif_load): Rename local to avoid shadowing.

	* lisp.h (SAFE_ALLOCA_LISP): Check for integer overflow.
	(struct Lisp_Save_Value): Use ptrdiff_t, not int, for 'integer' member.
	* alloc.c (make_save_value): Integer argument is now of type
	ptrdiff_t, not int.
	(mark_object): Use ptrdiff_t, not int.
	* lisp.h (pD): New macro.
	* print.c (print_object): Use it.

	* alloc.c: Use EMACS_INT, not int, to count objects.
	(total_conses, total_markers, total_symbols, total_vector_size)
	(total_free_conses, total_free_markers, total_free_symbols)
	(total_free_floats, total_floats, total_free_intervals)
	(total_intervals, total_strings, total_free_strings):
	Now EMACS_INT, not int.  All uses changed.
	(Fgarbage_collect): Compute overall total using a double, so that
	integer overflow is less likely to be a problem.  Check for overflow
	when converting back to an integer.
	(n_interval_blocks, n_string_blocks, n_float_blocks, n_cons_blocks)
	(n_vectors, n_symbol_blocks, n_marker_blocks): Remove.
	These were 'int' variables that could overflow on 64-bit hosts;
	they were never used, so remove them instead of repairing them.
	(nzombies, ngcs, max_live, max_zombies): Now EMACS_INT, not 'int'.
	(inhibit_garbage_collection): Set gc_cons_threshold to max value.
	Previously, this ceilinged at INT_MAX, but that doesn't work on
	64-bit machines.
	(allocate_pseudovector): Don't use EMACS_INT when int would do.

	* alloc.c (Fmake_bool_vector): Don't assume vector size fits in int.
	(allocate_vectorlike): Check for ptrdiff_t overflow.
	(mark_vectorlike, mark_char_table, mark_object): Avoid EMACS_UINT
	when a (possibly-narrower) signed value would do just as well.
	We prefer using signed arithmetic, to avoid comparison confusion.

	* alloc.c: Catch some string size overflows that we were missing.
	(XMALLOC_OVERRUN_CHECK_SIZE) [!XMALLOC_OVERRUN_CHECK]: Define to 0,
	for convenience in STRING_BYTES_MAX.
	(STRING_BYTES_MAX): New macro, superseding the old one in lisp.h.
	The definition here is exact; the one in lisp.h was approximate.
	(allocate_string_data): Check for string overflow.  This catches
	some instances we weren't catching before.  Also, it catches
	size_t overflow on (unusual) hosts where SIZE_MAX <= min
	(PTRDIFF_MAX, MOST_POSITIVE_FIXNUM), e.g., when size_t is 32 bits
	and ptrdiff_t and EMACS_INT are both 64 bits.

	* character.c, coding.c, doprnt.c, editfns.c, eval.c:
	All uses of STRING_BYTES_MAX replaced by STRING_BYTES_BOUND.
	* lisp.h (STRING_BYTES_BOUND): Rename from STRING_BYTES_MAX.

	* character.c (string_escape_byte8): Fix nbytes/nchars typo.

	* alloc.c (Fmake_string): Check for out-of-range init.

2011-06-15  Stefan Monnier  <monnier@iro.umontreal.ca>

	* eval.c (Fdefvaralias): Also mark the target as variable-special-p.

2011-06-14  Jan Djärv  <jan.h.d@swipnet.se>

	* xfns.c (x_set_scroll_bar_default_width): Remove argument to
	xg_get_default_scrollbar_width.

	* gtkutil.c: Include emacsgtkfixed.h if HAVE_GTK3.
	(int_gtk_range_get_value): Move to the scroll bar part of the file.
	(style_changed_cb): Call update_theme_scrollbar_width and call
	x_set_scroll_bar_default_width and xg_frame_set_char_size for
	all frames (Bug#8505).
	(xg_create_frame_widgets): Call emacs_fixed_new if HAVE_GTK3 (Bug#8505).
	Call gtk_window_set_resizable if HAVE_GTK3.
	(x_wm_set_size_hint): Call emacs_fixed_set_min_size with min width
	and height if HAVE_GTK3 (Bug#8505).
	(scroll_bar_width_for_theme): New variable.
	(update_theme_scrollbar_width): New function.
	(xg_get_default_scrollbar_width): Move code to
	update_theme_scrollbar_width, just return scroll_bar_width_for_theme.
	(xg_initialize): Call update_theme_scrollbar_width.

	* gtkutil.h (xg_get_default_scrollbar_width): Remove argument.

	* emacsgtkfixed.c, emacsgtkfixed.h: New files.

2011-06-12  Martin Rudalics  <rudalics@gmx.at>

	* frame.c (make_frame): Call other_buffer_safely instead of
	other_buffer.

	* window.c (temp_output_buffer_show): Call display_buffer with
	second argument Vtemp_buffer_show_specifiers and reset latter
	immediately after the call.
	(Vtemp_buffer_show_specifiers): New variable.
	(auto_window_vscroll_p, next_screen_context_lines)
	(Vscroll_preserve_screen_position): Remove leading asterisks from
	doc-strings.

2011-06-12  Paul Eggert  <eggert@cs.ucla.edu>

	Fix minor problems found by GCC 4.6.0 static checking.
	* buffer.c (Qclone_number): Remove for now, as it's unused.
	(record_buffer, Funrecord_buffer): Rename local to avoid shadowing.
	(record_buffer): Remove unused local.
	* frame.c (other_visible_frames, frame_buffer_list): Now static.
	(set_frame_buffer_list): Remove; unused.
	* frame.h (other_visible_frames): Remove decl.
	* keyboard.h (menu_items_inuse): Declare only if USE_GTK || USE_MOTIF.
	* lisp.h (frame_buffer_list, set_frame_buffer_list): Remove decls.
	(add_gpm_wait_descriptor, delete_gpm_wait_descriptor): Declare only
	if HAVE_GPM.
	* menu.c (menu_items_inuse): Now static unless USE_GTK || USE_MOTIF.
	* process.c (add_gpm_wait_descriptor, delete_gpm_wait_descriptor):
	Define only if HAVE_GPM.
	* widget.c (EmacsFrameResize, emacsFrameClassRec): Now static.
	(update_hints_inhibit): Remove; never set.  All uses removed.
	* widgetprv.h (emacsFrameClassRec): Remove decl.
	* window.c (delete_deletable_window): Now returns void, since it
	wasn't returning anything.
	(compare_window_configurations): Remove unused locals.
	* xfns.c (x_set_scroll_bar_default_width): Remove unused locals.
	* xmenu.c (x_menu_set_in_use): Define only if USE_GTK || USE_MOTIF.
	(dialog_selection_callback) [!USE_GTK]: Prefer intptr_t for integers
	the same widths as pointers.  This follows up on the 2011-05-06 patch.
	* xterm.c (x_alloc_lighter_color_for_widget): Define only if USE_LUCID.
	* xterm.h: Likewise.
	(x_menu_set_in_use): Declare only if USE_GTK || USE_MOTIF.

2011-06-12  Juanma Barranquero  <lekktu@gmail.com>

	* makefile.w32-in: Update dependencies.
	(LISP_H): Add lib/intprops.h.

2011-06-11  Chong Yidong  <cyd@stupidchicken.com>

	* image.c (gif_load): Add animation frame delay to the metadata.
	(syms_of_image): Use DEFSYM.  New symbol `delay'.

2011-06-11  Martin Rudalics  <rudalics@gmx.at>

	* window.c (delete_deletable_window): Re-add.
	(Fset_window_configuration): Rewrite to handle dead buffers and
	consequently deletable windows.
	(window_tree, Fwindow_tree): Remove.  Supply functionality in
	window.el.
	(compare_window_configurations): Simplify code.

2011-06-11  Andreas Schwab  <schwab@linux-m68k.org>

	* image.c (imagemagick_load_image): Fix type mismatch.
	(Fimagemagick_types): Likewise.

	* window.h (replace_buffer_in_windows): Declare.

2011-06-11  Martin Rudalics  <rudalics@gmx.at>

	* buffer.c: New Lisp objects Qbuffer_list_update_hook and
	Qclone_number.  Remove external declaration of Qdelete_window.
	(Fbuffer_list): Rewrite doc-string.  Minor restructuring of
	code.
	(Fget_buffer_create, Fmake_indirect_buffer, Frename_buffer):
	Run Qbuffer_list_update_hook if allowed.
	(Fother_buffer): Rewrite doc-string.  Major rewrite for new
	buffer list implementation.
	(other_buffer_safely): New function.
	(Fkill_buffer): Replace call to replace_buffer_in_all_windows by
	calls to replace_buffer_in_windows and
	replace_buffer_in_windows_safely.  Run Qbuffer_list_update_hook
	if allowed.
	(record_buffer): Inhibit quitting and rewrite using quittable
	functions.  Run Qbuffer_list_update_hook if allowed.
	(Frecord_buffer, Funrecord_buffer): New functions.
	(switch_to_buffer_1, Fswitch_to_buffer): Remove.
	Move switch-to-buffer to window.el.
	(bury-buffer): Move to window.el.
	(Vbuffer_list_update_hook): New variable.

	* lisp.h (other_buffer_safely): Add prototype in buffer.c
	section.

	* window.h (resize_frame_windows): Move up in code.
	(Fwindow_frame): Remove EXFUN.
	(replace_buffer_in_all_windows): Remove prototype.
	(replace_buffer_in_windows_safely): Add prototype.

	* window.c: Declare Qdelete_window static again.  Move down
	declaration of select_count.
	(Fnext_window, Fprevious_window): Rewrite doc-strings.
	(Fother_window): Move to window.el.
	(window_loop): Remove DELETE_BUFFER_WINDOWS and UNSHOW_BUFFER
	cases.  Add REPLACE_BUFFER_IN_WINDOWS_SAFELY case.
	(Fdelete_windows_on, Freplace_buffer_in_windows): Move to
	window.el.
	(replace_buffer_in_windows): Implement by calling
	Qreplace_buffer_in_windows.
	(replace_buffer_in_all_windows): Remove with some functionality
	moved into replace_buffer_in_windows_safely.
	(replace_buffer_in_windows_safely): New function.
	(select_window_norecord, select_frame_norecord): Move in front
	of run_window_configuration_change_hook.  Remove now obsolete
	declarations.
	(Fset_window_buffer): Rewrite doc-string.
	Call Qrecord_window_buffer.
	(keys_of_window): Move binding for other-window to window.el.

2011-06-11  Chong Yidong  <cyd@stupidchicken.com>

	* dispextern.h (struct image): Replace data member, whose int_val
	and ptr_val fields were not used by anything, with a single
	lisp_val object.

	* image.c (Fimage_metadata, make_image, mark_image, tiff_load)
	(gif_clear_image, gif_load, imagemagick_load_image)
	(gs_clear_image, gs_load): Callers changed.

2011-06-10  Paul Eggert  <eggert@cs.ucla.edu>

	* buffer.h: Include <time.h>, for time_t.
	Needed to build on FreeBSD 8.2.  Problem reported by Herbert J. Skuhra.

	Fix minor problems found by static checking.

	* image.c (PixelGetMagickColor): Declare if ImageMagick headers don't.

	Make identifiers static if they are not used in other modules.
	* data.c (Qcompiled_function, Qframe, Qvector):
	* image.c (QimageMagick, Qsvg):
	* minibuf.c (Qmetadata):
	* window.c (resize_window_check, resize_root_window): Now static.
	* window.h (resize_window_check, resize_root_window): Remove decls.

	* window.c (window_deletion_count, delete_deletable_window):
	Remove; unused.
	(window_body_lines): Now static.
	(Fdelete_other_windows_internal): Mark vars as initialized.
	Make sure 'resize_failed' is initialized.
	(run_window_configuration_change_hook): Rename local to avoid shadowing.
	(resize_window_apply): Remove unused local.
	* window.h (delete_deletable_window): Remove decl.

	* image.c (gif_load, svg_load_image): Rename locals to avoid shadowing.
	(imagemagick_load_image): Fix pointer signedness problem by changing
	last arg from unsigned char * to char *.  All uses changed.
	Also, fix a local for similar reasons.
	Remove unused locals.  Remove locals to avoid shadowing.
	(fn_rsvg_handle_free): Remove; unused.
	(svg_load, svg_load_image): Fix pointer signedness problem.
	(imagemagick_load_image): Don't use garbage pointer image_wand.

	* ftfont.c (ftfont_get_metrics, ftfont_drive_otf): Remove unused locals.

2011-06-10  Chong Yidong  <cyd@stupidchicken.com>

	* image.c (gif_load): Fix omitted cast error introduced by
	2011-06-06 change.

2011-06-10  Martin Rudalics  <rudalics@gmx.at>

	* window.h (resize_proportionally, orig_total_lines)
	(orig_top_line): Remove from window structure.
	(set_window_height, set_window_width, change_window_heights)
	(Fdelete_window): Remove prototypes.
	(resize_frame_windows): Remove duplicate declaration.

2011-06-10  Eli Zaretskii  <eliz@gnu.org>

	* window.h (resize_frame_windows, resize_window_check)
	(delete_deletable_window, resize_root_window)
	(resize_frame_windows): Declare prototypes.

	* window.c (resize_window_apply): Make definition be "static" to
	match the prototype.

2011-06-10  Martin Rudalics  <rudalics@gmx.at>

	* window.c: Remove declarations of Qwindow_size_fixed,
	window_min_size_1, window_min_size_2, window_min_size,
	size_window, window_fixed_size_p, enlarge_window, delete_window.
	Remove static from declaration of Qdelete_window, it's
	temporarily needed by Fbury_buffer.
	(replace_window): Don't assign orig_top_line and
	orig_total_lines.
	(Fdelete_window, delete_window): Remove.  Window deletion is
	handled by window.el.
	(window_loop): Remove DELETE_OTHER_WINDOWS case.
	Replace Fdelete_window calls with calls to Qdelete_window.
	(Fdelete_other_windows): Remove.  Deleting other windows is
	handled by window.el.
	(window_fixed_size_p): Remove.  Fixed-sizeness of windows is
	handled in window.el.
	(window_min_size_2, window_min_size_1, window_min_size): Remove.
	Window minimum sizes are handled in window.el.
	(shrink_windows, size_window, set_window_height)
	(set_window_width, change_window_heights, window_height)
	(window_width, CURBEG, CURSIZE, enlarge_window)
	(adjust_window_trailing_edge, Fadjust_window_trailing_edge)
	(Fenlarge_window, Fshrink_window): Remove.  Window resizing is
	handled in window.el.
	(make_dummy_parent): Rename to make_parent_window and give it a
	second argument horflag.
	(make_window): Don't set resize_proportionally any more.
	(Fsplit_window): Remove.  Windows are split in window.el.
	(save_restore_action, save_restore_orig_size)
	(shrink_window_lowest_first, save_restore_orig_size): Remove.
	Resize mini windows in window.el.
	(grow_mini_window, shrink_mini_window): Implement by calling
	Qresize_root_window_vertically, resize_window_check and
	resize_window_apply.
	(saved_window, Fset_window_configuration, save_window_save):
	Do not handle orig_top_line, orig_total_lines, and
	resize_proportionally.
	(window_min_height, window_min_width): Move to window.el.
	(keys_of_window): Move bindings for delete-other-windows,
	split-window, delete-window and enlarge-window to window.el.

	* buffer.c: Temporarily extern Qdelete_window.
	(Fbury_buffer): Temporarily call Qdelete_window instead of
	Fdelete_window (Fbury_buffer will move to window.el soon).

	* frame.c (set_menu_bar_lines_1): Remove code handling
	orig_top_line and orig_total_lines.

	* dispnew.c (adjust_frame_glyphs_initially): Don't use
	set_window_height but set heights directly.
	(change_frame_size_1): Use resize_frame_windows.

	* xdisp.c (init_xdisp): Don't use set_window_height but set
	heights directly.

	* xfns.c (x_set_menu_bar_lines, x_set_tool_bar_lines):
	Use resize_frame_windows instead of change_window_heights and run
	run_window_configuration_change_hook.

	* w32fns.c (x_set_tool_bar_lines): Use resize_frame_windows
	instead of change_window_heights and run
	run_window_configuration_change_hook.

2011-06-09  Martin Rudalics  <rudalics@gmx.at>

	* window.c (replace_window): Rename second argument REPLACEMENT to
	NEW.  New third argument SETFLAG.  Rewrite.
	(delete_window, make_dummy_parent): Call replace_window with
	third argument 1.
	(window_list_1): Move down in code.
	(run_window_configuration_change_hook): Move set_buffer part
	before select_frame_norecord part in order to unwind correctly.
	Rename count1 to count.
	(recombine_windows, delete_deletable_window, resize_root_window)
	(Fdelete_other_windows_internal)
	(Frun_window_configuration_change_hook, make_parent_window)
	(resize_window_check, resize_window_apply, Fresize_window_apply)
	(resize_frame_windows, Fsplit_window_internal)
	(Fdelete_window_internal, Fresize_mini_window_internal):
	New functions.
	(syms_of_window): New variables Vwindow_splits and Vwindow_nest.

2011-06-08  Martin Rudalics  <rudalics@gmx.at>

	* window.h (window): Add some new members to window structure -
	normal_lines, normal_cols, new_total, new_normal, clone_number,
	splits, nest, prev_buffers, next_buffers.
	(WINDOW_TOTAL_SIZE): Move here from window.c.
	(MIN_SAFE_WINDOW_WIDTH, MIN_SAFE_WINDOW_HEIGHT): Define here.

	* window.c (Fwindow_height, Fwindow_width, Fwindow_full_width_p):
	Remove.
	(make_dummy_parent): Set new members of windows structure.
	(make_window): Move down in code.  Handle new members of window
	structure.
	(Fwindow_clone_number, Fwindow_splits, Fset_window_splits)
	(Fwindow_nest, Fset_window_nest, Fwindow_new_total)
	(Fwindow_normal_size, Fwindow_new_normal, Fwindow_prev_buffers)
	(Fset_window_prev_buffers, Fwindow_next_buffers)
	(Fset_window_next_buffers, Fset_window_clone_number):
	New functions.
	(Fwindow_hscroll, Fwindow_at, Fwindow_point, Fwindow_start)
	(Fwindow_end, Fwindow_line_height, Fset_window_dedicated_p):
	Doc-string fixes.
	(Fwindow_parameters, Fwindow_parameter, Fset_window_parameter):
	Argument WINDOW can be now internal window too.
	(Fwindow_use_time): Move up in code.
	(Fget_buffer_window): Rename argument FRAME to ALL-FRAMES.
	Rewrite doc-string.
	(Fset_window_configuration, saved_window)
	(Fcurrent_window_configuration, save_window_save): Handle new
	members of window structure.
	(WINDOW_TOTAL_SIZE, MIN_SAFE_WINDOW_WIDTH)
	(MIN_SAFE_WINDOW_HEIGHT): Move to window.h.
	(syms_of_window): New Lisp objects Qrecord_window_buffer,
	Qwindow_deletable_p, Qdelete_window, Qreplace_buffer_in_windows,
	Qget_mru_window, Qresize_root_window,
	Qresize_root_window_vertically, Qsafe, Qabove, Qbelow,
	Qauto_buffer_name; staticpro them.

2011-06-07  Martin Rudalics  <rudalics@gmx.at>

	* window.c (Fwindow_total_size, Fwindow_left_column)
	(Fwindow_top_line, window_body_lines, Fwindow_body_size)
	(Fwindow_list_1): New functions.
	(window_box_text_cols): Replace with window_body_cols.
	(Fwindow_width, Fscroll_left, Fscroll_right):
	Use window_body_cols instead of window_box_text_cols.
	(delete_window, Fset_window_configuration):
	Call delete_all_subwindows with window as argument.
	(delete_all_subwindows): Take a window as argument and not a
	structure.  Rewrite.
	(window_loop): Remove handling of GET_LRU_WINDOW and
	GET_LARGEST_WINDOW.
	(Fget_lru_window, Fget_largest_window): Move to window.el.

	* window.h: Extern window_body_cols instead of
	window_box_text_cols.  delete_all_subwindows now takes a
	Lisp_Object as argument.

	* indent.c (compute_motion, Fcompute_motion):
	Use window_body_cols instead of window_box_text_cols.

	* frame.c (delete_frame): Call delete_all_subwindows with root
	window as argument.

2011-06-07  Daniel Colascione  <dan.colascione@gmail.com>

	* fns.c (Fputhash): Document return value.

2011-06-06  Chong Yidong  <cyd@stupidchicken.com>

	* image.c (gif_load): Implement gif89a spec "no disposal" method.

2011-06-06  Paul Eggert  <eggert@cs.ucla.edu>

	Cons<->int and similar integer overflow fixes (Bug#8794).

	Check for overflow when converting integer to cons and back.
	* charset.c (Fdefine_charset_internal, Fdecode_char):
	Use cons_to_unsigned to catch overflow.
	(Fencode_char): Use INTEGER_TO_CONS.
	* composite.h (LGLYPH_CODE): Use cons_to_unsigned.
	(LGLYPH_SET_CODE): Use INTEGER_TO_CONS.
	* data.c (long_to_cons, cons_to_long): Remove.
	(cons_to_unsigned, cons_to_signed): New functions.
	These signal an error for invalid or out-of-range values.
	* dired.c (Ffile_attributes): Use INTEGER_TO_CONS.
	* fileio.c (Fset_visited_file_modtime): Use CONS_TO_INTEGER.
	* font.c (Ffont_variation_glyphs):
	* fontset.c (Finternal_char_font): Use INTEGER_TO_CONS.
	* lisp.h: Include <intprops.h>.
	(INTEGER_TO_CONS, CONS_TO_INTEGER): New macros.
	(cons_to_signed, cons_to_unsigned): New decls.
	(long_to_cons, cons_to_long): Remove decls.
	* undo.c (record_first_change): Use INTEGER_TO_CONS.
	(Fprimitive_undo): Use CONS_TO_INTEGER.
	* xfns.c (Fx_window_property): Likewise.
	* xselect.c: Include <limits.h>.
	(x_own_selection, selection_data_to_lisp_data):
	Use INTEGER_TO_CONS.
	(x_handle_selection_request, x_handle_selection_clear)
	(x_get_foreign_selection, Fx_disown_selection_internal)
	(Fx_get_atom_name, x_send_client_event): Use CONS_TO_INTEGER.
	(lisp_data_to_selection_data): Use cons_to_unsigned.
	(x_fill_property_data): Use cons_to_signed.
	Report values out of range.

	Check for buffer and string overflow more precisely.
	* buffer.h (BUF_BYTES_MAX): New macro.
	* lisp.h (STRING_BYTES_MAX): New macro.
	* alloc.c (Fmake_string):
	* character.c (string_escape_byte8):
	* coding.c (coding_alloc_by_realloc):
	* doprnt.c (doprnt):
	* editfns.c (Fformat):
	* eval.c (verror):
	Use STRING_BYTES_MAX, not MOST_POSITIVE_FIXNUM,
	since they may not be the same number.
	* editfns.c (Finsert_char):
	* fileio.c (Finsert_file_contents):
	Likewise for BUF_BYTES_MAX.

	* image.c: Use ptrdiff_t, not int, for sizes.
	(slurp_file): Switch from int to ptrdiff_t.
	All uses changed.
	(slurp_file): Check that file size fits in both size_t (for
	malloc) and ptrdiff_t (for sanity and safety).

	* fileio.c (Fverify_visited_file_modtime): Avoid time overflow
	if b->modtime has its maximal value.

	* dired.c (Ffile_attributes): Don't assume EMACS_INT has >32 bits.

	Don't assume time_t can fit into int.
	* buffer.h (struct buffer.modtime): Now time_t, not int.
	* fileio.c (Fvisited_file_modtime): No need for time_t cast now.
	* undo.c (Fprimitive_undo): Use time_t, not int, for time_t value.

	Minor fixes for signed vs unsigned integers.
	* character.h (MAYBE_UNIFY_CHAR):
	* charset.c (maybe_unify_char):
	* keyboard.c (read_char, reorder_modifiers):
	XINT -> XFASTINT, since the integer must be nonnegative.
	* ftfont.c (ftfont_spec_pattern):
	* keymap.c (access_keymap, silly_event_symbol_error):
	XUINT -> XFASTINT, since the integer must be nonnegative.
	(Fsingle_key_description, preferred_sequence_p): XUINT -> XINT,
	since it makes no difference and we prefer signed.
	* keyboard.c (record_char): Use XUINT when all the neighbors do.
	(access_keymap): NATNUMP -> INTEGERP, since the integer must be
	nonnegative.

2011-06-06  Stefan Monnier  <monnier@iro.umontreal.ca>

	* window.h (Fwindow_frame): Declare.

2011-06-06  Paul Eggert  <eggert@cs.ucla.edu>

	* alloc.c: Simplify handling of large-request failures (Bug#8800).
	(SPARE_MEMORY): Always define.
	(LARGE_REQUEST): Remove.
	(memory_full): Use SPARE_MEMORY rather than LARGE_REQUEST.

2011-06-06  Martin Rudalics  <rudalics@gmx.at>

	* lisp.h: Move EXFUNS for Fframe_root_window,
	Fframe_first_window and Fset_frame_selected_window to window.h.

	* window.h: Move EXFUNS for Fframe_root_window,
	Fframe_first_window and Fset_frame_selected_window here from
	lisp.h.

	* frame.c (Fwindow_frame, Fframe_first_window)
	(Fframe_root_window, Fframe_selected_window)
	(Fset_frame_selected_window): Move to window.c.
	(Factive_minibuffer_window): Move to minibuf.c.
	(Fother_visible_frames_p): New function.

	* minibuf.c (Factive_minibuffer_window): Move here from frame.c.

	* window.c (decode_window, decode_any_window): Move up in code.
	(Fwindowp, Fwindow_live_p): Rewrite doc-strings.
	(inhibit_frame_unsplittable): Remove unused variable.
	(Fwindow_buffer): Move up and rewrite doc-string.
	(Fwindow_parent, Fwindow_vchild, Fwindow_hchild, Fwindow_next)
	(Fwindow_prev): New functions.
	(Fwindow_frame): Move here from frame.c.  Accept any window as
	argument.
	(Fframe_root_window, Fframe_first_window)
	(Fframe_selected_window): Move here from frame.c.  Accept frame
	or arbitrary window as argument.  Update doc-strings.
	(Fminibuffer_window): Move up in code.
	(Fwindow_minibuffer_p): Move up in code and simplify.
	(Fset_frame_selected_window): Move here from frame.c.
	Marginal rewrite.
	(Fselected_window, select_window, Fselect_window): Move up in
	code.  Minor doc-string fixes.

2011-06-06  Paul Eggert  <eggert@cs.ucla.edu>

	* alloc.c (memory_full) [SYSTEM_MALLOC]: Port to MacOS (Bug#8800).
	Do not assume that spare memory exists; that assumption is valid
	only if SYSTEM_MALLOC.
	(LARGE_REQUEST): New macro, so that the issue of large requests
	is separated from the issue of spare memory.

2011-06-05  Andreas Schwab  <schwab@linux-m68k.org>

	* editfns.c (Fformat): Correctly handle zero flag with hexadecimal
	format.  (Bug#8806)

	* gtkutil.c (xg_get_default_scrollbar_width): Avoid warning.

	* xfns.c (x_set_scroll_bar_default_width): Move declarations
	before statements.

2011-06-05  Jan Djärv  <jan.h.d@swipnet.se>

	* gtkutil.c (xg_get_default_scrollbar_width): New function.

	* gtkutil.h: Declare xg_get_default_scrollbar_width.

	* xfns.c (x_set_scroll_bar_default_width): If USE_GTK, get
	min width by calling x_set_scroll_bar_default_width (Bug#8505).

2011-06-05  Juanma Barranquero  <lekktu@gmail.com>

	* xdisp.c (single_display_spec_intangible_p): Remove declaration.

2011-06-04  Chong Yidong  <cyd@stupidchicken.com>

	* xselect.c (x_clipboard_manager_save): Remove redundant arg.
	(x_clipboard_manager_save): Add return value.
	(x_clipboard_manager_error_1, x_clipboard_manager_error_2):
	New error handlers.
	(x_clipboard_manager_save_frame, x_clipboard_manager_save_all):
	Obey Vx_select_enable_clipboard_manager.  Catch errors in
	x_clipboard_manager_save (Bug#8779).
	(Vx_select_enable_clipboard_manager): New variable.
	(x_get_foreign_selection): Reduce scope of x_catch_errors (Bug#8790).

2011-06-04  Dan Nicolaescu  <dann@ics.uci.edu>

	* emacs.c (main): Warn when starting a GTK emacs in daemon mode.

2011-06-04  YAMAMOTO Mitsuharu  <mituharu@math.s.chiba-u.ac.jp>

	* fringe.c (update_window_fringes): Don't update overlay arrow bitmap
	in the current matrix if keep_current_p is non-zero.

2011-06-04  Eli Zaretskii  <eliz@gnu.org>

	* bidi.c (bidi_level_of_next_char): Fix last change.

2011-06-03  Eli Zaretskii  <eliz@gnu.org>

	Support bidi reordering of text covered by display properties.

	* bidi.c (bidi_copy_it): Use offsetof instead of emulating it.
	(bidi_fetch_char, bidi_fetch_char_advance): New functions.
	(bidi_cache_search, bidi_cache_iterator_state)
	(bidi_paragraph_init, bidi_resolve_explicit, bidi_resolve_weak)
	(bidi_level_of_next_char, bidi_move_to_visually_next):
	Support character positions inside a run of characters covered by a
	display string.
	(bidi_paragraph_init, bidi_resolve_explicit_1)
	(bidi_level_of_next_char): Call bidi_fetch_char and
	bidi_fetch_char_advance instead of FETCH_CHAR and
	FETCH_CHAR_ADVANCE.
	(bidi_init_it): Initialize new members.
	(LRE_CHAR, RLE_CHAR, PDF_CHAR, LRO_CHAR, RLO_CHAR): Remove macro
	definitions.
	(bidi_explicit_dir_char): Lookup character type in bidi_type_table,
	instead of using explicit *_CHAR codes.
	(bidi_resolve_explicit, bidi_resolve_weak):
	Use FETCH_MULTIBYTE_CHAR instead of FETCH_CHAR, as reordering of
	bidirectional text is supported only in multibyte buffers.
	(bidi_init_it): Accept additional argument FRAME_WINDOW_P and use
	it to initialize the frame_window_p member of struct bidi_it.
	(bidi_cache_iterator_state, bidi_resolve_explicit_1)
	(bidi_resolve_explicit, bidi_resolve_weak)
	(bidi_level_of_next_char, bidi_move_to_visually_next): Abort if
	bidi_it->nchars is non-positive.
	(bidi_level_of_next_char): Don't try to lookup the cache for the
	next/previous character if nothing is cached there yet, or if we
	were just reseat()'ed to a new position.

	* xdisp.c (set_cursor_from_row): Set start and stop points
	according to the row's direction when priming the loop that looks
	for the glyph on which to display cursor.
	(single_display_spec_intangible_p): Function deleted.
	(display_prop_intangible_p): Reimplement to call
	handle_display_spec instead of single_display_spec_intangible_p.
	Accept 3 additional arguments needed by handle_display_spec.
	This fixes incorrect cursor motion across display property with complex
	values: lists, `(when COND...)' forms, etc.
	(single_display_spec_string_p): Support property values that are
	lists with the argument STRING its top-level element.
	(display_prop_string_p): Fix the condition for processing a
	property that is a list to be consistent with handle_display_spec.
	(handle_display_spec): New function, refactored from the
	last portion of handle_display_prop.
	(compute_display_string_pos): Accept additional argument
	FRAME_WINDOW_P.  Call handle_display_spec to determine whether the
	value of a `display' property is a "replacing spec".
	(handle_single_display_spec): Accept 2 additional arguments BUFPOS
	and FRAME_WINDOW_P.  If IT is NULL, don't set up the iterator from
	the display property, but just return a value indicating whether
	the display property will replace the characters it covers.
	(Fcurrent_bidi_paragraph_direction): Initialize the nchars and
	frame_window_p members of struct bidi_it.
	(compute_display_string_pos, compute_display_string_end):
	New functions.
	(push_it): Accept second argument POSITION, where pop_it should
	jump to continue iteration.
	(reseat_1): Initialize bidi_it.disp_pos.

	* keyboard.c (adjust_point_for_property): Adjust the call to
	display_prop_intangible_p to its new signature.

	* dispextern.h (struct bidi_it): New member frame_window_p.
	(bidi_init_it): Update prototypes.
	(display_prop_intangible_p): Update prototype.
	(compute_display_string_pos, compute_display_string_end):
	Declare prototypes.
	(struct bidi_it): New members nchars and disp_pos.  ch_len is now
	EMACS_INT.

2011-06-02  Paul Eggert  <eggert@cs.ucla.edu>

	Malloc failure behavior now depends on size of allocation.
	* alloc.c (buffer_memory_full, memory_full): New arg NBYTES.
	* lisp.h: Change signatures accordingly.
	* alloc.c, buffer.c, editfns.c, menu.c, minibuf.c, xterm.c:
	All callers changed.  (Bug#8762)

	* gnutls.c: Use Emacs's memory allocators.
	Without this change, the gnutls library would invoke malloc etc.
	directly, which causes problems on non-SYNC_INPUT hosts, and which
	runs afoul of improving memory_full behavior.  (Bug#8761)
	(fn_gnutls_global_set_mem_functions): New macro or function pointer.
	(emacs_gnutls_global_init): Use it to specify xmalloc, xrealloc,
	xfree instead of the default malloc, realloc, free.
	(Fgnutls_boot): No need to check for memory allocation failure,
	since xmalloc does that for us.

	Remove arbitrary limit of 2**31 entries in hash tables.  (Bug#8771)
	* category.c (hash_get_category_set):
	* ccl.c (ccl_driver):
	* charset.c (Fdefine_charset_internal):
	* charset.h (struct charset.hash_index):
	* composite.c (get_composition_id, gstring_lookup_cache)
	(composition_gstring_put_cache):
	* composite.h (struct composition.hash_index):
	* dispextern.h (struct image.hash):
	* fns.c (next_almost_prime, larger_vector, cmpfn_eql)
	(cmpfn_equal, cmpfn_user_defined, hashfn_eq, hashfn_eql)
	(hashfn_equal, hashfn_user_defined, make_hash_table)
	(maybe_resize_hash_table, hash_lookup, hash_put)
	(hash_remove_from_table, hash_clear, sweep_weak_table, SXHASH_COMBINE)
	(sxhash_string, sxhash_list, sxhash_vector, sxhash_bool_vector)
	(Fsxhash, Fgethash, Fputhash, Fmaphash):
	* image.c (make_image, search_image_cache, lookup_image)
	(xpm_put_color_table_h):
	* lisp.h (struct Lisp_Hash_Table):
	* minibuf.c (Ftry_completion, Fall_completions, Ftest_completion):
	* print.c (print): Use 'EMACS_UINT' and 'EMACS_INT'
	for hashes and hash indexes, instead of 'unsigned' and 'int'.
	* alloc.c (allocate_vectorlike):
	Check for overflow in vector size calculations.
	* ccl.c (ccl_driver):
	Check for overflow when converting EMACS_INT to int.
	* fns.c, image.c: Remove unnecessary static decls that would otherwise
	need to be updated by these changes.
	* fns.c (make_hash_table, maybe_resize_hash_table):
	Check for integer overflow with large hash tables.
	(make_hash_table, maybe_resize_hash_table, Fmake_hash_table):
	Prefer the faster XFLOAT_DATA to XFLOATINT where either will do.
	(SXHASH_REDUCE): New macro.
	(sxhash_string, sxhash_list, sxhash_vector, sxhash_bool_vector):
	Use it instead of discarding useful hash info with large hash values.
	(sxhash_float): New function.
	(sxhash): Use it.  No more need for "& INTMASK" due to above changes.
	* lisp.h (FIXNUM_BITS): New macro, useful for SXHASH_REDUCE etc.
	(MOST_NEGATIVE_FIXNUM, MOST_POSITIVE_FIXNUM, INTMASK):
	Rewrite to use FIXNUM_BITS, as this simplifies things.
	(next_almost_prime, larger_vector, sxhash, hash_lookup, hash_put):
	Adjust signatures to match updated version of code.
	(consing_since_gc): Now EMACS_INT, since a single hash table can
	use more than INT_MAX bytes.

2011-06-01  Dan Nicolaescu  <dann@ics.uci.edu>

	Make it possible to build with GCC-4.6+ -O2 -flto.

	* emacs.c (__malloc_initialize_hook): Mark as EXTERNALLY_VISIBLE.

2011-06-01  Stefan Monnier  <monnier@iro.umontreal.ca>

	* minibuf.c (get_minibuffer, read_minibuf_unwind):
	Call minibuffer-inactive-mode.

2011-05-31  Juanma Barranquero  <lekktu@gmail.com>

	* makefile.w32-in ($(BLD)/data.$(O), $(BLD)/editfns.$(O)):
	Update dependencies.

2011-05-31  Dan Nicolaescu  <dann@ics.uci.edu>

	* data.c (init_data): Remove code for UTS, this system is not
	supported anymore.

2011-05-31  Dan Nicolaescu  <dann@ics.uci.edu>

	Don't force ./temacs to start in terminal mode.

	* frame.c (make_initial_frame): Initialize faces in all cases, not
	only when CANNOT_DUMP is defined.
	* dispnew.c (init_display): Remove CANNOT_DUMP condition.

2011-05-31  Dan Nicolaescu  <dann@ics.uci.edu>

	* dispnew.c (add_window_display_history): Use const for the string
	pointer.  Remove declaration, not needed.

2011-05-31  Paul Eggert  <eggert@cs.ucla.edu>

	Use 'inline', not 'INLINE'.
	<http://lists.gnu.org/archive/html/emacs-devel/2011-05/msg00914.html>
	* alloc.c, fontset.c (INLINE): Remove.
	* alloc.c, bidi.c, charset.c, coding.c, dispnew.c, fns.c, image.c:
	* intervals.c, keyboard.c, process.c, syntax.c, textprop.c, w32term.c:
	* xdisp.c, xfaces.c, xterm.c: Replace all uses of INLINE with inline.
	* gmalloc.c (register_heapinfo): Use inline unconditionally.
	* lisp.h (LISP_MAKE_RVALUE): Use inline, not __inline__.

2011-05-31  Dan Nicolaescu  <dann@ics.uci.edu>

	Make it possible to run ./temacs.

	* callproc.c (set_initial_environment): Remove CANNOT_DUMP code,
	syms_of_callproc does the same thing.  Remove test for
	"initialized", do it in the caller.
	* emacs.c (main): Avoid calling set_initial_environment when dumping.

2011-05-31  Stefan Monnier  <monnier@iro.umontreal.ca>

	* minibuf.c (Finternal_complete_buffer): Return `category' metadata.
	(read_minibuf): Use get_minibuffer.
	(syms_of_minibuf): Use DEFSYM.
	(Qmetadata): New var.
	* data.c (Qbuffer): Don't make it static.
	(syms_of_data): Use DEFSYM.

2011-05-31  Paul Eggert  <eggert@cs.ucla.edu>

	* ccl.c (CCL_CODE_RANGE): Allow negative numbers.  (Bug#8751)
	(CCL_CODE_MIN): New macro.

2011-05-30  Paul Eggert  <eggert@cs.ucla.edu>

	* alloc.c (lisp_align_malloc): Omit unnecessary val==NULL tests.

	* eval.c (Qdebug): Now static.
	* lisp.h (Qdebug): Remove decl.  This reverts a part of the
	2011-04-26 change (bzr 104015) that inadvertently undid part of
	the 2011-04-14 change (bzr 103913).

2011-05-29  Chong Yidong  <cyd@stupidchicken.com>

	* image.c: Various fixes to ImageMagick code comments.
	(Fimagemagick_types): Doc fix.

2011-05-29  Paul Eggert  <eggert@cs.ucla.edu>

	Minor fixes prompted by GCC 4.6.0 warnings.

	* xselect.c (converted_selections, conversion_fail_tag): Now static.

	* emacs.c [HAVE_X_WINDOWS]: Include "xterm.h".
	(x_clipboard_manager_save_all): Move extern decl to ...
	* xterm.h: ... here, so that it can be checked for consistency.

2011-05-29  Chong Yidong  <cyd@stupidchicken.com>

	* xselect.c (x_clipboard_manager_save_frame)
	(x_clipboard_manager_save_all): New functions.
	(Fx_clipboard_manager_save): Lisp function deleted.

	* emacs.c (Fkill_emacs): Call x_clipboard_manager_save_all.
	* frame.c (delete_frame): Call x_clipboard_manager_save_frame.

	* xterm.h: Update prototype.

2011-05-28  William Xu  <william.xwl@gmail.com>

	* nsterm.m (ns_term_shutdown): Synchronize user defaults before
	exiting (Bug#8239).

2011-05-28  Jim Meyering  <meyering@redhat.com>

	Avoid a sign-extension bug in crypto_hash_function.
	* fns.c (to_uchar): Define.
	(crypto_hash_function): Use it to convert some newly-signed
	variables to unsigned, to avoid sign-extension bugs.  For example,
	without this change, (md5 "truc") would evaluate to
	45723a2aff78ff4fff7fff1114760e62 rather than the expected
	45723a2af3788c4ff17f8d1114760e62.  Reported by Antoine Levitt in
	https://lists.gnu.org/archive/html/emacs-devel/2011-05/msg00883.html.

2011-05-27  Paul Eggert  <eggert@cs.ucla.edu>

	Integer overflow fixes.

	* dbusbind.c: Serial number integer overflow fixes.
	(CHECK_DBUS_SERIAL_GET_SERIAL): New macro.
	(Fdbus_call_method_asynchronously, xd_read_message_1): Use a float
	to hold a serial number that is too large for a fixnum.
	(Fdbus_method_return_internal, Fdbus_method_error_internal):
	Check for serial numbers out of range.  Decode any serial number
	that was so large that it became a float.  (Bug#8722)

	* dbusbind.c: Use XFASTINT rather than XUINT, and check for nonneg.
	(Fdbus_call_method, Fdbus_call_method_asynchronously):
	Use XFASTINT rather than XUINT when numbers are nonnegative.
	(xd_append_arg, Fdbus_method_return_internal):
	(Fdbus_method_error_internal): Likewise.  Also, for unsigned
	arguments, check that Lisp number is nonnegative, rather than
	silently wrapping negative numbers around.  (Bug#8722)
	(xd_read_message_1): Don't assume dbus_uint32_t can fit in int.
	(Bug#8722)

	* data.c (arith_driver, Flsh): Avoid unnecessary casts to EMACS_UINT.

	* ccl.c (ccl_driver): Redo slightly to avoid the need for 'unsigned'.

	ccl: add integer overflow checks
	* ccl.c (CCL_CODE_MAX, GET_CCL_RANGE, GET_CCL_CODE, GET_CCL_INT):
	(IN_INT_RANGE): New macros.
	(ccl_driver): Use them to check for integer overflow when
	decoding a CCL program.  Many of the new checks are whether XINT (x)
	fits in int; it doesn't always, on 64-bit hosts.  The new version
	doesn't catch all possible integer overflows, but it's an
	improvement.  (Bug#8719)

	* alloc.c (make_event_array): Use XINT, not XUINT.
	There's no need for unsigned here.

	* mem-limits.h (EXCEEDS_LISP_PTR) [!USE_LSB_TAG]: EMACS_UINT -> uintptr_t
	This follows up to the 2011-05-06 change that substituted uintptr_t
	for EMACS_INT.  This case wasn't caught back then.

	Rework Fformat to avoid integer overflow issues.
	* editfns.c: Include <float.h> unconditionally, as it's everywhere
	now (part of C89).  Include <verify.h>.
	(MAX_10_EXP, CONVERTED_BYTE_SIZE): Remove; no longer needed.
	(pWIDE, pWIDElen, signed_wide, unsigned_wide): New defns.
	(Fformat): Avoid the prepass trying to compute sizes; it was only
	approximate and thus did not catch overflow reliably.  Instead, walk
	through the format just once, formatting and computing sizes as we go,
	checking for integer overflow at every step, and allocating a larger
	buffer as needed.  Keep track separately whether the format is
	multibyte.  Keep only the most-recently calculated precision, rather
	than them all.  Record whether each argument has been converted to
	string.  Use EMACS_INT, not int, for byte and char and arg counts.
	Support field widths and precisions larger than INT_MAX.  Avoid
	sprintf's undefined behavior with conversion specifications such as %#d
	and %.0c.  Fix bug with strchr succeeding on '\0' when looking for
	flags.  Fix bug with (format "%c" 256.0).  Avoid integer overflow when
	formatting out-of-range floating point numbers with int
	formats.  (Bug#8668)

	* lisp.h (FIXNUM_OVERFLOW_P): Work even if arg is a NaN.

	* data.c: Avoid integer truncation in expressions involving floats.
	* data.c: Include <intprops.h>.
	(arith_driver): When there's an integer overflow in an expression
	involving floating point, convert the integers to floating point
	so that the resulting value does not suffer from catastrophic
	integer truncation.  For example, on a 64-bit host (* 4
	most-negative-fixnum 0.5) should yield about -4.6e+18, not zero.
	Do not rely on undefined behavior after integer overflow.

	merge count_size_as_multibyte, parse_str_to_multibyte
	* character.c, character.h (count_size_as_multibyte):
	Rename from parse_str_to_multibyte; all uses changed.
	Check for integer overflow.
	* insdel.c, lisp.h (count_size_as_multibyte): Remove,
	since it's now a duplicate of the other.  This is more of
	a character than a buffer op, so better that it's in character.c.
	* fns.c, print.c: Adjust to above changes.

2011-05-27  Stefan Monnier  <monnier@iro.umontreal.ca>

	* xselect.c (x_convert_selection): Yet another int/Lisp_Object mixup.

2011-05-27  Paul Eggert  <eggert@cs.ucla.edu>

	* xselect.c: Fix minor problems prompted by GCC 4.6.0 warnings.
	(x_handle_selection_request, frame_for_x_selection): Remove unused vars.
	(x_clipboard_manager_save): Now static.
	(Fx_clipboard_manager_save): Rename local to avoid shadowing.

	* fns.c: Fix minor problems prompted by GCC 4.6.0 warnings.
	(crypto_hash_function): Now static.
	Fix pointer signedness problems.  Avoid unnecessary initializations.

2011-05-27  Chong Yidong  <cyd@stupidchicken.com>

	* termhooks.h (Vselection_alist): Make it terminal-local.

	* terminal.c (create_terminal): Initialize it.

	* xselect.c: Support for clipboard managers.
	(Vselection_alist): Move to termhooks.h as terminal-local var.
	(LOCAL_SELECTION): New macro.
	(x_atom_to_symbol): Handle x_display_info_for_display fail case.
	(symbol_to_x_atom): Remove gratuitous arg.
	(x_handle_selection_request, lisp_data_to_selection_data)
	(x_get_foreign_selection, Fx_register_dnd_atom): Callers changed.
	(x_own_selection, x_get_local_selection, x_convert_selection):
	New arg, specifying work frame.  Use terminal-local Vselection_alist.
	(some_frame_on_display): Delete unused function.
	(Fx_own_selection_internal, Fx_get_selection_internal)
	(Fx_disown_selection_internal, Fx_selection_owner_p)
	(Fx_selection_exists_p): New optional frame arg.
	(frame_for_x_selection, Fx_clipboard_manager_save): New functions.
	(x_handle_selection_clear): Don't treat other terminals with the
	same keyboard specially.  Use the terminal-local Vselection_alist.
	(x_clear_frame_selections): Use Frun_hook_with_args.

	* xterm.c (x_term_init): Intern ATOM and CLIPBOARD_MANAGER atoms.

	* xterm.h: Add support for those atoms.

2011-05-26  Chong Yidong  <cyd@stupidchicken.com>

	* xselect.c: ICCCM-compliant handling of MULTIPLE targets.
	(converted_selections, conversion_fail_tag): New global variables.
	(x_selection_request_lisp_error): Free the above.
	(x_get_local_selection): Remove unnecessary code.
	(x_reply_selection_request): Args changed; handle arbitrary array
	of converted selections stored in converted_selections.
	Separate the XChangeProperty and SelectionNotify steps.
	(x_handle_selection_request): Rewrite to handle MULTIPLE target.
	(x_convert_selection): New function.
	(x_handle_selection_event): Simplify.
	(x_get_foreign_selection): Don't ignore incoming requests while
	waiting for an answer; this will fail when we implement
	SAVE_TARGETS, and seems unnecessary anyway.
	(selection_data_to_lisp_data): Recognize ATOM_PAIR type.
	(Vx_sent_selection_functions): Doc fix.

2011-05-26  Leo Liu  <sdl.web@gmail.com>

	* editfns.c (Ftranspose_regions): Allow empty regions.  (Bug#8699)

2011-05-25  YAMAMOTO Mitsuharu  <mituharu@math.s.chiba-u.ac.jp>

	* dispextern.h (struct glyph_row): New member fringe_bitmap_periodic_p.

	* dispnew.c (shift_glyph_matrix, scrolling_window): Mark scrolled row
	for fringe update if it has periodic bitmap.
	(row_equal_p): Also compare left_fringe_offset, right_fringe_offset,
	and fringe_bitmap_periodic_p.

	* fringe.c (get_fringe_bitmap_data): New function.
	(draw_fringe_bitmap_1, update_window_fringes): Use it.
	(update_window_fringes): Record periodicity of fringe bitmap in glyph
	row.  Mark glyph row for fringe update if periodicity changed.

	* xdisp.c (try_window_reusing_current_matrix): Don't mark scrolled row
	for fringe update unless it has periodic bitmap.

2011-05-25  Kenichi Handa  <handa@m17n.org>

	* xdisp.c (get_next_display_element): Set correct it->face_id for
	a static composition.

2011-05-24  Leo Liu  <sdl.web@gmail.com>

	* deps.mk (fns.o):
	* makefile.w32-in ($(BLD)/fns.$(O)): Include sha1.h.

	* fns.c (crypto_hash_function, Fsha1): New function.
	(Fmd5): Use crypto_hash_function.
	(syms_of_fns): Add Ssha1.

2011-05-22  Paul Eggert  <eggert@cs.ucla.edu>

	* gnutls.c: Remove unused macros.
	(fn_gnutls_transport_set_lowat, fn_gnutls_transport_set_pull_function):
	(fn_gnutls_transport_set_push_function) [!WINDOWSNT]:
	Remove macros that are defined and never used.
	Caught by gcc -Wunused-macros (GCC 4.6.0, Fedora 14).

2011-05-22  Chong Yidong  <cyd@stupidchicken.com>

	* xselect.c (syms_of_xselect): Remove unused symbol SAVE_TARGETS.
	(Fx_get_selection_internal): Minor cleanup.
	(Fx_own_selection_internal): Rename arguments for consistency with
	select.el.

2011-05-22  Paul Eggert  <eggert@cs.ucla.edu>

	* xselect.c (QSAVE_TARGETS): New static var, to fix build failure.

2011-05-22  Chong Yidong  <cyd@stupidchicken.com>

	* xselect.c (syms_of_xselect): Include character.h; use DEFSYM.

2011-05-21  YAMAMOTO Mitsuharu  <mituharu@math.s.chiba-u.ac.jp>

	* dispnew.c (scrolling_window): Don't exclude the case that the
	last enabled row in the desired matrix touches the bottom boundary.

2011-05-21  Glenn Morris  <rgm@gnu.org>

	* Makefile.in ($(etc)/DOC): Make second command line even shorter.
	(SOME_MACHINE_OBJECTS): Replace FONT_OBJ by its maximal expansion,
	and add some more files.

2011-05-20  Eli Zaretskii  <eliz@gnu.org>

	* callproc.c (Fcall_process) [MSDOS]: Fix arguments to
	report_file_error introduced by the change from 2011-05-07.

2011-05-20  Paul Eggert  <eggert@cs.ucla.edu>

	* systime.h (Time): Define only if emacs is defined.
	This is to allow ../lib-src/profile.c to be compiled on FreeBSD,
	where the include path doesn't have X11/X.h by default.  See
	<http://lists.gnu.org/archive/html/emacs-devel/2011-05/msg00561.html>.

2011-05-20 Kenichi Handa  <handa@m17n.org>

	* composite.c (find_automatic_composition): Fix previous change.

2011-05-20  Glenn Morris  <rgm@gnu.org>

	* lisp.mk: New file, split from Makefile.in.
	* Makefile.in (lisp): Move to separate file, inserted by @lisp_frag@.
	(shortlisp): Remove.
	($(etc)/DOC): Edit lisp.mk rather than using $shortlisp.

2011-05-19  Glenn Morris  <rgm@gnu.org>

	* Makefile.in (MSDOS_SUPPORT_REAL, MSDOS_SUPPORT, NS_SUPPORT)
	(REAL_MOUSE_SUPPORT, GPM_MOUSE_SUPPORT, MOUSE_SUPPORT, TOOLTIP_SUPPORT)
	(BASE_WINDOW_SUPPORT, X_WINDOW_SUPPORT, WINDOW_SUPPORT): Remove.
	(lisp): Set the order to that of loadup.el.
	(shortlisp): Make it a copy of $lisp.
	(SOME_MACHINE_LISP): Remove.
	($(etc)/DOC): Depend just on $lisp, not $SOME_MACHINE_LISP too.
	Use just $shortlisp, not $SOME_MACHINE_LISP too.

2011-05-18  Kenichi Handa  <handa@m17n.org>

	* composite.c (CHAR_COMPOSABLE_P): Add more check for efficiency.
	(BACKWARD_CHAR): Wrap the arg STOP by parenthesis.
	(find_automatic_composition): Mostly rewrite for efficiency.

2011-05-18  Juanma Barranquero  <lekktu@gmail.com>

	* makefile.w32-in: Update dependencies.

2011-05-18  Christoph Scholtes  <cschol2112@googlemail.com>

	* menu.c: Include limits.h (fixes the MS-Windows build broken by
	revision 104625).

2011-05-18  Paul Eggert  <eggert@cs.ucla.edu>

	Fix some integer overflow issues, such as string length overflow.

	* insdel.c (count_size_as_multibyte): Check for string overflow.

	* character.c (lisp_string_width): Check for string overflow.
	Use EMACS_INT, not int, for string indexes and lengths; in
	particular, 2nd arg is now EMACS_INT, not int.  Do not crash if
	the resulting string length overflows an EMACS_INT; instead,
	report a string overflow if no precision given.  When checking for
	precision exhaustion, use a check that cannot possibly have
	integer overflow.  (Bug#8675)
	* character.h (lisp_string_width): Adjust to new signature.

	* alloc.c (string_overflow): New function.
	(Fmake_string): Use it.  This doesn't change behavior, but saves
	a few bytes and will simplify future changes.
	* character.c (string_escape_byte8): Likewise.
	* lisp.h (string_overflow): New decl.

	Fixups, following up to the user-interface timestamp change.
	* nsterm.m (last_mouse_movement_time, ns_mouse_position): Use Time
	for UI timestamps, instead of unsigned long.
	* msdos.c (mouse_get_pos): Likewise.
	* w32inevt.c (movement_time, w32_console_mouse_position): Likewise.
	* w32gui.h (Time): Define by including "systime.h" rather than by
	declaring it ourselves.  (Bug#8664)

	* dispextern.h (struct image): Don't assume time_t <= unsigned long.
	* image.c (clear_image_cache): Likewise.

	* term.c (term_mouse_position): Don't assume time_t wraparound.

	Be more systematic about user-interface timestamps.
	Before, the code sometimes used 'Time', sometimes 'unsigned long',
	and sometimes 'EMACS_UINT', to represent these timestamps.
	This change causes it to use 'Time' uniformly, as that's what X uses.
	This makes the code easier to follow, and makes it easier to catch
	integer overflow bugs such as Bug#8664.
	* frame.c (Fmouse_position, Fmouse_pixel_position):
	Use Time, not unsigned long, for user-interface timestamps.
	* keyboard.c (last_event_timestamp, kbd_buffer_get_event): Likewise.
	(button_down_time, make_lispy_position, make_lispy_movement): Likewise.
	* keyboard.h (last_event_timestamp): Likewise.
	* menu.c (Fx_popup_menu) [!HAVE_X_WINDOWS]: Likewise.
	* menu.h (xmenu_show): Likewise.
	* term.c (term_mouse_position): Likewise.
	* termhooks.h (struct input_event.timestamp): Likewise.
	(struct terminal.mouse_position_hook): Likewise.
	* xmenu.c (create_and_show_popup_menu, xmenu_show): Likewise.
	* xterm.c (XTmouse_position, x_scroll_bar_report_motion): Likewise.
	* systime.h (Time): New decl.  Pull it in from <X11/X.h> if
	HAVE_X_WINDOWS, otherwise define it as unsigned long, which is
	what it was before.
	* menu.h, termhooks.h: Include "systime.h", for Time.

	* keyboard.c (make_lispy_event): Fix problem in integer overflow.
	Don't assume that the difference between two unsigned long values
	can fit into an integer.  At this point, we know button_down_time
	<= event->timestamp, so the difference must be nonnegative, so
	there's no need to cast the result if double-click-time is
	nonnegative, as it should be; check that it's nonnegative, just in
	case.  This bug is triggered when events are more than 2**31 ms
	apart (about 25 days).  (Bug#8664)

	* xselect.c (last_event_timestamp): Remove duplicate decl.
	(x_own_selection): Remove needless cast to unsigned long.

	* xmenu.c (set_frame_menubar): Use int, not EMACS_UINT, for indexes
	that always fit in int.  Use a sentinel instead of a counter, to
	avoid a temp and to allay GCC's concerns about possible int overflow.
	* frame.h (struct frame): Use int for menu_bar_items_used
	instead of EMACS_INT, since it always fits in int.

	* menu.c (grow_menu_items): Check for int overflow.

	* xmenu.c (set_frame_menubar): Don't mishandle vectors with no nils.

	* xterm.c: Use EMACS_INT for Emacs modifiers, and int for X modifiers.
	Before, the code was not consistent.  These values cannot exceed
	2**31 - 1 so there's no need to make them unsigned.
	(x_x_to_emacs_modifiers): Accept int and return EMACS_INT.
	(x_emacs_to_x_modifiers): Accept EMACS_INT and return int.
	(x_x_to_emacs_modifiers, x_emacs_to_x_modifiers): Reject non-integers
	as modifiers.
	* xterm.h (x_x_to_emacs_modifiers): Adjust to signature change.

	* lisp.h (XINT) [USE_LISP_UNION_TYPE]: Cast to EMACS_INT.
	(XUINT) [USE_LISP_UNION_TYPE]: Cast to EMACS_UINT.
	Otherwise, GCC 4.6.0 warns about printf (pI, XINT (...)),
	presumably because the widths might not match.

	* window.c (size_window): Avoid needless test at loop start.

2011-05-18  Courtney Bane  <emacs-bugs-7626@cbane.org>  (tiny change)

	* term.c (Fresume_tty): Restore hooks before reinitializing (bug#8687).

2011-05-12  Drew Adams  <drew.adams@oracle.com>

	* textprop.c (Fprevious_single_char_property_change): Doc fix (bug#8655).

2011-05-12  YAMAMOTO Mitsuharu  <mituharu@math.s.chiba-u.ac.jp>

	* w32term.c (w32_draw_fringe_bitmap): Rename local vars `left' and
	`width' to `bar_area_x' and `bar_area_width', respectively.
	(x_scroll_run): Take account of fringe background extension.

	* xterm.c (x_draw_fringe_bitmap) [USE_TOOLKIT_SCROLL_BARS]:
	Rename local vars `left' and `width' to `bar_area_x' and
	`bar_area_width', respectively.
	(x_scroll_run) [USE_TOOLKIT_SCROLL_BARS]: Take account of fringe
	background extension.

2011-05-10  Jim Meyering  <meyering@redhat.com>

	* xdisp.c (x_intersect_rectangles): Fix typo "the the -> the".

2011-05-10  Juanma Barranquero  <lekktu@gmail.com>

	* image.c (Finit_image_library): Return t for built-in image types,
	like pbm and xbm.  (Bug#8640)

2011-05-09  Andreas Schwab  <schwab@linux-m68k.org>

	* w32menu.c (set_frame_menubar): Fix submenu allocation.

2011-05-07  Eli Zaretskii  <eliz@gnu.org>

	* w32console.c (Fset_screen_color): Doc fix.
	(Fget_screen_color): New function.
	(syms_of_ntterm): Defsubr it.

	* callproc.c (call_process_cleanup) [MSDOS]: Don't close and
	unlink the temporary file if Fcall_process didn't create it in the
	first place.
	(Fcall_process) [MSDOS]: Don't create tempfile if stdout of the
	child process will be redirected to a file specified with `:file'.
	Don't try to re-open tempfile in that case, and set fd[0] to -1 as
	cue to call_process_cleanup not to close that handle.

2011-05-07  Ben Key  <bkey76@gmail.com>

	* makefile.w32-in: The bootstrap-temacs rule now makes use of
	one of two shell specific rules, either bootstrap-temacs-CMD or
	bootstrap-temacs-SH.  The bootstrap-temacs-SH rule is identical
	to the previous implementation of the bootstrap-temacs rule.
	The bootstrap-temacs-CMD rule is similar to the previous
	implementation of the bootstrap-temacs rule except that it
	makes use of the ESC_CFLAGS variable instead of the CFLAGS
	variable.

	These changes, along with some changes to nt/configure.bat,
	nt/gmake.defs, and nt/nmake.defs, are required to extend my
	earlier fix to add support for --cflags and --ldflags options
	that include quotes so that it works whether make uses cmd or
	sh as the shell.

2011-05-06  Michael Albinus  <michael.albinus@gmx.de>

	* dbusbind.c (QCdbus_type_unix_fd): Declare static.
	(xd_remove_watch): Don't check QCdbus_type_unix_fd for SYMBOLP, it
	is a constant.
	(Fdbus_init_bus, xd_read_queued_messages): Bus can be a symbol or
	a string.  Handle both cases.
	(Fdbus_call_method_asynchronously, Fdbus_register_signal)
	(Fdbus_register_method): Use Qinvalid_function.

2011-05-06  Juanma Barranquero  <lekktu@gmail.com>

	* makefile.w32-in: Update dependencies.
	(LISP_H): Add inttypes.h and stdin.h.
	(PROCESS_H): Add unistd.h.

2011-05-06  Eli Zaretskii  <eliz@gnu.org>

	* lread.c: Include limits.h (fixes the MS-Windows build broken by
	revision 104134).

2011-05-06  Paul Eggert  <eggert@cs.ucla.edu>

	* image.c (Finit_image_library) [!HAVE_NTGUI]: Omit unused local.

	* term.c (vfatal): Remove stray call to va_end.
	It's not needed and the C Standard doesn't allow it here anyway.

	Use C99's va_copy to avoid undefined behavior on x86-64 GNU/Linux.
	* eval.c (verror): doprnt a copy of ap, not the original.  (Bug#8545)

	* eval.c (verror): OK to create a string of up to MOST_POSITIVE_FIXNUM
	bytes.

	* term.c: Don't include <stdarg.h>, as <lisp.h> does that.

	* callproc.c (Fcall_process): Use 'volatile' to avoid vfork clobbering.

	* process.c (Fformat_network_address): Fix typo: args2 -> *args2.

	* xmenu.c (set_frame_menubar): Fix typo: int * -> int (3 times).

	* coding.c (detect_coding_charset): Fix typo: * 2 -> *4 (Bug#8601).

	* charset.h (struct charset.code_space): Now has 15 elements, not 16.
	* charset.c (Fdefine_charset_internal): Don't initialize
	charset.code_space[15].  The value was garbage, on hosts with
	32-bit int (Bug#8600).

	* lread.c (read_integer): Be more consistent with string-to-number.
	Use string_to_number to do the actual conversion; this avoids
	rounding errors and fixes some other screwups.  Without this fix,
	for example, #x1fffffffffffffff was misread as -2305843009213693952.
	(digit_to_number): Move earlier, for benefit of read_integer.
	Return -1 if the digit is out of range for the base, -2 if it is
	not a digit in any supported base.  (Bug#8602)

	* doprnt.c (doprnt): Support arbitrary pI values, such as "I64".

	* dispnew.c (scrolling_window): Return 1 if we scrolled,
	to match comment at start of function.  This also removes a
	GCC warning about overflow in a 32+64-bit port.

	* lisp.h (EMACS_INT, EMACS_UINT, BITS_PER_EMACS_INT, pI): Simplify.

	* dbusbind.c: Do not use XPNTR on a value that may be an integer.
	Reported by Stefan Monnier in
	<http://lists.gnu.org/archive/html/emacs-devel/2011-04/msg00919.html>.
	(xd_remove_watch, Fdbus_init_bus, xd_read_queued_messages):
	Use SYMBOLP-guarded XSYMBOL, not XPNTR.

	* lisp.h (EMACS_INTPTR): Remove.  All uses changed to intptr_t.
	(EMACS_UINTPTR): Likewise, with uintptr_t.

	* lisp.h: Prefer 64-bit EMACS_INT if available.
	(EMACS_INT, EMACS_UINT, BITS_PER_EMACS_INT, pI): Define to 64-bit
	on 32-bit hosts that have 64-bit int, so that they can access
	large files.
	However, temporarily disable this change unless the temporary
	symbol WIDE_EMACS_INT is defined.

	* lread.c, process.c: Do not include <inttypes.h>; lisp.h does it now.

	Prefer intptr_t/uintptr_t for integers the same widths as pointers.
	This removes an assumption that EMACS_INT and long are the same
	width as pointers.  The assumption is true for Emacs porting targets
	now, but we want to make other targets possible.
	* lisp.h: Include <inttypes.h>, for INTPTR_MAX, UINTPTR_MAX.
	(EMACS_INTPTR, EMACS_UINTPTR): New macros.
	In the rest of the code, change types of integers that hold casted
	pointers to EMACS_INTPTR and EMACS_UINTPTR, systematically
	replacing EMACS_INT, long, EMACS_UINT, and unsigned long.
	(XTYPE): Don't cast arg to EMACS_UINT; normally is not needed.
	(XSET): Cast type of XTYPE arg to EMACS_INTPTR; it is needed here.
	No need to cast type when ORing.
	(XPNTR): Return a value of type EMACS_INTPTR or EMACS_UINTPTR.
	* alloc.c (lisp_align_malloc): Remove a no-longer-needed cast.
	* doc.c (store_function_docstring): Use EMACS_INTPTR, so as not to
	assume EMACS_INT is the same width as char *.
	* gtkutil.c (xg_gtk_scroll_destroy, xg_tool_bar_button_cb):
	(xg_tool_bar_callback, xg_tool_bar_help_callback, xg_make_tool_item):
	Remove no-longer-needed casts.
	(xg_create_scroll_bar, xg_tool_bar_button_cb, xg_tool_bar_callback):
	(xg_tool_bar_help_callback, xg_make_tool_item):
	Use EMACS_INTPTR to hold an integer
	that will be cast to void *; this can avoid a GCC warning
	if EMACS_INT is not the same width as void *.
	* menu.c (find_and_call_menu_selection): Remove no-longer-needed cast.
	* xdisp.c (display_echo_area_1, resize_mini_window_1):
	(current_message_1, set_message_1):
	Use a local to convert to proper width without a cast.
	* xmenu.c (dialog_selection_callback): Likewise.

	* sysdep.c (get_random): Don't assume EMACS_INT is no wider than long.
	Also, don't assume VALBITS / RAND_BITS is less than 5,
	and don't rely on undefined behavior when shifting a 1 left into
	the sign bit.
	* lisp.h (get_random): Change signature to match.

	* lread.c (hash_string): Use size_t, not int, for hash computation.
	Normally we prefer signed values; but hashing is special, because
	it's better to use unsigned division on hash table sizes so that
	the remainder is nonnegative.  Also, size_t is the natural width
	for hashing into memory.  The previous code used 'int', which doesn't
	retain enough info to hash well into very large tables.
	(oblookup, oblookup_last_bucket_number, Funintern): Likewise.

	* dbusbind.c: Don't possibly lose pointer info when converting.
	(xd_remove_watch, Fdbus_init_bus, xd_read_queued_messages):
	Use XPNTR rather than XHASH, so that the high-order bits of
	the pointer aren't lost when converting through void *.

	* eval.c (Fautoload): Don't double-shift a pointer.

	* fns.c (Frandom): Let EMACS_UINT be wider than unsigned long.

2011-05-06  Juanma Barranquero  <lekktu@gmail.com>

	* gnutls.c (DEF_GNUTLS_FN):
	* image.c (DEF_IMGLIB_FN): Make function pointers static.

2011-05-05  Andreas Schwab  <schwab@linux-m68k.org>

	* lread.c (lisp_file_lexically_bound_p): Stop scanning at end
	marker.  (Bug#8610)

2011-05-05 Eli Zaretskii  <eliz@gnu.org>

	* w32heap.c (allocate_heap) [USE_LISP_UNION_TYPE || USE_LSB_TAG]:
	New version that can reserve upto 2GB of heap space.

2011-05-05  Chong Yidong  <cyd@stupidchicken.com>

	* nsfns.m (Fns_read_file_name): Doc fix (Bug#8534).

2011-05-05  Teodor Zlatanov  <tzz@lifelogs.com>

	* gnutls.c (fn_gnutls_certificate_set_x509_key_file): Add alias to
	`gnutls_certificate_set_x509_key_file'.

2011-05-05  Juanma Barranquero  <lekktu@gmail.com>

	* makefile.w32-in ($(BLD)/image.$(O), $(BLD)/process.$(O)):
	Update dependencies.

2011-05-04  Juanma Barranquero  <lekktu@gmail.com>

	* gnutls.h (emacs_gnutls_write, emacs_gnutls_read):
	* gnutls.c (emacs_gnutls_write, emacs_gnutls_read):
	Remove unused parameter `fildes'.
	* process.c (read_process_output, send_process): Don't pass it.

2011-05-04  Juanma Barranquero  <lekktu@gmail.com>

	Fix previous change: the library cache is defined in w32.c.
	* image.c (CACHE_IMAGE_TYPE) [!HAVE_NTGUI]: Define to noop.
	(Finit_image_library): Wrap Vlibrary_cache on "#ifdef HAVE_NTGUI".

2011-05-04  Juanma Barranquero  <lekktu@gmail.com>

	Implement dynamic loading of GnuTLS on Windows.

	* gnutls.h (GNUTLS_EMACS_ERROR_NOT_LOADED): New macro.
	(emacs_gnutls_write, emacs_gnutls_read): Mark as extern.
	(emacs_gnutls_record_check_pending, emacs_gnutls_transport_set_errno):
	Declare.

	* gnutls.c (Qgnutls_dll): Define.
	(DEF_GNUTLS_FN, LOAD_GNUTLS_FN): New macros.
	(gnutls_*): Declare function pointers.
	(init_gnutls_functions): New function to initialize function pointers.
	(emacs_gnutls_handshake, Fgnutls_error_string, Fgnutls_deinit)
	(emacs_gnutls_global_init, Fgnutls_bye): Use function pointers.
	(emacs_gnutls_record_check_pending, emacs_gnutls_transport_set_errno):
	Wrappers for gnutls_record_check_pending and gnutls_transport_set_errno.
	(emacs_gnutls_write, emacs_gnutls_read)
	(emacs_gnutls_handle_error, Fgnutls_error_fatalp)
	(Fgnutls_available_p): New function.
	(Fgnutls_boot): Call Fgnutls_available_p.  Use function pointers.
	(syms_of_gnutls) <Qgnutls_dll>: Initialize and staticpro it.
	(syms_of_gnutls) <Sgnutls_available_p>: defsubr it.

	* image.c: Include w32.h.
	(Vimage_type_cache): Delete.
	(syms_of_image) <Vimage_type_cache>: Don't initialize and staticpro it.
	(CACHE_IMAGE_TYPE, Finit_image_library): Use Vlibrary_cache instead.
	(w32_delayed_load): Move to w32.c.

	* w32.h (VlibraryCache, QCloaded_from, w32_delayed_load): Declare.

	* w32.c (QCloaded_from, Vlibrary_cache): Define.
	(w32_delayed_load): Move from image.c.  When loading a library, record
	its filename in the :loaded-from property of the library id.
	(globals_of_w32) <QCloaded_from, Vlibrary_cache>:
	Initialize and staticpro them.
	(emacs_gnutls_pull, emacs_gnutls_push): Call emacs_gnutls_* functions.

	* process.c: Include lisp.h before w32.h, not after.
	(wait_reading_process_output): Call emacs_gnutls_record_check_pending
	instead of gnutls_record_check_pending.

	* callproc.c, emacs.c: Include lisp.h before w32.h, not after.

2011-05-04  Teodor Zlatanov  <tzz@lifelogs.com>

	* gnutls.c (Fgnutls_boot): Support :keylist and :crlfiles options
	instead of :keyfiles.  Give GnuTLS the keylist and the CRL lists
	as passed in.

2011-05-03  Jan Djärv  <jan.h.d@swipnet.se>

	* xterm.c (x_set_frame_alpha): Do not set property on anything
	else than FRAME_X_OUTER_WINDOW (Bug#8608).

2011-05-02  Juanma Barranquero  <lekktu@gmail.com>

	* sysdep.c (get_tty_size) [WINDOWSNT]: Implement.  (Bug#8596)

2011-05-02  Juanma Barranquero  <lekktu@gmail.com>

	* gnutls.c (Qgnutls_log_level, Qgnutls_code, Qgnutls_anon)
	(Qgnutls_x509pki, Qgnutls_e_interrupted, Qgnutls_e_again)
	(Qgnutls_e_invalid_session, Qgnutls_e_not_ready_for_handshake)
	(gnutls_global_initialized, Qgnutls_bootprop_priority)
	(Qgnutls_bootprop_trustfiles, Qgnutls_bootprop_keyfiles)
	(Qgnutls_bootprop_callbacks, Qgnutls_bootprop_loglevel)
	(Qgnutls_bootprop_hostname, Qgnutls_bootprop_verify_flags)
	(Qgnutls_bootprop_verify_error, Qgnutls_bootprop_verify_hostname_error)
	(Qgnutls_bootprop_callbacks_verify): Make static.

2011-05-01  Andreas Schwab  <schwab@linux-m68k.org>

	* callproc.c: Indentation fixup.

	* sysdep.c (wait_for_termination_1): Make static.
	(wait_for_termination, interruptible_wait_for_termination):
	Move after wait_for_termination_1.

2011-05-01  Lars Magne Ingebrigtsen  <larsi@gnus.org>

	* sysdep.c (interruptible_wait_for_termination): New function
	which is like wait_for_termination, but allows keyboard
	interruptions.

	* callproc.c (Fcall_process): Add (:file "file") as an option for
	the STDOUT buffer.
	(Fcall_process_region): Ditto.

2011-04-30  Eli Zaretskii  <eliz@gnu.org>

	* dosfns.c (Fint86, Fdos_memget, Fdos_memput): Use `ASIZE (FOO)'
	rather than `XVECTOR (FOO)->size'.

	* process.c: Remove HAVE_INTTYPES_H condition from inclusion of
	inttypes.h, as a gnulib replacement is used if it not available in
	system headers.

2011-04-21  Eli Zaretskii  <eliz@gnu.org>

	Lift the MOST_POSITIVE_FIXNUM/4 limitation on visited files.
	* fileio.c (Finsert_file_contents): Don't limit file size to 1/4
	of MOST_POSITIVE_FIXNUM.  (Bug#8528)

	* coding.c (coding_alloc_by_realloc): Error out if destination
	will grow beyond MOST_POSITIVE_FIXNUM.
	(decode_coding_emacs_mule): Abort if there isn't enough place in
	charbuf for the composition carryover bytes.  Reserve an extra
	space for up to 2 characters produced in a loop.
	(decode_coding_iso_2022): Abort if there isn't enough place in
	charbuf for the composition carryover bytes.

2011-04-21  Eli Zaretskii  <eliz@gnu.org>

	* doprnt.c (doprnt) [!HAVE_LONG_LONG_INT]: Error out instead of
	aborting when %lld or %lll format is passed.
	[!HAVE_UNSIGNED_LONG_LONG_INT]: Error out instead of aborting when
	%llo or %llx format is passed.  (Bug#8545)

	* window.c (window_scroll_line_based): Use a marker instead of
	simple variables to record original value of point.  (Bug#7952)

	* doprnt.c (doprnt): Fix the case where a multibyte sequence
	produced by %s or %c overflows available buffer space.  (Bug#8545)

2011-04-28  Paul Eggert  <eggert@cs.ucla.edu>

	* doprnt.c (doprnt): Omit useless test; int overflow check (Bug#8545).
	(SIZE_MAX): Move defn after all includes, as they might #define it.

2011-04-28  Juanma Barranquero  <lekktu@gmail.com>

	* w32.c (init_environment): Warn about defaulting HOME to C:\.

2011-04-28  Juanma Barranquero  <lekktu@gmail.com>

	* keyboard.c (Qdelayed_warnings_hook): Define.
	(command_loop_1): Run `delayed-warnings-hook'
	if Vdelayed_warnings_list is non-nil.
	(syms_of_keyboard) <delayed-warnings-hook>: DEFSYM it.
	(syms_of_keyboard) <delayed-warnings-list>: DEFVAR_LISP it.

2011-04-28  Eli Zaretskii  <eliz@gnu.org>

	* doprnt.c (doprnt): Don't return value smaller than the buffer
	size if the message was truncated.  (Bug#8545).

2011-04-28  Juanma Barranquero  <lekktu@gmail.com>

	* w32fns.c (Fx_change_window_property, Fx_delete_window_property)
	(Fx_window_property): #if-0 the whole functions, not just the bodies.

2011-04-27  Paul Eggert  <eggert@cs.ucla.edu>

	* doprnt.c (doprnt): Support "ll" length modifier, for long long.

2011-04-27  Juanma Barranquero  <lekktu@gmail.com>

	* makefile.w32-in: Update dependencies.

2011-04-27  Eli Zaretskii  <eliz@gnu.org>

	Improve `doprnt' and its usage.  (Bug#8545)
	* doprnt.c (doprnt): Make sure `format' is never accessed beyond
	`format_end'.  Remove support for %l as a conversion specifier.
	Don't use xrealloc.  Improve diagnostics when the %l size modifier
	is used.  Update the commentary.

	* eval.c (verror): Simplify calculation of size_t.

	* coding.c (Ffind_operation_coding_system): Fix diagnostic error
	messages.

2011-04-27  Yoshiaki Kasahara  <kasahara@nc.kyushu-u.ac.jp>  (tiny change)

	* buffer.c (init_buffer) [USE_MMAP_FOR_BUFFERS]: Adjust to aliasing
	change.

2011-04-27  Paul Eggert  <eggert@cs.ucla.edu>

	* nsmenu.m: Replace all uses of XVECTOR with ASIZE and AREF.
	This makes this file independent of the recent pseudovector change.

2011-04-26  Paul Eggert  <eggert@cs.ucla.edu>

	* keyboard.c (handle_user_signal): Fix pointer signedness problem.

	* gnutls.c (emacs_gnutls_handle_error): Remove unused local.
	(Fgnutls_boot): gnutls_certificate_verify_peers2 wants unsigned *.
	Remove unused local.
	(emacs_gnutls_write): Don't use uninitialized rtnval if nbyte <= 0.

	* lisp.h: Fix a problem with aliasing and vector headers.  (Bug#8546)
	GCC 4.6.0 optimizes based on type-based alias analysis.
	For example, if b is of type struct buffer * and v of type struct
	Lisp_Vector *, then gcc -O2 was incorrectly assuming that &b->size
	!= &v->size, and therefore "v->size = 1; b->size = 2; return
	v->size;" must therefore return 1.  This assumption is incorrect
	for Emacs, since it type-puns struct Lisp_Vector * with many other
	types.  To fix this problem, this patch adds a new type struct
	vectorlike_header that documents the constraints on layout of vectors
	and pseudovectors, and helps optimizing compilers not get fooled
	by Emacs's type punning.  It also adds the macros XSETTYPED_PVECTYPE
	XSETTYPED_PSEUDOVECTOR, TYPED_PSEUDOVECTORP, for similar reasons.
	* lisp.h (XSETTYPED_PVECTYPE): New macro, specifying the name of
	the size member.
	(XSETPVECTYPE): Rewrite in terms of new macro.
	(XSETPVECTYPESIZE): New macro, specifying both type and size.
	This is a bit clearer, and further avoids the possibility of
	undesirable aliasing.
	(XSETTYPED_PSEUDOVECTOR): New macro, specifying the size.
	(XSETPSEUDOVECTOR): Rewrite in terms of XSETTYPED_PSEUDOVECTOR.
	(XSETSUBR): Rewrite in terms of XSETTYPED_PSEUDOVECTOR and XSIZE,
	since Lisp_Subr is a special case (no "next" field).
	(ASIZE): Now uses header.size rather than size.
	All previous uses of XVECTOR (foo)->size replaced to use this macro,
	to avoid the hassle of writing XVECTOR (foo)->header.size.
	(struct vectorlike_header): New type.
	(TYPED_PSEUDOVECTORP): New macro, also specifying the C type of the
	object, to help avoid aliasing.
	(PSEUDOVECTORP): Rewrite in terms of TYPED_PSEUDOVECTORP.
	(SUBRP): Likewise, since Lisp_Subr is a special case.
	* lisp.h (struct Lisp_Vector, struct Lisp_Char_Table):
	(struct Lisp_Sub_Char_Table, struct Lisp_Bool_Vector):
	(struct Lisp_Hash_Table): Combine first two members into a single
	struct vectorlike_header member.  All uses of "size" and "next" members
	changed to be "header.size" and "header.next".
	* buffer.h (struct buffer): Likewise.
	* font.h (struct font_spec, struct font_entity, struct font): Likewise.
	* frame.h (struct frame): Likewise.
	* process.h (struct Lisp_Process): Likewise.
	* termhooks.h (struct terminal): Likewise.
	* window.c (struct save_window_data, struct saved_window): Likewise.
	* window.h (struct window): Likewise.
	* alloc.c (allocate_buffer, Fmake_bool_vector, allocate_pseudovector):
	Use XSETPVECTYPESIZE, not XSETPVECTYPE, to avoid aliasing problems.
	* buffer.c (init_buffer_once): Likewise.
	* lread.c (defsubr): Use XSETTYPED_PVECTYPE, since Lisp_Subr is a
	special case.
	* process.c (Fformat_network_address): Use local var for size,
	for brevity.

	* bytecode.c (exec_byte_code): Don't use XVECTOR before CHECK_VECTOR.

	Make the Lisp reader and string-to-float more consistent (Bug#8525)
	* data.c (atof): Remove decl; no longer used or needed.
	(digit_to_number): Move to lread.c.
	(Fstring_to_number): Use new string_to_number function, to be
	consistent with how the Lisp reader treats infinities and NaNs.
	Do not assume that floating-point numbers represent EMACS_INT
	without losing information; this is not true on most 64-bit hosts.
	Avoid double-rounding errors, by insisting on integers when
	parsing non-base-10 numbers, as the documentation specifies.
	* lisp.h (string_to_number): New decl, replacing ...
	(isfloat_string): Remove.
	* lread.c: Include <inttypes.h>, for uintmax_t and strtoumax.
	(read1): Do not accept +. and -. as integers; this
	appears to have been a coding error.  Similarly, do not accept
	strings like +-1e0 as floating point numbers.  Do not report
	overflow for integer overflows unless the base is not 10 which
	means we have no simple and reliable way to continue.
	Break out the floating-point parsing into a new
	function string_to_number, so that Fstring_to_number parses
	floating point numbers consistently with the Lisp reader.
	(digit_to_number): Move here from data.c.  Make it static inline.
	(E_CHAR, EXP_INT): Remove, replacing with ...
	(E_EXP): New macro, to solve the "1.0e+" problem mentioned below.
	(string_to_number): New function, replacing isfloat_string.
	This function checks for valid syntax and produces the resulting
	Lisp float number too.  Rework it so that string-to-number
	no longer mishandles examples like "1.0e+".  Use strtoumax,
	so that overflow for non-base-10 numbers is reported only when
	there's no portable and simple way to convert to floating point.

	* textprop.c (set_text_properties_1): Rewrite for clarity,
	and to avoid GCC warning about integer overflow.

	* intervals.h (struct interval): Use EMACS_INT for members
	where EMACS_UINT might cause problems.  See
	<http://lists.gnu.org/archive/html/emacs-devel/2011-04/msg00514.html>.
	(CHECK_TOTAL_LENGTH): Remove cast to EMACS_INT; no longer needed.
	* intervals.c (interval_deletion_adjustment): Now returns EMACS_INT.
	All uses changed.
	(offset_intervals): Tell GCC not to worry about length overflow
	when negating a negative length.

	* alloc.c (overrun_check_malloc, overrun_check_realloc): Now static.
	(overrun_check_free): Likewise.

	* alloc.c (SDATA_SIZE) [!GC_CHECK_STRING_BYTES]: Avoid runtime check
	in the common case where SDATA_DATA_OFFSET is a multiple of Emacs
	word size.

	* gnutls.c: Fix problems found by GCC 4.6.0 on Ubuntu 10.10.
	(gnutls_make_error): Rename local to avoid shadowing.
	(gnutls_emacs_global_deinit): ifdef out; not used.
	(Fgnutls_boot): Use const for pointer to readonly storage.
	Comment out unused local.  Fix pointer signedness problems.

	* lread.c (openp): Don't stuff size_t into an 'int'.
	Use <= on length, not < on length + 1, to avoid GCC 4.6.0 warning
	about possible signed overflow.

	* gtkutil.c: Fix problems found by GCC 4.6.0 on Ubuntu 10.10.
	(GDK_KEY_g): Don't define if already defined.
	(xg_prepare_tooltip): Avoid pointer signedness problem.
	(xg_set_toolkit_scroll_bar_thumb): Redo to avoid two casts.

	* process.c (Fnetwork_interface_info): Avoid left-shift undefined
	behavior with 1 << 31.  GCC 4.6.0 warns about this on 32-bit hosts.

	* xfns.c (Fx_window_property): Simplify a bit,
	to make a bit faster and to avoid GCC 4.6.0 warning.
	* xselect.c (x_get_window_property, x_handle_dnd_message): Likewise.

	* fns.c (internal_equal): Don't assume size_t fits in int.

	* alloc.c (compact_small_strings): Tighten assertion a little.

	Replace pEd with more-general pI, and fix some printf arg casts.
	* lisp.h (pI): New macro, generalizing old pEd macro to other
	conversion specifiers.  For example, use "...%"pI"d..." rather
	than "...%"pEd"...".
	(pEd): Remove.  All uses replaced with similar uses of pI.
	* src/m/amdx86-64.h, src/m/ia64.h, src/m/ibms390x.h: Likewise.
	* alloc.c (check_pure_size): Don't overflow by converting size to int.
	* bidi.c (bidi_dump_cached_states): Use pI to avoid cast.
	* data.c (Fnumber_to_string): Use pI instead of if-then-else-abort.
	* dbusbind.c (xd_append_arg): Use pI to avoid cast.
	(Fdbus_method_return_internal, Fdbus_method_error_internal): Likewise.
	* font.c (font_unparse_xlfd): Avoid potential buffer overrun on
	64-bit hosts.
	(font_unparse_xlfd, font_unparse_fcname): Use pI to avoid casts.
	* keyboard.c (record_char, modify_event_symbol): Use pI to avoid casts.
	* print.c (safe_debug_print, print_object): Likewise.
	(print_object): Don't overflow by converting EMACS_INT or EMACS_UINT
	to int.
	Use pI instead of if-then-else-abort.  Use %p to avoid casts,
	avoiding the 0 flag, which is not portable.
	* process.c (Fmake_network_process): Use pI to avoid cast.
	* region-cache.c (pp_cache): Likewise.
	* xdisp.c (decode_mode_spec): Likewise.
	* xrdb.c (x_load_resources) [USE_MOTIF]: Use pI to avoid undefined
	behavior on 64-bit hosts with printf arg.
	* xselect.c (x_queue_event): Use %p to avoid casts, avoiding 0 flag.
	(x_stop_queuing_selection_requests): Likewise.
	(x_get_window_property): Don't truncate byte count to an 'int'
	when tracing.

	* frame.c (frame_name_fnn_p): Get rid of strtol, which isn't right
	here, since it parses constructs like leading '-' and spaces,
	which are not wanted; and it overflows with large numbers.
	Instead, simply match F[0-9]+, which is what is wanted anyway.

	* alloc.c: Remove unportable assumptions about struct layout.
	(SDATA_SELECTOR, SDATA_DATA_OFFSET): New macros.
	(SDATA_OF_STRING, SDATA_SIZE, allocate_string_data):
	(allocate_vectorlike, make_pure_vector): Use the new macros,
	plus offsetof, to remove unportable assumptions about struct layout.
	These assumptions hold on all porting targets that I know of, but
	they are not guaranteed, they're easy to remove, and removing them
	makes further changes easier.

	* alloc.c (BLOCK BYTES): Fix typo by changing "ablock" to "ablocks".
	This doesn't fix a bug but makes the code clearer.
	(string_overrun_cookie): Now const.  Use initializers that
	don't formally overflow signed char, to avoid warnings.
	(allocate_string_data) [GC_CHECK_STRING_OVERRUN]: Fix typo that
	can cause Emacs to crash when string overrun checking is enabled.
	(allocate_buffer): Don't assume sizeof (struct buffer) is a
	multiple of sizeof (EMACS_INT); it need not be, if
	alignof(EMACS_INT) < sizeof (EMACS_INT).
	(check_sblock, check_string_bytes, check_string_free_list): Protoize.

2011-04-26  Juanma Barranquero  <lekktu@gmail.com>

	* keyboard.c (QCrtl): Rename from Qrtl.  All uses changed.

2011-04-26  Teodor Zlatanov  <tzz@lifelogs.com>

	* gnutls.c (emacs_gnutls_handshake): Return an error if we're not
	supposed to be handshaking.  (Bug#8556)
	Reported by Paul Eggert <eggert@cs.ucla.edu>.

2011-04-26  Daniel Colascione  <dan.colascione@gmail.com>

	* lisp.h (Qdebug): List symbol.
	* eval.c (Qdebug): Restore global linkage.
	* keyboard.c (debug-on-event): New variable.
	(handle_user_signal): Break into debugger when debug-on-event
	matches the current signal symbol.

2011-04-25  Dan Nicolaescu  <dann@ics.uci.edu>

	* alloc.c (check_sblock, check_string_bytes)
	(check_string_free_list): Convert to standard C.

2011-04-25  Teodor Zlatanov  <tzz@lifelogs.com>

	* w32.c (emacs_gnutls_push): Fix typo.

2011-04-25  Eli Zaretskii  <eliz@gnu.org>

	* gnutls.c (emacs_gnutls_handshake): Avoid compiler warnings about
	"cast to pointer from integer of different size".

	Improve doprnt and its use in verror.  (Bug#8545)
	* doprnt.c (doprnt): Document the set of format control sequences
	supported by the function.  Use SAFE_ALLOCA instead of always
	using `alloca'.

	* eval.c (verror): Don't limit the buffer size at size_max-1, that
	is one byte too soon.  Don't use xrealloc; instead xfree and
	xmalloc anew.

2011-04-24  Teodor Zlatanov  <tzz@lifelogs.com>

	* gnutls.h: Add GNUTLS_STAGE_CALLBACKS enum to denote we're in the
	callbacks stage.

	* gnutls.c: Renamed global_initialized to
	gnutls_global_initialized.  Added internals for the
	:verify-hostname-error, :verify-error, and :verify-flags
	parameters of `gnutls-boot' and documented those parameters in the
	docstring.  Start callback support.
	(emacs_gnutls_handshake): Add Woe32 support.  Retry handshake
	unless a fatal error occurred.  Call gnutls_alert_send_appropriate
	on error.  Return error code.
	(emacs_gnutls_write): Call emacs_gnutls_handle_error.
	(emacs_gnutls_read): Likewise.
	(Fgnutls_boot): Return handshake error code.
	(emacs_gnutls_handle_error): New function.
	(wsaerror_to_errno): Likewise.

	* w32.h (emacs_gnutls_pull): Add prototype.
	(emacs_gnutls_push): Likewise.

	* w32.c (emacs_gnutls_pull): New function for GnuTLS on Woe32.
	(emacs_gnutls_push): Likewise.

2011-04-24  Claudio Bley  <claudio.bley@gmail.com>  (tiny change)

	* process.c (wait_reading_process_output): Check if GnuTLS
	buffered some data internally if no FDs are set for TLS
	connections.

	* makefile.w32-in (OBJ2): Add gnutls.$(O).
	(LIBS): Link to USER_LIBS.
	($(BLD)/gnutls.$(0)): New target.

2011-04-24  Eli Zaretskii  <eliz@gnu.org>

	* xdisp.c (handle_single_display_spec): Rename the
	display_replaced_before_p argument into display_replaced_p, to
	make it consistent with the commentary.  Fix typos in the
	commentary.

	* textprop.c (syms_of_textprop): Remove dead code.
	(copy_text_properties): Delete obsolete commentary about an
	interface that was deleted long ago.  Fix typos in the description
	of arguments.

	* msdos.c (XMenuActivate, XMenuAddSelection): Adjust argument list
	to changes in oldXMenu/XMenu.h from 2011-04-16.
	<menu_help_message, prev_menu_help_message>: Constify.
	(IT_menu_make_room): menu->help_text is now `const char **';
	adjust.

	* msdos.h (XMenuActivate, XMenuAddSelection): Adjust prototypes
	to changes in oldXMenu/XMenu.h from 2011-04-16.
	(struct XMenu): Declare `help_text' `const char **'.

	* xfaces.c <Qunspecified>: Make extern again.

	* syntax.c: Include sys/types.h before including regex.h, as
	required by Posix.

	* doc.c (get_doc_string): Improve the format passed to `error'.

	* doprnt.c (doprnt): Improve commentary.

	* term.c (init_tty) [MSDOS]: Fix 1st argument to maybe_fatal.

	* Makefile.in (TAGS): Depend on $(M_FILE) and $(S_FILE), and scan
	them with etags.

	* makefile.w32-in (globals.h): Add a dummy recipe, to make any
	changes in globals.h immediately force recompilation.
	(TAGS): Depend on $(CURDIR)/m/intel386.h and
	$(CURDIR)/s/ms-w32.h.
	(TAGS-gmake): Scan $(CURDIR)/m/intel386.h and $(CURDIR)/s/ms-w32.h.

	* character.c (Fchar_direction): Function deleted.
	(syms_of_character): Don't defsubr it.
	<char-direction-table>: Deleted.

2011-04-23  Eli Zaretskii  <eliz@gnu.org>

	Fix doprnt so it could be used again safely in `verror'.  (Bug#8435)
	* doprnt.c: Include limits.h.
	(SIZE_MAX): New macro.
	(doprnt): Return a size_t value.  2nd arg is now size_t.
	Many local variables are now size_t instead of int or unsigned.
	Improve overflow protection.  Support `l' modifier for integer
	conversions.  Support %l conversion.  Don't assume an EMACS_INT
	argument for integer conversions and for %c.

	* lisp.h (doprnt): Restore prototype.

	* makefile.w32-in ($(BLD)/callint.$(O)): Depend on
	$(SRC)/character.h.

	* Makefile.in (base_obj): Add back doprnt.o.

	* deps.mk (doprnt.o): Add back prerequisites.
	(callint.o): Depend on character.h.

	* eval.c (internal_lisp_condition_case): Include the handler
	representation in the error message.
	(verror): Call doprnt instead of vsnprintf.  Fix an off-by-one bug
	when breaking from the loop.

	* xdisp.c (vmessage): Call doprnt instead of vsnprintf.

	* callint.c (Fcall_interactively): When displaying error message
	about invalid control letter, pass the character's codepoint, not
	a pointer to its multibyte form.  Improve display of the character
	in octal and display also its hex code.

	* character.c (char_string): Use %x to display the (unsigned)
	codepoint of an invalid character, to avoid displaying a bogus
	negative value.

	* font.c (check_otf_features): Pass SDATA of SYMBOL_NAME to
	`error', not SYMBOL_NAME itself.

	* coding.c (Fencode_sjis_char, Fencode_big5_char): Use %c for
	character arguments to `error'.

	* charset.c (check_iso_charset_parameter): Fix incorrect argument
	to `error' in error message about FINAL_CHAR argument.  Make sure
	FINAL_CHAR is a character, and use %c when it is passed as
	argument to `error'.

2011-04-23  Eli Zaretskii  <eliz@gnu.org>

	* s/ms-w32.h (localtime): Redirect to sys_localtime.

	* w32.c: Include <time.h>.
	(sys_localtime): New function.

2011-04-23  Chong Yidong  <cyd@stupidchicken.com>

	* xdisp.c (init_xdisp): Initialize echo_area_window (Bug#6451).

	* buffer.c (syms_of_buffer): Doc fix (Bug#6902).

2011-04-23  Samuel Thibault  <sthibault@debian.org>  (tiny change)

	* sysdep.c (wait_for_termination): On GNU Hurd, kill returns -1 on
	zombies (Bug#8467).

2011-04-19  Eli Zaretskii  <eliz@gnu.org>

	* syntax.h (SETUP_SYNTAX_TABLE_FOR_OBJECT): Fix setting of
	gl_state.e_property when gl_state.object is Qt.

	* insdel.c (make_gap_larger): Remove limitation of buffer size
	to <= INT_MAX.

2011-04-18  Chong Yidong  <cyd@stupidchicken.com>

	* xdisp.c (lookup_glyphless_char_display)
	(produce_glyphless_glyph): Handle cons cell entry in
	glyphless-char-display.
	(Vglyphless_char_display): Document it.

	* term.c (produce_glyphless_glyph): Handle cons cell entry in
	glyphless-char-display.

2011-04-17  Chong Yidong  <cyd@stupidchicken.com>

	* xdisp.c (get_next_display_element): Remove unnecessary ifdefs.

	* termhooks.h (FRAME_WINDOW_P): Remove duplicated definitions.

	* dispextern.h (FACE_SUITABLE_FOR_ASCII_CHAR_P): Add missing
	definition for no-X builds.

2011-04-16  Paul Eggert  <eggert@cs.ucla.edu>

	Static checks with GCC 4.6.0 and non-default toolkits.

	* s/sol2-6.h, s/unixware.h (PTY_TTY_NAME_SPRINTF): Protoize decl.

	* process.c (keyboard_bit_set): Define only if SIGIO.
	(send_process_trap): Mark it with NO_RETURN if it doesn't return.
	(send_process): Repair possible setjmp clobbering.

	* s/usg5-4-common.h (SETUP_SLAVE_PTY): Don't pass extra arg to 'fatal'.

	* eval.c: Include <stdio.h>, for vsnprintf on non-GNU/Linux hosts.

	* data.c (arith_error): Mark with NO_RETURN if it doesn't return.

	* alloc.c (bytes_used_when_full, SPARE_MEMORY, BYTES_USED):
	Define only if needed.

	* sysdep.c (_FILE_OFFSET_BITS): Make this hack even uglier
	by pacifying GCC about it.  Maybe it's time to retire it?
	* xfaces.c (USG, __TIMEVAL__): Likewise.

	* dispextern.h (struct redisplay_interface): Rename param
	to avoid shadowing.
	* termhooks.h (struct terminal): Likewise.
	* xterm.c (xembed_send_message): Likewise.

	* insdel.c (make_gap_smaller): Define only if
	USE_MMAP_FOR_BUFFERS || REL_ALLOC || DOUG_LEA_MALLOC.

	* keyboard.c (read_char): Make a var volatile so longjmp won't clobber
	it.

	* emacs.c (MAX_HEAP_BSS_DIFF, my_edata): Move to where they're used,
	so that we aren't warned about unused symbols.

	* xfns.c (Fx_file_dialog): Rename local to avoid shadowing.

	* xdisp.c (x_produce_glyphs): Mark var as initialized (Bug#8512).

	* xfns.c (x_real_positions): Mark locals as initialized.

	* xmenu.c (xmenu_show): Don't use uninitialized vars.

	* xterm.c: Fix problems found by static analysis with other toolkits.
	(toolkit_scroll_bar_interaction): Define and use only if USE_X_TOOLKIT.
	(x_dispatch_event): Declare static if USE_GTK, and
	define if USE_GTK || USE_X_TOOLKIT.
	(SET_SAVED_BUTTON_EVENT): Define only if USE_X_TOOLKIT || USE_GTK.
	* xterm.h (x_dispatch_event): Extern only if USE_X_TOOLKIT.
	* xterm.c, xterm.h (x_mouse_leave): Bring this function back, but only
	if defined HAVE_MENUS && !defined USE_X_TOOLKIT && !defined USE_GTK.

	* xmenu.c (menu_help_callback): Pointer type fixes.
	Use const pointers when pointing at readonly data.  Avoid pointer
	signedness clashes.
	(FALSE): Remove unused macro.
	(update_frame_menubar): Remove unused decl.

	* xfns.c (Fx_hide_tip): Move locals to avoid shadowing.

	* menu.c (push_submenu_start, push_submenu_end): Do not define unless
	USE_X_TOOLKIT || USE_GTK || HAVE_NS || defined HAVE_NTGUI.
	(single_menu_item): Rename local to avoid shadowing.

	* keyboard.c (make_lispy_event): Remove unused local var.

	* frame.c, frame.h (x_get_resource_string): Bring this back, but
	only if HAVE_X_WINDOWS && !USE_X_TOOLKIT.

	* bitmaps: Change bitmaps from unsigned char back to the X11
	compatible char.  Avoid the old compiler warnings about
	out-of-range initializers by using, for example, '\xab' rather
	than 0xab.

	* xgselect.c (xgselect_initialize): Check vs interface
	even if ! (defined (USE_GTK) || defined (HAVE_GCONF)).

	* xmenu.c (xmenu_show): Rename parm to avoid shadowing.

	* xterm.c (x_create_toolkit_scroll_bar): Use const * for pointers
	to read-only memory.

	* fns.c (vector): Remove; this old hack is no longer needed.

	* xsmfns.c (create_client_leader_window): Rename shadowing arg.
	Remove unused var.
	(gdk_x11_set_sm_client_id) [!USE_GTK]: Don't define.

	* xrdb.c (x_load_resources): Omit unused local.

	* xfns.c (free_frame_menubar, atof): Remove duplicate decls.
	(x_window): Rename locals to avoid shadowing.
	(USG): Use the kludged USG macro, to pacify gcc.

	* xterm.c (x_alloc_nearest_color_for_widget): Remove; unused.
	(x_term_init): Remove local to avoid shadowing.

	* xfns.c, xterm.c (_XEditResCheckMessages): Protoize decl.

	* xdisp.c, dispextern.h (set_vertical_scroll_bar): Now extern if
	USE_TOOLKIT_SCROLL_BARS && !USE_GTK, as xterm.c needs it then.

2011-04-16  Eli Zaretskii  <eliz@gnu.org>

	* gnutls.c (Fgnutls_boot): Don't pass Lisp_Object to `error'.

	Fix regex.c, syntax.c and friends for buffers > 2GB.
	* syntax.h (struct gl_state_s): Declare character position members
	EMACS_INT.

	* syntax.c (update_syntax_table): Declare 2nd argument EMACS_INT.

	* textprop.c (verify_interval_modification, interval_of):
	Declare arguments EMACS_INT.

	* intervals.c (adjust_intervals_for_insertion): Declare arguments
	EMACS_INT.

	* intervals.h (CHECK_TOTAL_LENGTH): Cast to EMACS_INT, not `int'.

	* indent.c (Fvertical_motion): Local variable it_start is now
	EMACS_INT.

	* regex.c (re_match, re_match_2, re_match_2_internal)
	(bcmp_translate, regcomp, regexec, print_double_string)
	(group_in_compile_stack, re_search, re_search_2, regex_compile)
	(re_compile_pattern, re_exec): Declare arguments and local
	variables `size_t' and `ssize_t' and return values `regoff_t', as
	appropriate.
	(POP_FAILURE_REG_OR_COUNT) <pfreg>: Declare `long'.
	(CHECK_INFINITE_LOOP) <failure>: Declare `ssize_t'.
	<compile_stack_type>: `size' and `avail' are now `size_t'.

	* regex.h <regoff_t>: Use ssize_t, not int.
	(re_search, re_search_2, re_match, re_match_2): Arguments that
	specify buffer/string position and length are now ssize_t and
	size_t.  Return type is regoff_t.

2011-04-16  Ben Key  <bkey76@gmail.com>

	* nsfont.m: Fixed bugs in ns_get_family and
	ns_descriptor_to_entity that were caused by using free to
	deallocate memory blocks that were allocated by xmalloc (via
	xstrdup).  This caused Emacs to crash when compiled with
	XMALLOC_OVERRUN_CHECK defined (when Emacs was configured with
	--enable-checking=xmallocoverrun).  xfree is now used to
	deallocate these memory blocks.

2011-04-15  Paul Eggert  <eggert@cs.ucla.edu>

	* sysdep.c (emacs_read): Remove unnecessary check vs MAX_RW_COUNT.

	emacs_write: Accept and return EMACS_INT for sizes.
	See http://lists.gnu.org/archive/html/emacs-devel/2011-04/msg00514.html
	et seq.
	* gnutls.c, gnutls.h (emacs_gnutls_read, emacs_gnutls_write):
	Accept and return EMACS_INT.
	(emacs_gnutls_write): Return the number of bytes written on
	partial writes.
	* sysdep.c, lisp.h (emacs_read, emacs_write): Likewise.
	(emacs_read, emacs_write): Remove check for negative size, as the
	Emacs source code has been audited now.
	* sysdep.c (MAX_RW_COUNT): New macro, to work around kernel bugs.
	(emacs_read, emacs_write): Use it.
	* process.c (send_process): Adjust to the new signatures of
	emacs_write and emacs_gnutls_write.  Do not attempt to store
	a byte offset into an 'int'; it might overflow.
	See http://lists.gnu.org/archive/html/emacs-devel/2011-04/msg00483.html

	* sound.c: Don't assume sizes fit in 'int'.
	(struct sound_device.period_size, alsa_period_size):
	Return EMACS_INT, not int.
	(struct sound_device.write, vox_write, alsa_write):
	Accept EMACS_INT, not int.
	(wav_play, au_play): Use EMACS_INT to store sizes and to
	record read return values.

2011-04-15  Ben Key  <bkey76@gmail.com>

	* keyboard.c (Qundefined): Don't declare static since it is used
	in nsfns.m.
	* xfaces.c (Qbold, Qexpanded, Qitalic, Qcondensed): Don't declare
	static since they are used in nsfont.m.

2011-04-15  Stefan Monnier  <monnier@iro.umontreal.ca>

	* process.c (Qprocessp): Don't declare static.
	* lisp.h (Qprocessp): Declare again.

2011-04-15  Juanma Barranquero  <lekktu@gmail.com>

	* font.c (Qopentype): Don't make static (used from w32uniscribe.c).

2011-04-14  Paul Eggert  <eggert@cs.ucla.edu>

	Improve C-level modularity by making more things 'static'.

	Don't publish debugger-only interfaces to other modules.
	* lisp.h (safe_debug_print, debug_output_compilation_hack):
	(verify_bytepos, count_markers): Move decls to the only modules
	that need them.
	* region-cache.h (pp_cache): Likewise.
	* window.h (check_all_windows): Likewise.
	* marker.c, print.c, region-cache.c, window.c: Decls moved here.

	* sysdep.c (croak): Now static, if
	defined TIOCNOTTY || defined USG5 || defined CYGWIN.
	* syssignal.h (croak): Declare only if not static.

	* alloc.c (refill_memory_reserve): Now static if
	!defined REL_ALLOC || defined SYSTEM_MALLOC.
	* lisp.h (refill_memory_reserve): Declare only if not static.

	* xsettings.c, xsettings.h (xsettings_get_system_normal_font):
	Define only if USE_LUCID.

	* xrdb.c (x_customization_string, x_rm_string): Now static.

	* xmenu.c (x_menu_wait_for_event): Export only if USE_MOTIF.
	* xterm.h (x_menu_wait_for_event): Declare only if USE_MOTIF.

	* xdisp.c (draw_row_with_mouse_face): Now static.
	* dispextern.h (draw_row_with_mouse_fave): Remove decl.

	* window.h (check_all_windows): Mark externally visible.

	* window.c (window_deletion_count): Now static.

	* undo.c: Make symbols static if they're not exported.
	(last_undo_buffer, last_boundary_position, pending_boundary):
	Now static.

	* textprop.c (interval_insert_behind_hooks): Now static.
	(interval_insert_in_front_hooks): Likewise.

	* term.c: Make symbols static if they're not exported.
	(tty_turn_off_highlight, get_tty_terminal, max_frame_cols):
	(max_frame_lines, tty_set_terminal_modes):
	(tty_reset_terminal_modes, tty_turn_off_highlight):
	(get_tty_terminal): Now static.
	(term_mouse_moveto): Do not define if HAVE_WINDOW_SYSTEM.
	* termhooks.h (term_mouse_moveto): Do not declare if
	HAVE_WINDOW_SYSTEM.
	* dispextern.h (tty_set_terminal_modes, tty_reset_terminal_modes):
	(tty_turn_off_highlight, get_tty_terminal): Remove decls.

	* sysdep.c: Make symbols static if they're not exported.
	(emacs_get_tty, emacs_set_tty, old_fcntl_flags, old_fcntl_owner):
	Now static.
	(sigprocmask_set, full_mask): Remove; unused.
	(wait_debugging): Mark as visible.
	* syssignal.h (SIGFULLMASK, full_mask): Remove decls.
	* systty.h (emacs_get_tty, emacs_set_tty): Remove decls.

	* syntax.c (syntax_temp): Define only if !__GNUC__.

	* sound.c (current_sound_device, current_sound): Now static.

	* search.c (searchbufs, searchbuf_head): Now static.

	* scroll.c (scroll_cost): Remove; unused.
	* dispextern.h (scroll_cost): Remove decl.

	* region-cache.h (pp_cache): Mark as externally visible.

	* process.c: Make symbols static if they're not exported.
	(process_tick, update_tick, create_process, chan_process):
	(Vprocess_alist, proc_buffered_char, datagram_access):
	(fd_callback_data, send_process_frame, process_sent_to): Now static.
	(deactivate_process): Mark defn as static, as well as decl.
	* lisp.h (create_process): Remove decl.
	* process.h (chan_process, Vprocess_alist): Remove decls.

	* print.c: Make symbols static if they're not exported.
	(print_depth, new_backquote_output, being_printed, print_buffer):
	(print_buffer_size, print_buffer_pos, print_buffer_pos_byte):
	(print_interval, print_number_index, initial_stderr_stream):
	Now static.
	* lisp.h (Fprinc): Remove decl.
	(debug_output_compilation_hack): Mark as externally visible.

	* sysdep.c (croak): Move decl from here to syssignal.h.
	* syssignal.h (croak): Put it here, so the API can be checked when
	'croak' is called from dissociate_if_controlling_tty.

	* minibuf.c: Make symbols static if they're not exported.
	(minibuf_save_list, choose_minibuf_frame): Now static.
	* lisp.h (choose_minibuf_frame): Remove decl.

	* lisp.h (verify_bytepos, count_markers): Mark as externally visible.

	* lread.c: Make symbols static if they're not exported.
	(read_objects, initial_obarray, oblookup_last_bucket_number):
	Now static.
	(make_symbol): Remove; unused.
	* lisp.h (initial_obarray, make_symbol): Remove decls.

	* keyboard.c: Make symbols static if they're not exported.
	(single_kboard, recent_keys_index, total_keys, recent_keys):
	(this_command_key_count_reset, raw_keybuf, raw_keybuf_count):
	(this_single_command_key_start, echoing, last_auto_save):
	(read_key_sequence_cmd, dribble, recursive_edit_unwind):
	(command_loop, echo_now, keyboard_init_hook, help_char_p):
	(quit_throw_to_read_char, command_loop_2, top_level_1, poll_timer):
	(Vlispy_mouse_stem, double_click_count):
	Now static.
	(force_auto_save_soon): Define only if SIGDANGER.
	(ignore_mouse_drag_p): Now static if
	!defined HAVE_WINDOW_SYSTEM || defined USE_GTK || defined HAVE_NS.
	(print_help): Remove; unused.
	(stop_character, last_timer_event): Mark as externally visible.
	* keyboard.h (ignore_mouse_drag_p): Declare only if
	defined HAVE_WINDOW_SYSTEM && !defined USE_GTK && !defined HAVE_NS.
	(echo_now, help_char_p, quit_throw_to_read_char): Remove decls.
	* lisp.h (echoing): Remove decl.
	(force_auto_save_soon): Declare only if SIGDANGER.
	* xdisp.c (redisplay_window): Simplify code, to make it more
	obvious that ignore_mouse_drag_p is not accessed if !defined
	USE_GTK && !defined HAVE_NS.

	* intervals.c: Make symbols static if they're not exported.
	(merge_properties_sticky, merge_interval_right, delete_interval):
	Now static.
	* intervals.h (merge_interval_right, delete_interval): Remove decls.

	* insdel.c: Make symbols static if they're not exported.
	However, leave prepare_to_modify_buffer alone.  It's never
	called from outside this function, but that appears to be a bug.
	(combine_after_change_list, combine_after_change_buffer):
	(adjust_after_replace, signal_before_change): Now static.
	(adjust_after_replace_noundo): Remove; unused.
	* lisp.h (adjust_after_replace, adjust_after_replace_noundo):
	(signal_before_change): Remove decls.

	* indent.c (val_compute_motion, val_vmotion): Now static.

	* image.c: Make symbols static if they're not exported.
	* dispextern.h (x_create_bitmap_from_xpm_data): Do not declare
	if USE_GTK.
	* image.c (x_create_bitmap_from_xpm_data): Do not define if USE_GTK.
	(xpm_color_cache, ct_table, ct_colors_allocated): Now static.

	* fringe.c (standard_bitmaps): Now static.
	(max_used_fringe_bitmap): Now static, unless HAVE_NS.

	* frame.c: Make symbols static if they're not exported.
	(x_report_frame_params, make_terminal_frame): Now static.
	(get_frame_param): Now static, unless HAVE_NS.
	(x_fullscreen_adjust): Define if WINDOWSNT, not if HAVE_WINDOW_SYSTEM.
	(x_get_resource_string): Remove; not used.
	* frame.h (make_terminal_frame, x_report_frame_params):
	(x_get_resource_string); Remove decls.
	(x_fullscreen_adjust): Declare only if WINDOWSNT.
	* lisp.h (get_frame_param): Declare only if HAVE_NS.

	* font.c, fontset.c: Make symbols static if they're not exported.
	* dispextern.h (FACE_SUITABLE_FOR_ASCII_CHAR_P): New macro.
	(FACE_SUITABLE_FOR_CHAR_P): Use it.
	* font.c (font_close_object): Now static.
	* font.h (font_close_object): Remove.
	* fontset.c (FONTSET_OBJLIST): Remove.
	(free_realized_fontset) #if-0 the body, which does nothing.
	(face_suitable_for_char_p): #if-0, as it's never called.
	* fontset.h (face_suitable_for_char_p): Remove decl.
	* xfaces.c (face_at_string_position):
	Use FACE_SUITABLE_FOR_ASCII_CHAR_P, not FACE_SUITABLE_FOR_CHAR_P,
	since 0 is always ASCII.

	* fns.c (weak_hash_tables): Now static.

	* fileio.c: Make symbols static if they're not exported.
	(auto_saving, auto_save_mode_bits, auto_save_error_occurred):
	(Vwrite_region_annotation_buffers): Now static.

	* eval.c: Make symbols static if they're not exported.
	(backtrace_list, lisp_eval_depth, when_entered_debugger): Now static.
	* lisp.h (backtrace_list): Remove decl.

	* emacs.c: Make symbols static if they're not exported.
	(malloc_state_ptr, malloc_using_checking, syms_of_emacs):
	(fatal_error_code, fatal_error_signal_hook, standard_args):
	Now static.
	(fatal_error_signal): Now static, unless FLOAT_CATCH_SIGKILL.
	(DEFINE_DUMMY_FUNCTION): Mark function as externally visible.
	(__CTOR_LIST__, __DTOR_LIST__): Now externally visible.
	* lisp.h (fatal_error_signal_hook): Remove decl.
	(fatal_error_signal): Declare only if FLOAT_CATCH_SIGKILL.

	* editfns.c: Move a (normally-unused) function to its only use.
	* editfns.c, lisp.h (get_operating_system_release): Remove.
	* process.c (init_process) [DARWIN_OS]: Do it inline, as it is not
	worth the hassle of breaking this out.

	* xterm.c: Make symbols static if they're not exported.
	(x_raise_frame, x_lower_frame, x_wm_set_window_state):
	(x_wm_set_icon_pixmap, x_initialize, XTread_socket_fake_io_error):
	(x_destroy_window, x_delete_display):
	Now static.
	(x_dispatch_event): Now static if ! (USE_MOTIF || USE_X_TOOLKIT).
	(x_mouse_leave): Remove; unused.
	* xterm.h (x_display_info_for_name, x_raise_frame, x_lower_frame):
	(x_destroy_window, x_wm_set_window_state, x_wm_set_icon_pixmap):
	(x_delete_display, x_initialize, x_set_border_pixel, x_screen_planes):
	Remove decls.
	(x_mouse_leave): Declare only if WINDOWSNT.
	(x_dispatch_event): Declare only if USE_MOTIF or USE_X_TOOLKIT.
	(xic_create_fontsetname): Declare only if HAVE_X_WINDOWS &&
	USE_X_TOOLKIT.

	* ftxfont.c: Make symbols static if they're not exported.
	(ftxfont_driver): Export only if !defined HAVE_XFT && def8ined
	HAVE_FREETYPE.
	* font.h (ftxfont_driver): Likewise.

	* xfns.c: Make symbols static if they're not exported.
	(x_last_font_name, x_display_info_for_name):
	(x_set_foreground_color, x_set_background_color, x_set_mouse_color):
	(x_set_cursor_color, x_set_border_pixel, x_set_border_color):
	(x_set_cursor_type, x_set_icon_type, x_set_icon_name):
	(x_set_scroll_bar_foreground, x_set_scroll_bar_background):
	(x_explicitly_set_name, x_set_title, xic_defaut_fontset, tip_timer):
	(last_show_tip_args): Now static.
	(xic_defaut_fontset, xic_create_fontsetname): Define only if
	defined HAVE_X_WINDOWS && defined USE_X_TOOLKIT
	(x_screen_planes): Remove; unused.
	* dispextern.h (x_screen_planes): Remove decl.

	* dispnew.c: Make symbols static if they're not exported.
	* dispextern.h (redraw_garbaged_frames, scrolling):
	(increment_row_positions): Remove.
	* dispnew.c (new_glyph_matrix, increment_row_positions, scrolling):
	(delayed_size_change, glyph_matrix_count, glyph_pool_count):
	Now static.
	(redraw_garbaged_frames): Remove; unused.

	* xfaces.c: Make symbols static if they're not exported.
	* dispextern.h (ascii_face_of_lisp_face, free_realized_face):
	Remove decls.
	* xterm.h (defined_color): Remove decls.
	(x_free_dpy_colors): Declare only if USE_X_TOOLKIT.
	* xfaces.c (tty_suppress_bold_inverse_default_colors_p):
	(menu_face_changed_default, defined_color, free_realized_face):
	(x_free_dpy_colors): Define only if USE_X_TOOLKIT.
	(ascii_face_of_lisp_face): Remove; unused.

	* xdisp.c: Make symbols static if they're not exported.
	* dispextern.h (scratch_glyph_row, window_box_edges):
	(glyph_to_pixel_coords, set_cursor_from_row):
	(get_next_display_element, set_iterator_to_next):
	(highlight_trailing_whitespace, frame_to_window_pixel_xy):
	(show_mouse_face): Remove decls
	* frame.h (message_buf_print): Likewise.
	* lisp.h (pop_message, set_message, check_point_in_composition):
	Likewise.
	* xterm.h (set_vertical_scroll_bar): Likewise.
	* xdisp.c (list_of_error, Vmessage_stack, line_number_displayed):
	(message_buf_print, scratch_glyph_row, displayed_buffer):
	(set_iterator_to_next, pop_message, set_message, set_cursor_from_row):
	(get_next_display_element, show_mouse_face, window_box_edges):
	(frame_to_window_pixel_xy, check_point_in_composition):
	(set_vertical_scroll_bar, highlight_trailing_whitespace): Now static.
	(glyph_to_pixel_coords): Remove; unused.

	* dired.c (file_name_completion): Now static.

	* dbusbind.c (xd_in_read_queued_messages): Now static.

	* lisp.h (circular_list_error, FOREACH): Remove; unused.
	* data.c (circular_list_error): Remove.

	* commands.h (last_point_position, last_point_position_buffer):
	(last_point_position_window): Remove decls.
	* keyboard.c: Make these variables static.

	* coding.h (coding, code_convert_region, encode_coding_gap):
	Remove decls.
	* coding.c (Vsjis_coding_system, Vbig5_coding_system):
	(iso_code_class, detect_coding, code_convert_region): Now static.
	(encode_coding_gap): Remove; unused.

	* chartab.c (chartab_chars, chartab_bits): Now static.

	* charset.h (charset_iso_8859_1): Remove decl.
	* charset.c (charset_iso_8859_1, charset_emacs, map_charset_for_dump):
	Now static.

	* ccl.h (check_ccl_update, Vccl_program_table): Remove decls.
	* ccl.c (Vccl_program_table): Now static.
	(check_ccl_update): Remove; unused.

	* category.c (SET_CATEGORY_SET, set_category_set): Move here.
	* category.h: ... from here.
	* category.c (check_category_table, set_category_set): Now static.

	* casetab.c (Vascii_upcase_table, Vascii_eqv_table): Now static.
	* lisp.h: Remove these decls.

	* buffer.c (buffer_count): Remove unused var.

	* bidi.c (bidi_dump_cached_states): Mark as externally visible,
	so that it's not optimized away.
	(bidi_ignore_explicit_marks_for_paragraph_level): Likewise.
	* dispextern.h (bidi_dump_cached_states): Remove, since it's
	exported only to the debugger.

	* atimer.c (alarm_signal_handler, run_all_atimers): Now static.
	* atimer.h (run_all_atimers): Remove; not exported.

	font.c: Make copy_font_spec and merge_font_spec ordinary C functions.
	* font.c (copy_font_spec): Rename from Fcopy_font_spec, since it
	was inaccessible from Lisp.
	(merge_font_spec): Likewise, renaming from Fmerge_font_spec.
	* font.c, font.h, fontset.c, xfaces.c, xfont.c: Change all uses.

	alloc.c: Import and export fewer symbols, and remove unused items.
	* lisp.h (suppress_checking, die): Declare only if ENABLE_CHECKING
	is defined.
	(suppress_checking): Add EXTERNALLY_VISIBLE attribute, so that
	it's not optimized away by whole-program optimization.
	(message_enable_multibyte, free_misc): Remove.
	(catchlist, handlerlist, mark_backtrace):
	Declare only if BYTE_MARK_STACK.
	(mark_byte_stack): Likewise, fixing a ifdef-vs-if typo.
	* alloc.c (pure): Export only if VIRT_ADDR_VARIES is defined.
	(message_enable_multibyte): Remove decl.
	(free_misc, interval_free_list, float_block, float_block_index):
	(n_float_blocks, float_free_list, cons_block, cons_block_index):
	(cons_free_list, last_marked_index):
	Now static.
	(suppress_checking, die): Define only if ENABLE_CHECKING is defined.
	* eval.c (catchlist, handlerlist): Export only if BYTE_MARK_STACK.
	(mark_backtrace): Define only if BYTE_MARK_STACK.
	* xdisp.c (message_enable_multibyte): Now static.

	Declare Lisp_Object Q* variables to be 'static' if not exported.
	This makes it easier for human readers (and static analyzers)
	to see whether these variables are used from other modules.
	* alloc.c, buffer.c, bytecode.c, callint.c, casetab.c, category.c:
	* ccl.c, character.c, charset.c, cmds.c, coding.c, composite.c:
	* data.c, dbusbind.c, dired.c, editfns.c, eval.c, fileio.c, fns.c:
	* font.c, frame.c, fringe.c, ftfont.c, image.c, keyboard.c, keymap.c:
	* lread.c, macros.c, minibuf.c, print.c, process.c, search.c:
	* sound.c, syntax.c, textprop.c, window.c, xdisp.c, xfaces.c, xfns.c:
	* xmenu.c, xselect.c:
	Declare Q* vars static if they are not used in other modules.
	* ccl.h, character.h, charset.h, coding.h, composite.h, font.h:
	* frame.h, intervals.h, keyboard.h, lisp.h, process.h, syntax.h:
	Remove decls of unexported vars.
	* keyboard.h (EVENT_HEAD_UNMODIFIED): Remove now-unused macro.

	* lisp.h (DEFINE_FUNC): Make sname 'static'.

	Make Emacs functions such as Fatom 'static' by default.
	This makes it easier for human readers (and static analyzers)
	to see whether these functions can be called from other modules.
	DEFUN now defines a static function.  To make the function external
	so that it can be used in other C modules, use the new macro DEFUE.
	* lisp.h (Funibyte_char_to_multibyte, Fsyntax_table_p):
	(Finit_image_library):
	(Feval_region, Fbacktrace, Ffetch_bytecode, Fswitch_to_buffer):
	(Ffile_executable_p, Fmake_symbolic_link, Fcommand_execute):
	(Fget_process, Fdocumentation_property, Fbyte_code, Ffile_attributes):
	Remove decls, since these functions are now static.
	(Funintern, Fget_internal_run_time): New decls, since these functions
	were already external.

	* alloc.c, buffer.c, callint.c, callproc.c, casefiddle.c, casetab.c:
	* ccl.c, character.c, chartab.c, cmds.c, coding.c, data.c, dispnew.c:
	* doc.c, editfns.c, emacs.c, eval.c, fileio.c, filelock.c, floatfns.c:
	* fns.c, font.c, fontset.c, frame.c, image.c, indent.c:
	* keyboard.c, keymap.c, lread.c:
	* macros.c, marker.c, menu.c, minibuf.c, print.c, process.c, search.c:
	* syntax.c, term.c, terminal.c, textprop.c, undo.c:
	* window.c, xdisp.c, xfaces.c, xfns.c, xmenu.c, xsettings.c:
	Mark functions with DEFUE instead of DEFUN,
	if they are used in other modules.
	* buffer.c (Fset_buffer_major_mode, Fdelete_overlay): New forward
	decls for now-static functions.
	* buffer.h (Fdelete_overlay): Remove decl.
	* callproc.c (Fgetenv_internal): Mark as internal.
	* composite.c (Fremove_list_of_text_properties): Remove decl.
	(Fcomposition_get_gstring): New forward static decl.
	* composite.h (Fcomposite_get_gstring): Remove decl.
	* dired.c (Ffile_attributes): New forward static decl.
	* doc.c (Fdocumntation_property): New forward static decl.
	* eval.c (Ffetch_bytecode): New forward static decl.
	(Funintern): Remove extern decl; now in .h file where it belongs.
	* fileio.c (Fmake_symbolic_link): New forward static decl.
	* image.c (Finit_image_library): New forward static decl.
	* insdel.c (Fcombine_after_change_execute): Make forward decl static.
	* intervals.h (Fprevious_property_change):
	(Fremove_list_of_text_properties): Remove decls.
	* keyboard.c (Fthis_command_keys): Remove decl.
	(Fcommand_execute): New forward static decl.
	* keymap.c (Flookup_key): New forward static decl.
	(Fcopy_keymap): Now static.
	* keymap.h (Flookup_key): Remove decl.
	* process.c (Fget_process): New forward static decl.
	(Fprocess_datagram_address): Mark as internal.
	* syntax.c (Fsyntax_table_p): New forward static decl.
	(skip_chars): Remove duplicate decl.
	* textprop.c (Fprevious_property_change): New forward static decl.
	* window.c (Fset_window_fringes, Fset_window_scroll_bars):
	Now internal.
	(Fset_window_margins, Fset_window_vscroll): New forward static decls.
	* window.h (Fset_window_vscroll, Fset_window_margins): Remove decls.

	* editfns.c (Fformat): Remove unreachable code.

2011-04-14  Andreas Schwab  <schwab@linux-m68k.org>

	* fileio.c (Finsert_file_contents): Fix typo in 2005-05-13
	change.  (Bug#8496)

2011-04-13  Eli Zaretskii  <eliz@gnu.org>

	* xdisp.c (handle_invisible_prop): Don't call bidi_paragraph_init
	when at ZV.  (Bug#8487)

2011-04-12  Andreas Schwab  <schwab@linux-m68k.org>

	* charset.c (Fclear_charset_maps): Use xfree instead of free.
	(Bug#8437)
	* keyboard.c (parse_tool_bar_item): Likewise.
	* sound.c (sound_cleanup, alsa_close): Likewise.
	* termcap.c (tgetent): Likewise.
	* xfns.c (x_default_font_parameter): Likewise.
	* xsettings.c (read_and_apply_settings): Likewise.

	* alloc.c (overrun_check_malloc, overrun_check_realloc)
	(overrun_check_free): Protoize.

2011-04-12  Paul Eggert  <eggert@cs.ucla.edu>

	* sysdep.c (emacs_read, emacs_write): Check for negative sizes
	since callers should never pass a negative size.
	Change the signature to match that of plain 'read' and 'write'; see
	<http://lists.gnu.org/archive/html/emacs-devel/2011-04/msg00397.html>.
	* lisp.h: Update prototypes of emacs_write and emacs_read.

2011-04-11  Eli Zaretskii  <eliz@gnu.org>

	* xdisp.c (redisplay_window): Don't try to determine the character
	position of the scroll margin if the window start point w->startp
	is outside the buffer's accessible region.  (Bug#8468)

2011-04-10  Eli Zaretskii  <eliz@gnu.org>

	Fix write-region and its subroutines for buffers > 2GB.
	* fileio.c (a_write, e_write): Modify declaration of arguments and
	local variables to support buffers larger than 2GB.
	(Fcopy_file): Use EMACS_INT for return value of emacs_read.

	* sysdep.c (emacs_write, emacs_read): Use ssize_t for last
	argument, local variables, and return value.

	* lisp.h: Update prototypes of emacs_write and emacs_read.

	* sound.c (vox_write): Use ssize_t for return value of emacs_write.

2011-04-10  Paul Eggert  <eggert@cs.ucla.edu>

	* xdisp.c (vmessage): Use memchr, not strnlen, which some hosts lack.

	Fix more problems found by GCC 4.6.0's static checks.

	* xdisp.c (vmessage): Use a better test for character truncation.

	* charset.c (load_charset_map): <, not <=, for optimization,
	and to avoid potential problems with integer overflow.
	* chartab.c (sub_char_table_set_range, char_table_set_range): Likewise.
	* casetab.c (set_identity, shuffle): Likewise.
	* editfns.c (Fformat): Likewise.
	* syntax.c (skip_chars): Likewise.

	* xmenu.c (set_frame_menubar): Allocate smaller local vectors.
	This also lets GCC 4.6.0 generate slightly better loop code.

	* callint.c (Fcall_interactively): <, not <=, for optimization.
	(Fcall_interactively): Count the number of arguments produced,
	not the number of arguments given.  This is simpler and lets GCC
	4.6.0 generate slightly better code.

	* ftfont.c: Distingish more carefully between FcChar8 and char.
	The previous code passed unsigned char * to a functions like
	strlen and xstrcasecmp that expect char *, which does not
	conform to the C standard.
	(get_adstyle_property, ftfont_pattern_entity): Use FcChar8 for
	arguments to FcPatternGetString, and explicitly cast FcChar8 * to
	char * when the C standard requires it.

	* keyboard.c (read_char): Remove unused var.

	* eval.c: Port to Windows vsnprintf (Bug#8435).
	Include <limits.h>.
	(SIZE_MAX): Define if the headers do not.
	(verror): Do not give up if vsnprintf returns a negative count.
	Instead, grow the buffer.  This ports to Windows vsnprintf, which
	does not conform to C99.  Problem reported by Eli Zaretskii.
	Also, simplify the allocation scheme, by avoiding the need for
	calling realloc, and removing the ALLOCATED variable.

	* eval.c (verror): Initial buffer size is 4000 (not 200) bytes.

	Remove invocations of doprnt, as Emacs now uses vsnprintf.
	But keep the doprint source code for now, as we might revamp it
	and use it again (Bug#8435).
	* lisp.h (doprnt): Remove.
	* Makefile.in (base_obj): Remove doprnt.o.
	* deps.mk (doprnt.o): Remove.

	error: Print 32- and 64-bit integers portably (Bug#8435).
	Without this change, on typical 64-bit hosts error ("...%d...", N)
	was used to print both 32- and 64-bit integers N, which relied on
	undefined behavior.
	* lisp.h, src/m/amdx86-64.h, src/m/ia64.h, src/m/ibms390x.h (pEd):
	New macro.
	* lisp.h (error, verror): Mark as printf-like functions.
	* eval.c (verror): Use vsnprintf, not doprnt, to do the real work.
	Report overflow in size calculations when allocating printf buffer.
	Do not truncate output string at its first null byte.
	* xdisp.c (vmessage): Use vsnprintf, not doprnt, to do the real work.
	Truncate the output at a character boundary, since vsnprintf does not
	do that.
	* charset.c (check_iso_charset_parameter): Convert internal
	character to string before calling 'error', since %c now has the
	printf meaning.
	* coding.c (Fdecode_sjis_char, Fdecode_big5_char): Avoid int
	overflow when computing char to be passed to 'error'.  Do not
	pass Lisp_Object to 'error'; pass the integer instead.
	* nsfns.m (Fns_do_applescript): Use int, not long, since it's
	formatted with plain %d.

	* eval.c (internal_lisp_condition_case): Don't pass spurious arg.

	* keyboard.c (access_keymap_keyremap): Print func name, not garbage.

	* coding.c (Fdecode_sjis_char): Don't assume CODE fits in int.

	* xterm.c (x_catch_errors): Remove duplicate declaration.

	* term.c (maybe_fatal): Mark its 3rd arg as a printf format, too.

	* xdisp.c, lisp.h (message_nolog): Remove; unused.

2011-04-10  Jim Meyering  <meyering@redhat.com>

	use ssize_t and size_t for read- and write-like emacs_gnutls_* functions
	* gnutls.c (emacs_gnutls_read): Adjust signature to be more read-like:
	return ssize_t not "int", and use size_t as the buffer length.
	(emacs_gnutls_write): Likewise, and make the buffer pointer "const".
	* gnutls.h: Update declarations.
	* process.c (read_process_output): Use ssize_t, to match.
	(send_process): Likewise.

2011-04-09  Chong Yidong  <cyd@stupidchicken.com>

	* image.c (Fimagemagick_types): Doc fix, and comment cleanup.

2011-04-09  Chong Yidong  <cyd@stupidchicken.com>

	* ftfont.c (get_adstyle_property, ftfont_pattern_entity):
	Use unsigned char, to match FcChar8 type definition.

	* xterm.c (handle_one_xevent):
	* xmenu.c (create_and_show_popup_menu):
	* xselect.c (x_decline_selection_request)
	(x_reply_selection_request): Avoid type-punned deref of X events.

2011-04-09  Eli Zaretskii  <eliz@gnu.org>

	Fix some uses of `int' instead of EMACS_INT.
	* search.c (string_match_1, fast_string_match)
	(fast_c_string_match_ignore_case, fast_string_match_ignore_case)
	(scan_buffer, find_next_newline_no_quit)
	(find_before_next_newline, search_command, Freplace_match)
	(Fmatch_data): Make some `int' variables be EMACS_INT.

	* xdisp.c (display_count_lines): 3rd argument and return value now
	EMACS_INT.  All callers changed.
	(pint2hrstr): Last argument is now EMACS_INT.

	* coding.c (detect_coding_utf_8, detect_coding_emacs_mule)
	(detect_coding_iso_2022, detect_coding_sjis, detect_coding_big5)
	(detect_coding_ccl, detect_coding_charset, decode_coding_utf_8)
	(decode_coding_utf_16, decode_coding_emacs_mule)
	(decode_coding_iso_2022, decode_coding_sjis, decode_coding_big5)
	(decode_coding_ccl, decode_coding_charset)
	<consumed_chars, consumed_chars_base>: Declare EMACS_INT.
	(decode_coding_iso_2022, decode_coding_emacs_mule)
	(decode_coding_sjis, decode_coding_big5, decode_coding_charset)
	<char_offset, last_offset>: Declare EMACS_INT.
	(encode_coding_utf_8, encode_coding_utf_16)
	(encode_coding_emacs_mule, encode_invocation_designation)
	(encode_designation_at_bol, encode_coding_iso_2022)
	(encode_coding_sjis, encode_coding_big5, encode_coding_ccl)
	(encode_coding_raw_text, encode_coding_charset) <produced_chars>:
	Declare EMACS_INT.
	(ASSURE_DESTINATION): Declare more_bytes EMACS_INT.
	(encode_invocation_designation): Last argument P_NCHARS is now
	EMACS_INT.
	(decode_eol): Declare pos_byte, pos, and pos_end EMACS_INT.
	(produce_chars): from_nchars and to_nchars are now EMACS_INT.

	* coding.h (struct coding_system) <head_ascii>: Declare EMACS_INT.
	All users changed.

	* ccl.c (Fccl_execute_on_string): Declare some variables
	EMACS_INT.

2011-04-08  Samuel Thibault  <sthibault@debian.org>  (tiny change)

	* term.c (init_tty): Fix incorrect ifdef placement (Bug#8450).

2011-03-19  Christoph Scholtes  <cschol2112@googlemail.com>

	* process.c (Fformat_network_address): Doc fix.

2011-04-08  T.V. Raman  <tv.raman.tv@gmail.com>  (tiny change)

	* xml.c (parse_region): Avoid creating spurious whiespace nodes.

2011-04-08  Chong Yidong  <cyd@stupidchicken.com>

	* keyboard.c (read_char): Call Lisp function help-form-show,
	instead of using internal_with_output_to_temp_buffer.
	(Qhelp_form_show): New var.
	(syms_of_keyboard): Use DEFSYM macro.

	* print.c (internal_with_output_to_temp_buffer): Function deleted.

	* lisp.h (internal_with_output_to_temp_buffer): Remove prototype.

2011-04-06  Chong Yidong  <cyd@stupidchicken.com>

	* process.c (Flist_processes): Remove to Lisp.
	(list_processes_1): Delete.

2011-04-06  Eli Zaretskii  <eliz@gnu.org>

	* msdos.c (careadlinkat, careadlinkatcwd): MS-DOS replacements.

	* w32.c (careadlinkat, careadlinkatcwd): New always-fail stubs.

2011-04-06  Paul Eggert  <eggert@cs.ucla.edu>

	Fix more problems found by GCC 4.6.0's static checks.

	* xmenu.c (Fx_popup_dialog): Don't assume string is free of formats.

	* menu.c (Fx_popup_menu): Don't assume error_name lacks printf formats.

	* lisp.h (message, message_nolog, fatal): Mark as printf-like.

	* xdisp.c (vmessage): Mark as a printf-like function.

	* term.c (vfatal, maybe_fatal): Mark as printf-like functions.

	* sound.c (sound_warning): Don't crash if arg contains a printf format.

	* image.c (tiff_error_handler, tiff_warning_handler): Mark as
	printf-like functions.
	(tiff_load): Add casts to remove these marks before passing them
	to system-supplied API.

	* eval.c (Fsignal): Remove excess argument to 'fatal'.

	* coding.c (EMIT_ONE_BYTE, EMIT_TWO_BYTES): Use unsigned, not int.
	This avoids several warnings with gcc -Wstrict-overflow.
	(DECODE_COMPOSITION_RULE): If the rule is invalid, goto invalid_code
	directly, rather than having caller test rule sign.  This avoids
	some unnecessary tests.
	* composite.h (COMPOSITION_ENCODE_RULE_VALID): New macro.
	(COMPOSITION_ENCODE_RULE): Arguments now must be valid.  This
	affects only one use, in DECODE_COMPOSITION_RULE, which is changed.

	* xfont.c (xfont_text_extents): Remove var that was set but not used.
	(xfont_open): Avoid unnecessary tests.

	* composite.c (composition_gstring_put_cache): Use unsigned integer.

	* composite.h, composite.c (composition_gstring_put_cache):
	Use EMACS_INT, not int, for length.

	* composite.h (COMPOSITION_DECODE_REFS): New macro,
	breaking out part of COMPOSITION_DECODE_RULE.
	(COMPOSITION_DECODE_RULE): Use it.
	* composite.c (get_composition_id): Remove unused local vars,
	by using the new macro.

	* textprop.c (set_text_properties_1): Change while to do-while,
	since the condition is always true at first.

	* intervals.c (graft_intervals_into_buffer): Mark var as used.
	(interval_deletion_adjustment): Return unsigned value.
	All uses changed.

	* process.c (list_processes_1, create_pty, read_process_output):
	(exec_sentinel): Remove vars that were set but not used.
	(create_pty): Remove unnecessary "volatile"s.
	(Fnetwork_interface_info): Avoid possibility of int overflow.
	(read_process_output): Do adaptive read buffering even if carryover.
	(read_process_output): Simplify nbytes computation if buffered.

	* bytecode.c (exec_byte_code): Rename local to avoid shadowing.

	* syntax.c (scan_words): Remove var that was set but not used.
	(update_syntax_table): Use unsigned instead of int.

	* lread.c (lisp_file_lexically_bound_p): Use ints rather than endptrs.
	(lisp_file_lexically_bound_p, read1): Use unsigned instead of int.
	(safe_to_load_p): Make the end-of-loop test the inverse of the in-loop.

	* print.c (print_error_message): Avoid int overflow.

	* font.c (font_list_entities): Redo for clarity,
	so that reader need not know FONT_DPI_INDEX + 1 == FONT_SPACING_INDEX.

	* font.c (font_find_for_lface, Ffont_get_glyphs): Remove unused vars.
	(font_score): Avoid potential overflow in diff calculation.

	* fns.c (substring_both): Remove var that is set but not used.
	(sxhash): Redo loop for clarity and to avoid wraparound warning.

	* eval.c (funcall_lambda): Rename local to avoid shadowing.

	* alloc.c (mark_object_loop_halt, mark_object): Use size_t, not int.
	Otherwise, GCC 4.6.0 optimizes the loop check away since the check
	can always succeed if overflow has undefined behavior.

	* search.c (boyer_moore, wordify): Remove vars set but not used.
	(wordify): Omit three unnecessary tests.

	* indent.c (MULTIBYTE_BYTES_WIDTH): Don't compute wide_column.
	All callers changed.  This avoids the need for an unused var.

	* casefiddle.c (casify_region): Remove var that is set but not used.

	* dired.c (file_name_completion): Remove var that is set but not used.

	* fileio.c (Finsert_file_contents): Make EOF condition clearer.

	* fileio.c (Finsert_file_contents): Avoid signed integer overflow.
	(Finsert_file_contents): Remove unnecessary code checking fd.

	* minibuf.c (read_minibuf_noninteractive): Use size_t for sizes.
	Check for integer overflow on size calculations.

	* buffer.c (Fprevious_overlay_change): Remove var that is set
	but not used.

	* keyboard.c (menu_bar_items, read_char_minibuf_menu_prompt):
	Remove vars that are set but not used.
	(timer_check_2): Don't assume timer-list and idle-timer-list are lists.
	(timer_check_2): Mark vars as initialized.

	* gtkutil.c (xg_get_file_with_chooser): Mark var as initialized.

	* image.c (lookup_image): Remove var that is set but not used.
	(xbm_load): Use parse_p, for gcc -Werror=unused-but-set-variable.

	* fontset.c (Finternal_char_font, Ffontset_info): Remove vars
	that are set but not used.

	* xfns.c (make_invisible_cursor): Don't return garbage
	if XCreateBitmapFromData fails (Bug#8410).

	* xselect.c (x_get_local_selection, x_handle_property_notify):
	Remove vars that are set but not used.

	* xfns.c (x_create_tip_frame): Remove var that is set but not used.
	(make_invisible_cursor): Initialize a possibly-uninitialized variable.

	* xterm.c (x_scroll_bar_to_input_event) [!USE_GTK]:
	Remove var that is set but not used.
	(scroll_bar_windows_size): Now size_t, not int.
	(x_send_scroll_bar_event): Use size_t, not int, for sizes.
	Check for overflow.

	* xfaces.c (realize_named_face): Remove vars that are set but not used.
	(map_tty_color) [!defined MSDOS]: Likewise.

	* term.c (tty_write_glyphs): Use size_t; this avoids overflow warning.

	* coding.c: Remove vars that are set but not used.
	(DECODE_COMPOSITION_RULE): Remove 2nd arg, which is unused.
	All callers changed.
	(decode_coding_utf_8, decode_coding_utf_16 decode_coding_emacs_mule):
	(decode_coding_iso_2022, encode_coding_sjis, encode_coding_big5):
	(decode_coding_charset): Remove vars that are set but not used.

	* bytecode.c (Fbyte_code) [!defined BYTE_CODE_SAFE]: Remove var
	that is set but not used.

	* print.c (print_object): Remove var that is set but not used.

	Replace 2 copies of readlink code with 1 gnulib version (Bug#8401).
	The gnulib version avoids calling malloc in the usual case,
	and on 64-bit hosts doesn't have some arbitrary 32-bit limits.
	* fileio.c (Ffile_symlink_p): Use emacs_readlink.
	* filelock.c (current_lock_owner): Likewise.
	* lisp.h (READLINK_BUFSIZE, emacs_readlink): New function.
	* sysdep.c: Include allocator.h, careadlinkat.h.
	(emacs_no_realloc_allocator): New static constant.
	(emacs_readlink): New function.
	* deps.mk (sysdep.o): Depend on ../lib/allocator.h and on
	../lib/careadlinkat.h.

2011-04-04  Stefan Monnier  <monnier@iro.umontreal.ca>

	* keyboard.c (safe_run_hook_funcall): Fix last change (don't stop at the
	first non-nil return value).

2011-04-03  Jan Djärv  <jan.h.d@swipnet.se>

	* nsterm.m (ns_update_auto_hide_menu_bar): Define MAC_OS_X_VERSION_10_6
	if not defined (Bug#8403).

2011-04-02  Juanma Barranquero  <lekktu@gmail.com>

	* xdisp.c (display_count_lines): Remove parameter `start',
	unused since revno:20537 (1998-01-01).  All callers changed.
	(get_char_face_and_encoding): Remove parameter `multibyte_p',
	unused since revno:87605 (2008-05-14).  All callers changed.
	(fill_stretch_glyph_string): Remove parameters `row' and `area',
	unused at least since Kim's GUI unification at revno:50135 (2003-03-16)
	and thereabouts.  All callers changed.
	(get_per_char_metric): Remove parameter `f', unused since
	revno:87605 (2008-05-14).  All callers changed.

2011-04-02  Jim Meyering  <meyering@redhat.com>

	do not dereference NULL upon failed strdup
	* nsfont.m (ns_descriptor_to_entity): Use xstrdup, not strdup.
	(ns_get_family): Likewise.

2011-04-02  Juanma Barranquero  <lekktu@gmail.com>

	* eval.c (unwind_to_catch) [DEBUG_GCPRO]: Remove redundant assignment.

2011-04-02  Jan Djärv  <jan.h.d@swipnet.se>

	* nsterm.m (ns_update_auto_hide_menu_bar): Only for OSX 10.6 or
	later (Bug#8403).

2011-04-01  Stefan Monnier  <monnier@iro.umontreal.ca>

	Add lexical binding.

	* window.c (Ftemp_output_buffer_show): New fun.
	(Fsave_window_excursion):
	* print.c (Fwith_output_to_temp_buffer): Move to subr.el.

	* lread.c (lisp_file_lexically_bound_p): New function.
	(Fload): Bind Qlexical_binding.
	(readevalloop): Remove `evalfun' arg.
	Bind Qinternal_interpreter_environment.
	(Feval_buffer): Bind Qlexical_binding.
	(defvar_int, defvar_bool, defvar_lisp_nopro, defvar_kboard):
	Mark as dynamic.
	(syms_of_lread): Declare `lexical-binding'.

	* lisp.h (struct Lisp_Symbol): New field `declared_special'.

	* keyboard.c (eval_dyn): New fun.
	(menu_item_eval_property): Use it.

	* image.c (parse_image_spec): Use Ffunctionp.

	* fns.c (concat, mapcar1): Accept byte-code-functions.

	* eval.c (Fsetq): Handle lexical vars.
	(Fdefun, Fdefmacro, Ffunction): Make closures when needed.
	(Fdefconst, Fdefvaralias, Fdefvar): Mark as dynamic.
	(FletX, Flet): Obey lexical binding.
	(Fcommandp): Handle closures.
	(Feval): New `lexical' arg.
	(eval_sub): New function extracted from Feval.  Use it almost
	everywhere where Feval was used.  Look up vars in lexical env.
	Handle closures.
	(Ffunctionp): Move from subr.el.
	(Ffuncall): Handle closures.
	(apply_lambda): Remove `eval_flags'.
	(funcall_lambda): Handle closures and new byte-code-functions.
	(Fspecial_variable_p): New function.
	(syms_of_eval): Initialize the Vinternal_interpreter_environment var,
	but without exporting it to Lisp.

	* doc.c (Fdocumentation, store_function_docstring):
	* data.c (Finteractive_form): Handle closures.

	* callint.c (Fcall_interactively): Preserve lexical-binding mode for
	interactive spec.

	* bytecode.c (Bstack_ref, Bstack_set, Bstack_set2, BdiscardN):
	New byte-codes.
	(exec_byte_code): New function extracted from Fbyte_code to handle new
	calling convention for byte-code-functions.  Add new byte-codes.

	* buffer.c (defvar_per_buffer): Set new `declared_special' field.

	* alloc.c (Fmake_symbol): Init new `declared_special' field.

2011-03-31  Juanma Barranquero  <lekktu@gmail.com>

	* xdisp.c (redisplay_internal): Fix prototype.

2011-03-31  Eli Zaretskii  <eliz@gnu.org>

	* xdisp.c (SCROLL_LIMIT): New macro.
	(try_scrolling): Use it when setting scroll_limit.
	Limit scrolling to 100 screen lines.
	(redisplay_window): Even when falling back on "recentering",
	position point in the window according to scroll-conservatively,
	scroll-margin, and scroll-*-aggressively variables.  (Bug#6671)

	(try_scrolling): When point is above the window, allow searching
	as far as scroll_max, or one screenful, to compute vertical
	distance from PT to the scroll margin position.  This prevents
	try_scrolling from unnecessarily failing when
	scroll-conservatively is set to a value slightly larger than the
	window height.  Clean up the case of PT below the margin at bottom
	of window: scroll_max can no longer be INT_MAX.  When aggressive
	scrolling is in use, don't let point enter the opposite scroll
	margin as result of the scroll.
	(syms_of_xdisp) <scroll-conservatively>: Document the
	threshold of 100 lines for never-recentering scrolling.

2011-03-31  Juanma Barranquero  <lekktu@gmail.com>

	* dispextern.h (move_it_by_lines):
	* xdisp.c (move_it_by_lines): Remove parameter `need_y_p', unused
	since revno:34925 (2000-12-29).  All callers changed.
	(message_log_check_duplicate): Remove parameters `prev_bol' and
	`this_bol', unused since revno:20537 (1998-01-01).  All callers changed.
	(redisplay_internal): Remove parameter `preserve_echo_area',
	unused since revno:25013 (1999-07-21).  All callers changed.

	* indent.c (Fvertical_motion):
	* window.c (window_scroll_pixel_based, Frecenter):
	Don't pass `need_y_p' to `move_it_by_lines'.

2011-03-30  Stefan Monnier  <monnier@iro.umontreal.ca>

	* eval.c (struct backtrace): Don't cheat with negative numbers, but do
	steal a few bits to be more compact.
	(interactive_p, Fbacktrace, Fbacktrace_frame, mark_backtrace):
	Remove unneeded casts.

	* bytecode.c (Fbyte_code): CAR and CDR can GC.

2011-03-30  Zachary Kanfer  <zkanfer@gmail.com>  (tiny change)

	* keyboard.c (Fexecute_extended_command): Do log the "suggest key
	binding" message (bug#7967).

2011-03-30  Paul Eggert  <eggert@cs.ucla.edu>

	Fix more problems found by GCC 4.6.0's static checks.

	* unexelf.c (unexec) [! (defined _SYSTYPE_SYSV || defined __sgi)]:
	Remove unused local var.

	* editfns.c (Fmessage_box): Remove unused local var.

	* xdisp.c (try_window_reusing_current_matrix, x_produce_glyphs):
	(note_mode_line_or_margin_highlight, note_mouse_highlight):
	Omit unused local vars.
	* window.c (shrink_windows): Omit unused local var.
	* menu.c (digest_single_submenu): Omit unused local var.
	* dispnew.c (update_window) [PERIODIC_PREEMPTION_CHECKING]:
	Omit unused local var.

	* keyboard.c (parse_modifiers_uncached, parse_modifiers):
	Don't assume string length fits in int.
	(keyremap_step, read_key_sequence): Use size_t for sizes.
	(read_key_sequence): Don't check last_real_key_start redundantly.

	* callproc.c (Fcall_process, Fcall_process_region): Use SAFE_ALLOCA
	instead of alloca (Bug#8344).

	* eval.c (Fbacktrace): Don't assume nargs fits in int.
	(Fbacktrace_frame): Don't assume nframes fits in int.

	* syntax.c (scan_sexps_forward): Avoid pointer wraparound.

	* xterm.c (x_make_frame_visible, same_x_server): Redo to avoid overflow
	concerns.

	* term.c (produce_glyphless_glyph): Remove unnecessary test.

	* cm.c (calccost): Turn while-do into do-while, for clarity.

	* keyboard.c (syms_of_keyboard): Use the same style as later
	in this function when indexing through an array.  This also
	works around GCC bug 48267.

	* image.c (tiff_load): Fix off-by-one image count (Bug#8336).

	* xselect.c (x_check_property_data): Return correct size (Bug#8335).

	* chartab.c (sub_char_table_ref_and_range): Redo for slight
	efficiency gain, and to bypass a gcc -Wstrict-overflow warning.

	* keyboard.c, keyboard.h (num_input_events): Now size_t.
	This avoids undefined behavior on integer overflow, and is a bit
	more convenient anyway since it is compared to a size_t variable.

	Variadic C functions now count arguments with size_t, not int.
	This avoids an unnecessary limitation on 64-bit machines, which
	caused (substring ...) to crash on large vectors (Bug#8344).
	* lisp.h (struct Lisp_Subr.function.aMANY): Now takes size_t, not int.
	(DEFUN_ARGS_MANY, internal_condition_case_n, safe_call): Likewise.
	All variadic functions and their callers changed accordingly.
	(struct gcpro.nvars): Now size_t, not int.  All uses changed.
	* data.c (arith_driver, float_arith_driver): Likewise.
	* editfns.c (general_insert_function): Likewise.
	* eval.c (struct backtrace.nargs, interactive_p)
	(internal_condition_case_n, run_hook_with_args, apply_lambda)
	(funcall_lambda, mark_backtrace): Likewise.
	* fns.c (concat): Likewise.
	* frame.c (x_set_frame_parameters): Likewise.
	* fns.c (get_key_arg): Now accepts and returns size_t, and returns
	0 if not found, not -1.  All callers changed.

	* alloc.c (garbage_collect): Don't assume stack size fits in int.
	(stack_copy_size): Now size_t, not int.
	(stack_copy, stack_copy_size): Define only if MAX_SAVE_STACK > 0.

2011-03-28  Juanma Barranquero  <lekktu@gmail.com>

	* coding.c (encode_designation_at_bol): Remove parameter `charbuf_end',
	unused since revno:43563.1.17 (2002-03-01) and revno:84043 (2008-02-1).
	All callers changed.

	* lisp.h (multibyte_char_to_unibyte):
	* character.c (multibyte_char_to_unibyte): Remove parameter `rev_tbl',
	unused since revno:43563.1.16 (2002-03-01) and revno:84043 (2008-02-1).
	* character.h (CHAR_TO_BYTE8):
	* cmds.c (internal_self_insert):
	* editfns.c (general_insert_function):
	* keymap.c (push_key_description):
	* search.c (Freplace_match):
	* xdisp.c (message_dolog, set_message_1): All callers changed.

2011-03-28  Stefan Monnier  <monnier@iro.umontreal.ca>

	* keyboard.c (safe_run_hook_funcall): New function.
	(safe_run_hooks_1, safe_run_hooks_error, safe_run_hooks): On error,
	don't set the hook to nil, but remove the offending function instead.
	(Qcommand_hook_internal): Remove, unused.
	(syms_of_keyboard): Don't initialize Qcommand_hook_internal nor define
	Vcommand_hook_internal.

	* eval.c (enum run_hooks_condition): Remove.
	(funcall_nil, funcall_not): New functions.
	(run_hook_with_args): Call each function through a `funcall' argument.
	Remove `cond' argument, now redundant.
	(Frun_hooks, Frun_hook_with_args, Frun_hook_with_args_until_success)
	(Frun_hook_with_args_until_failure): Adjust accordingly.
	(run_hook_wrapped_funcall, Frun_hook_wrapped): New functions.

2011-03-28  Juanma Barranquero  <lekktu@gmail.com>

	* dispextern.h (string_buffer_position): Remove declaration.

	* print.c (strout): Remove parameter `multibyte', unused since
	revno:25356 (1999-08-21).  All callers changed.

	* search.c (boyer_moore): Remove parameters `len', `pos' and `lim',
	never used since function introduction in revno:20870 (1998-02-08).
	All callers changed.

	* w32.c (_wsa_errlist): Use braces for struct initializers.

	* xdisp.c (string_buffer_position_lim): Remove parameter `w',
	never used since function introduction in revno:36704 (2001-03-09).
	All callers changed.
	(string_buffer_position): Likewise.  Also, make static (it's never
	used outside xdisp.c).
	(cursor_row_p): Remove parameter `w', unused since
	revno:32591 (2000-10-17).  All callers changed.
	(decode_mode_spec): Remove parameter `precision', introduced during
	Gerd Moellmann's rewrite at revno:25013 (1999-07-21), but never used.
	All callers changed.

2011-03-27  Jan Djärv  <jan.h.d@swipnet.se>

	* nsterm.m (syms_of_nsterm): Use doc: for ns-auto-hide-menu-bar.

2011-03-27  Anders Lindgren  <andlind@gmail.com>

	* nsterm.m (ns_menu_bar_is_hidden): New variable.
	(ns_constrain_all_frames, ns_menu_bar_should_be_hidden)
	(ns_update_auto_hide_menu_bar): New functions.
	(ns_update_begin): Call ns_update_auto_hide_menu_bar.
	(applicationDidBecomeActive): Call ns_update_auto_hide_menu_bar and
	ns_constrain_all_frames.
	(constrainFrameRect): Return at once if ns_menu_bar_should_be_hidden.
	(syms_of_nsterm): DEFVAR ns-auto-hide-menu-bar, init to Qnil.

2011-03-27  Jan Djärv  <jan.h.d@swipnet.se>

	* nsmenu.m (runDialogAt): Remove argument to timer_check.

2011-03-27  Glenn Morris  <rgm@gnu.org>

	* syssignal.h: Replace RETSIGTYPE with void.
	* atimer.c, data.c, dispnew.c, emacs.c, floatfns.c, keyboard.c:
	* keyboard.h, lisp.h, process.c, sysdep.c, xterm.c:
	Replace SIGTYPE with void everywhere.
	* s/usg5-4-common.h (SIGTYPE): Remove definition.
	* s/template.h (SIGTYPE): Remove commented out definition.

2011-03-26  Eli Zaretskii  <eliz@gnu.org>

	* xdisp.c (redisplay_window): Don't check buffer's clip_changed
	flag as a prerequisite for invoking try_scrolling.  (Bug#6671)

2011-03-26  Juanma Barranquero  <lekktu@gmail.com>

	* w32.c (read_unc_volume): Use parameter `henum', instead of
	global variable `wget_enum_handle'.

	* keymap.c (describe_vector): Remove parameters `indices' and
	`char_table_depth', unused since revno:43563.1.32 (2002-03-01).
	(describe_map, Fdescribe_vector): Adjust calls to `describe_vector'.

	* keyboard.h (timer_check, show_help_echo): Remove unused parameters.

	* keyboard.c (timer_check): Remove parameter `do_it_now',
	unused since revno:14998 (1996-04-12).
	(show_help_echo): Remove parameter `ok_to_overwrite_keystroke_echo',
	unused since revno:86854 (2008-04-19).

	* keyboard.c (read_char):
	* w32menu.c (w32_menu_display_help):
	* xmenu.c (show_help_event, menu_help_callback):
	Adjust calls to `show_help_echo'.

	* gtkutil.c (xg_maybe_add_timer):
	* keyboard.c (readable_events):
	* process.c (wait_reading_process_output):
	* xmenu.c (x_menu_wait_for_event): Adjust calls to `timer_check'.

	* insdel.c (adjust_markers_gap_motion):
	Remove; no-op since revno:20569 (1998-01-02).
	(gap_left, gap_right): Don't call it.

2011-03-25  Chong Yidong  <cyd@stupidchicken.com>

	* xdisp.c (handle_fontified_prop): Discard changes to clip_changed
	incurred during fontification.

2011-03-25  Juanma Barranquero  <lekktu@gmail.com>

	* buffer.c (defvar_per_buffer): Remove unused parameter `doc'.
	(DEFVAR_PER_BUFFER): Don't pass it.

	* dispnew.c (row_equal_p, add_row_entry): Remove unused parameter `w'.
	(scrolling_window): Don't pass it.

2011-03-25  Juanma Barranquero  <lekktu@gmail.com>

	* dispextern.h (glyph_matric): Use #if GLYPH_DEBUG, not #ifdef.

	* fileio.c (check_executable) [DOS_NT]: Remove unused variables `len'
	and `suffix'.
	(Fset_file_selinux_context) [HAVE_LIBSELINUX]: Move here declaration
	of variables specific to SELinux and computation of `encoded_absname'.

	* image.c (XPutPixel): Remove unused variable `height'.

	* keyboard.c (make_lispy_event): Remove unused variable `hpos'.

	* unexw32.c (get_section_info): Remove unused variable `section'.

	* w32.c (stat): Remove unused variables `drive_root' and `devtype'.
	(system_process_attributes): Remove unused variable `sess'.
	(sys_read): Remove unused variable `err'.

	* w32fns.c (top): Wrap variables with #if GLYPH_DEBUG, not #ifdef.
	(w32_wnd_proc): Remove unused variable `isdead'.
	(unwind_create_frame): Use #if GLYPH_DEBUG, not #ifdef.
	(Fx_server_max_request_size): Remove unused variable `dpyinfo'.
	(x_create_tip_frame): Remove unused variable `tem'.

	* w32inevt.c (w32_console_read_socket):
	Remove unused variable `no_events'.

	* w32term.c (x_draw_composite_glyph_string_foreground):
	Remove unused variable `width'.

2011-03-24  Juanma Barranquero  <lekktu@gmail.com>

	* w32term.c (x_set_glyph_string_clipping):
	Don't pass uninitialized region to CombineRgn.

2011-03-23  Juanma Barranquero  <lekktu@gmail.com>

	* w32fns.c (x_set_menu_bar_lines): Remove unused variable `olines'.
	(w32_wnd_proc): Pass NULL to Windows API, not uninitialized buffer.
	(Fx_close_connection): Remove unused variable `i'.

	* w32font.c (w32font_draw): Return number of glyphs.
	(w32font_open_internal): Remove unused variable `i'.
	(w32font_driver): Add missing initializer.

	* w32menu.c (utf8to16): Remove unused variable `utf16'.
	(fill_in_menu): Remove unused variable `items_added'.

	* w32term.c (last_mouse_press_frame): Remove static global variable.
	(w32_clip_to_row): Remove unused variable `f'.
	(x_delete_terminal): Remove unused variable `i'.

	* w32uniscribe.c (uniscribe_shape): Remove unused variable `nclusters'.
	(NOTHING): Remove unused static global variable.
	(uniscribe_check_otf): Remove unused variable `table'.
	(uniscribe_font_driver): Add missing initializers.

2011-03-23  Julien Danjou  <julien@danjou.info>

	* term.c (Fsuspend_tty, Fresume_tty):
	* minibuf.c (read_minibuf, run_exit_minibuf_hook):
	* window.c (temp_output_buffer_show):
	* insdel.c (signal_before_change):
	* frame.c (Fhandle_switch_frame):
	* fileio.c (Fdo_auto_save):
	* emacs.c (Fkill_emacs):
	* editfns.c (save_excursion_restore):
	* cmds.c (internal_self_insert):
	* callint.c (Fcall_interactively):
	* buffer.c (Fkill_all_local_variables):
	* keyboard.c (Fcommand_execute, Fsuspend_emacs, safe_run_hooks_1):
	Use Frun_hooks.
	(command_loop_1): Use Frun_hooks.  Call safe_run_hooks
	unconditionnaly since it does the check itself.

2011-03-23  Paul Eggert  <eggert@cs.ucla.edu>

	Fix more problems found by GCC 4.5.2's static checks.

	* coding.c (encode_coding_raw_text): Avoid unnecessary test
	the first time through the loop, since we know p0 < p1 then.
	This also avoids a gcc -Wstrict-overflow warning.

	* lisp.h (SAFE_ALLOCA, SAFE_ALLOCA_LISP): Avoid 'int' overflow
	leading to a memory leak, possible in functions like
	load_charset_map_from_file that can allocate an unbounded number
	of objects (Bug#8318).

	* xmenu.c (set_frame_menubar): Use EMACS_UINT, not int, for indexes
	that could (at least in theory) be that large.

	* xdisp.c (message_log_check_duplicate): Return unsigned long, not int.
	This is less likely to overflow, and avoids undefined behavior if
	overflow does occur.  All callers changed.  Use strtoul to scan
	for the unsigned long integer.
	(pint2hrstr): Simplify and tune code slightly.
	This also avoids a (bogus) GCC warning with gcc -Wstrict-overflow.

	* scroll.c (do_scrolling): Work around GCC bug 48228.
	See <http://gcc.gnu.org/bugzilla/show_bug.cgi?id=48228>.

	* frame.c (Fmodify_frame_parameters): Simplify loop counter.
	This also avoids a warning with gcc -Wstrict-overflow.
	(validate_x_resource_name): Simplify count usage.
	This also avoids a warning with gcc -Wstrict-overflow.

	* fileio.c (Fcopy_file): Report error if fchown or fchmod
	fail (Bug#8306).

	* emacs.c (Fdaemon_initialized): Do not ignore I/O errors (Bug#8303).

	* process.c (Fmake_network_process): Use socklen_t, not int,
	where POSIX says socklen_t is required in portable programs.
	This fixes a porting bug on hosts like 64-bit HP-UX, where
	socklen_t is wider than int (Bug#8277).
	(Fmake_network_process, server_accept_connection):
	(wait_reading_process_output, read_process_output):
	Likewise.

	* process.c: Rename or move locals to avoid shadowing.
	(list_processes_1, Fmake_network_process):
	(read_process_output_error_handler, exec_sentinel_error_handler):
	Rename or move locals.
	(Fmake_network_process): Define label "retry_connect" only if needed.
	(Fnetwork_interface_info): Fix pointer signedness.
	(process_send_signal): Add cast to avoid pointer signedness problem.
	(FIRST_PROC_DESC, IF_NON_BLOCKING_CONNECT): Remove unused macros.
	(create_process): Use 'volatile' to avoid vfork clobbering (Bug#8298).

	Make tparam.h and terminfo.c consistent.
	* cm.c (tputs, tgoto, BC, UP): Remove extern decls.
	Include tparam.h instead, since it declares them.
	* cm.h (PC): Remove extern decl; tparam.h now does this.
	* deps.mk (cm.o, terminfo.o): Depend on tparam.h.
	* terminfo.c: Include tparam.h, to check interfaces.
	(tparm): Make 1st arg a const pointer in decl.  Put it at top level.
	(tparam): Adjust signature to match interface in tparam.h;
	this removes some undefined behavior.  Check that outstring and len
	are zero, which they always are with Emacs.
	* tparam.h (PC, BC, UP): New extern decls.

	* xftfont.c (xftfont_shape): Now static, and defined only if needed.
	(xftfont_open): Rename locals to avoid shadowing.

	* ftfont.c (ftfont_resolve_generic_family): Fix pointer signedness.
	(ftfont_otf_capability, ftfont_shape): Omit decls if not needed.
	(OTF_TAG_SYM): Omit macro if not needed.
	(ftfont_list): Remove unused local.
	(get_adstyle_property, ftfont_pattern_entity):
	(ftfont_lookup_cache, ftfont_open, ftfont_anchor_point):
	Rename locals to avoid shadowing.

	* xfont.c (xfont_list_family): Mark var as initialized.

	* xml.c (make_dom): Now static.

	* composite.c (composition_compute_stop_pos): Rename local to
	avoid shadowing.
	(composition_reseat_it): Remove unused locals.
	(find_automatic_composition, composition_adjust_point): Likewise.
	(composition_update_it): Mark var as initialized.
	(find_automatic_composition): Mark vars as initialized,
	with a FIXME (Bug#8290).

	character.h: Rename locals to avoid shadowing.
	* character.h (PREV_CHAR_BOUNDARY, FETCH_STRING_CHAR_ADVANCE):
	(FETCH_STRING_CHAR_AS_MULTIBYTE_ADVANCE, FETCH_CHAR_ADVANCE):
	(FETCH_CHAR_ADVANCE_NO_CHECK, INC_POS, DEC_POS, BUF_INC_POS):
	(BUF_DEC_POS): Be more systematic about renaming local temporaries
	to avoid shadowing.

	* textprop.c (property_change_between_p): Remove; unused.

	* intervals.c (interval_start_pos): Now static.

	* intervals.h (CHECK_TOTAL_LENGTH): Avoid empty "else".

	* atimer.c (start_atimer, append_atimer_lists, set_alarm):
	Rename locals to avoid shadowing.

	* sound.c (wav_play, au_play, Fplay_sound_internal):
	Fix pointer signedness.
	(alsa_choose_format): Remove unused local var.
	(wav_play): Initialize a variable to 0, to prevent undefined
	behavior (Bug#8278).

	* region-cache.c (insert_cache_boundary): Redo var to avoid shadowing.

	* region-cache.h (pp_cache): New decl, for gcc -Wmissing-prototypes.

	* callproc.c (Fcall_process): Use 'volatile' to avoid vfork
	clobbering (Bug#8298).
	* sysdep.c (sys_subshell): Likewise.
	Previously, the sys_subshell 'volatile' was incorrectly IF_LINTted out.

	* lisp.h (child_setup): Now NO_RETURN unless DOS_NT.
	This should get cleaned up, so that child_setup has the
	same signature on all platforms.

	* callproc.c (call_process_cleanup): Now static.
	(relocate_fd): Rename locals to avoid shadowing.

2011-03-22  Chong Yidong  <cyd@stupidchicken.com>

	* xterm.c (x_clear_frame): Remove XClearWindow call.  This appears
	not to be necessary, and produces flickering.

2011-03-20  Glenn Morris  <rgm@gnu.org>

	* config.in: Remove file.

2011-03-20  Juanma Barranquero  <lekktu@gmail.com>

	* minibuf.c (Vcompleting_read_function): Don't declare, global variables
	are now in src/globals.h.
	(syms_of_minibuf): Remove spurious & from previous change.

2011-03-20  Leo  <sdl.web@gmail.com>

	* minibuf.c (completing-read-function): New variable.
	(completing-read-default): Rename from completing-read.
	(completing-read): Call completing-read-function.

2011-03-19  Juanma Barranquero  <lekktu@gmail.com>

	* xfaces.c (Fx_load_color_file):
	Read color file from absolute filename (bug#8250).

2011-03-19  Juanma Barranquero  <lekktu@gmail.com>

	* makefile.w32-in: Update dependencies.

2011-03-17  Eli Zaretskii  <eliz@gnu.org>

	* makefile.w32-in ($(BLD)/unexw32.$(O)): Depend on $(SRC)/unexec.h.

2011-03-17  Paul Eggert  <eggert@cs.ucla.edu>

	Fix more problems found by GCC 4.5.2's static checks.

	* process.c (make_serial_process_unwind, send_process_trap):
	(sigchld_handler): Now static.

	* process.c (allocate_pty): Let PTY_ITERATION declare iteration vars.
	That way, the code declares only the vars that it needs.
	* s/aix4-2.h (PTY_ITERATION): Declare iteration vars.
	* s/cygwin.h (PTY_ITERATION): Likewise.
	* s/darwin.h (PTY_ITERATION): Likewise.
	* s/gnu-linux.h (PTY_ITERATION): Likewise.

	* s/irix6-5.h (PTY_OPEN): Declare stb, to loosen coupling.
	* process.c (allocate_pty): Don't declare stb unless it's needed.

	* bytecode.c (MAYBE_GC): Rewrite so as not to use empty "else".
	(CONSTANTLIM): Remove; unused.
	(METER_CODE, Bscan_buffer, Bread_char, Bset_mark):
	Define only if needed.

	* unexelf.c (unexec): Name an expression,
	to avoid gcc -Wbad-function-cast warning.
	Use a different way to cause a compilation error if anyone uses
	n rather than nn, a way that does not involve shadowing.
	(ELF_BSS_SECTION_NAME, OLD_PROGRAM_H): Remove; unused.

	* deps.mk (unexalpha.o): Remove; unused.

	New file unexec.h, the (simple) interface for unexec (Bug#8267).
	* unexec.h: New file.
	* deps.mk (emacs.o, unexaix.o, unexcw.o, unexcoff.o, unexelf.o):
	(unexhp9k800.o, unexmacosx.o, unexsol.o, unexw32.o):
	Depend on unexec.h.
	* emacs.c [!defined CANNOT_DUMP]: Include unexec.h.
	* unexaix.c, unexcoff.c, unexcw.c, unexelf.c, unexhp9k800.c:
	* unexmacosx.c, unexsol.c, unexw32.c: Include unexec.h.
	Change as necessary to match prototype in unexec.h.

	* syntax.c (Fforward_comment, scan_lists): Rename locals to avoid
	shadowing.
	(back_comment, skip_chars): Mark vars as initialized.

	* character.h (FETCH_STRING_CHAR_ADVANCE_NO_CHECK, BUF_INC_POS):
	Rename locals to avoid shadowing.

	* lread.c (read1): Rewrite so as not to use empty "else".
	(Fload, readevalloop, read1): Rename locals to avoid shadowing.

	* print.c (Fredirect_debugging_output): Fix pointer signedess.

	* lisp.h (debug_output_compilation_hack): Add decl here, to avoid
	warning when compiling print.c.

	* font.c (font_unparse_fcname): Abort in an "impossible" situation
	instead of using an uninitialized var.
	(font_sort_entities): Mark var as initialized.

	* character.h (FETCH_CHAR_ADVANCE): Rename locals to avoid shadowing.

	* font.c (font_unparse_xlfd): Don't mix pointers to variables with
	pointers to constants.
	(font_parse_fcname): Remove unused vars.
	(font_delete_unmatched): Now static.
	(font_get_spec): Remove; unused.
	(font_style_to_value, font_prop_validate_style, font_unparse_fcname):
	(font_update_drivers, Ffont_get_glyphs, font_add_log):
	Rename or move locals to avoid shadowing.

	* fns.c (require_nesting_list, require_unwind): Now static.
	(Ffillarray): Rename locals to avoid shadowing.

	* floatfns.c (domain_error2): Define only if needed.
	(Ffrexp, Fldexp): Rename locals to avoid shadowing.

	* alloc.c (mark_backtrace): Move decl from here ...
	* lisp.h: ... to here, so that it can be checked.

	* eval.c (call_debugger, do_debug_on_call, grow_specpdl): Now static.
	(Fdefvar): Rewrite so as not to use empty "else".
	(lisp_indirect_variable): Name an expression,
	to avoid gcc -Wbad-function-cast warning.
	(Fdefvar): Rename locals to avoid shadowing.

	* callint.c (quotify_arg, quotify_args): Now static.
	(Fcall_interactively): Rename locals to avoid shadowing.
	Use const pointer when appropriate.

	* lisp.h (get_system_name, get_operating_system_release):
	Move decls here, to check interfaces.
	* process.c (get_operating_system_release): Move decl to lisp.h.
	* xrdb.c (get_system_name): Likewise.
	* editfns.c (init_editfns, Fuser_login_name, Fuser_uid):
	(Fuser_real_uid, Fuser_full_name): Remove unnecessary casts,
	some of which prompt warnings from gcc -Wbad-function-cast.
	(Fformat_time_string, Fencode_time, Finsert_char):
	(Ftranslate_region_internal, Fformat):
	Rename or remove local vars to avoid shadowing.
	(Ftranslate_region_internal): Mark var as initialized.

	* doc.c (Fdocumentation, Fsnarf_documentation): Move locals to
	avoid shadowing.

	* lisp.h (eassert): Check that the argument compiles, even if
	ENABLE_CHECKING is not defined.

	* data.c (Findirect_variable): Name an expression, to avoid
	gcc -Wbad-function-cast warning.
	(default_value, arithcompare, arith_driver, arith_error): Now static.
	(store_symval_forwarding): Rename local to avoid shadowing.
	(Fmake_variable_buffer_local, Fmake_local_variable):
	Mark variables as initialized.
	(do_blv_forwarding, do_symval_forwarding): Remove; unused.

	* alloc.c (check_cons_list): Do not define unless GC_CHECK_CONS_LIST.
	(Fmake_vector, Fvector, Fmake_byte_code, Fgarbage_collect):
	Rename locals to avoid shadowing.
	(mark_stack): Move local variables into the #ifdef region where
	they're used.
	(BLOCK_INPUT_ALLOC, UNBLOCK_INPUT_ALLOC): Define only if
	! defined SYSTEM_MALLOC && ! defined SYNC_INPUT, as they are not
	needed otherwise.
	(CHECK_ALLOCATED): Define only if GC_CHECK_MARKED_OBJECTS.
	(GC_STRING_CHARS): Remove; not used.
	(Fmemory_limit): Cast sbrk's returned value to char *.

	* lisp.h (check_cons_list): Declare if GC_CHECK_CONS_LIST; this
	avoids undefined behavior in theory.

	* regex.c (IF_LINT): Add defn, for benefit of ../lib-src.

	Use functions, not macros, for up- and down-casing (Bug#8254).
	* buffer.h (DOWNCASE_TABLE, UPCASE_TABLE, DOWNCASE, UPPERCASEP):
	(NOCASEP, LOWERCASEP, UPCASE, UPCASE1): Remove.  All callers changed
	to use the following functions instead of these macros.
	(downcase): Adjust to lack of DOWNCASE_TABLE.  Return int, not
	EMACS_INT, since callers assume the returned value fits in int.
	(upcase1): Likewise, for UPCASE_TABLE.
	(uppercasep, lowercasep, upcase): New static inline functions.
	* editfns.c (Fchar_equal): Remove no-longer-needed workaround for
	the race-condition problem in the old DOWNCASE.

	* regex.c (CHARSET_LOOKUP_RANGE_TABLE_RAW, POP_FAILURE_REG_OR_COUNT):
	Rename locals to avoid shadowing.
	(regex_compile, re_match_2_internal): Move locals to avoid shadowing.
	(regex_compile, re_search_2, re_match_2_internal):
	Remove unused local vars.
	(FREE_VAR): Rewrite so as not to use empty "else",
	which gcc can warn about.
	(regex_compile, re_match_2_internal): Mark locals as initialized.
	(RETALLOC_IF): Define only if needed.
	(WORDCHAR_P): Likewise.  This one is never needed, but is used
	only in a comment talking about a compiler bug, so put inside
	the #if 0 of that comment.
	(CHARSET_LOOKUP_BITMAP, FAIL_STACK_FULL, RESET_FAIL_STACK):
	(PUSH_FAILURE_ELT, BUF_PUSH_3, STOP_ADDR_VSTRING):
	Remove; unused.

	* search.c (boyer_moore): Rename locals to avoid shadowing.
	* character.h (FETCH_STRING_CHAR_AS_MULTIBYTE_ADVANCE):
	(PREV_CHAR_BOUNDARY): Likewise.

	* search.c (simple_search): Remove unused var.

	* dired.c (compile_pattern): Move decl from here ...
	* lisp.h: ... to here, so that it can be checked.
	(struct re_registers): New forward decl.

	* character.h (INC_POS, DEC_POS): Rename locals to avoid shadowing.

	* indent.c (MULTIBYTE_BYTES_WIDTH): New args bytes, width.
	All uses changed.
	(MULTIBYTE_BYTES_WIDTH, scan_for_column, compute_motion):
	Rename locals to avoid shadowing.
	(Fvertical_motion): Mark locals as initialized.

	* casefiddle.c (casify_object, casify_region): Now static.
	(casify_region): Mark local as initialized.

	* cmds.c (internal_self_insert): Rename local to avoid shadowing.

	* lisp.h (GCPRO2_VAR, GCPRO3_VAR, GCPRO4_VAR, GCPRO5_VAR, GCPRO6_VAR):
	New macros, so that the caller can use some names other than
	gcpro1, gcpro2, etc.
	(GCPRO2, GCPRO3, GCPRO4, GCPRO5, GCPRO6): Reimplement in terms
	of the new macros.
	(GCPRO1_VAR, UNGCPRO_VAR): Change the meaning of the second
	argument, for consistency with GCPRO2_VAR, etc: it is now the
	prefix of the variable, not the variable itself.  All uses
	changed.
	* dired.c (directory_files_internal, file_name_completion):
	Rename locals to avoid shadowing.

	Fix a race condition diagnosed by gcc -Wsequence-point (Bug#8254).
	An expression of the form (DOWNCASE (x) == DOWNCASE (y)), found in
	dired.c's scmp function, had undefined behavior.
	* lisp.h (DOWNCASE_TABLE, UPCASE_TABLE, DOWNCASE, UPPERCASEP):
	(NOCASEP, LOWERCASEP, UPCASE, UPCASE1): Move from here ...
	* buffer.h: ... to here, because these macros use current_buffer,
	and the new implementation with inline functions needs to have
	current_buffer in scope now, rather than later when the macros
	are used.
	(downcase, upcase1): New static inline functions.
	(DOWNCASE, UPCASE1): Reimplement using these functions.
	This avoids undefined behavior in expressions like
	DOWNCASE (x) == DOWNCASE (y), which previously suffered
	from race conditions in accessing the global variables
	case_temp1 and case_temp2.
	* casetab.c (case_temp1, case_temp2): Remove; no longer needed.
	* lisp.h (case_temp1, case_temp2): Remove their decls.
	* character.h (ASCII_CHAR_P): Move from here ...
	* lisp.h: ... to here, so that the inline functions mentioned
	above can use them.

	* dired.c (directory_files_internal_unwind): Now static.

	* fileio.c (file_name_as_directory, directory_file_name):
	(barf_or_query_if_file_exists, auto_save_error, auto_save_1):
	Now static.
	(file_name_as_directory): Use const pointers when appropriate.
	(Fexpand_file_name): Likewise.  In particular, newdir might
	point at constant storage, so make it a const pointer.
	(Fmake_directory_internal, Fread_file_name): Remove unused vars.
	(Ffile_selinux_context, Fset_file_selinux_context): Fix pointer
	signedness issues.
	(Fset_file_times, Finsert_file_contents, auto_save_error):
	Rename locals to avoid shadowing.

	* minibuf.c (choose_minibuf_frame_1): Now static.
	(Ftry_completion, Fall_completions): Rename or remove locals
	to avoid shadowing.

	* marker.c (bytepos_to_charpos): Remove; unused.

	* lisp.h (verify_bytepos, count_markers): New decls,
	so that gcc does not warn that these functions aren't declared.

	* insdel.c (check_markers, make_gap_larger, make_gap_smaller):
	(reset_var_on_error, Fcombine_after_change_execute_1): Now static.
	(CHECK_MARKERS): Redo to avoid gcc -Wempty-body diagnostic.
	(copy_text): Remove unused local var.

	* filelock.c (within_one_second): Now static.
	(lock_file_1): Rename local to avoid shadowing.

	* buffer.c (fix_overlays_before): Mark locals as initialized.
	(fix_start_end_in_overlays): Likewise.  This function should be
	simplified by using pointers-to-pointers, but that's a different
	matter.
	(switch_to_buffer_1): Now static.
	(Fkill_buffer, record_buffer, Fbury_buffer, Fset_buffer_multibyte):
	(report_overlay_modification): Rename locals to avoid shadowing.

	* sysdep.c (system_process_attributes): Rename vars to avoid shadowing.
	Fix pointer signedness issue.
	(sys_subshell): Mark local as volatile if checking for lint,
	to suppress a gcc -Wclobbered warning that does not seem to be right.
	(MAXPATHLEN): Define only if needed.

	* process.c (serial_open, serial_configure): Move decls from here ...
	* systty.h: ... to here, so that they can be checked.

	* fns.c (get_random, seed_random): Move extern decls from here ...
	* lisp.h: ... to here, so that they can be checked.

	* sysdep.c (reset_io): Now static.
	(wait_for_termination_signal): Remove; unused.

	* keymap.c (keymap_parent, keymap_memberp, map_keymap_internal):
	(copy_keymap_item, append_key, push_text_char_description):
	Now static.
	(Fwhere_is_internal): Don't test CONSP (sequences) unnecessarily.
	(DENSE_TABLE_SIZE): Remove; unused.
	(get_keymap, access_keymap, Fdefine_key, Fwhere_is_internal):
	(describe_map_tree):
	Rename locals to avoid shadowing.

	* keyboard.c: Declare functions static if they are not used elsewhere.
	(echo_char, echo_dash, cmd_error, top_level_2):
	(poll_for_input, handle_async_input): Now static.
	(read_char, kbd_buffer_get_event, make_lispy_position):
	(make_lispy_event, make_lispy_movement, apply_modifiers):
	(decode_keyboard_code, tty_read_avail_input, menu_bar_items):
	(parse_tool_bar_item, read_key_sequence, Fread_key_sequence):
	(Fread_key_sequence_vector): Rename locals to avoid shadowing.
	(read_key_sequence, read_char): Mark locals as initialized.
	(Fexit_recursive_edit, Fabort_recursive_edit): Mark with NO_RETURN.

	* keyboard.h (make_ctrl_char): New decl.
	(mark_kboards): Move decl here ...
	* alloc.c (mark_kboards): ... from here.

	* lisp.h (force_auto_save_soon): New decl.

	* emacs.c (init_cmdargs): Rename local to avoid shadowing.
	(DEFINE_DUMMY_FUNCTION): New macro.
	(__do_global_ctors, __do_global_ctors_aux, __do_global_dtors, __main):
	Use it.
	(main): Add casts to avoid warnings
	if GCC considers string literals to be constants.

	* lisp.h (fatal_error_signal): Add decl, since it's exported.

	* dbusbind.c: Pointer signedness fixes.
	(xd_signature, xd_append_arg, xd_initialize):
	(Fdbus_call_method, Fdbus_call_method_asynchronously):
	(Fdbus_method_return_internal, Fdbus_method_error_internal):
	(Fdbus_send_signal, xd_read_message_1, Fdbus_register_service):
	(Fdbus_register_signal): Use SSDATA when the context wants char *.

	* dbusbind.c (Fdbus_init_bus): Add cast to avoid warning
	if GCC considers string literals to be constants.
	(Fdbus_register_service, Fdbus_register_method): Remove unused vars.

2011-03-16  Stefan Monnier  <monnier@iro.umontreal.ca>

	* print.c (PRINT_CIRCLE_CANDIDATE_P): New macro.
	(print_preprocess, print_object): New macro to fix last change.

	* print.c (print_preprocess): Don't forget font objects.

2011-03-16  Juanma Barranquero  <lekktu@gmail.com>

	* emacs.c (USAGE3): Doc fixes.

2011-03-15  Andreas Schwab  <schwab@linux-m68k.org>

	* coding.c (detect_coding_iso_2022): Reorganize code to clarify
	structure.

2011-03-14  Juanma Barranquero  <lekktu@gmail.com>

	* lisp.h (VWindow_system, Qfile_name_history):
	* keyboard.h (lispy_function_keys) [WINDOWSNT]:
	* w32term.h (w32_system_caret_hwnd, w32_system_caret_height)
	(w32_system_caret_x, w32_system_caret_y): Declare extern.

	* w32select.c: Don't #include "keyboard.h".
	(run_protected): Add extern declaration for waiting_for_input.

	* w32.c (Qlocal, noninteractive1, inhibit_window_system):
	* w32console.c (detect_input_pending, read_input_pending)
	(encode_terminal_code):
	* w32fns.c (quit_char, lispy_function_keys, Qtooltip)
	(w32_system_caret_hwnd, w32_system_caret_height, w32_system_caret_x)
	(w32_system_caret_y, Qfile_name_history):
	* w32font.c (w32font_driver, QCantialias, QCotf, QClang):
	* w32inevt.c (reinvoke_input_signal, lispy_function_keys):
	* w32menu.c (Qmenu_bar, QCtoggle, QCradio, Qoverriding_local_map)
	(Qoverriding_terminal_local_map, Qmenu_bar_update_hook):
	* w32proc.c (Qlocal, report_file_error):
	* w32term.c (Vwindow_system, updating_frame):
	* w32uniscribe.c (initialized, uniscribe_font_driver):
	Remove unneeded extern declarations.

2011-03-14  Chong Yidong  <cyd@stupidchicken.com>

	* buffer.c (Fmake_indirect_buffer): Fix incorrect assertions.

2011-03-13  Chong Yidong  <cyd@stupidchicken.com>

	* buffer.h (BUF_BEGV, BUF_BEGV_BYTE, BUF_ZV, BUF_ZV_BYTE, BUF_PT)
	(BUF_PT_BYTE): Rewrite to handle indirect buffers (Bug#8219).
	These macros can no longer be used for assignment.

	* buffer.c (Fget_buffer_create, Fmake_indirect_buffer):
	Assign struct members directly, instead of using BUF_BEGV etc.
	(record_buffer_markers, fetch_buffer_markers): New functions for
	recording and fetching special buffer markers.
	(set_buffer_internal_1, set_buffer_temp): Use them.

	* lread.c (unreadchar): Use SET_BUF_PT_BOTH.

	* insdel.c (adjust_point): Use SET_BUF_PT_BOTH.

	* intervals.c (temp_set_point_both): Use SET_BUF_PT_BOTH.
	(get_local_map): Use SET_BUF_BEGV_BOTH and SET_BUF_ZV_BOTH.

	* xdisp.c (hscroll_window_tree):
	(reconsider_clip_changes): Use PT instead of BUF_PT.

2011-03-13  Eli Zaretskii  <eliz@gnu.org>

	* makefile.w32-in ($(BLD)/editfns.$(O)): Depend on
	$(EMACS_ROOT)/lib/intprops.h.

2011-03-13  Paul Eggert  <eggert@cs.ucla.edu>

	Fix more problems found by GCC 4.5.2's static checks.

	* gtkutil.c (xg_get_pixbuf_from_pixmap): Add cast from char *
	to unsigned char * to avoid compiler diagnostic.
	(xg_free_frame_widgets): Make it clear that a local variable is
	needed only if USE_GTK_TOOLTIP.
	(gdk_window_get_screen): Make it clear that this macro is needed
	only if USE_GTK_TOOLTIP.
	(int_gtk_range_get_value): New function, which avoids a diagnostic
	from gcc -Wbad-function-cast.
	(xg_set_toolkit_scroll_bar_thumb): Use it.
	(xg_tool_bar_callback, xg_tool_item_stale_p): Rewrite to avoid
	diagnostic from gcc -Wbad-function-cast.
	(get_utf8_string, xg_get_file_with_chooser):
	Rename locals to avoid shadowing.
	(create_dialog): Move locals to avoid shadowing.

	* xgselect.c (xg_select): Remove unused var.

	* image.c (four_corners_best): Mark locals as initialized.
	(gif_load): Initialize transparent_p to zero (Bug#8238).
	Mark another local as initialized.
	(my_png_error, my_error_exit): Mark with NO_RETURN.

	* image.c (clear_image_cache): Now static.
	(DIM, HAVE_STDLIB_H_1): Remove unused macros.
	(xpm_load): Redo to avoid "discards qualifiers" gcc warning.
	(x_edge_detection): Remove unnecessary cast that
	gcc -Wbad-function-cast diagnoses.
	(gif_load): Fix pointer signedness.
	(clear_image_cache, xbm_read_bitmap_data, x_detect_edges):
	(jpeg_load, gif_load): Rename locals to avoid shadowing.

2011-03-12  Paul Eggert  <eggert@cs.ucla.edu>

	Improve quality of tests for time stamp overflow.
	For example, without this patch (encode-time 0 0 0 1 1
	1152921504606846976) returns the obviously-bogus value (-948597
	62170) on my RHEL 5.5 x86-64 host.  With the patch, it correctly
	reports time overflow.  See
	<http://lists.gnu.org/archive/html/emacs-devel/2011-03/msg00470.html>.
	* deps.mk (editfns.o): Depend on ../lib/intprops.h.
	* editfns.c: Include limits.h and intprops.h.
	(TIME_T_MIN, TIME_T_MAX): New macros.
	(time_overflow): Move earlier, to before first use.
	(hi_time, lo_time): New functions, for an accurate test for
	out-of-range times.
	(Fcurrent_time, Fget_internal_run_time, make_time): Use them.
	(Fget_internal_run_time): Don't assume time_t fits in int.
	(make_time): Use list2 instead of Fcons twice.
	(Fdecode_time): More accurate test for out-of-range times.
	(check_tm_member): New function.
	(Fencode_time): Use it, to test for out-of-range times.
	(lisp_time_argument): Don't rely on undefined left-shift and
	right-shift behavior when checking for time stamp overflow.

	* editfns.c (time_overflow): New function, refactoring common code.
	(Fformat_time_string, Fdecode_time, Fencode_time):
	(Fcurrent_time_string): Use it.

	Move 'make_time' to be next to its inverse 'lisp_time_argument'.
	* dired.c (make_time): Move to ...
	* editfns.c (make_time): ... here.
	* systime.h: Note the move.

2011-03-12  YAMAMOTO Mitsuharu  <mituharu@math.s.chiba-u.ac.jp>

	* fringe.c (update_window_fringes): Remove unused variables.

	* unexmacosx.c (copy_data_segment): Also copy __got section.
	(Bug#8223)

2011-03-12  Eli Zaretskii  <eliz@gnu.org>

	* termcap.c [MSDOS]: Include "msdos.h".
	(find_capability, tgetnum, tgetflag, tgetstr, tputs, tgetent):
	Constify `char *' arguments and their references according to
	prototypes in tparam.h.

	* deps.mk (termcap.o): Depend on tparam.h and msdos.h.

	* msdos.c (XMenuAddPane): 3rd argument is `const char *' now.
	Adapt all references accordingly.

	* msdos.h (XMenuAddPane): 3rd argument is `const char *' now.

2011-03-11  Tom Tromey  <tromey@redhat.com>

	* buffer.c (syms_of_buffer): Remove obsolete comment.

2011-03-11  Eli Zaretskii  <eliz@gnu.org>

	* termhooks.h (encode_terminal_code): Declare prototype.

	* msdos.c (encode_terminal_code): Don't declare prototype.

	* term.c (encode_terminal_code): Now external again, used by
	w32console.c and msdos.c.

	* makefile.w32-in ($(BLD)/term.$(O), ($(BLD)/tparam.$(O)):
	Depend on $(SRC)/tparam.h, see revno 103623.

2011-03-11  Paul Eggert  <eggert@cs.ucla.edu>

	Fix some minor problems found by GCC 4.5.2's static checks.

	* fringe.c (update_window_fringes): Mark locals as initialized
	(Bug#8227).
	(destroy_fringe_bitmap, init_fringe_bitmap): Now static.

	* alloc.c (mark_fringe_data): Move decl from here ...
	* lisp.h (mark_fringe_data) [HAVE_WINDOW_SYSTEM]: ... to here,
	to check its interface.
	(init_fringe_once): Do not declare unless HAVE_WINDOW_SYSTEM.

	* fontset.c (free_realized_fontset): Now static.
	(Fset_fontset_font): Rename local to avoid shadowing.
	(fontset_font): Mark local as initialized.
	(FONTSET_SPEC, FONTSET_REPERTORY, RFONT_DEF_REPERTORY): Remove; unused.

	* xrdb.c: Include "xterm.h", to check x_load_resources's interface.

	* xselect.c (x_disown_buffer_selections): Remove; not used.
	(TRACE3) [!defined TRACE_SELECTION]: Remove; not used.
	(x_own_selection, Fx_disown_selection_internal): Rename locals
	to avoid shadowing.
	(x_handle_dnd_message): Remove local to avoid shadowing.

	* lisp.h (GCPRO1_VAR, UNGCPRO_VAR): New macros,
	so that the caller can use some name other than gcpro1.
	(GCPRO1, UNGCPRO): Reimplement in terms of the new macros.
	* xfns.c (Fx_create_frame, x_create_tip_frame, Fx_show_tip):
	(Fx_backspace_delete_keys_p):
	Use them to avoid shadowing, and rename vars to avoid shadowing.
	(x_decode_color, x_set_name, x_window): Now static.
	(Fx_create_frame): Add braces to silence GCC warning.
	(Fx_file_dialog, Fx_select_font): Fix pointer signedness.
	(x_real_positions, xg_set_icon_from_xpm_data, x_create_tip_frame):
	Remove unused locals.
	(Fx_create_frame, x_create_tip_frame, Fx_show_tip):
	(Fx_backspace_delete_keys_p): Rename locals to avoid shadowing.
	Some of these renamings use the new GCPRO1_VAR and UNGCPRO_VAR
	macros.

	* xterm.h (x_mouse_leave): New decl.

	* xterm.c (x_copy_dpy_color, x_focus_on_frame, x_unfocus_frame):
	Remove unused functions.
	(x_shift_glyphs_for_insert, XTflash, XTring_bell):
	(x_calc_absolute_position): Now static.
	(XTread_socket): Don't define label "out" unless it's used.
	Don't declare local "event" unless it's used.
	(x_iconify_frame, x_free_frame_resources): Don't declare locals
	unless they are used.
	(XEMBED_VERSION, xembed_set_info): Don't define unless needed.
	(x_fatal_error_signal): Remove; not used.
	(x_draw_image_foreground, redo_mouse_highlight, XTmouse_position):
	(x_scroll_bar_report_motion, handle_one_xevent, x_draw_bar_cursor):
	(x_error_catcher, x_connection_closed, x_error_handler):
	(x_error_quitter, xembed_send_message, x_iconify_frame):
	(my_log_handler): Rename locals to avoid shadowing.
	(x_delete_glyphs, x_ins_del_lines): Mark with NO_RETURN.
	(x_connection_closed): Tell GCC not to suggest NO_RETURN.

	* xfaces.c (clear_face_cache, Fx_list_fonts, Fface_font):
	Rename or move locals to avoid shadowing.
	(tty_defined_color, merge_face_heights): Now static.
	(free_realized_faces_for_fontset): Remove; not used.
	(Fx_list_fonts): Mark variable that gcc -Wuninitialized
	does not deduce is never used uninitialized.
	(STRDUPA, LSTRDUPA, FONT_POINT_SIZE_QUANTUM): Remove; not used.
	(LFACEP): Define only if XASSERTS, as it's not needed otherwise.

	* terminal.c (store_terminal_param): Now static.

	* xmenu.c (menu_highlight_callback): Now static.
	(set_frame_menubar): Remove unused local.
	(xmenu_show): Rename parameter to avoid shadowing.
	(xmenu_show, xdialog_show, xmenu_show): Make local pointers "const"
	since they might point to immutable storage.
	(next_menubar_widget_id): Declare only if USE_X_TOOLKIT,
	since it's unused otherwise.

	* xdisp.c (produce_glyphless_glyph): Initialize lower_xoff.
	Add a FIXME, since the code still doesn't look right.  (Bug#8215)
	(Fcurrent_bidi_paragraph_direction): Simplify slightly; this
	avoids a gcc -Wuninitialized diagnostic.
	(display_line, BUILD_COMPOSITE_GLYPH_STRING, draw_glyphs):
	(note_mouse_highlight): Mark variables that gcc -Wuninitialized
	does not deduce are never used uninitialized.

	* lisp.h (IF_LINT): New macro, copied from ../lib-src/emacsclient.c.

	* xdisp.c (redisplay_window): Rename local to avoid shadowing.
	* window.c (window_loop, size_window):
	(run_window_configuration_change_hook, enlarge_window): Likewise.

	* window.c (display_buffer): Now static.
	(size_window): Mark variables that gcc -Wuninitialized
	does not deduce are never used uninitialized.
	* window.h (check_all_windows): New decl, to forestall
	gcc -Wmissing-prototypes diagnostic.
	* dispextern.h (bidi_dump_cached_states): Likewise.

	* charset.h (CHECK_CHARSET_GET_CHARSET): Rename locals to avoid
	shadowing.
	* charset.c (map_charset_for_dump, Fchar_charset): Likewise.
	Include <limits.h>.
	(Fsort_charsets): Redo min/max calculation to shorten the code a bit
	and to avoid gcc -Wuninitialized warning.
	(load_charset_map): Mark variables that gcc -Wuninitialized
	does not deduce are never used uninitialized.
	(load_charset): Abort instead of using uninitialized var (Bug#8229).

	* coding.c (coding_set_source, coding_set_destination):
	Use "else { /* comment */ }" rather than "else /* comment */;"
	for clarity, and to avoid gcc -Wempty-body warning.
	(Fdefine_coding_system_internal): Don't redeclare 'i' inside
	a block, when the outer 'i' will do.
	(decode_coding_utf_8, decode_coding_utf_16, detect_coding_emacs_mule):
	(emacs_mule_char, decode_coding_emacs_mule, detect_coding_iso_2022):
	(decode_coding_iso_2022, decode_coding_sjis, decode_coding_big5):
	(decode_coding_raw_text, decode_coding_charset, get_translation_table):
	(Fdecode_sjis_char, Fdefine_coding_system_internal):
	Rename locals to avoid shadowing.
	* character.h (FETCH_STRING_CHAR_ADVANCE): Likewise.
	* coding.c (emacs_mule_char, encode_invocation_designation):
	Now static, since they're not used elsewhere.
	(decode_coding_iso_2022): Add "default: abort ();" as a safety check.
	(decode_coding_object, encode_coding_object, detect_coding_system):
	(decode_coding_emacs_mule): Mark variables that gcc
	-Wuninitialized does not deduce are never used uninitialized.
	(detect_coding_iso_2022): Initialize a local variable that might
	be used uninitialized.  Leave a FIXME because it's not clear that
	this initialization is needed.  (Bug#8211)
	(ISO_CODE_LF, ISO_CODE_CR, CODING_ISO_FLAG_EUC_TW_SHIFT):
	(ONE_MORE_BYTE_NO_CHECK, UTF_BOM, UTF_16_INVALID_P):
	(SHIFT_OUT_OK, ENCODE_CONTROL_SEQUENCE_INTRODUCER):
	(ENCODE_DIRECTION_R2L, ENCODE_DIRECTION_L2R):
	Remove unused macros.

	* category.c (hash_get_category_set): Remove unused local var.
	(copy_category_table): Now static, since it's not used elsewhere.
	* character.c (string_count_byte8): Likewise.

	* ccl.c (CCL_WRITE_STRING, CCL_ENCODE_CHAR, Fccl_execute_on_string):
	(Fregister_code_conversion_map): Rename locals to avoid shadowing.

	* chartab.c (copy_sub_char_table): Now static, since it's not used
	elsewhere.
	(sub_char_table_ref_and_range, char_table_ref_and_range):
	Rename locals to avoid shadowing.
	(ASET_RANGE, GET_SUB_CHAR_TABLE): Remove unused macros.

	* bidi.c (bidi_check_type): Now static, since it's not used elsewhere.
	(BIDI_BOB): Remove unused macro.

	* cm.c (cmgoto): Mark variables that gcc -Wuninitialized does not
	deduce are never used uninitialized.
	* term.c (encode_terminal_code): Likewise.

	* term.c (encode_terminal_code): Now static.  Remove unused local.

	* tparam.h: New file.
	* term.c, tparam.h: Include it.
	* deps.mk (term.o, tparam.o): Depend on tparam.h.
	* term.c (tputs, tgetent, tgetflag, tgetnum, tparam, tgetstr):
	Move these decls to tparam.h, and make them agree with what
	is actually in tparam.c.  The previous trick of using incompatible
	decls in different modules does not conform to the C standard.
	All callers of tparam changed to use tparam's actual API.
	* tparam.c (tparam1, tparam, tgoto):
	Use const pointers where appropriate.

	* cm.c (calccost, cmgoto): Use const pointers where appropriate.
	* cm.h (struct cm): Likewise.
	* dispextern.h (do_line_insertion_deletion_costs): Likewise.
	* scroll.c (ins_del_costs, do_line_insertion_deletion_costs): Likewise.
	* term.c (tty_ins_del_lines, calculate_costs, struct fkey_table):
	(term_get_fkeys_1, append_glyphless_glyph, produce_glyphless_glyph):
	(turn_on_face, init_tty): Likewise.
	* termchar.h (struct tty_display_info): Likewise.

	* term.c (term_mouse_position): Rename local to avoid shadowing.

	* alloc.c (mark_ttys): Move decl from here ...
	* lisp.h (mark_ttys): ... to here, so that it's checked against defn.

2011-03-11  Andreas Schwab  <schwab@linux-m68k.org>

	* .gdbinit (pwinx, xbuffer): Fix access to buffer name.

2011-03-09  Juanma Barranquero  <lekktu@gmail.com>

	* search.c (compile_pattern_1): Remove argument regp, unused since
	revid:rms@gnu.org-19941211082627-3x1g1wyqkjmwloig.
	(compile_pattern): Don't pass it.

2011-03-08  Jan Djärv  <jan.h.d@swipnet.se>

	* xterm.h (DEFAULT_GDK_DISPLAY): New define.
	(GDK_WINDOW_XID, gtk_widget_get_preferred_size): New defines
	for ! HAVE_GTK3.
	(GTK_WIDGET_TO_X_WIN): Use GDK_WINDOW_XID.

	* xmenu.c (menu_position_func): Call gtk_widget_get_preferred_size.

	* gtkutil.c: Include gtkx.h if HAVE_GTK3.  If ! HAVE_GTK3, define
	gdk_window_get_screen, gdk_window_get_geometry,
	gdk_x11_window_lookup_for_display and GDK_KEY_g.
	(xg_set_screen): Use DEFAULT_GDK_DISPLAY.
	(xg_get_pixbuf_from_pixmap): New function.
	(xg_get_pixbuf_from_pix_and_mask): Change parameters from GdkPixmap
	to Pixmap, take frame as parameter, remove GdkColormap parameter.
	Call xg_get_pixbuf_from_pixmap instead of
	gdk_pixbuf_get_from_drawable.
	(xg_get_image_for_pixmap): Do not make GdkPixmaps, call
	xg_get_pixbuf_from_pix_and_mask with Pixmap parameters instead.
	(xg_check_special_colors): Use GtkStyleContext and its functions
	for HAVE_GTK3.
	(xg_prepare_tooltip, xg_hide_tooltip): Call gdk_window_get_screen.
	(xg_prepare_tooltip, create_dialog, menubar_map_cb)
	(xg_update_frame_menubar, xg_tool_bar_detach_callback)
	(xg_tool_bar_attach_callback, xg_update_tool_bar_sizes):
	Call gtk_widget_get_preferred_size.
	(xg_frame_resized): gdk_window_get_geometry only takes 5
	parameters.
	(xg_win_to_widget, xg_event_is_for_menubar):
	Call gdk_x11_window_lookup_for_display.
	(xg_set_widget_bg): New function.
	(delete_cb): New function.
	(xg_create_frame_widgets): Connect delete-event to delete_cb.
	Call xg_set_widget_bg.  Only set backgrund pixmap for ! HAVE_GTK3
	(xg_set_background_color): Call xg_set_widget_bg.
	(xg_set_frame_icon): Call xg_get_pixbuf_from_pix_and_mask.
	(xg_create_scroll_bar): vadj is a GtkAdjustment for HAVE_GTK3.
	Only call gtk_range_set_update_policy if ! HAVE_GTK3.
	(xg_make_tool_item): Only connect xg_tool_bar_item_expose_callback
	if ! HAVE_GTK3.
	(update_frame_tool_bar): Call gtk_widget_hide.
	(xg_initialize): Use GDK_KEY_g.

	* xsmfns.c (gdk_set_sm_client_id): Define to gdk_set_sm_client_id
	if ! HAVE_GTK3
	(x_session_initialize): Call gdk_x11_set_sm_client_id.

	* xterm.c (XFillRectangle): Use cairo routines for HAVE_GTK3.
	(x_term_init): Disable Xinput(2) with GDK_CORE_DEVICE_EVENTS.
	Load ~/emacs.d/gtkrc only for ! HAVE_GTK3.

2011-03-08  Juanma Barranquero  <lekktu@gmail.com>

	* w32xfns.c (select_palette): Check success of RealizePalette against
	GDI_ERROR, not zero.

See ChangeLog.11 for earlier changes.

;; Local Variables:
;; coding: utf-8
;; End:

  Copyright (C) 2011  Free Software Foundation, Inc.

  This file is part of GNU Emacs.

  GNU Emacs is free software: you can redistribute it and/or modify
  it under the terms of the GNU General Public License as published by
  the Free Software Foundation, either version 3 of the License, or
  (at your option) any later version.

  GNU Emacs is distributed in the hope that it will be useful,
  but WITHOUT ANY WARRANTY; without even the implied warranty of
  MERCHANTABILITY or FITNESS FOR A PARTICULAR PURPOSE.  See the
  GNU General Public License for more details.

  You should have received a copy of the GNU General Public License
  along with GNU Emacs.  If not, see <http://www.gnu.org/licenses/>.<|MERGE_RESOLUTION|>--- conflicted
+++ resolved
@@ -1,4 +1,3 @@
-<<<<<<< HEAD
 2011-09-25  Paul Eggert  <eggert@cs.ucla.edu>
 
 	* alloc.c (pure_bytes_used_lisp, pure_bytes_used_non_lisp):
@@ -767,11 +766,10 @@
 	(struct scroll_bar): Use struct vectorlike_header
 	rather than rolling our own approximation.
 	(SCROLL_BAR_VEC_SIZE): Remove; not used.
-=======
+
 2011-09-25  Glenn Morris  <rgm@gnu.org>
 
 	* buffer.c (truncate-lines): Doc fix.
->>>>>>> 9c8dd313
 
 2011-09-24  Chong Yidong  <cyd@stupidchicken.com>
 
