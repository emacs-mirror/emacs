--- conflicted
+++ resolved
@@ -1,6 +1,5 @@
 2011-07-14  Paul Eggert  <eggert@cs.ucla.edu>
 
-<<<<<<< HEAD
 	Integer signedness and overflow and related fixes.  (Bug#9079)
 
 	* alloc.c (__malloc_size_t): Remove.
@@ -180,7 +179,9 @@
 	* lisp.h (struct vectorlike_header, struct Lisp_Subr): Signed sizes.
 	Use EMACS_INT, not EMACS_UINT, for sizes.  The code works equally
 	well either way, and we prefer signed to unsigned.
-=======
+
+2011-07-14  Paul Eggert  <eggert@cs.ucla.edu>
+
 	Fix minor problems found by static checking.
 	* bidi.c (bidi_cache_size): Now EMACS_INT, not size_t.
 	(elsz): Now a signed constant, not a size_t var.  We prefer signed
@@ -190,7 +191,6 @@
 	of the confusion.
 	* indent.c (Fvertical_motion): Mark locals as initialized.
 	* xdisp.c (reseat_to_string): Fix pointer signedness issue.
->>>>>>> 26cd6ffe
 
 2011-07-14  Lars Magne Ingebrigtsen  <larsi@gnus.org>
 
