<<<<<<< HEAD
2014-07-02  Dmitry Antipov  <dmantipov@yandex.ru>

	Shrink Lisp_Sub_Char_Table by preferring C integers to Lisp_Objects.
	* lisp.h (struct Lisp_Sub_Char_Table): Use C integers for depth and
	min_char slots.  Adjust comment.
	(enum char_table_specials): Rename from CHAR_TABLE_STANDARD_SLOTS.
	Add SUB_CHAR_TABLE_OFFSET member.
	(make_uninit_sub_char_table): New function.
	(toplevel): Add compile-time assert to verify suitable member layout
	in Lisp_Sub_Char_Table.
	* alloc.c (mark_char_table): Add extra argument to denote char table
	subtype.  Adjust to match new layout of sub char-table.
	(mark_object): Always mark sub char-tables with mark_char_table.
	* chartab.c (make_sub_char_table, copy_sub_char_table)
	(sub_char_table_ref, sub_char_table_ref_and_range, sub_char_table_set)
	(sub_char_table_set_range, optimize_sub_char_table, map_sub_char_table)
	(map_sub_char_table_for_charset, uniprop_table_uncompress):
	All related users changed.
	* lread.c (read1): Adjust to match new layout of sub char-table.
	* print.c (print_object): Likewise (Bug#17898).

2014-07-02  Stefan Monnier  <monnier@iro.umontreal.ca>

	* keymap.c (get_keyelt): Simplify.
	(copy_keymap_item): Remove left-over code for when we had
	key-shortcut caches.

2014-06-30  Jan Djärv  <jan.h.d@swipnet.se>

	* nsterm.m (judge): EmacsScroller: Move dealloc code here.
	(dealloc): Remove for EmacsScroller.

	* nsterm.h (EmacsScroller): Remove dealloc.

2014-06-30  Eli Zaretskii  <eliz@gnu.org>

	* coding.c (MIN_CHARBUF_SIZE): Enlarge to 32.  (Bug#17881)

2014-06-30  Jan Djärv  <jan.h.d@swipnet.se>

	* nsmenu.m (update_frame_tool_bar): Set wait_for_tool_bar to NO
	when setNeedsDisplay is called so we don't trigger redisplay for every
	tool bar update.

	* nsterm.m (any_help_event_p): New variable.
	(mouseMoved:): Set any_help_event_p to YES if help event is
	generated.  Remove else with empty help event that triggered redisplay
	for every mouse move.
	(windowDidResignKey:): If any_help_event_p, generate empty help event.

2014-06-29  Dmitry Antipov  <dmantipov@yandex.ru>

	* xfns.c (Qsuppress_icon): Remove; no real users.
	(syms_of_xfns): Don't DEFSYM it.  Remove ancient comments.
	* w32fns.c (Qsuppress_icon): Remove, for the same reason.
	(syms_of_w32fns): Don't DEFSYM it.

2014-06-29  Glenn Morris  <rgm@gnu.org>

	* Makefile.in (ns-app): Mark as PHONY.

2014-06-28  Glenn Morris  <rgm@gnu.org>

	* Makefile.in (mostlyclean): There are no libXMenu11.a,
	liblw.a in this directory.
=======
2014-07-01  Eli Zaretskii  <eliz@gnu.org>

	* dispnew.c (prepare_desired_row): Accept 2 additional arguments:
	the window whose glyph row is being prepared and a flag whether it
	is for mode/header line.  Make sure the glyph row's marginal areas
	are in sync with what the window wants.
	(Bug#17892)

	* xdisp.c (display_line, display_mode_line): Call
	prepare_desired_row with additional arguments, as appropriate.

	* dispextern.h (prepare_desired_row): Adjust prototype.

2014-07-01  Dmitry Antipov  <dmantipov@yandex.ru>

	* xfaces.c (init_frame_faces): Always realize basic faces (Bug#17889).
	* menu.c (Fx_popup_dialog): Set Vmenu_updating_frame to avoid crash
	caused by xw_popup_dialog in daemon mode (Bug#17891).

2014-06-30  Eli Zaretskii  <eliz@gnu.org>

	* frame.c (do_switch_frame): When switching to another TTY frame,
	make sure FrameCols and FrameRows are in sync with the new frame's
	data.  (Bug#17875)
>>>>>>> cbb6a7ae

2014-06-28  Andreas Schwab  <schwab@linux-m68k.org>

	* coding.c (encode_coding_utf_8): Correctly count produced_chars
	also in unibyte case.  (Bug#17865)

2014-06-28  K. Handa  <handa@gnu.org>

	* coding.c (MAX_CHARBUF_SIZE): Renamed from CHARBUF_SIZE.
	(MIN_CHARBUF_SIZE): New macro.
	(ALLOC_CONVERSION_WORK_AREA): New arg SIZE.  Callers changed.

2014-06-27  Glenn Morris  <rgm@gnu.org>

	* Makefile.in: Replace BOOTSTRAPEMACS sleight-of-hand
	with an order-only dependence on bootstrap-emacs.  (Bug#2151)
	(.el.elc): Replace suffix rule with pattern rule.
	(%.elc): New pattern rule, with order-only prerequisite.
	($(lisp)): No more need to depend on BOOTSTRAPEMACS.
	($(lispsource)/loaddefs.el): Use an order-only prerequisite
	in place of BOOTSTRAPEMACS.

2014-06-26  Dmitry Antipov  <dmantipov@yandex.ru>

	* fns.c (Fcompare_strings): Use FETCH_STRING_CHAR_AS_MULTIBYTE_ADVANCE.

2014-06-25  Dmitry Antipov  <dmantipov@yandex.ru>

	Consistently use validate_subarray to verify substring.
	* fns.c (validate_substring): Not static any more.  Adjust to
	use ptrdiff_t, not EMACS_INT, because string and vector limits
	can't exceed ptrdiff_t even if EMACS_INT is wider.
	(Fcompare_strings, Fsubstring, Fsubstring_no_properties)
	(secure_hash): Adjust user.
	* lisp.h (validate_subarray): Add prototype.
	* coding.c (Fundecodable_char_position):
	* composite.c (Fcomposition_get_gstring, Fcompose_string_internal):
	Use validate_subarray.  Adjust comment to mention substring.

2014-06-25  Dmitry Antipov  <dmantipov@yandex.ru>

	Do not allow out-of-range character position in Fcompare_strings.
	* fns.c (validate_subarray): Add prototype.
	(Fcompare_substring): Use validate_subarray to check ranges.
	Adjust comment to mention that the semantics was changed.  Also see
	http://lists.gnu.org/archive/html/emacs-devel/2014-06/msg00447.html.

2014-06-24  Paul Eggert  <eggert@cs.ucla.edu>

	Be more consistent about the 'Qfoo' naming convention.
	* image.c (Fimagemagick_types):
	* lisp.h (lisp_h_CHECK_TYPE, CHECK_TYPE, CHECK_ARRAY):
	* process.c (Fmake_network_process):
	Rename C local identifier 'Qfoo to avoid giving the false
	impression that it stands for the symbol 'foo'.

2014-06-23  Dmitry Antipov  <dmantipov@yandex.ru>

	Simplify and cleanup character conversion stuff.
	* lisp.h (multibyte_char_to_unibyte, multibyte_char_to_unibyte_safe):
	Remove prototypes.
	* character.c (multibyte_char_to_unibyte)
	(multibyte_char_to_unibyte_safe): Remove; no longer used.
	* character.h (make_char): Remove; unused.
	(CHAR_TO_BYTE8, CHAR_TO_BYTE_SAFE): Simplify.
	(ASCII_BYTE_P): Remove; ASCII_CHAR_P does the same thing.
	* buffer.c, charset.c, charset.h, cmds.c, coding.c, editfns.c:
	* fileio.c, indent.c, insdel.c, keyboard.c, lread.c, print.c:
	* search.c, term.c, xdisp.c, xterm.c: Related users changed.

2014-06-22  Mario Lang  <mlang@delysid.org>

	* w32fns.c (Fw32_shell_execute): The the -> the.

2014-06-22  Dmitry Antipov  <dmantipov@yandex.ru>

	* xmenu.c (mouse_position_for_popup):
	* xselect.c (mouse_position_for_drop): Do not duplicate ...
	* xfns.c (x_relative_mouse_position): ... and prefer this function.
	* menu.c (Fx_popup_menu):
	* xselect.c (x_handle_dnd_message): Adjust users.
	* menu.h (mouse_position_for_popup): Remove prototype.
	* xterm.h (x_relative_mouse_position): Add prototype.
	* xterm.c (x_find_topmost_parent): Break from the loop and do not
	call XFree if XQueryTree returns zero.

2014-06-21  Eli Zaretskii  <eliz@gnu.org>

	* indent.c (Fvertical_motion): Doc fix.
	Move to the goal column, if any, with a single call to
	move_it_in_display_line, not in two calls.  Doing this with two
	calls causes move_it_in_display_line apply the line-prefix
	handling twice instead of just once.  (Bug#17823)

2014-06-21  Paul Eggert  <eggert@cs.ucla.edu>

	Port to OS X ACLs (Bug#17810).
	* fileio.c (Ffile_acl): Port to OS X, where acl_get_file (...,
	ACL_TYPE_ACCESS) doesn't work.

2014-06-21  Stefan Monnier  <monnier@iro.umontreal.ca>

	* keyboard.c (read_key_sequence): Don't invoke Vprefix_help_command
	before checking key-translation-map (bug#17659).

2014-06-21  Dmitry Antipov  <dmantipov@yandex.ru>

	* font.c (font_make_object): Avoid dangling pointer which may
	crash GC (Bug#17771).

2014-06-21  Eli Zaretskii  <eliz@gnu.org>

	* image.c [5 < GIFLIB_MAJOR + (1 <= GIFLIB_MINOR)]: Declare the
	prototype of DGifCloseFile as appropriate for older and newer
	versions of giflib.
	(gif_close): New function, encapsulates the differences in the
	calling sequence of DGifCloseFile before v5.1.0 and after it.
	(gif_load): Call gif_close instead of DGifCloseFile.  Divulge the
	error string where appropriate.  (Bug#17790)

	* xdisp.c (Fmove_point_visually): Instead of testing for keyboard
	macro execution, make sure point didn't move since last complete
	redisplay, as the condition for using the glyph matrix
	information.  (Bug#17777)

2014-06-19  Dmitry Antipov  <dmantipov@yandex.ru>

	Minor cleanup of fonset code.
	* fontset.c (FONTSET_ID, set_fontset_id, FONTSET_NAME)
	(set_fontset_name, FONTSET_ASCII, set_fontset_ascii)
	(FONTSET_BASE, set_fontset_base, FONTSET_FRAME)
	(set_fontset_frame, FONTSET_NOFONT_FACE, set_fontset_nofont_face)
	(FONTSET_DEFAULT, set_fontset_default, FONTSET_FALLBACK)
	(set_fontset_fallback): Reorder extra slots and avoid unused slots.
	(free_realized_fontset): Remove because a no-op since 2008.
	(free_face_fontset): Adjust user.
	(syms_of_fontset): Shrink fontset by one extra slot.

2014-06-17  Paul Eggert  <eggert@cs.ucla.edu>

	Omit redundant extern decls.
	Most of this patch is from Dmitry Antipov, in:
	http://lists.gnu.org/archive/html/emacs-devel/2014-06/msg00263.html
	* commands.h (update_mode_lines):
	* frame.h (Qbackground_color, Qforeground_color)
	(x_set_menu_bar_lines):
	* ftfont.c (ftfont_font_format):
	* intervals.h (Qkeymap, Qfont):
	* keyboard.c (timer_check, safe_run_hooks, Qregion_extract_function):
	* lisp.h (Ffboundp, Qnil, Qt, Qlambda, Qintegerp, Qwholenump)
	(Qsymbolp, Qlisp, Qconsp, Qstringp, Qarrayp, Qbufferp, Qmarkerp)
	(Qvectorp, Qbuffer_or_string_p, Qchar_table_p, Qvector_or_char_table_p)
	(Qfloatp, Qnumberp, Qfont_spec, Qfont_entity, Qfont_object)
	(Fbyteorder, wrong_type_argument, Fmax_char, syms_of_composite)
	(Fidentity, extract_float, init_display, syms_of_display, Qdisplay):
	(Qimage, Qbox, redisplay_preserve_echo_area, char_table_ref)
	(char_table_set, char_table_translate, Qautoload, Qbottom, Qtop)
	(Qvisible, Qfont, Qfront_sticky, Qrear_nonsticky, init_sigio)
	(Qtool_bar, Qheader_line):
	* macros.c (Fexecute_kbd_macro):
	* xdisp.c (Ftool_bar_height, Ftool_bar_height):
	* xterm.c (x_delete_terminal, XSetIMValues):
	* xterm.h (x_set_window_size, x_query_color, x_get_focus_frame)
	(x_implicitly_set_name, popup_activated)
	(widget_store_internal_border):
	Remove redundant decls.
	* frame.c [USE_X_TOOLKIT]: Include widget.h.
	* keyboard.c (Fexit_recursive_edit, Fabort_recursive_edit):
	Remove _Noreturn, as make-docfile now does that for us.
	* lisp.h (DEFUN): Don't declare fnname here; rely on make-docfile.
	(Qregion_extract_function): New decl.
	* window.c, xfns.c: Include menu.h.

2014-06-17  Stefan Monnier  <monnier@iro.umontreal.ca>

	* callint.c (Fcall_interactively): Fix up last change (bug#17701).

2014-06-17  Dmitry Antipov  <dmantipov@yandex.ru>

	* fileio.c (Fread_file_name): Do not pass redundant args and ...
	* callint.c (read_file_name): ... convert to static here.
	* lisp.h (Fread_file_name): Do not EXFUN it.
	(STRING_COPYIN): Remove; unused.
	* composite.c (CHAR_COMPOSABLE_P): Replace unsafe macro with ...
	(char_composable_p): ... static function.  All users changed.
	* eval.c (toplevel): Remove redundant #include directives.
	* xterm.c (x_initialize): Add static to match prototype.
	* ccl.c (Fccl_execute_on_string):
	* font.c (fon_intern_prop): Use make_specified_string.

2014-06-16  Paul Eggert  <eggert@cs.ucla.edu>

	* Makefile.in (ns-app): Fix typo that broke build on OS X.
	Reported by David Caldwell in:
	http://lists.gnu.org/archive/html/emacs-devel/2014-06/msg00251.html

2014-06-16  Dmitry Antipov  <dmantipov@yandex.ru>

	Do not ask for XRender extension each time XFT font is opened.
	* xftfont.c (xftfont_open): Move call to XRenderQueryExtension ...
	* xterm.c (x_term_init) [HAVE_XFT]: ... to here.  Adjust comment.

2014-06-15  Glenn Morris  <rgm@gnu.org>

	* Makefile.in: Use `make -C' rather than `cd && make' throughout.

2014-06-15  Eli Zaretskii  <eliz@gnu.org>

	* xdisp.c (Fmove_point_visually): Don't use the glyph matrix
	information if we are in the middle of executing a keyboard macro,
	since redisplay doesn't update the screen until the macro is
	finished.  (Bug#17777)

	* alloc.c (cleanup_vector): Don't dereference a font driver
	pointer if it is NULL.  (Bug#17771)

2014-06-13  Glenn Morris  <rgm@gnu.org>

	* Makefile.in ($(leimdir)/leim-list.el, $(srcdir)/macuvs.h)
	($(lispsource)/international/charprop.el)
	($(libsrc)/make-docfile$(EXEEXT), $(lwlibdir)/liblw.a)
	($(oldXMenudir)/libXMenu11.a, ns-app, .el.elc)
	($(lispsource)/loaddefs.el, bootstrap-emacs$(EXEEXT)):
	GNU make automatically passes command-line arguments to sub-makes.

2014-06-13  Paul Eggert  <eggert@cs.ucla.edu>

	Avoid hangs in accept-process-output (Bug#17647).
	* lisp.h, process.c (wait_reading_process_input):
	Return int, not bool.  All uses changed.
	* process.c (SELECT_CANT_DO_WRITE_MASK):
	Remove macro, replacing with ...
	(SELECT_CAN_DO_WRITE_MASK): ... new constant, with inverted sense.
	All uses changed.
	(status_notify): New arg WAIT_PROC.  Return int, not void.
	All uses changed.

2014-06-13  Eli Zaretskii  <eliz@gnu.org>

	* menu.c (Fx_popup_menu): Don't call the frame's menu_show_hook if
	the frame is the initial frame, because the hook is not set up
	then, and Emacs crashes.
	Reported by Fabrice Popineau <fabrice.popineau@gmail.com>.

2014-06-12  Stefan Monnier  <monnier@iro.umontreal.ca>

	* keymap.c (silly_event_symbol_error): Don't recommend the use
	of strings.

2014-06-11  Eli Zaretskii  <eliz@gnu.org>

	* xdisp.c (set_cursor_from_row): Fix an off-by-one error when
	matching overlay strings with 'cursor' property against buffer
	positions traversed in the glyph row.  (Bug#17744)

2014-06-11  Jan Djärv  <jan.h.d@swipnet.se>

	* nsterm.h (EmacsApp): Always compile in shouldKeepRunning, isFirst
	on Cocoa.

	* nsterm.m (run): Always compile for Cocoa.  Use runtime check to
	determine 10.9 (Bug#17751).

	* macfont.m (macfont_draw): Positions were not freed.

2014-06-10  Dmitry Antipov  <dmantipov@yandex.ru>

	* dispextern.h (PREPARE_FACE_FOR_DISPLAY): Remove as a duplicate of ...
	* xfaces.c (prepare_face_for_display) [HAVE_WINDOW_SYSTEM]: ... this
	function.  Also adjust comment.
	* fringe.c, w32term.c, xdisp.c, xterm.c: All users changed.

	* dispextern.h (struct face) [HAVE_XFT]: Ifdef 'extra' member.
	* font.c (font_done_for_face):
	* xface.c (realize_non_ascii_face): Adjust user.
	* font.h (struct font_driver): Convert 'prepare_face' to return
	void because its return value is never used anyway.
	* xfont.c (xfont_prepare_face): Return void.
	* xftfont.c (xftfont_prepare_face): Likewise.  Use xmalloc.
	(xftfont_done_face): Use xfree.

	* dispextern.h (last_tool_bar_item): Remove declaration.
	* frame.h (struct frame): New member last_tool_bar_item.
	* frame.c (make_frame): Initialize it.
	* xdisp.c (toplevel): Remove last_tool_bar_item.
	(handle_tool_bar_click, note_tool_bar_highlight):
	* w32term.c (w32_read_socket, w32_initialize):
	* xterm.c (handle_one_xevent, x_initialize): Adjust users.

	* frame.h (window_system_available) [!HAVE_WINDOW_SYSTEM]: Always false.
	* frame.c (window_system_available) [HAVE_WINDOW_SYSTEM]: Now here.

2014-06-09  Paul Eggert  <eggert@cs.ucla.edu>

	Say (accept-process-output P)'s result pertains to P if P is non-nil.
	* process.c (Faccept_process_output)
	(wait_reading_process_output): Mention that if PROCESS is non-nil,
	the return value is about PROCESS, not about other processes.

2014-06-09  Dmitry Antipov  <dmantipov@yandex.ru>

	Further adjustments to mark_object and friends.
	Now the mark_object's stack is just 32 bytes on a 64-bit
	system, which means extra 20% off the stack usage.
	* alloc.c (mark_save_value): As before, refactored out from ...
	(mark_object): ... adjusted user.  Also add comment.

2014-06-09  Paul Eggert  <eggert@cs.ucla.edu>

	Fix core dump after a dropped X connection (Bug#17704).
	* sysdep.c (stuff_char): Don't abort merely because the selected frame
	is dead, as we may be shutting down.

2014-06-08  Glenn Morris  <rgm@gnu.org>

	* fileio.c (write-region-inhibit-fsync): Doc tweak.

	* data.c (Flss, Fgtr, Fleq, Fgeq): Doc tweaks.

2014-06-08  Paul Eggert  <eggert@cs.ucla.edu>

	If a C name must be extern on some platforms, make it extern on all.
	* dispextern.h (set_vertical_scroll_bar, erase_phys_cursor)
	(load_color):
	* font.h (ftxfont_driver) [HAVE_XFT]:
	* keyboard.h (menu_items_inuse, ignore_mouse_drag_p, make_ctrl_char):
	* lisp.h (get_frame_param):
	* menu.h (tty_menu_show):
	* process.h (conv_sockaddr_to_lisp, catch_child_signal):
	* termhooks.h (encode_terminal_code):
	* xterm.h (x_menu_wait_for_event):
	Always declare.
	* frame.c (get_frame_param):
	* fringe.c (max_used_fringe_bitmap):
	* ftxfont.c (ftxfont_driver):
	* keyboard.c (ignore_mouse_drag_p, make_ctrl_char):
	* menu.c (menu_items_inuse):
	* process.c (conv_sockaddr_to_lisp, catch_child_signal):
	* term.c (encode_terminal_code, tty_menu_show):
	* xdisp.c (set_vertical_scroll_bar, erase_phys_cursor):
	* xfaces.c (load_color):
	* xmenu.c (x_menu_wait_for_event):
	Now always extern.

2014-06-08  Dmitry Antipov  <dmantipov@yandex.ru>

	Change object marking routines to minimize stack usage.
	This change moves a few cold paths from mark_object to NO_INLINE
	functions and adjusts symbol marking loop.  According to GCC 4.8.2
	-Wstack-usage, this reduces mark_object's stack usage from 80 to
	48 bytes on a 64-bit system.  For a long byte-force-recompile runs,
	stack usage at the mark phase is reduced up to 28%.  Surprisingly,
	it also gains up to 3% in speed (with default '-O2 -g3' flags).
	* alloc.c (mark_compiled, mark_localized_symbol): New functions,
	refactored out from ...
	(mark_object): ... adjusted user.  Also mark symbols in a tight
	inner loop.
	(mark_face_cache): Add NO_INLINE.

2014-06-08  Eli Zaretskii  <eliz@gnu.org>

	* sysdep.c (reset_sys_modes): Use cursorX, not curX, as the latter
	contains garbage on WINDOWSNT (which could potentially infloop at
	exit).

	Minimize cursor motion during TTY menu updates.
	* term.c (tty_menu_display): Don't position cursor here.
	Instead, pass the cursor coordinates to update_frame_with_menu.
	(tty_menu_activate): Send the hide cursor command only once in an
	iteration through the outer 'while' loop.

	* dispnew.c (update_frame_1): Accept an additional argument
	SET_CURSOR_P, and position the cursor at the end of the frame
	update only if that argument is non-zero.  All callers changed to
	provide the additional argument as non-zero, except for
	update_frame_with_menu.
	(update_frame_with_menu): Accept 2 additional arguments ROW and
	COL; if they are non-negative, instruct update_frame_1 not to
	position the cursor, and instead position it according to ROW and COL.

	* dispextern.h (update_frame_with_menu): Update prototype.

2014-06-08  Stefan Monnier  <monnier@iro.umontreal.ca>

	* callproc.c (call_process): Don't check read-only if we don't insert
	anything (bug#17666).

2014-06-08  Eli Zaretskii  <eliz@gnu.org>

	* dispnew.c (update_frame_with_menu): Set display_completed.

2014-06-07  Eli Zaretskii  <eliz@gnu.org>

	* term.c (tty_menu_show) [WINDOWSNT]: Make tty_menu_show extern
	only for WINDOWSNT.
	* menu.h (tty_menu_show) [WINDOWSNT]: Declare extern only for WINDOWSNT.

2014-06-06  Paul Eggert  <eggert@cs.ucla.edu>

	* term.c (tty_menu_show) [!HAVE_NTGUI]: Now static.
	* menu.h (tty_menu_show) [!HAVE_NTGUI]: Omit extern decl.

2014-06-06  Stefan Monnier  <monnier@iro.umontreal.ca>

	* window.c (Frecenter): Signal an error if window-buffer is not
	current-buffer.

	* keyboard.c (make_lispy_position): Don't include a buffer position in
	mode/header-line mouse events.

	* keyboard.c (read_char): Handle (t . <event>) in the second use of
	Vunread_command_events (bug#17650).

2014-06-06  Dmitry Antipov  <dmantipov@yandex.ru>

	* xterm.c (x_setup_pointer_blanking):
	Conditionally probe Xfixes until this stuff is stabilized (Bug#17609).

2014-06-05  Dmitry Antipov  <dmantipov@yandex.ru>

	* keyboard.c, process.c: Do not define POLL_FOR_INPUT here
	because it will be defined in generated config.h if needed.

2014-06-04  Dmitry Antipov  <dmantipov@yandex.ru>

	Use terminal-specific hooks to display popup dialogs.
	* termhooks.h (struct terminal): New field popup_dialog_hook.
	* menu.c (emulate_dialog_with_menu): New function, refactored from ...
	(Fx_popup_dialog): ... adjusted user.  Also remove old #if 0
	code and use popup_dialog_hook.
	* nsmenu.m (ns_popup_dialog): Make hook-compatible.
	* nsterm.h (ns_popup_dialog): Adjust prototype.
	* nsterm.m (ns_create_terminal):
	* w32term.c (w32_create_terminal):
	* xterm.c (x_create_terminal) [USE_X_TOOLKIT || USE_GTK]:
	Setup popup_dialog_hook.

2014-06-04  Eli Zaretskii  <eliz@gnu.org>

	* w32heap.c (report_temacs_memory_usage): Improve the report by
	reporting the large blocks that are actually occupied at dump time.

	* w32console.c (initialize_w32_display): Set the console
	menu_show_hook, otherwise TTY menus are broken on w32.

2014-06-04  Dmitry Antipov  <dmantipov@yandex.ru>

	Use terminal-specific hooks to display menus.
	* termhooks.h (struct terminal): New field menu_show_hook.
	* menu.h (<anonymous enum>): Bit flags for menu hooks.
	(x_menu_show, w32_menu_show, ns_menu_show, tty_menu_show):
	Adjust prototypes.
	* menu.c (Fx_popup_menu): Use bit flags and menu_show_hook.
	* nsmenu.m (ns_menu_show):
	* w32menu.c (w32_menu_show):
	* xmenu.c (x_menu_show):
	* term.c (tty_menu_show): Adjust to use bit flags.
	(set_tty_hooks): Set menu_show_hook.
	* xterm.c (x_create_terminal):
	* nsterm.m (ns_create_terminal):
	* msdos.c (initialize_msdos_display):
	* w32term.c (w32_create_terminal): Likewise.

2014-06-03  Juanma Barranquero  <lekktu@gmail.com>

	* w32heap.c (DUMPED_HEAP_SIZE) [!_WIN64]: Reduce to 11 MB.

2014-06-03  Eli Zaretskii  <eliz@gnu.org>

	* sysselect.h (fd_CLR, fd_ISSET, fd_SET, FD_CLR, FD_ISSET)
	(FD_SET): Don't define on WINDOWSNT.

2014-06-03  Paul Eggert  <eggert@cs.ucla.edu>

	* emacs.c: Include "sysselect.h", to define its inline functions.
	Problem reported by Glenn Morris in:
	http://lists.gnu.org/archive/html/emacs-devel/2014-06/msg00077.html

	Do not require libXt-devel when building with gtk.
	* gtkutil.h, menu.h: Include lwlib-widget.h, not lwlib-h, to avoid
	dependency on libXt-devel.
	* menu.h [HAVE_NTGUI]: Include lwlib-widget.h in this case too.
	(enum button_type, widget_value) [HAVE_NTGUI]: Remove, as
	lwlib-widget.h now does this.
	* nsmenu.m (ns_menu_show): "enabled" -> "enable" to fix typo.

2014-06-03  Paul Eggert  <eggert@penguin.cs.ucla.edu>

	If ENABLE_CHECKING, range-check args of FD_CLR, FD_ISSET, FD_SET.
	* process.c (add_read_fd, delete_read_fd, add_write_fd)
	(delete_write_fd, wait_reading_process_output):
	Remove now-redundant easserts.
	* sysselect.h (SYSSELECT_H): New macro, to avoid double-inclusion woes.
	Use INLINE_HEADER_BEGIN, INLINE_HEADER_END.
	(fd_CLR, fd_ISSET, fd_SET): New inline functions.
	(FD_CLR, FD_ISSET, FD_SET): Redefine in terms of these functions.

2014-06-03  Eli Zaretskii  <eliz@gnu.org>

	* w32heap.c (DUMPED_HEAP_SIZE): Move from w32heap.h.  Don't use
	HEAPSIZE; instead, define separate values for the 32- and 64-bit builds.
	(calloc): Don't undef, it is never defined.
	(HEAP_ENTRY_SHIFT): Remove unused macro.

	* Makefile.in (C_HEAP_SWITCH): Remove.
	(ALL_CFLAGS): Don't use $(C_HEAP_SWITCH).

	Fix MS-Windows build broken by menu changes on 2014-06-02.
	* w32menu.c (w32_menu_show): Fix a typo that broke compilation.

	* menu.h (enum button_type, struct _widget_value) [HAVE_NTGUI]:
	Define instead of including ../lwlib/lwlib.h, which causes
	compilation errors due to missing X11 headers.

2014-06-03  Paul Eggert  <eggert@cs.ucla.edu>

	* process.c (wait_reading_process_output): Omit incorrect test of
	p->infd against zero.  Add easserts for infd having a plausible value.

2014-06-02  Dmitry Antipov  <dmantipov@yandex.ru>

	Adjust to match recent lwlib changes.
	* menu.h (xmalloc_widget_value): Replace by ...
	(make_widget_value): ... new prototype.
	* menu.c (xmalloc_widget_value): Replace by ...
	(make_widget_value): ... new function.
	(free_menubar_widget_value_tree, digest_single_submenu): Adjust users.
	* gtkutil.c (malloc_widget_value, free_widget_value):
	(widget_value_free_list, malloc_cpt): Remove old lwlib-compatible code.
	* keyboard.h (enum button_type, struct _widget_value):
	* gtkutil.h, nsgui.h, w32gui.h (malloc_widget_value, free_widget_value):
	Likewise.
	* nsmenu.m (ns_update_menubar, ns_menu_show):
	* w32menu.c (set_frame_menubar, w32_menu_show, w32_dialog_show):
	* xmenu.c (set_frame_menubar, xmenu_show, x_dialog_show): Adjust users.
	* xterm.h (XtParent) [USE_GTK]: Remove unused macro.

2014-06-02  Dmitry Antipov  <dmantipov@yandex.ru>

	* image.c (x_query_frame_background_color)
	[HAVE_PNG || HAVE_NS || HAVE_IMAGEMAGICK || HAVE_RSVG]:
	Fix --enable-gcc-warnings compilation without image libraries.

2014-06-02  Eli Zaretskii  <eliz@gnu.org>

	* w32heap.c (malloc_after_dump, realloc_after_dump): Update the
	emulated break value only if it goes up.
	(sbrk): Add assertion that the INCREMENT argument is strictly
	zero.  Improve and correct the commentary.

2014-06-02  Paul Eggert  <eggert@cs.ucla.edu>

	Improve AIX-related merge from emacs-24.
	* conf_post.h (FLEXIBLE_ARRAY_MEMBER): Fix comment.
	* lisp.h (ENUMABLE) [!_AIX]: Don't define to 0 merely because we're
	not on AIX; since we're on the trunk we can use enums more broadly.

	* frame.c (x_set_frame_parameters): Don't read uninitialized storage.

2014-06-02  Jan Djärv  <jan.h.d@swipnet.se>

	* xterm.c (xg_scroll_callback): Remove position, for jump set portion
	to min(value, whole).

2014-06-02  Paul Eggert  <eggert@cs.ucla.edu>

	Bring back the changes to GDB-visible symbols, but only on AIX.
	And only if it's not pre-4.2 GCC.
	* lisp.h (ENUMABLE, DEFINE_GDB_SYMBOL_ENUM): New macros.
	(ARRAY_MARK_FLAG, PSEUDOVECTOR_FLAG, VALMASK): Use them.
	(ARRAY_MARK_FLAG_val, PSEUDOVECTOR_FLAG_val, VALMASK_val):
	New macros.

2014-06-02  Eli Zaretskii  <eliz@gnu.org>

	* fileio.c (Finsert_file_contents): Call prepare_to_modify_buffer
	with PT, not GPT.  (Bug#16433)

	Revert last changes to GDB-visible symbols.
	* lisp.h (ENUMABLE, DEFINE_GDB_SYMBOL_ENUM): Delete macros.
	(ARRAY_MARK_FLAG, PSEUDOVECTOR_FLAG, VALMASK): Don't use them.
	(ARRAY_MARK_FLAG_val, PSEUDOVECTOR_FLAG_val, VALMASK_val):
	Delete macros.

2014-06-02  Glenn Morris  <rgm@gnu.org>

	* cmds.c (Fself_insert_command): Allow zero repeat count.  (Bug#17649)

2014-06-02  Paul Eggert  <eggert@cs.ucla.edu>

	Fix port to 32-bit AIX with xlc (Bug#17598).
	* alloc.c (gdb_make_enums_visible): Remove FLOAT_TO_STRING_BUFSIZE.
	* conf_post.h (FLEXIBLE_ARRAY_MEMBER) [__IBMC__]: Don't define to empty.
	* lisp.h (FLOAT_TO_STRING_BUFSIZE): Make it a macro, instead of an enum,
	to work around a compiler bug in IBM xlc 12.1.

2014-06-02  Eli Zaretskii  <eliz@gnu.org>

	* xterm.c (x_update_window_end): Don't invalidate the entire
	mouse-highlight info, just signal frame_up_to_date_hook that mouse
	highlight needs to be redisplayed.  (Bug#17588)

2014-06-02  Paul Eggert  <eggert@cs.ucla.edu>

	Port the GDB-visible symbols to AIX.
	Without them, GDB doesn't work to debug Emacs, since the AIX linker
	optimizes away the relevant external symbols.  Use enums instead;
	this suffices for the AIX port, which is 32-bit-only anyway.
	* lisp.h (ENUMABLE, DEFINE_GDB_SYMBOL_ENUM): New macros.
	(ARRAY_MARK_FLAG, PSEUDOVECTOR_FLAG, VALMASK): Use them.
	(ARRAY_MARK_FLAG_val, PSEUDOVECTOR_FLAG_val, VALMASK_val):
	New macros.

	Include sources used to create macuvs.h.
	* Makefile.in ($(srcdir)/macuvs.h): New rule.
	* macuvs.h: Use automatically-generated header.

2014-06-01  Paul Eggert  <eggert@cs.ucla.edu>

	Port signal-handling to DragonFly BSD (Bug#17646).
	* callproc.c, sysdep.c (block_child_signal, unblock_child_signal):
	Move implementations from callproc.c to sysdep.c.
	* process.h, syssignal.h (block_child_signal, unblock_child_signal):
	Move declarations from process.h to syssignal.h.

2014-06-01  Juanma Barranquero  <lekktu@gmail.com>

	* callint.c (Ffuncall_interactively): Add usage.

2014-06-01  Jan Djärv  <jan.h.d@swipnet.se>

	* nsfns.m (ns_appkit_version_str): Add os version for Cocoa.

2014-05-30  Eli Zaretskii  <eliz@gnu.org>

	* w32heap.c (malloc_before_dump, malloc_after_dump)
	(malloc_before_dump, realloc_after_dump, realloc_before_dump)
	(mmap_alloc, mmap_realloc): Check for errors more thoroughly and
	set errno where appropriate to emulate CRT functions.

2014-05-30  Dmitry Antipov  <dmantipov@yandex.ru>

	Debugging facility to check whether 'const char *' points to
	relocatable data of non-pure Lisp string.
	* alloc.c (maybe_lisp_pointer): New function, refactored out of ...
	(mark_maybe_pointer): ... adjusted user.
	(relocatable_string_data_p): New function.
	* lisp.h (relocatable_string_data_p): Add prototype.
	* xdisp.c (message_with_string): If ENABLE_CHECKING, make sure
	the pointer to relocatable Lisp data is not used.

2014-05-30  Paul Eggert  <eggert@cs.ucla.edu>

	Don't let SIGINT handling block SIGCHLD indefinitely (Bug#17561).
	* atimer.c (block_atimers):
	* callproc.c (block_child_signal): Block SIGINT too;
	otherwise, its handler might now unblock signals that it shouldn't.
	* keyboard.c (read_char): Clear signal mask, since we may
	be in a SIGINT handler, and many signals may be masked.
	* keyboard.c (handle_interrupt):
	* sysdep.c (handle_arith_signal):
	Clear signal mask instead of just unblocking the signal that
	was received, since several signals may be blocked at this point.

2014-05-29  Eli Zaretskii  <eliz@gnu.org>

	* Makefile.in (TEMACS_POST_LINK): Remove target.
	(emacs$(EXEEXT)): Remove $(ADDSECTION) from prerequisites.
	(temacs$(EXEEXT)): Remove $(TEMACS_POST_LINK) from the recipe.

2014-05-29  Dmitry Antipov  <dmantipov@yandex.ru>

	* xmenu.c (xdialog_show): Remove prototype, rename to
	x_dialog_show, remove 2nd arg because it's always zero
	and simplify accordingly.
	(xw_popup_dialog): Adjust user.
	* w32menu.c (w32_dialog_show): Adjust prototype, remove
	2nd arg because it's always zero and simplify accordingly.
	(w32_popup_dialog): Adjust user.

2014-05-29  Eli Zaretskii  <eliz@gnu.org>

	* w32heap.c (report_temacs_memory_usage): New function.

	* unexw32.c (unexec) [ENABLE_CHECKING]:
	Call report_temacs_memory_usage.

	* w32heap.h (report_temacs_memory_usage): Add prototype.

2014-05-29  Paul Eggert  <eggert@cs.ucla.edu>

	Don't substitute sigprocmask for pthread_sigmask (Bug#17561).
	* Makefile.in (LIB_PTHREAD_SIGMASK): Remove; all uses removed.

2014-05-29  Eli Zaretskii  <eliz@gnu.org>

	* buffer.c (init_buffer): Accept an argument 'initialized'.
	[USE_MMAP_FOR_BUFFERS]: If 'initialized' is non-zero, reset
	mmap_regions and mmap_fd, to avoid referencing stale data from the
	dump phase.  Add an assertion for buffer text of buffers created
	in temacs before this function is called.  (Bug#17622)
	(mmap_regions_1, mmap_fd_1): Remove unused variables.

	* lisp.h (init_buffer): Update prototype.

	* emacs.c (main): Pass 'initialized' as the argument to init_buffer.

2014-05-29  Dmitry Antipov  <dmantipov@yandex.ru>

	* alloc.c (Fgarbage_collect): Fix compilation with
	GC_MARK_STACK == GC_USE_GCPROS_AS_BEFORE.

2014-05-29  Paul Eggert  <eggert@cs.ucla.edu>

	* frame.c, frame.h (frame_char_to_pixel_position)
	(frame_set_mouse_position): Now static, and made private in
	frame.c rather than public in frame.h.

2014-05-28  Dmitry Antipov  <dmantipov@yandex.ru>

	Refactor mouse positioning stuff to avoid code duplication.
	* frame.h (frame_char_to_pixel_position): New function.
	(x_set_mouse_position): Rename to...
	(frame_set_mouse_position): ...new function.
	(frame_set_mouse_pixel_position): Add prototype.
	* nsterm.m, w32term.c, xterm.c (x_set_mouse_pixel_position):
	Rename to frame_set_mouse_pixel_position.
	* frame.c (Fset_mouse_pixel_position, Fset_mouse_position):
	Adjust users.
	* xterm.h, w32term.h ( x_set_mouse_position)
	(x_set_mouse_pixel_position): Remove prototypes.

2014-05-28  Dmitry Antipov  <dmantipov@yandex.ru>

	On X, always make pointer visible when deleting frame (Bug#17609).
	* frame.c (frame_make_pointer_visible, frame_make_pointer_invisible):
	Pass frame as arg.
	* frame.h (frame_make_pointer_visible, frame_make_pointer_invisible):
	Adjust prototypes.
	* cmds.c (Fself_insert_command): Use SELECTED_FRAME.
	* keyboard.c (gobble_input): If there is no terminal input error,
	make sure the pointer is visible for all frames on this terminal.
	* xterm.c (x_free_frame_resources): Enable pointer visibility if
	it was previously disabled.

2014-05-28  Stefan Monnier  <monnier@iro.umontreal.ca>

	* data.c (Fzerop): Move to Elisp.
	(syms_of_data): Don't defsubr it.
	* keyboard.c (echo_keystrokes_p): New function.
	(read_char, record_menu_key, read_key_sequence): Use it.

	* callint.c (Qfuncall_interactively): New var.
	(Qcall_interactively): Remove.
	(Ffuncall_interactively): New function.
	(Fcall_interactively): Use it.
	(syms_of_callint): Defsubr it.

2014-05-27  Stefan Monnier  <monnier@iro.umontreal.ca>

	* bytecode.c (FETCH) [BYTE_CODE_SAFE]: Check the bytecode wasn't
	relocated from under us.

2014-05-27  Fabrice Popineau  <fabrice.popineau@gmail.com>

	Use mmap(2) emulation for allocating buffer text on MS-Windows.
	* Makefile.in (C_HEAP_SWITCH): Get the predefined heap size from
	configure.
	(ADDSECTION, MINGW_TEMACS_POST_LINK): Remove, no longer used.

	* lisp.h (NONPOINTER_BITS): Modify the condition to define to zero
	for MinGW, since it no longer uses gmalloc.

	* buffer.c: Do not define mmap allocations functions for Windows.
	Remove mmap_find which is unused. Remove mmap_set_vars which does
	nothing useful.
	[WINDOWSNT]: Include w32heap.h.
	(init_buffer): Always allocate new memory for buffers.

	* emacs.c: Remove mmap_set_vars calls.

	* image.c (free_image): Undef free for Windows because it is
	redirected to our private version.

	* unexw32.c (COPY_PROC_CHUNK): Use %p format for 64bits compatibility.
	(copy_executable_and_dump_data): Remove dumping the heap section.
	(unexec): Restore using_dynamic_heap after dumping.

	* w32heap.c (dumped_data_commit, malloc_after_dump)
	(malloc_before_dump, realloc_after_dump, realloc_before_dump)
	(free_after_dump, free_before_dump, mmap_alloc, mmap_realloc)
	(mmap_free): New functions.

	* w32heap.h: Declare dumped_data and mmap_* function prototypes.

2014-05-27  Paul Eggert  <eggert@cs.ucla.edu>

	* image.c (imagemagick_load_image): Use MagickRealType for local
	'color_scale', instead of double, to avoid a GCC warning about
	double promotion.

	* xfns.c (Fx_window_property): Remove unused local.

	Don't kill already-reaped process (Bug#17561).
	* process.c (process_send_signal): Fix race condition where a
	subprocess was reaped by a signal handler between the check for
	liveness and calling 'kill', which meant that Emacs could in
	theory kill an innocent bystander process.  Do the fix by blocking
	SIGCHLD in a critical section that checks liveness before killing.

2014-05-26  Eli Zaretskii  <eliz@gnu.org>

	* w32.c (_ANONYMOUS_UNION, _ANONYMOUS_STRUCT): Define only if undefined.

2014-05-26  Ken Brown  <kbrown@cornell.edu>

	* w32term.c (x_delete_display): Don't free dpyinfo->w32_id_name,
	even if !CYGWIN (see bug#17510).

2014-05-26  Jan Djärv  <jan.h.d@swipnet.se>

	* nsfns.m (Fns_do_applescript): Surround NSApp run
	with calls to ns_init_events, ns_finish_events (Bug#17424).

	* nsterm.h (ns_init_events, ns_finish_events): Declare.

	* nsterm.m (ns_init_events, ns_finish_events): New functions.
	(ns_read_socket, ns_select): Call ns_init_events, ns_finish_events.

	* nsfns.m (ns_do_applescript): Surround executeAndReturnError
	with calls to ns_init_events, ns_finish_events (Bug#17424).

2014-05-26  Eli Zaretskii  <eliz@gnu.org>

	* xdisp.c (move_it_in_display_line_to): Don't record wrap position
	if we are iterating over an object that generates glyphs for
	marginal areas.  (Bug#17585)

2014-05-26  Paul Eggert  <eggert@cs.ucla.edu>

	* xdisp.c (safe__call1, safe__eval): Now static.

2014-05-26  Eli Zaretskii  <eliz@gnu.org>

	* xdisp.c (safe__call): Accept va_list argument instead of '...'.
	(safe_call, safe__call1): Construct a va_list argument for safe_call.
	(safe_call1): Call safe_call instead of safe__call directly.

2014-05-26  Ken Brown  <kbrown@cornell.edu>

	* w32term.c (x_delete_display) [CYGWIN]: Don't free
	dpyinfo->w32_id_name, to make sure it doesn't get freed more than
	once.  (Bug#17510)

2014-05-26  Stefan Monnier  <monnier@iro.umontreal.ca>

	* xdisp.c: Bind inhibit-quit during pre-redisplay-function.
	(safe__call, safe__call1, safe__eval): New functions.
	(safe_call): Use it.
	(prepare_menu_bars): Use it for pre-redisplay-function (bug#17577).
	(display_mode_element): Same for `:eval'.

2014-05-26  Paul Eggert  <eggert@cs.ucla.edu>

	Fix port to 32-bit AIX (Bug#17540).
	* unexaix.c (copy_text_and_data): Don't add text_scnptr to ptr
	twice.  _text already includes this offset.
	(unrelocate_symbols): Don't cast 64-bit integer to pointer.

2014-05-26  Eli Zaretskii  <eliz@gnu.org>

	* xdisp.c (move_it_in_display_line_to): Avoid infinite recursion:
	when closest_pos is identical to to_charpos, don't recurse, since
	we already tried that, and failed.  (Bug#17539)

	* w32fns.c (unwind_create_frame) [GLYPH_DEBUG]: If we are
	unwinding when frame's faces were not initialized yet, increment
	the frame's image-cache reference count before calling
	x_free_frame_resources.  Don't dereference
	dpyinfo->terminal->image_cache if it is NULL.  (Bug#17524)

2014-05-25  Jan Djärv  <jan.h.d@swipnet.se>

	* nsfont.m (nsfont_draw): Simplify as arguments are adjusted in
	nsterm.m now.

	* nsterm.m (ns_draw_glyph_string): Move isComposite and end from
	macfont.m, call draw with adjusted arguments so font drivers
	don't need to do that.

	* macfont.m (macfont_draw): Merge changes from Macport.

2014-05-24  Eli Zaretskii  <eliz@gnu.org>

	* alloc.c (garbage_collect_1): New function, with all of the guts
	of Fgarbage_collect.
	(mark_stack): Accept an argument END and don't mark Lisp objects
	on the stack beyond the address given by END.  Calculation of END
	was moved to Fgarbage_collect.
	(Fgarbage_collect): Calculate the end address of the stack portion
	that needs to be examined by mark_stack, and pass that address to
	garbage_collect_1, which will pass it to mark_stack.
	See http://lists.gnu.org/archive/html/emacs-devel/2014-05/msg00270.html
	for more details about the underlying problems.  In particular,
	this avoids dumping Emacs with the large hash-table whose value is
	held in purify-flag for most of the time loadup.el runs.

2014-05-24  Jan Djärv  <jan.h.d@swipnet.se>

	* xfns.c (x_window_property_intern): New function (code from
	x_window_property).
	(Fx_window_property): Call x_window_property_intern.  If property
	not found and NILP (source) and outer window != inner window,
	check outer window for property (Bug#17537).

2014-05-22  Paul Eggert  <eggert@cs.ucla.edu>

	Supply malloc and alloc_size attributes for extern allocators.
	This documents the C API, and helps GCC generate a bit better code.
	* conf_post.h (ATTRIBUTE_MALLOC, ATTRIBUTE_ALLOC_SIZE)
	(ATTRIBUTE_MALLOC_SIZE): New macros.
	* gmalloc.c (malloc, realloc, calloc):
	* gtkutil.h (malloc_widget_value):
	* lisp.h (ralloc, r_re_alloc, xmalloc, xzalloc, xrealloc, xnmalloc)
	(xnrealloc, xstrdup, xlispstrdup, record_xmalloc):
	Use them.

2014-05-21  Paul Eggert  <eggert@cs.ucla.edu>

	Don't assume that ImageMagick uses a 16-bit quantum (Bug#17519).
	* image.c (imagemagick_load_image): Port to hosts that do not use
	a 16-bit quantum, i.e., QuantumRange does not equal 65535.

2014-05-21  Leo Liu  <sdl.web@gmail.com>

	* fns.c (Fnreverse): Accept strings for SEQ and update doc-string.

2014-05-20  Michael Albinus  <michael.albinus@gmx.de>

	* dbusbind.c (xd_signature): Revert last 2 patches.

2014-05-19  Paul Eggert  <eggert@cs.ucla.edu>

	Allow any non-nil value to count as true in bool-vector.
	Likewise for xd_signature in dbusbind.c.
	This is more consistent with the usual practice in Emacs, which is
	that any non-nil value counts as true.
	* alloc.c (Fbool_vector): Don't require args to be t or nil.
	* dbusbind.c (xd_signature): Likewise, for booleans.
	* data.c, lisp.h (Qbooleanp):
	* lisp.h (CHECK_BOOLEAN): Remove.  All uses removed.

2014-05-19  Dmitry Antipov  <dmantipov@yandex.ru>

	* lisp.h (CHECK_BOOLEAN): New function.
	* alloc.c (Fbool_vector): New function.
	(syms_of_alloc): Defsubr it.
	* data.c (Qbooleanp): New symbol.
	(syms_of_data): DEFSYM it.
	* dbusbind.c (xd_signature): Use CHECK_BOOLEAN.

	* font.c (font_matching_entity): Extract font-entity object
	from the vector of matching entities (Bug#17486).

2014-05-17  Paul Eggert  <eggert@cs.ucla.edu>

	Assume C99 or later (Bug#17487).
	* bytecode.c (B__dummy__): Remove.
	* conf_post.h (bool_bf) [!NS_IMPL_GNUSTEP]: Use bool.
	(FLEXIBLE_ARRAY_MEMBER): Now always empty.
	* dbusbind.c (XD_DEBUG_MESSAGE) [!DBUS_DEBUG]:
	* regex.c (DEBUG_PRINT): Assume varargs macros.
	* lisp.h (DEFUN_FUNCTION_INIT): Remove.  All uses now assume C99.

2014-05-17  Fabrice Popineau  <fabrice.popineau@gmail.com>

	* buffer.c (init_buffer) [USE_MMAP_FOR_BUFFERS]: Always map new
	memory for every buffer that was dumped.

2014-05-15  Dmitry Antipov  <dmantipov@yandex.ru>

	* fns.c (Freverse): Allow vectors, bool vectors and strings.
	(Fnreverse): Allow vectors and bool vectors.

2014-05-14  Dmitry Antipov  <dmantipov@yandex.ru>

	Minor cleanup for terminal setup.
	* termhooks.h (create_terminal): Adjust prototype.
	* terminal.c (create_terminal): Pass output method and RIF as args.
	(init_initial_terminal):
	* nsterm.m (ns_create_terminal):
	* term.c (init_tty):
	* w32term.c (w32_create_terminal):
	* xterm.c (x_create_terminal): Adjust users.
	Avoid redundant NULL initializers and add comments.

2014-05-13  Paul Eggert  <eggert@cs.ucla.edu>

	* keyboard.c (Qdeactivate_mark): Now static.

2014-05-13  Dmitry Antipov  <dmantipov@yandex.ru>

	If available, use Xfixes extension to do pointer blanking.
	* Makefile.in (XFIXES_CFLAGS, XFIXES_LIBS): New var.
	* xfns.c (x_set_mouse_color): Do not call make_invisible_cursor here.
	(make_invisible_cursor): Move to...
	* xterm.c (make_invisible_cursor): ...here.
	(x_probe_xfixes_extension, xfixes_toggle_visible_pointer)
	(x_toggle_visible_pointer, x_setup_pointer_blanking): New functions.
	(x_term_init): Call to x_setup_pointer_blanking.
	(XTtoggle_invisible_pointer): Use blanking specific to this display.
	* xterm.h (struct x_display_info): New member toggle_visible_pointer.

2014-05-12  YAMAMOTO Mitsuharu  <mituharu@math.s.chiba-u.ac.jp>

	* xdisp.c (draw_glyphs): Set clipping to highlight boundaries.

2014-05-12  Glenn Morris  <rgm@gnu.org>

	* fileio.c (Ffile_executable_p): Doc tweak.

2014-05-12  Jan Djärv  <jan.h.d@swipnet.se>

	* xsettings.c (init_gsettings): Use g_settings_schema_source_lookup
	instead of deprecated g_settings_list_schemas if possible (Bug#17434).

2014-05-08  Paul Eggert  <eggert@cs.ucla.edu>

	* minibuf.c (read_minibuf): Avoid C99ism in previous patch (Bug#17430).

2014-05-08  Jarek Czekalski  <jarekczek@poczta.onet.pl>

	Fix initialization of minibuffer history variable (Bug#17430).
	* minibuf.c (read_minibuf): Initialize histval to Qnil if unbound.
	Move the initialization up to prevent any "value void" message.

2014-05-08  Samuel Bronson  <naesten@gmail.com>

	* keyboard.c (Frecursive_edit): Ensure inc&dec of command_loop_level
	are matched (bug#17413).

2014-05-08  Jarek Czekalski  <jarekczek@poczta.onet.pl>

	Stop tooltips pulling Emacs window to front (Bug#17408).
	* w32fns.c (Fx_show_tip): Add SWP_NOOWNERZORDER flag to
	SetWindowPos invocations.

2014-05-08  Jan Djärv  <jan.h.d@swipnet.se>

	* nsselect.m (Fx_selection_exists_p): Just return Qnil if window system
	not initialized (Bug#17398).

2014-05-07  Paul Eggert  <eggert@cs.ucla.edu>

	* image.c: Include <png.h> before <setjmp.h> (Bug#17429).

2014-05-06  Paul Eggert  <eggert@cs.ucla.edu>

	* image.c: Do not use libpng if HAVE_NS, as NS does its own thing.
	[HAVE_NS]: Do not include png.h.
	(x_query_frame_background_color): New function.
	(png_load_body, imagemagick_load_image, svg_load_image): Use it.
	(png_load_body): Coalesce duplicate code.

2014-05-04  Paul Eggert  <eggert@cs.ucla.edu>

	Consult libpng-config more consistently (Bug#17339).
	* Makefile.in (PNG_CFLAGS): New var.
	(ALL_CFLAGS): Use it.
	* image.c [HAVE_PNG]: Don't worry about <libpng/png.h>, as
	CFLAGS now handles this.

2014-05-03  Paul Eggert  <eggert@cs.ucla.edu>

	Handle systems without WCONTINUED consistently.  (Bug#15110, 17339)
	* process.c (handle_child_signal): Remove WCONTINUED ifdef,
	because WCONTINUED is always defined now.
	* syswait.h (WCONTINUED): Move here from ../lib-src/emacsclient.c.

2014-05-03  Eli Zaretskii  <eliz@gnu.org>

	* buffer.c (overlay_strings): Fix the wording of the commentary.

2014-05-01  Glenn Morris  <rgm@gnu.org>

	* floatfns.c (Fisnan):
	* profiler.c (Fprofiler_cpu_running_p): Doc fix (replace `iff').

2014-05-01  Eli Zaretskii  <eliz@gnu.org>

	* term.c (tty_menu_activate): A better initialization for cursor
	coordinates.

2014-05-01  Stefan Monnier  <monnier@iro.umontreal.ca>

	* intervals.c: Tighten assertions.
	(create_root_interval): Make sure the interval is not empty.
	(intervals_equal): Use booleans.
	(rotate_right, rotate_left): Check LENGTHs rather than TOTAL_LENGTH.
	(balance_an_interval): Sanity check LENGTHs and TOTAL_LENGTHs.
	(balance_possible_root_interval): Simplify and use booleans.
	(split_interval_right, split_interval_left): Check LENGTH, and remove
	now redundant assertion.
	(adjust_intervals_for_insertion): Remove now redundant assertions.
	(delete_node, interval_deletion_adjustment)
	(adjust_intervals_for_deletion, merge_interval_right)
	(merge_interval_left): Check LENGTH rather than TOTAL_LENGTH.
	(reproduce_interval): Make sure the interval is not empty.

2014-04-30  Paul Eggert  <eggert@cs.ucla.edu>

	* term.c (tty_menu_activate): Don't assume row and col are initialized.
	GCC 4.9.0 warned about this, and I couldn't easily prove to my own
	satisfaction that they would always be initialized.

2014-04-30  Eli Zaretskii  <eliz@gnu.org>

	* term.c (tty_menu_display): Move the cursor to the active menu item.
	(tty_menu_activate): Return the cursor to the active menu item
	after displaying the menu and after displaying help-echo.
	See http://lists.gnu.org/archive/html/emacs-devel/2014-04/msg00402.html
	for the details of why this is needed by screen readers and
	Braille displays.

2014-04-30  Glenn Morris  <rgm@gnu.org>

	* process.c (handle_child_signal):
	Handle systems without WCONTINUED.  (Bug#15110, 17339)

2014-04-29  Stefan Monnier  <monnier@iro.umontreal.ca>

	* window.c (struct saved_window): Remove mark.
	(Fset_window_configuration, save_window_save)
	(compare_window_configurations): Don't touch marks any more.

2014-04-28  Paul Eggert  <eggert@cs.ucla.edu>

	Use bits_word for gcmarkbits.
	* alloc.c (struct cons_block, struct float_block): On 64-bit hosts,
	bits_word is typically a tad more efficient for mark bits than
	unsigned is, so use bits_word.  All uses changed.
	* lisp.h (BITS_PER_INT): Remove; no longer used.

	Avoid undefined behavior in signed left shift.
	This ports to GCC 4.9.0 with -fsanitize=undefined.
	* alloc.c (bool_vector_fill, SETMARKBIT, UNSETMARKBIT):
	* data.c (Fash):
	* regex.c (extract_number):
	* lisp.h (make_number, XINT):
	Do not shift a 1 bit left into a sign bit.
	* alloc.c (struct cons_block, struct float_block): Use unsigned,
	not int, for gcmarkbits.  All uses changed.

2014-04-25  Eli Zaretskii  <eliz@gnu.org>

	* search.c (Fnewline_cache_check): Don't try to count newlines
	outside the buffer's restriction, as find_newline doesn't support that.

2014-04-24  Stefan Monnier  <monnier@iro.umontreal.ca>

	* window.c (Fset_window_configuration): Deactivate the mark before
	unsetting the mark.
	(set_window_buffer): Ignore window_initialized.
	(window_initialized): Remove.
	* keyboard.c (Qdeactivate_mark): Not static any more.
	* buffer.c (buffer_local_value): Rename from buffer_local_value_1.
	Update all callers.

2014-04-23  Paul Eggert  <eggert@cs.ucla.edu>

	* conf_post.h (ADDRESS_SANITIZER_WORKAROUND): Port to GCC 4.9.0
	and to clang 3.4, which have fixed the bug.  This should let us
	run a bit faster on these platforms when address sanitization is
	in effect.

2014-04-22  Paul Eggert  <eggert@cs.ucla.edu>

	Port to GCC 4.9.0 with --enable-gcc-warnings.
	* image.c (struct my_jpeg_error_mgr) [lint]: Remove member fp.
	All uses removed.
	(jpeg_load_body) [lint]: Add a 'volatile' to pacify a buggy GCC in
	a way that also works with GCC 4.9.0.

	* search.c (Fnewline_cache_check): Remove unused locals.

2014-04-22  Eli Zaretskii  <eliz@gnu.org>

	* search.c (find_newline1): New subroutine.
	(Fnewline_cache_check): New function.
	(syms_of_search): Defsubr it.

2014-04-22  Jarek Czekalski  <jarekczek@poczta.onet.pl>

	Fix freezing with scroll bars of GTK3 Toolkit (bug#15801).
	* keyboard.c (unblock_input): Add comment.
	* xgselect.c (xg_select): Prevent Glib main loop recursion.

2014-04-22  Daniel Colascione  <dancol@dancol.org>

	* lread.c (readevalloop_eager_expand_eval): New function
	that can recurse into toplevel forms.
	(readevalloop): Call it.
	* lisp.h: Declare Qprogn.
	* callint.c (Qprogn): No longer static.

2014-04-19  Stefan Monnier  <monnier@iro.umontreal.ca>

	* intervals.c (rotate_right, rotate_left): Fix up length computation.
	Also change identifiers to match the comments, and add more assertions
	(bug#16234).

2014-04-18  Paul Eggert  <eggert@cs.ucla.edu>

	* emacs.c (close_output_streams): Don't clear and restore errno.

2014-04-18  Jan Djärv  <jan.h.d@swipnet.se>

	* xterm.c (x_make_frame_visible): Prevent endless loop when frame
	never becomes visible, i.e. using XMonad  (Bug#17237).

2014-04-18  Eli Zaretskii  <eliz@gnu.org>

	* xdisp.c (insert_left_trunc_glyphs): Ensure the left truncation
	glyph is written to TEXT_AREA of the temporary glyph_row.  (Bug#17288)
	(Fline_pixel_height): Don't assume that the current buffer and the
	selected window's buffer are one and the same.  (Bug#17281)

	* insdel.c (invalidate_buffer_caches): Invalidate the bidi
	paragraph-start cache before the newline cache.  (Bug#17269)

2014-04-17  Paul Eggert  <eggert@cs.ucla.edu>

	* term.c (tty_send_additional_strings): No need to fflush here,
	as callers fflush.
	(tty_set_terminal_modes): fflush after sending additional strings,
	not before.

2014-04-17  Daniel Colascione  <dancol@dancol.org>

	* term.c (Qtty_mode_set_strings, Qtty_mode_reset_strings):
	New symbols.
	(tty_send_additional_strings): New function.
	(tty_set_terminal_modes, tty_reset_terminal_modes): Use it.
	(syms_of_term): Intern tty-mode-set-strings and
	tty-mode-reset-strings.

2014-04-16  Stefan Monnier  <monnier@iro.umontreal.ca>

	* window.c (save_window_save): Lookup window_point_insertion_type in
	the right buffer (bug#15457).
	(Qwindow_point_insertion_type): New var.
	(syms_of_window): Initialize it.

2014-04-16  Eli Zaretskii  <eliz@gnu.org>

	Fix the MSDOS build.
	* unexcoff.c [MSDOS]: Include libc/atexit.h.
	(copy_text_and_data): Zero out the atexit chain pointer before
	dumping Emacs.

	* termhooks.h (encode_terminal_code): Update prototype.

	* term.c (encode_terminal_code) [DOS_NT]: Make it externally
	visible for all DOS_NT ports, not just WINDOWSNT.
	(syms_of_term) [!MSDOS]: Don't define 'tty-menu-*' symbols on MSDOS.

	* sysdep.c (emacs_sigaction_init, init_signals): Don't use SIGCHLD
	unless it is defined.
	(emacs_pipe) [MSDOS]: Redirect to 'pipe'.

	* process.c (close_on_exec, accept4, process_socket): Move into
	the "ifdef subprocesses" part.
	(catch_child_signal): Condition by "ifdef subprocesses".
	(syms_of_process) <Qinternal_default_process_sentinel>
	<Qinternal_default_process_filter>: Condition by "ifdef subprocesses".

	* msdos.h: Add prototypes for new functions.
	(EINPROGRESS): Define.
	(O_CLOEXEC): Define to zero.

	* msdos.c (check_window_system): Remove unnecessary an
	incompatible duplicate function.
	(sys_opendir, readlinkat, faccessat, fstatat, unsetenv):
	New functions in support of new functionality.

	* menu.c (single_menu_item): Add visual indication  of submenu
	also for menus on MSDOS frames.
	(Fx_popup_menu) [!MSDOS]: Do not call tty_menu_show on MSDOS.

	* lisp.h (CHECK_PROCESS) [!subprocesses]: Do not define
	when async subprocesses aren't supported.

	* font.h (FONT_WIDTH) [MSDOS]: MSDOS-specific definition.

	* emacs.c (close_output_streams): Zero out errno before calling
	close_stream.

	* dired.c [MSDOS]: Include msdos.h.

	* conf_post.h (opendir) [MSDOS]: Redirect to sys_opendir.
	(DATA_START) [MSDOS]: Define.
	(SYSTEM_PURESIZE_EXTRA) [MSDOS]: Enlarge by 25K.

	* callproc.c (block_child_signal, unblock_child_signal) [MSDOS]:
	Ifdef away for MSDOS.
	(record_kill_process) [MSDOS]: Ifdef away the entire body for MSDOS.
	(call_process_cleanup) [MSDOS]: Ifdef away portions not relevant
	for MSDOS.
	(call_process) [MSDOS]: Fix call sequence of dostounix_filename.
	Use temporary file template that is compatible with mkostemp.
	Move vfork-related portions under #ifndef MSDOS.
	(syms_of_callproc): Unify templates of MSDOS and WINDOWSNT.

2014-04-16  Stefan Monnier  <monnier@iro.umontreal.ca>

	* buffer.c (Foverlays_at): Add argument `sorted'.

2014-04-16  Eli Zaretskii  <eliz@gnu.org>

	* insdel.c (invalidate_buffer_caches): When deleting or replacing
	text, invalidate the bidi_paragraph_cache upto and including the
	preceding newline.

2014-04-16  Paul Eggert  <eggert@cs.ucla.edu>

	Port to IRIX 6.5 (Bug#9684).
	* conf_post.h (INET6) [IRIX6_5]: Define.
	(HAVE_GETADDRINFO) [IRIX6_5]: Undef.
	* data.c (BITS_PER_ULL): Don't assume ULLONG_MAX is defined.

2014-04-16  Eli Zaretskii  <eliz@gnu.org>

	* keyboard.c (Fopen_dribble_file): Encode the dribble file-name
	before passing it to system APIs.

2014-04-16  Stefan Monnier  <monnier@iro.umontreal.ca>

	* bytecode.c (exec_byte_code): Rework the volatiles.  Most importantly,
	make sure stack.byte_string_start is not de-adjusted by pushhandler.

2014-04-16  Paul Eggert  <eggert@cs.ucla.edu>

	* keyboard.c (Fopen_dribble_file): Avoid some races.  (Bug#17187)

2014-04-15  Paul Eggert  <eggert@cs.ucla.edu>

	Remove DATA_SEG_BITS.
	The DATA_SEG_BITS hack was needed for older 32 bit platforms.
	As a result of this change, Emacs won't work on IRIX 6.5 with IRIX
	cc, but that platform is so old that SGI itself stopped supporting
	it in December 2013.  If you still need Emacs on IRIX, please
	either compile with GCC and port the undumping code, or run
	'./configure --with-wide-int'.
	* alloc.c (gdb_make_enums_visible): Update to match lisp.h.
	* lisp.h (GCTYPEBITS): Move definition up, and switch to the
	DEFINE_GDB_SYMBOL_START way to define it.
	(NONPOINTER_BITS): New macro.
	(EMACS_INT): Use it.
	[!USE_LSB_TAG && !WIDE_EMACS_INT]: Fail, and suggest reporting
	the problem and/or configuring --with-wide-int.
	(USE_LSB_TAG): Simplify, based on above changes.
	(gdb_DATA_SEG_BITS): Remove.  All uses removed.
	* vm-limit.c (exceeds_lisp_ptr): Remove.  All uses removed.

2014-04-12  Eli Zaretskii  <eliz@gnu.org>

	* xdisp.c (move_it_by_lines): If a large portion of buffer text is
	covered by a display string that ends in a newline, and that cases
	going back by DVPOS lines to hit the search limit, lift the limit
	and go back until DVPOS is reached.  (Bug#17244)

	* indent.c (Fvertical_motion): Handle correctly the case when the
	display string is preceded by an empty line.

	* w32.c (sys_umask) <WRITE_USER>: Remove redundant constant, and
	use S_IWRITE instead.

2014-04-11  Glenn Morris  <rgm@gnu.org>

	* keyboard.c (Fopen_dribble_file): Make file private.  (Bug#17187)

2014-04-11  Ken Brown  <kbrown@cornell.edu>

	* Makefile.in (EMACS_MANIFEST): Revert last change.

2014-04-10  Daniel Colascione  <dancol@dancol.org>

	* puresize.h (BASE_PURESIZE): Increase.

2014-04-09  Stefan Monnier  <monnier@iro.umontreal.ca>

	* keyboard.c (syms_of_keyboard): Make deactivate-mark buffer-local.

	* insdel.c (prepare_to_modify_buffer_1): Cancel lock-file checks and
	region handling (and don't call signal_before_change) if
	inhibit_modification_hooks is set.
	(signal_before_change): Don't check inhibit_modification_hooks any more.

2014-04-08  Daniel Colascione  <dancol@dancol.org>

	* alloc.c (sweep_symbols, mark_object): Assert that symbol
	function cells contain valid lisp objects.  (Modified version of
	patch from Dmitry).

	* alloc.c (detect_suspicious_free): Split actual stack capturing
	out into new function for easier breakpoint setting.
	(note_suspicious_free): New function.

2014-04-07  Stefan Monnier  <monnier@iro.umontreal.ca>

	* lisp.h (struct Lisp_Symbol): New bitfield `pinned'.

	* alloc.c: Keep track of symbols referenced from pure space (bug#17168).
	(symbol_block_pinned): New var.
	(Fmake_symbol): Initialize `pinned'.
	(purecopy): New function, extracted from Fpurecopy.  Mark symbols as
	pinned and signal an error for un-purifiable objects.
	(pure_cons): Use it.
	(Fpurecopy): Use it, except for objects that can't be purified.
	(mark_pinned_symbols): New function.
	(Fgarbage_collect): Use it.
	(gc_sweep): Remove hack made unnecessary.

2014-04-07  Glenn Morris  <rgm@gnu.org>

	* keyboard.c (Fopen_dribble_file): Doc tweak.

2014-04-07  Ken Brown  <kbrown@cornell.edu>

	* Makefile.in (EMACS_MANIFEST): Update comment.  (Bug#17176)

2014-04-07  Paul Eggert  <eggert@cs.ucla.edu>

	* alloc.c: Simplify by removing use of HAVE_EXECINFO_H.
	We have a substitute execinfo.h on hosts that lack it.
	(suspicious_free_history): Make it EXTERNALLY_VISIBLE so it
	isn't optimized away.

2014-04-05  Paul Eggert  <eggert@cs.ucla.edu>

	Prefer 'ARRAYELTS (x)' to 'sizeof x / sizeof *x'.
	* alloc.c (memory_full):
	* charset.c (syms_of_charset):
	* doc.c (Fsnarf_documentation):
	* emacs.c (main):
	* font.c (BUILD_STYLE_TABLE):
	* keyboard.c (make_lispy_event):
	* profiler.c (setup_cpu_timer):
	* xgselect.c (xg_select):
	* xterm.c (record_event, STORE_KEYSYM_FOR_DEBUG):
	Use ARRAYELTS.
	* font.c (FONT_PROPERTY_TABLE_SIZE): Remove.
	Replace the only use with ARRAYELTS (font_property_table).
	* xfaces.c (DIM): Remove.  All uses replaced by ARRAYELTS.

2014-04-03  Daniel Colascione  <dancol@dancol.org>

	* xterm.c (x_term_init):
	* xfns.c (best_xim_style):
	* xfaces.c (Fdump_colors):
	* w32fns.c (w32_default_color_map):
	* w32.c (init_environment, N_ENV_VARS):
	* unexcw.c (read_exe_header):
	* term.c (term_get_fkeys_1):
	* sysdep.c (init_baud_rate):
	* nsterm.m (ns_convert_key):
	* nsfns.m (get_geometry_from_preferences):
	* msdos.c (dos_set_window_size, init_environment):
	* macfont.m (mac_font_get_glyph_for_cid)
	(macfont_store_descriptor_attributes)
	(macfont_create_attributes_with_spec, mac_ctfont_get_glyph_for_cid):
	* keyboard.c (command_loop_1, read_menu_command, make_lispy_event)
	(NUM_MOD_NAMES, read_key_sequence_vs, Fcurrent_input_mode)
	(syms_of_keyboard):
	* image.c (xpm_str_to_color_key):
	* fringe.c (MAX_STANDARD_FRINGE_BITMAPS):
	* frame.c (x_set_frame_parameters):
	* fileio.c (Ffile_selinux_context):
	* emacs.c (sort_args):
	* dosfns.c (msdos_stdcolor_name):
	* dired.c (file_attributes):
	* chartab.c (uniprop_decoder_count, uniprop_encode_count):
	Change expressions of the form sizeof(arr) / sizeof(arr[0])
	to ARRAYELTS (arr).

2014-04-02  Daniel Colascione  <dancol@dancol.org>

	* data.c (Ffset): Abort if we're trying to set a function call to
	a dead lisp object.

	* lisp.h (ARRAYELTS): New macro.

	* alloc.c: Include execinfo.h if available.
	(SUSPICIOUS_OBJECT_CHECKING): New macro; define unconditionally.
	(suspicious_free_record): New structure.
	(suspicious_objects, suspicious_object_index)
	(suspicious_free_history, suspicious_free_history_index):
	New variables.
	(find_suspicious_object_in_range, detect_suspicious_free)
	(Fsuspicious_object): New functions.
	(cleanup_vector): Call find_suspicious_object_in_range.

2014-04-02  Martin Rudalics  <rudalics@gmx.at>

	* xterm.c (x_new_font): Don't calculate non-toolkit scrollbar
	width from font width (Bug#17163).

	* frame.c (x_set_frame_parameters): Calculate default values of
	new frame sizes only after all other frame parameters have been
	processed (Bug#17142).

2014-04-02  Ken Brown  <kbrown@cornell.edu>

	* conf_post.h (SYSTEM_PURESIZE_EXTRA) [CYGWIN]: Set to 10000.
	(Bug#17112)

2014-04-02  YAMAMOTO Mitsuharu  <mituharu@math.s.chiba-u.ac.jp>

	* xterm.c (x_draw_image_glyph_string): Adjust image background
	width accordingly when its x position is adjusted.  (Bug#17115)

2014-04-02  Dmitry Antipov  <dmantipov@yandex.ru>

	* font.c (font_list_entities): Do not add empty vector to font cache.
	(font_matching_entity): Likewise.  If matching entity is found, insert
	1-item vector with this entity instead of entity itself (Bug#17125).

	* xterm.c (x_term_init) [USE_LUCID]: Fix minor memory leak.

2014-04-01  Paul Eggert  <eggert@cs.ucla.edu>

	* fns.c (validate_subarray): Rename from validate_substring,
	since it works for vectors too.  New arg ARRAY.  Optimize for the
	non-nil case.  Instead of returning bool, throw an error if out of
	range, so that the caller needn't do that.  All uses changed.
	Report original values if out of range.
	(Fsubstring, Fsubstring_no_properties, secure_hash):
	Also optimize the case where FROM is 0 or TO is the size.

2014-03-31  Dmitry Antipov  <dmantipov@yandex.ru>

	* search.c (Freplace_match): Use make_specified_string.
	* xterm.c, w32term.c (x_set_glyph_string_gc): Use emacs_abort
	to catch bogus override face of glyph strings.
	* fns.c (Fsubstring, Fsubstring_no_properties, secure_hash):
	Move common substring range checking code to...
	(validate_substring): ...this function.

2014-03-31  Jan Djärv  <jan.h.d@swipnet.se>

	* nsmenu.m (free_frame_tool_bar): Set wait_for_tool_bar = NO (Bug#16976)

2014-03-30  Jan Djärv  <jan.h.d@swipnet.se>

	* nsterm.m (updateFrameSize:): If waiting for the tool bar and tool
	bar is zero height, just return (Bug#16976).
	(initFrameFromEmacs:): Initialize wait_for_tool_bar.

	* nsterm.h (EmacsView): Add wait_for_tool_bar.

	* nsmenu.m (update_frame_tool_bar): Return early if view or toolbar
	is nil.  If waiting for toolbar to complete, force a redraw.

2014-03-28  Glenn Morris  <rgm@gnu.org>

	* emacs.c (emacs_version): Use PACKAGE_VERSION rather than VERSION.
	(emacs_bugreport): New variable.
	(usage_message): Use PACKAGE_BUGREPORT.
	(syms_of_emacs) <report-emacs-bug-address>: New variable.

	* emacs.c (syms_of_emacs) <system-configuration-features>: New var.

2014-03-27  Paul Eggert  <eggert@cs.ucla.edu>

	Port recent signal-related changes to FreeBSD.
	Problem reported by Herbert J. Skuhra.
	* lisp.h (block_tty_out_signal, unblock_tty_out_signal):
	Move decls from here ...
	* syssignal.h: ... to here, so that lisp.h doesn't depend on signal.h.

2014-03-27  YAMAMOTO Mitsuharu  <mituharu@math.s.chiba-u.ac.jp>

	* w32term.c (x_draw_image_glyph_string): Fix computation of height
	and width of image background when it is displayed with a 'box'
	face.  (Bug#17115)

2014-03-27  Paul Eggert  <eggert@penguin.cs.ucla.edu>

	More backward-compatible fix to char-equal core dump (Bug#17011).
	* editfns.c (Fchar_equal): In unibyte buffers, assume values in
	range 128-255 are raw bytes.  Suggested by Eli Zaretskii.

2014-03-27  Juanma Barranquero  <lekktu@gmail.com>

	* image.c (init_svg_functions): When loading SVG-related libraries,
	free already loaded libraries if the initialization fails.
	(rsvg_handle_set_size_callback): Remove declaration, unused.

2014-03-26  Paul Eggert  <eggert@cs.ucla.edu>

	Fix core dump in char-equal (Bug#17011).
	* editfns.c (Fchar_equal): Do not use MAKE_CHAR_MULTIBYTE in
	unibyte buffers, as we can't tell whether the characters are
	actually unibyte.

	* insdel.c (adjust_markers_for_delete): Remove unused local.

2014-03-26  Barry O'Reilly  <gundaetiapo@gmail.com>

	Have (MARKER . ADJUSTMENT) undo records always be immediately
	after their corresponding (TEXT . POS) record in undo list.
	(Bug#16818)
	* lisp.h (record-delete): New arg record_markers.
	(record_marker_adjustment): No longer needed outside undo.c.
	* insdel.c (adjust_markers_for_delete): Move calculation of marker
	adjustments to undo.c's record_marker_adjustments.  Note that
	fileio.c's decide_coding_unwind is another caller to
	adjust_markers_for_delete.  Because it has undo list bound to t,
	it does not rely on adjust_markers_for_delete to record marker
	adjustments.
	(del_range_2): Swap call to record_delete and
	adjust_markers_for_delete so as undo marker adjustments are
	recorded before current deletion's adjustments, as before.
	(adjust_after_replace):
	(replace_range): Pass value for new record_markers arg to
	delete_record.
	* undo.c (record_marker_adjustment): Rename to
	record_marker_adjustments and made static.
	(record_delete): Check record_markers arg and call
	record_marker_adjustments.
	(record_change): Pass value for new record_markers arg to
	delete_record.
	(record_point): at_boundary calculation no longer needs to account
	for marker adjustments.

2014-03-26  Martin Rudalics  <rudalics@gmx.at>

	* w32term.c (x_set_window_size): Refine fix from 2014-03-14
	(Bug#17077).

2014-03-26  Glenn Morris  <rgm@gnu.org>

	* fileio.c (Ffile_symlink_p): Doc fix. (Bug#17073)

2014-03-26  Stefan Monnier  <monnier@iro.umontreal.ca>

	* buffer.c (struct sortvec): Add field `spriority'.
	(compare_overlays): Use it.
	(sort_overlays): Set it.

2014-03-26  Eli Zaretskii  <eliz@gnu.org>

	* xdisp.c (redisplay_window): If all previous attempts to find the
	cursor row failed, try a few alternatives before falling back to
	the top-most row of the window.  Use row_containing_pos.  (Bug#17047)

2014-03-26  Juanma Barranquero  <lekktu@gmail.com>

	* image.c (x_bitmap_height, x_bitmap_width) [HAVE_X_WINDOWS]:
	* sysdep.c (reset_sigio) [!DOS_NT]: Declare conditionally.

	* keyboard.c (read_decoded_event_from_main_queue): #ifdef out
	variables on Windows.

	* w32fns.c (Ffile_system_info): Use parenthesis in and/or expression.

	* w32.c (unsetenv): Remove unused var `retval'.
	(emacs_gnutls_pull): Remove unused vars `fdset' and `timeout'.

	* w32notify.c (watch_worker): Remove unnecesary var sleep_result.
	(start_watching): Remove unused var `thr'.

	* w32proc.c (sys_spawnve): Comment out unused vars `first', `last'.
	(find_child_console): Remove unnecesary var `thread_id'.

	* w32term.c (w32_read_socket): Comment out unused vars `row', `columns'.
	(x_focus_frame): #ifdef 0 unused variable `dpyinfo'.

2014-03-26  Glenn Morris  <rgm@gnu.org>

	* filelock.c (Flock_buffer): Doc tweak.

	* buffer.c (Frestore_buffer_modified_p, Fkill_buffer):
	* emacs.c (shut_down_emacs):
	* fileio.c (Finsert_file_contents, write_region):
	* filelock.c (top-level, syms_of_filelock):
	* insdel.c (prepare_to_modify_buffer_1):
	CLASH_DETECTION is always defined now.

2014-03-25  Eli Zaretskii  <eliz@gnu.org>

	* w32.c (w32_delayed_load): Call DisableThreadLibraryCalls on the
	DLL handle, to speed up thread startup.

2014-03-25  Paul Eggert  <eggert@cs.ucla.edu>

	Handle sigmask better with nested signal handlers  (Bug#15561).
	* atimer.c (sigmask_atimers): Remove.
	Remaining use rewritten to use body of this function.
	* atimer.c (block_atimers, unblock_atimers):
	* callproc.c (block_child_signal, unblock_child_signal):
	* sysdep.c (block_tty_out_signal, unblock_tty_out_signal):
	New arg OLDSET.  All callers changed.
	* atimer.c (block_atimers, unblock_atimers):
	* callproc.c (block_child_signal, unblock_child_signal):
	* keyboard.c (handle_interrupt):
	* sound.c (vox_configure, vox_close):
	Restore the old signal mask rather than unilaterally clearing bits
	from the mask, in case a handler is running within another
	handler.  All callers changed.
	* lisp.h, process.c, process.h, term.c:
	Adjust decls and callers to match new API.
	* sysdep.c (emacs_sigaction_init): Don't worry about masking SIGFPE;
	signal handlers aren't supposed to use floating point anyway.
	(handle_arith_signal): Unblock just SIGFPE rather than clearing mask.

2014-03-23  Daniel Colascione  <dancol@dancol.org>

	Split gc_sweep into discrete functions for legibility and better
	stack traces.

	* alloc.c (sweep_strings, sweep_vectors): Add NO_INLINE
	(sweep_vectors): Fix typo in comment.
	(sweep_conses, sweep_floats, sweep_intervals)
	(sweep_symbols, sweep_misc, sweep_buffers): New functions.
	(gc_sweep): Call new functions, to which existing functionality is
	moved.
	* fns.c (sweep_weak_hash_tables): Add NO_INLINE.

2014-03-23  Juanma Barranquero  <lekktu@gmail.com>

	* w32fns.c (Fw32_shell_execute): Declare `result' only on Cygwin.

2014-03-23  Daniel Colascione  <dancol@dancol.org>

	* xfns.c (create_frame_xic): Pass XNStatusAttributes to XCreateIC
	only if xic_style calls for it.  This change allows Emacs to work
	with ibus.  Also, don't leak resources if create_frame_xic fails,
	and stop caching xic_style across different displays.
	(supported_xim_styles): Make const.
	(best_xim_style): Remove first parameter: it's always just
	supported_xim_styles.  Change to look at supported_xim_styles
	directly.

2014-03-23  Daniel Colascione  <dancol@dancol.org>

	* term.c (init_tty): Rearrange condition for clarity; print
	appropriate diagnostic.

2014-03-23  Daniel Colascione  <dancol@dancol.org>

	* process.c (DATAGRAM_CONN_P): Don't underflow datagram_address
	array.  (ASAN caught.)

2014-03-22  Glenn Morris  <rgm@gnu.org>

	* callproc.c (init_callproc): In etc, look for NEWS rather than GNU.

2014-03-22  Daniel Colascione  <dancol@dancol.org>

	* process.c (conv_sockaddr_to_lisp): When extracting the string
	names of AF_LOCAL sockets, stop before reading uninitialized memory.

2014-03-21  YAMAMOTO Mitsuharu  <mituharu@math.s.chiba-u.ac.jp>

	Fix regression introduced by patch for Bug#10500.
	* xterm.c (x_draw_image_relief): Respect Vtool_bar_button_margin.
	* w32term.c (x_draw_image_relief): Likewise.

2014-03-21  Martin Rudalics  <rudalics@gmx.at>

	* w32fns.c (w32_wnd_proc): For WM_WINDOWPOSCHANGING don't
	constrain frame size in SW_SHOWMAXIMIZED case so we can truly
	maximize a frame for odd default fonts.

2014-03-21  Glenn Morris  <rgm@gnu.org>

	* minibuf.c (history-length): Increase default from 30 to 100.

2014-03-21  Daniel Colascione  <dancol@dancol.org>

	* xterm.c (x_bitmap_icon): Stop reading the icon bitmap from disk
	every time we switch to minibuffer.

	* alloc.c (lisp_align_malloc, allocate_string_data)
	(allocate_vectorlike): Allow mmap allocation of lisp objects.
	(pointers_fit_in_lispobj_p, mmap_lisp_allowed_p): New functions.

2014-03-21  Eli Zaretskii  <eliz@gnu.org>

	* w32fns.c (Fw32_shell_execute) [!CYGWIN]: Use ShellExecuteEx, to
	support more "verbs".

2014-03-21  Daniel Colascione  <dancol@dancol.org>

	Always prohibit dumping a dumped Emacs.

	* emacs.c (might_dump): New variable.
	(Fdump_emacs): Always prohibit dumping of dumped Emacs.
	* lisp.h (might_dump): Declare.
	* unexcw.c (unexec): Remove now-redundant multiple-dump detection code.

2014-03-20  Paul Eggert  <eggert@cs.ucla.edu>

	* doc.c (store_function_docstring): Fix pointer signedness mismatch.

2014-03-20  Stefan Monnier  <monnier@iro.umontreal.ca>

	* doc.c (store_function_docstring): Warn when we don't know where to
	put a docstring.
	(Fsubstitute_command_keys): Don't advertise the fact that
	text-properties are dropped, since we think it's a bug that we'll fix
	in 24.5.

	* frame.h (SET_FRAME_VISIBLE): Keep frame_garbaged up to date.
	* xterm.c (handle_one_xevent) <MapNotify>: Don't garbage the frame.
	* frame.c (frame_garbaged): Make "docstring" more precise.

2014-03-20  Glenn Morris  <rgm@gnu.org>

	* charset.c (init_charset): When we cannot find the charsets directory,
	mention if EMACSDATA is set.

2014-03-19  Paul Eggert  <eggert@cs.ucla.edu>

	* fns.c (Frandom): Fix rare bug where the result isn't random.

	Fix porting inconsistency about rounding to even.
	* floatfns.c (emacs_rint) [!HAVE_RINT]: Round to even.
	This way, the unusual !HAVE_RINT case acts like the usual
	HAVE_RINT case, and we can fix the documentation accordingly.

2014-03-19  Eli Zaretskii  <eliz@gnu.org>

	* w32fns.c (reset_modifiers): Zero out keystate[] before using it.
	(w32_wnd_proc): Initialize the dwHoverTime member of
	TRACKMOUSEEVENT structure.

2014-03-17  Teodor Zlatanov  <tzz@lifelogs.com>

	* gnutls.c (Fgnutls_boot): Fix case of :verify-error = t.

2014-03-16  Eli Zaretskii  <eliz@gnu.org>

	* search.c (find_newline): Speed up the function when using the
	newline cache, by halving the number of calls to
	region_cache_forward and region_cache_backward.  (Bug#16830)

2014-03-15  Juanma Barranquero  <lekktu@gmail.com>

	* buffer.c (Fset_buffer): Document return value (bug#17015).

2014-03-14  Martin Rudalics  <rudalics@gmx.at>

	* w32term.c (x_set_window_size): When frame-resize-pixelwise is
	nil, always resize character wise to avoid potential loss of the
	mode line (Bug#16923 related).

2014-03-12  Martin Rudalics  <rudalics@gmx.at>

	* frame.c (x_set_frame_parameters): Always calculate new sizes
	pixelwise to avoid potential loss when rounding.

2014-03-11  Dmitry Antipov  <dmantipov@yandex.ru>

	* xfns.c (x_set_mouse_color): Recolor vertical_drag_cursor.
	* xterm.c (x_free_frame_resources): Free all allocated cursors.

2014-03-10  Eli Zaretskii  <eliz@gnu.org>

	* w32.c (fstatat): Don't add an extra slash if the argument ends
	with a slash: this fails the subsequent call to stat_worker on
	Windows 9X.  Reported by oslsachem <oslsachem@gmail.com>.

2014-03-09  Martin Rudalics  <rudalics@gmx.at>

	* xdisp.c (Fwindow_text_pixel_size): Adjust doc-string.

2014-03-08  Jan Djärv  <jan.h.d@swipnet.se>

	* nsterm.h (MAC_OS_X_VERSION_10_9): Add.

	* nsterm.m (constrainFrameRect:toScreen:): Constrain normally
	when frame is only on one screen (Bug#14713).

2014-03-08  Eli Zaretskii  <eliz@gnu.org>

	* xdisp.c (move_it_in_display_line_to): If word-wrap is ON, and
	there's a valid wrap point in the display line, the last glyph
	cannot "just barely fit" on this row, because display_line doesn't
	let it.  Instead, proceed as if the last glyph didn't fit, so that
	we eventually back up the iterator to the wrap point.  This avoids
	delusional behavior of move_it_to, whereby it proceeds to the next
	display line, but sets current_x to zero for all the glyphs that
	without word-wrap would fit on the previous display line.
	One result was that visual-order cursor movement behaved erratically
	under word-wrap.
	(Fmove_point_visually): Add code to find the x coordinate of the
	last character before wrap point, under word-wrap on a TTY.

2014-03-07  Eli Zaretskii  <eliz@gnu.org>

	* xdisp.c (Fmove_point_visually): When under word-wrap, accept
	also return value of MOVE_POS_MATCH_OR_ZV from
	move_it_in_display_line_to, when moving from beginning of line to
	point's position.  (Bug#16961)

2014-03-07  Martin Rudalics  <rudalics@gmx.at>

	* buffer.c (Vbuffer_list_update_hook): Doc-string fix.
	* window.c (Fselect_window): Explain NORECORD and
	`buffer-list-update-hook' in doc-string.

2014-03-06  Martin Rudalics  <rudalics@gmx.at>

	* window.c (Fother_window_for_scrolling): Check that
	Vother_window_scroll_buffer is a buffer.

2014-03-06  Dmitry Antipov  <dmantipov@yandex.ru>

	* xterm.c (xim_initialize): Always pass a copy of resource name
	to XRegisterIMInstantiateCallback and eassert whether return
	value is True.  Passing copy is important because Xlib doesn't
	make its own copy and resource name argument usually points to
	SSDATA (Vx_resource_name), which may be changed from Lisp.
	(xim_close_display): For XUnregisterIMInstantiateCallback,
	always eassert return value and pass exactly the same values
	as were used for XRegisterIMInstantiateCallback.
	Otherwise XUnregisterIMInstantiateCallback will always fail.  See Xlib
	sources to check why if you are interested.

2014-03-05  Martin Rudalics  <rudalics@gmx.at>

	* dispnew.c (change_frame_size_1): Add new_lines instead of
	new_height, the latter may be still zero if passed as such.
	* window.c (Fwindow_pixel_height): Mention bottom divider in
	doc-string.

2014-03-05  Paul Eggert  <eggert@cs.ucla.edu>

	Fix "resource temporarily unavailable" with xgselect
	(Bug#16925).
	* xgselect.c: Include <stdbool.h>.
	(xg_select) [!USE_GTK]: Don't lose track of errno.

	Fix minor --enable-gcc-warnings issues.
	* widget.c (update_various_frame_slots, EmacsFrameResize):
	Avoid unused locals.  Prefer 'if' to '#if' when either will do.

2014-03-04  Ken Brown  <kbrown@cornell.edu>

	* gmalloc.c (aligned_alloc): Clarify the code by making `adj'
	represent the actual adjustment needed for alignment.

2014-03-04  Eli Zaretskii  <eliz@gnu.org>

	* gmalloc.c (aligned_alloc): Don't allocate more memory than
	needed, and don't reallocate if the initial allocation already
	fits the bill.  Suggested by Ken Brown <kbrown@cornell.edu>.

2014-03-04  YAMAMOTO Mitsuharu  <mituharu@math.s.chiba-u.ac.jp>

	* xterm.c (x_draw_stretch_glyph_string): Reset clipping.
	(Bug#16932)

2014-03-04  Michal Nazarewicz  <mina86@mina86.com>

	* cmds.c (delete-char): Update docstring pointing out that the
	function ignores `delete-active-region' and `overwrite-mode'.

2014-03-03  Eli Zaretskii  <eliz@gnu.org>

	* font.c (Fframe_font_cache): Fix last change.  (Bug#16930)

	* gmalloc.c (aligned_alloc): Fix adjustment of size of the
	allocated buffer due to alignment.
	(freehook): If the block to be freed was allocated by
	'aligned_alloc', find its real pointer before calling 'free'.
	(Bug#16901)
	(mabort) [emacs]: Call 'emacs_abort', not 'abort', to provide a
	backtrace.

2014-03-03  Dmitry Antipov  <dmantipov@yandex.ru>

	* font.c (toplevel): Adjust comment about font cache layout.
	(font_clear_cache): Fix to match real font cache layout.
	Suggested by <namespace_collision@yahoo.com> in Bug#16069.
	(Fframe_font_cache) [FONT_DEBUG]: New function.
	(syms_of_font) [FONT_DEBUG]: Defsubr it.

	Avoid crashes when X fonts are erroneously freed on reused X
	'Display *' connection data (Bug#16069).  Note that X font
	resources still may be leaked, but currently there is no way
	to completely avoid it.
	* xterm.h (struct x_display_info): New member x_id.  Add comments.
	* xterm.c (x_display_id): New variable.
	(x_term_init): Assign identifier to each opened X connection.
	* xfont.c (struct xfont): New member x_display_id.
	(xfont_open): Initialize it with frame's display id.
	(xfont_close): Check whether font's display id matches the one
	recorded for the given display.  Adjust comment.
	* xftfont.c (struct xftfont_info):
	(xftfont_open, xftfont_close): Exactly as above with xfont stuff.

2014-03-01  Martin Rudalics  <rudalics@gmx.at>

	Consider Vother_window_scroll_buffer valid iff it's a live buffer.
	* window.c (Fother_window_for_scrolling): Don't try to scroll a
	killed Vother_window_scroll_buffer.
	(Vother_window_scroll_buffer): Fix doc-string accordingly.

2014-03-01  Eli Zaretskii  <eliz@gnu.org>

	* fileio.c (Fexpand_file_name) [WINDOWSNT]: Don't treat file names
	that start with more than 2 slashes as UNCs.  (Bug#16751)

2014-02-28  Paul Eggert  <eggert@penguin.cs.ucla.edu>

	Fix a few crashes and leaks when cloning C strings.
	* alloc.c, lisp.h (dupstring): New function.
	* gtkutil.c (xg_get_font):
	* term.c (tty_default_color_capabilities):
	* xsettings.c (store_monospaced_changed)
	(store_font_name_changed, parse_settings)
	(read_and_apply_settings, init_gsettings, init_gconf): Use it.
	This avoids some unlikely crashes due to accessing freed storage,
	and avoids some minor memory leaks in the more-typical case.

2014-02-28  Martin Rudalics  <rudalics@gmx.at>

	* xdisp.c (note_mode_line_or_margin_highlight): Don't show drag
	cursor when modeline can't be dragged (Bug#16647).

2014-02-28  Glenn Morris  <rgm@gnu.org>

	* doc.c (Fsnarf_documentation): Snarf not-yet-bound variables
	from custom-delayed-init-variables.  (Bug#11565)

2014-02-27  Martin Rudalics  <rudalics@gmx.at>

	More fixes for mouse glyph calculations (Bug#16647).
	* window.c (coordinates_in_window): In intersection of
	horizontal and vertical window dividers prefer the horizontal
	one.  Add some extra parens to last fix.
	(window_relative_x_coord): Return x-coordinate for header and
	mode line too.
	* xdisp.c (remember_mouse_glyph): In text area don't extend
	glyph into mode line to show the vertical drag cursor there
	immediately.  Subdivide mouse glyphs in right fringes to show a
	horizontal drag cursor as soon as we enter the "grabbable width"
	portion.  Handle vertical border case separately.  Do not
	subdivide window divider areas.
	(note_mouse_highlight): On bottom divider of bottommost windows
	show vertical drag cursor only when the minibuffer window can be
	resized.

2014-02-27  Eli Zaretskii  <eliz@gnu.org>

	* xdisp.c (pop_it): Restore the it->face_box_p flag which could be
	reset by the face of the object just displayed.  See also bug#76.
	(get_next_display_element): If the string came from a display
	property, examine the box face attribute at it->position, not at
	it->current.pos, since the latter was not updated yet.  (Bug#16870)
	(handle_face_prop): Improve commentary.

2014-02-27  Michael Albinus  <michael.albinus@gmx.de>

	* dbusbind.c (Fdbus__init_bus, Qdbus__init_bus, Sdbus__init_bus):
	Rename from Fdbus_init_bus_1, Qdbus_init_bus_1, Sdbus_init_bus_1.

2014-02-26  Martin Rudalics  <rudalics@gmx.at>

	Fixes around Bug#16647.
	* xdisp.c (remember_mouse_glyph): Handle ON_RIGHT_DIVIDER and
	ON_BOTTOM_DIVIDER cases.
	* window.c (coordinates_in_window): Return ON_VERTICAL_BORDER
	only if the window has no right divider.
	(Fcoordinates_in_window_p): Fix doc-string.

2014-02-25  Juanma Barranquero  <lekktu@gmail.com>

	* lread.c (Funintern): Fix doc to match advertised calling convention.

2014-02-24  Daniel Colascione  <dancol@dancol.org>

	* keyboard.c (read_char): Close race that resulted in lost events.

2014-02-22  Glenn Morris  <rgm@gnu.org>

	* frame.c (frame-alpha-lower-limit, frame-resize-pixelwise):
	* window.c (window-resize-pixelwise): Doc fixes.

	* process.c (Finternal_default_process_filter)
	(Finternal_default_process_sentinel): Doc tweaks.

2014-02-21  Glenn Morris  <rgm@gnu.org>

	* process.c (Fprocess_buffer, Faccept_process_output)
	(Finternal_default_process_filter, Finternal_default_process_sentinel):
	Doc fixes.

2014-02-21  Martin Rudalics  <rudalics@gmx.at>

	* window.c (Fwindow_scroll_bar_width): New function.

2014-02-21  Paul Eggert  <eggert@cs.ucla.edu>

	Pacify GCC when configuring with --enable-gcc-warnings.
	* xdisp.c (move_it_in_display_line_to) [lint]:
	Initialize recently-added local.

2014-02-21  Daniel Colascione  <dancol@dancol.org>

	* dbusbind.c: Rename dbus-init-bus to dbus-init-bus-1.

2014-02-20  Eli Zaretskii  <eliz@gnu.org>

	* xdisp.c (init_iterator): Don't dereference a bogus face
	pointer.  (Bug#16819)
	(try_cursor_movement): Don't use cursor position if
	set_cursor_from_row failed to compute it.  This avoids assertion
	violations in MATRIX_ROW.
	(move_it_in_display_line_to): Save the iterator state in ppos_it
	only once per call.  Reimplement the method used to return to the
	best candidate position if all the positions found in display line
	are beyond TO_CHARPOS.  This cuts down the number of calls to
	bidi_shelve_cache, which moves a lot of stuff when lines are long
	and include bidirectional text.  (Bug#15555)

2014-02-20  Glenn Morris  <rgm@gnu.org>

	* data.c (Fdefalias): Doc fix.

2014-02-19  Eli Zaretskii  <eliz@gnu.org>

	* xdisp.c (display_line): Fix horizontal scrolling of large images
	when fringes are turned off.  This comes at a price of not
	displaying the truncation/continuation glyphs in this case.
	(Bug#16806)

	* image.c (x_create_x_image_and_pixmap) [HAVE_NTGUI]: If
	CreateDIBSection returns an error indication, zero out *ximg after
	destroying the image.  This avoids crashes in memory allocations
	due to the fact that some of the callers also call
	x_destroy_x_image, which will attempt to free an already free'd
	block of memory.

2014-02-18  Martin Rudalics  <rudalics@gmx.at>

	* widget.c (update_various_frame_slots): Don't set
	FRAME_PIXEL_HEIGHT and FRAME_PIXEL_WIDTH here (Bug#16736).

2014-02-18  Michael Albinus  <michael.albinus@gmx.de>

	* dbusbind.c (xd_close_bus): Apply proper check on busobj.

2014-02-17  Paul Eggert  <eggert@cs.ucla.edu>

	temacs --daemon fix (Bug#16599).
	* emacs.c (main): Initialize daemon_pipe[1] here ...
	(syms_of_emacs): ... instead of here.

2014-02-16  Anders Lindgern  <andlind@gmail.com>

	* nsterm.m (keyDown:): Check for normal key even if NSNumericPadKeyMask
	is set (Bug#16505).

2014-02-16  Daniel Colascione  <dancol@dancol.org>

	* dbusbind.c (xd_lisp_dbus_to_dbus): New function.
	(xd_get_connection_address): Use it.
	(xd_close_bus): Use xd_lisp_dbus_to_dbus to instead of
	xd_get_connection_address because the latter signals if the bus
	we're trying to close is already disconnected.

2014-02-13  Eli Zaretskii  <eliz@gnu.org>

	* w32proc.c (start_timer_thread): Pass a non-NULL pointer as last
	argument to CreateThread.  This avoids segfaults on Windows 9X.
	Reported by oslsachem <oslsachem@gmail.com>.

2014-02-13  Paul Eggert  <eggert@cs.ucla.edu>

	Fix subspace record bug on HP-UX 10.20 (Bug#16717).
	* unexhp9k800.c (unexec_error): New function, to simplify the code.
	(check_lseek): New function, to report lseek errors.
	(save_data_space, update_file_ptrs, read_header, write_header)
	(copy_file, copy_rest, unexec): Use these news functions.
	(update_file_ptrs): Don't assume wraparound behavior when
	converting a large size_t value to off_t.

2014-02-13  Dmitry Antipov  <dmantipov@yandex.ru>

	* composite.c (fill_gstring_header): Pass positions as C integers
	and move parameters checking to...
	(Fcomposition_get_gstring): ...this function.  Handle case when
	buffer positions are in reversed order and avoid crash (Bug#16739).
	Adjust docstring.
	* buffer.c (validate_region): Mention current buffer in error message.

2014-02-12  Marcus Karlsson  <mk@acc.umu.se>  (tiny change)

	* image.c (pbm_load): Set to NO_PIXMAP on error (Bug#16683).

2014-02-12  Lars Ingebrigtsen  <larsi@gnus.org>

	* buffer.c (syms_of_buffer): Doc clarification (bug#9981).

2014-02-11  Glenn Morris  <rgm@gnu.org>

	* nsfns.m (ns_display_info_for_name, Fx_open_connection):
	Replace refs to "OpenStep" in messages.

2014-02-10  Paul Eggert  <eggert@cs.ucla.edu>

	Avoid "." at end of error diagnostics.
	* cmds.c (Fself_insert_command): Reword and avoid "." at end.
	* font.c (Ffont_at):
	* nsfns.m (ns_display_info_for_name):
	* nsselect.m (Fx_own_selection_internal):
	* nsterm.m (performDragOperation:):
	Remove "." from end of diagnostic.

2014-02-10  Lars Ingebrigtsen  <larsi@gnus.org>

	* fns.c (Fmaphash): Say what `maphash' returns, since it may be
	unintuitive (bug#15824).
	(Fyes_or_no_p): Doc fix (bug#15456).

2014-02-10  Dmitry Antipov  <dmantipov@yandex.ru>

	* cmds.c (Fself_insert_command): Respect the width of EMACS_INT
	and avoid warning.
	* eval.c (call_debugger): When exiting the debugger, do not allow
	max_specpdl_size less than actual binding depth (Bug#16603).
	(syms_of_eval): Adjust docstring.

2014-02-09  Lars Ingebrigtsen  <larsi@gnus.org>

	* cmds.c (Fself_insert_command): Output a clearer error message on
	negative repetitions (bug#9476).

	* macros.c (Fexecute_kbd_macro): Doc fix (bug#14206).

2014-02-08  Lars Ingebrigtsen  <larsi@gnus.org>

	* syntax.c (Fskip_syntax_backward): Doc clarification (bug#15115).

	* minibuf.c (Fread_string): Doc clarification (bug#15422).

	* buffer.c (Fmake_overlay): Doc clarification (bug#15489).

2014-02-08  Juanma Barranquero  <lekktu@gmail.com>

	* keyboard.c (Frecursive_edit): Fix typo in docstring.

2014-02-08  Lars Ingebrigtsen  <larsi@gnus.org>

	* xdisp.c (syms_of_xdisp): Doc clarification (bug#15657).

	* keyboard.c (Frecursive_edit): Say more precicely how throwing
	`exit' works (bug#15865).

2014-02-07  Martin Rudalics  <rudalics@gmx.at>

	Constrain window box/body sizes and margin widths (Bug#16649).
	* xdisp.c (window_box_width): Don't return less than zero.
	(window_box_left_offset, window_box_right_offset): Don't return
	more than the window's pixel width.
	* window.c (window_body_height, window_body_width): Don't return
	negative value.
	(window_resize_apply): Adjust margin width, if necessary.

2014-02-07  Glenn Morris  <rgm@gnu.org>

	* nsterm.m (syms_of_nsterm): Doc fix.

2014-02-06  Eli Zaretskii  <eliz@gnu.org>

	* w32.c (pMultiByteToWideChar, pWideCharToMultiByte):
	New variables: pointers through which to call the respective APIs.
	(filename_to_utf16, filename_from_utf16, filename_to_ansi)
	(filename_from_ansi, sys_link, check_windows_init_file):
	Call MultiByteToWideChar and WideCharToMultiByte through pointers.
	This is required on Windows 9X, where we dynamically load
	UNICOWS.DLL which has their non-stub implementations.
	(maybe_load_unicows_dll): Assign addresses to these 2 function
	pointers after loading UNICOWS.DLL.

	* w32fns.c (Fx_file_dialog, Fw32_shell_execute) [!CYGWIN]: Call
	MultiByteToWideChar and WideCharToMultiByte through function
	pointers.

	* w32.h (pMultiByteToWideChar, pWideCharToMultiByte):
	New declarations.

2014-02-06  Jan Djärv  <jan.h.d@swipnet.se>

	* nsterm.m (toggleFullScreen:): Hide menubar on secondary monitor
	for OSX >= 10.9 if separate spaces are used.
	(toggleFullScreen:): Use screen of w instead of fw (Bug#16659).

2014-02-06  Glenn Morris  <rgm@gnu.org>

	* buffer.c (cache-long-scans): Doc fix.

2014-02-05  Eli Zaretskii  <eliz@gnu.org>

	* w32fns.c (Fw32_shell_execute): Doc fix.

2014-02-05  Bastien Guerry  <bzg@gnu.org>

	* syntax.c (Fforward_word): Call Fconstrain_to_field with
	ESCAPE-FROM-EDGE set to `nil' (Bug#16453).

2014-02-05  Martin Rudalics  <rudalics@gmx.at>

	* fringe.c (draw_fringe_bitmap_1): Don't draw a fringe if it's
	outside the window (Bug#16649).

	* xdisp.c (note_mouse_highlight): When entering a margin area show
	a non-text cursor (Bug#16647).

2014-02-04  Paul Eggert  <eggert@cs.ucla.edu>

	* menu.c (Fx_popup_dialog): Remove label 'dialog_via_menu'.
	It prompted a compile-time diagnostic on GNU/Linux.
	Simplify to remove the need for the label.

2014-02-04  Eli Zaretskii  <eliz@gnu.org>

	* w32menu.c (w32_popup_dialog): Don't condition the whole function
	on HAVE_DIALOGS.  If the dialog is "simple", pop up a message box
	to show it; otherwise return 'unsupported--w32-dialog' to signal
	to the caller that emulation with menus is necessary.
	This resurrects code inadvertently deleted by the 2013-10-08 commit.
	(Bug#16636)
	(syms_of_w32menu): DEFSYM Qunsupported__w32_dialog.

	* w32term.h (w32_popup_dialog): Prototype is no longer conditioned
	by HAVE_DIALOGS.

	* menu.c (Fx_popup_dialog): Don't condition the call to
	w32_popup_dialog on HAVE_DIALOGS.  If w32_popup_dialog returns a
	special symbol 'unsupported--w32-dialog', emulate the dialog with
	a menu by calling x-popup-menu.

	* menu.h (Qunsupported__w32_dialog): New extern variable.

2014-02-04  Michael Albinus  <michael.albinus@gmx.de>

	* keyboard.c (kbd_buffer_get_event): Read file notification events
	also in batch mode.

	* xgselect.c (xg_select): Read glib events in any case, even if
	there are no file descriptors to watch for.  (Bug#16519)

2014-02-03  Martin Rudalics  <rudalics@gmx.at>

	* dispextern.h (face_id): Add WINDOW_DIVIDER_FIRST_PIXEL_FACE_ID
	and WINDOW_DIVIDER_LAST_PIXEL_FACE_ID.
	* w32term.c (w32_draw_window_divider): Handle first and last
	pixels specially.
	* w32term.h (w32_fill_area_abs): New function.
	* xdisp.c (x_draw_right_divider): Don't draw over bottom
	divider.
	* xfaces.c (realize_basic_faces): Handle new face ids.
	* xfns.c (Fx_create_frame): Call x_default_parameter for right
	and bottom divider width.
	* xterm.c (x_draw_window_divider): Handle first and last pixels
	specially.

2014-02-03  Dmitry Antipov  <dmantipov@yandex.ru>

	* print.c (Fexternal_debugging_output): Add cast to pacify
	--enable-gcc-warnings.
	* eval.c (call_debugger): Grow specpdl if the debugger was
	entered due to specpdl overflow (Bug#16603) and allow more
	specpdl space for the debugger itself.

2014-02-02  Martin Rudalics  <rudalics@gmx.at>

	* w32fns.c (Fx_create_frame): Process frame alpha earlier.
	(Bug#16619)

2014-02-01  Eli Zaretskii  <eliz@gnu.org>

	* w32fns.c (Ffile_system_info): Use WINAPI in the function
	pointers that get the address of GetDiskFreeSpaceEx.  (Bug#16615)

	* print.c (Fexternal_debugging_output): If the argument character
	is non-ASCII, encode it with the current locale's encoding before
	writing the result to the terminal.  (Bug#16448)

	* w32fns.c (Fw32_shell_execute): Don't call file-exists-p for
	DOCUMENT that is a "remote" file name, i.e. a file-handler exists
	for it.  (Bug#16558)

2014-01-30  Andreas Schwab  <schwab@linux-m68k.org>

	* process.c (create_process): Reset SIGPROF handler in the child.
	* callproc.c (call_process): Likewise.

2014-01-29  Paul Eggert  <eggert@cs.ucla.edu>

	* xmenu.c (create_and_show_popup_menu): Port comment to C89.

2014-01-29  Eli Zaretskii  <eliz@gnu.org>

	* .gdbinit (xprintstr, xprintbytestr): Don't use repetition count
	of zero to print strings, GDB doesn't like it.

	* print.c (print_object): Use FETCH_STRING_CHAR_ADVANCE, not
	STRING_CHAR_AND_LENGTH, so that if the string is relocated by GC,
	we still use correct addresses.  (Bug#16576)

2014-01-27  K. Handa  <handa@gnu.org>

	Fix bug#16286 by a different method from 2014-01-26T00:32:30Z!eggert@cs.ucla.edu,
	to preserve the code detection behavior of 24.3.
	* coding.h (struct coding_system): New member detected_utf8_bytes.
	* coding.c (detect_coding_utf_8): Set coding->detected_utf8_bytes.
	(decode_coding_gap): Use short cut for UTF-8 file reading only
	when coding->detected_utf8_bytes equals to coding->src_bytes.
	* fileio.c (Finsert_file_contents): Cancel the previous change.

2014-01-29  Martin Rudalics  <rudalics@gmx.at>

	* w32fns.c (x_set_tool_bar_lines): Don't clear area on frames
	that are not visible.

2014-01-29  Jan Djärv  <jan.h.d@swipnet.se>

	* xmenu.c (create_and_show_popup_menu): Handle case when no key
	is grabbed (Bug#16565).

2014-01-28  Martin Rudalics  <rudalics@gmx.at>

	* xdisp.c (last_max_ascent): Re-remove after erroneously
	reintroducing it on 2013-11-30 and abolishing Dmitry's removal
	from 2013-03-29.
	(move_it_to): Re-remove reference to last_max_ascent.
	(Fwindow_text_pixel_size): Add iterator's max_ascent and
	max_descent here instead of calling line_bottom_y.
	Fix doc-string.

2014-01-28  Dmitry Antipov  <dmantipov@yandex.ru>

	* terminal.c (initial_free_frame_resources): New function.
	(init_initial_terminal): Install new hook to free face cache
	on initial frame and avoid memory leak.  For details, see
	<http://lists.gnu.org/archive/html/emacs-devel/2014-01/msg01974.html>.
	* xfaces.c (free_frame_faces): Adjust comment.

2014-01-26  Paul Eggert  <eggert@cs.ucla.edu>

	* data.c (Fstring_to_number): Document results if unparsable
	(Bug#16551).

2014-01-26  Jan Djärv  <jan.h.d@swipnet.se>

	* xterm.c (x_focus_changed): Check for non-X terminal-frame (Bug#16540)

2014-01-26  Paul Eggert  <eggert@cs.ucla.edu>

	When decoding, prefer ptrdiff_t to int for buffer positions etc.
	* coding.c (detect_coding_utf_8, emacs_mule_char)
	(detect_coding_iso_2022, encode_coding_iso_2022, check_ascii)
	(check_utf_8, decode_coding):
	* coding.h (struct coding_system.errors):
	Use ptrdiff_t, not int, for integer values derived from buffer and
	string positions.

	Fix crash with insert-file-contents and misdecoded text (Bug#16286).
	* fileio.c (Finsert_file_contents): Set CODING_MODE_LAST_BLOCK
	before invoking decode_coding_gap, since there's just one block.

2014-01-25  Martin Rudalics  <rudalics@gmx.at>

	Fix handling of face attributes in Fx_create_frame (Bug#16529).
	* w32fns.c (Fx_create_frame): Don't inhibit running Lisp code
	too early.  Again run change_frame_size before assigning menu-
	and tool-bar-lines.

2014-01-25  Fabrice Popineau  <fabrice.popineau@gmail.com>

	* w32term.c (w32_read_socket): When the WM_DISPLAYCHANGE message
	arrives, call x_check_fullscreen, in case the new display has a
	different resolution.  (Bug#16517)

2014-01-25  Eli Zaretskii  <eliz@gnu.org>

	* term.c (read_menu_input): If the selected frame changes, exit
	the menu.
	(tty_menu_show): If the selected frame changes while we displayed
	a menu, throw to top level.  (Bug#16479)

2014-01-25  Stefan Monnier  <monnier@iro.umontreal.ca>

	* eval.c (Fsignal): Fix `debug' handling to match 2013-10-03 change.

2014-01-24  Paul Eggert  <eggert@cs.ucla.edu>

	Fix bool-vector-count-population bug on MinGW64 (Bug#16535).
	* data.c (count_one_bits_word): Fix bug (negated comparison)
	when BITS_PER_ULL < BITS_PER_BITS_WORD.

2014-01-24  Dmitry Antipov  <dmantipov@yandex.ru>

	* xdisp.c (reseat_1, Fcurrent_bidi_paragraph_direction):
	Avoid undefined behavior by initializing display property bit of a
	string processed by the bidirectional iterator.  For details, see
	<http://lists.gnu.org/archive/html/emacs-devel/2014-01/msg01920.html>.

2014-01-23  Paul Eggert  <eggert@cs.ucla.edu>

	Minor cleanup of previous change.
	* image.c (imagemagick_error, Fimagemagick_types):
	Omit some recently-introduced and unnecessary casts and assignments.

2014-01-23  Dmitry Antipov  <dmantipov@yandex.ru>

	Fix two memory leaks discovered with Valgrind.
	* ftfont.c (ftfont_list) [HAVE_LIBOTF]: Call OTF_close.
	* image.c (Fimagemagick_types): Call MagickRelinquishMemory.

2014-01-22  Martin Rudalics  <rudalics@gmx.at>

	Fixes in window size functions around Bug#16430 and Bug#16470.
	* window.c (Fwindow_pixel_width, Fwindow_pixel_height)
	(Fwindow_mode_line_height, Fwindow_header_line_height)
	(Fwindow_right_divider_width, Fwindow_bottom_divider_width):
	Minor doc-string adjustments.
	(Fwindow_total_height, Fwindow_total_width): New argument ROUND.
	Rewrite doc-strings.
	(window_body_height, window_body_width): Do not count partially
	visible lines/columns when PIXELWISE is nil (Bug#16470).
	(Qfloor, Qceiling): New symbols.

2014-01-21  Eli Zaretskii  <eliz@gnu.org>

	* w32fns.c (unwind_create_frame): Avoid crashing inside assertion
	when the image cache is not yet allocated.  (Bug#16509)

2014-01-21  Dmitry Antipov  <dmantipov@yandex.ru>

	* buffer.c (Fkill_buffer): When killing an indirect buffer,
	re-attach intervals to its base buffer (Bug#16502).
	* intervals.c (set_interval_object): Move from here...
	* intervals.h (set_interval_object): ... to here.  Fix comments.

2014-01-20  Paul Eggert  <eggert@cs.ucla.edu>

	Avoid undefined behavior by initializing buffer redisplay bit.
	Problem reported by Dmitry Antipov in
	<http://lists.gnu.org/archive/html/emacs-devel/2014-01/msg01756.html>.
	* buffer.c (Fget_buffer_create): Initialize redisplay bit.

	Revert some of the CANNOT_DUMP fix (Bug#16494).
	* lread.c (init_lread): Fix typo: NILP, not !NILP.

2014-01-19  Eli Zaretskii  <eliz@gnu.org>

	* w32font.c (w32_load_unicows_or_gdi32, get_outline_metrics_w)
	(get_text_metrics_w, get_glyph_outline_w, get_char_width_32_w)
	[!WINDOWSNT]: These functions are no longer compiled on Cygwin;
	they are replaced by macros that expand into direct calls to the
	corresponding functions from GDI32.DLL.
	(globals_of_w32font) [WINDOWSNT]: Don't initialize g_b_* static
	variables in the Cygwin build, they are unused.

2014-01-19  K. Handa  <handa@gnu.org>

	* composite.c (composition_update_it): Fix previous change.

2014-01-18  Eli Zaretskii  <eliz@gnu.org>

	Fix file name handling on MS-Windows 9X.
	* w32.c (maybe_load_unicows_dll): New function.

	* emacs.c (main) [WINDOWSNT]: Call maybe_load_unicows_dll early
	on, to make sure we can convert file names to and from UTF-8 on
	Windows 9X.  This fixes a failure to start up because Emacs cannot
	find term/w32-win.el.  Reported by oslsachem <oslsachem@gmail.com>.

	* w32font.c [WINDOWSNT]: Include w32.h.
	(w32_load_unicows_or_gdi32): Call maybe_load_unicows_dll, instead
	of implementing the same stuff.
	Remove now unused g_b_init_is_windows_9x.

	* w32.h (maybe_load_unicows_dll): Add prototype.

2014-01-17  Eli Zaretskii  <eliz@gnu.org>

	* menu.c (Fx_popup_menu): When invoking tty_menu_show, temporarily
	switch to single keyboard.  Prevents daemon crashes when a new
	client connects while we show a TTY menu in an existing client.
	(Bug#16479)

2014-01-14  Paul Eggert  <eggert@cs.ucla.edu>

	Fix MinGW64 porting problem with _setjmp.
	Reported by Eli Zaretskii in:
	http://lists.gnu.org/archive/html/emacs-devel/2014-01/msg01297.html
	* image.c (FAST_SETJMP, FAST_LONGJMP): New macros, replacing
	the old _setjmp and _longjmp.  All uses changed.

2014-01-13  Daniel Colascione  <dancol@dancol.org>

	* textprop.c (Fremove_list_of_text_properties):
	Correctly handle reaching the end of the interval tree. (Bug#15344)

2014-01-13  Martin Rudalics  <rudalics@gmx.at>

	* xdisp.c (resize_mini_window): Round height to a multiple of
	frame's line height.  Fix bug in calculation of window start
	position (Bug#16424).

2014-01-13  Jan Djärv  <jan.h.d@swipnet.se>

	* macfont.m: Include termchar.h.
	(CG_SET_FILL_COLOR_WITH_FACE_FOREGROUND)
	(CG_SET_FILL_COLOR_WITH_FACE_BACKGROUND)
	(CG_SET_STROKE_COLOR_WITH_FACE_FOREGROUND): Modify from
	*_WITH_GC_* to take face and f as parameters.
	(macfont_draw): Check for DRAW_MOUSE_FACE and set face accordingly.
	Use *_WITH_FACE_*, and pass face as parameter (Bug#16425).

2014-01-13  Daniel Colascione  <dancol@dancol.org>

	Fix menu item updating in the presence of the Unity global menu
	GTK+ module.

	* gtkutil.h (xg_have_tear_offs): Add frame parameter
	* gtkutil.c (xg_have_tear_offs): Count the global menu as a
	tear-off.
	(xg_update_menubar, xg_update_menu_item): Call g_object_notify when
	updating menus; explain why.
	(xg_update_frame_menubar): Remove the 23px hack: I can't repro the
	problem it's supposed to solve and it interferes with detecting
	the presence of a global menu.
	* xmenu.c (set_frame_menubar): Call xg_have_tear_offs with new
	parameter.

2014-01-11  K. Handa  <handa@gnu.org>

	* composite.c (composition_update_it): Fix indexing of
	LGSTRING_CHAR (Bug#15984).

2014-01-11  Fabrice Popineau  <fabrice.popineau@gmail.com>

	* unexw32.c (_start) [__MINGW64__]: Define to __start.

2014-01-11  Eli Zaretskii  <eliz@gnu.org>

	* xdisp.c (try_window_id): Don't use this function's optimizations
	if overlays in the buffer displayed by the window have changed
	since last redisplay.  (Bug#16347)
	(message_dolog): Fix indentation.

2014-01-11  Martin Rudalics  <rudalics@gmx.at>

	* frame.c (frame_resize_pixelwise): Fix doc-string.

2014-01-10  Martin Rudalics  <rudalics@gmx.at>

	Fix handling of internal borders (Bug#16348).
	* dispnew.c (adjust_frame_glyphs_for_window_redisplay):
	Remove internal border width from pixel width of windows.
	(change_frame_size_1): Don't return early when frame's pixel
	size changes - we still have to record the new sizes in the
	frame structure.
	* w32fns.c (x_set_tool_bar_lines): Clear internal border width
	also when toolbar gets larger.
	* window.c (check_frame_size): Include internal_border_width in
	check.
	* xdisp.c (Ftool_bar_height): Fix doc-string typo.
	* xfns.c (x_set_menu_bar_lines, x_set_tool_bar_lines):
	In non-toolkit/non-GTK version clear internal border.
	* xterm.c (x_clear_under_internal_border): New function for
	non-toolkit/non-GTK version.
	(x_after_update_window_line): In non-toolkit/non-GTK version
	don't do that.
	(handle_one_xevent, x_set_window_size):
	Call x_clear_under_internal_border in non-toolkit/non-GTK version.
	* xterm.h (x_clear_under_internal_border): Extern it.

2014-01-07  Paul Eggert  <eggert@cs.ucla.edu>

	Fix misdisplay of interlaced GIFs with libgif5 (Bug#16372).
	* image.c (gif_load): libgif5 deinterlaces for us, so don't do
	it again.

2014-01-06  Eli Zaretskii  <eliz@gnu.org>

	* xdisp.c (redisplay_window): Don't skip window redisplay if the
	last value of point is not equal to buffer's point.  (Bug#16129)

2014-01-05  Paul Eggert  <eggert@cs.ucla.edu>

	Spelling fixes.
	* nsterm.h (updateCollectionBehavior): Rename from
	updateCollectionBehaviour.  All uses changed.

	Port to GNU/Linux with recent grsecurity/PaX patches (Bug#16343).
	* Makefile.in (SETFATTR): New macro.
	(temacs$(EXEEXT)): Use it.

2014-01-04  Martin Rudalics  <rudalics@gmx.at>

	Fix maximization behavior on Windows (Bug#16300).
	* w32fns.c (w32_fullscreen_rect): Don't handle
	FULLSCREEN_MAXIMIZED and FULLSCREEN_NONE specially.
	* w32term.c (w32fullscreen_hook): Use SetWindowPlacement instead
	of SetWindowPos.  Restore last placement also when leaving
	FULLSCREEN_HEIGHT and FULLSCREEN_WIDTH.  Call ShowWindow in all
	but the FULLSCREEN_BOTH case.

2014-01-03  Paul Eggert  <eggert@cs.ucla.edu>

	Port to C89.
	* data.c (arithcompare_driver):
	* fileio.c (Fcar_less_than_car):
	* fns.c (internal_equal):
	* frame.c (delete_frame):
	* lisp.h (enum More_Lisp_Bits):
	* lread.c (read1):
	Avoid C99 constructs that don't work in C89.
	* data.c (ULL_MAX, count_trailing_zeros_ll): New macros,
	to port to C89, which doesn't have 'long long'.
	(count_trailing_zero_bits): Use them.

2014-01-03  Chong Yidong  <cyd@gnu.org>

	* doc.c (Fdocumentation): Remove dynamic-docstring-function.

2014-01-02  Martin Rudalics  <rudalics@gmx.at>

	Further adjust frame/window scrollbar width calculations.
	* window.c (apply_window_adjustment):
	Set windows_or_buffers_changed.
	(Fwindow_scroll_bars): Return actual scrollbar width.
	* xfns.c (x_set_scroll_bar_default_width): Rename wid to unit.
	For non-toolkit builds again use 14 as minimum width and set
	FRAME_CONFIG_SCROLL_BAR_WIDTH accordingly.
	* xterm.c (XTset_vertical_scroll_bar): Take width from
	WINDOW_SCROLL_BAR_AREA_WIDTH.
	(x_new_font): Rename wid to unit.  Base calculation of new
	scrollbar width on toolkit used and make it analogous to that of
	x_set_scroll_bar_default_width.
	* w32fns.c (x_set_scroll_bar_default_width): Rename wid to unit.
	(Fx_create_frame): Call x_set_scroll_bar_default_width instead
	of GetSystemMetrics.
	* w32term.c (w32_set_vertical_scroll_bar): Take width from
	WINDOW_SCROLL_BAR_AREA_WIDTH.
	(x_new_font): Make it correspond to changes in xterm.c.

2014-01-01  Paul Eggert  <eggert@cs.ucla.edu>

	* lisp.h (EMACS_INT): Configure based on INTPTR_MAX, not LONG_MAX.
	This is a cleaner way to fix the MinGW-w64 porting problem.
	Check for INTPTR_MAX misconfiguration.

2014-01-01  Eli Zaretskii  <eliz@gnu.org>

	* search.c (newline_cache_on_off, find_newline): In indirect
	buffers, use the newline cache of the base buffer.

	* insdel.c (invalidate_buffer_caches): If BUF is an indirect
	buffer, invalidate the caches of its base buffer.  (Bug#16265)

	* indent.c (width_run_cache_on_off, compute_motion): In indirect
	buffers, use the width-run cache of the base buffer.

	* xdisp.c (redisplay_window): When the window displays an indirect
	buffer, and the character widths in the display table have
	changed, invalidate the width-run cache of the corresponding base
	buffer.

	* fileio.c (Finsert_file_contents): When invalidating the newline
	cache, consider the case of inserting into indirect buffer.

	* bidi.c (bidi_paragraph_cache_on_off, bidi_find_paragraph_start):
	In indirect buffers, use the paragraph cache of the base buffer.

2013-12-31  Martin Rudalics  <rudalics@gmx.at>

	* window.c (grow_mini_window): Fix last change.

2013-12-31  Jan Djärv  <jan.h.d@swipnet.se>

	* nsterm.m (windowDidResignKey:): Set mouse_moved to 0 (Bug#8421).

2013-12-31  Fabrice Popineau  <fabrice.popineau@supelec.fr>

	* w32term.c (w32_initialize): Use LCID and LOWORD.

	* w32proc.c (create_child): Use pid_t for 5th argument.
	(IsValidLocale): Don't provide prototype for MinGW64.
	(Fw32_get_valid_keyboard_layouts, Fw32_get_keyboard_layout)
	(Fw32_set_keyboard_layout): Use HKL and HIWORD/LOWORD.

	* w32heap.c (allocate_heap) [_WIN64]: Use "ull", not "i64", which
	MinGW64 doesn't support.

	* lisp.h (EMACS_INT) [_WIN64]: Define for the MinGW64 build.

	* w32.c (set_named_security_info): New function.
	(acl_set_file): Fall back on set_named_security_info if
	set_file_security fails.
	(g_b_init_set_named_security_info_w)
	(g_b_init_set_named_security_info_a): New static variables.
	(globals_of_w32): Initialize them to zero.
	(set_named_security_info): Set them to non-zero if the
	corresponding API is available.
	(SetNamedSecurityInfoW_Proc, SetNamedSecurityInfoA_Proc):
	New function typedefs.

2013-12-31  Martin Rudalics  <rudalics@gmx.at>

	Some more fixes following pixelwise resize changes including one
	for Bug#16306.
	* gtkutil.c (x_wm_set_size_hint): Have size hints respect value
	of frame_resize_pixelwise.
	* widget.c (pixel_to_text_size): New function.
	(update_wm_hints): Have size hints respect value of
	frame_resize_pixelwise.
	(EmacsFrameResize): Alway process resize requests pixelwise.
	* window.c (grow_mini_window): Make sure mini window is at least
	one line tall.
	* xdisp.c (display_menu_bar): Make sure menubar extends till
	right end of frame.
	* xfns.c (x_set_menu_bar_lines): Resize frame windows pixelwise.
	(x_set_tool_bar_lines): Calculate pixelwise.
	* xterm.c (x_wm_set_size_hint): Have size hints respect value of
	frame_resize_pixelwise.

2013-12-30  Juanma Barranquero  <lekktu@gmail.com>

	* fileio.c (Fcopy_file) [!WINDOWSNT]: Don't declare on Windows
	variables not used there.

2013-12-30  Eli Zaretskii  <eliz@gnu.org>

	* w32.c (sys_umask): New function.  (Bug#16299)

2013-12-30  Martin Rudalics  <rudalics@gmx.at>

	* dispnew.c (change_frame_size_1): Take old width of root window
	from that window's pixel width.  (Bug#16284)

2013-12-29  Paul Eggert  <eggert@cs.ucla.edu>

	Plain copy-file no longer chmods an existing destination (Bug#16133).
	* fileio.c (realmask): Now a static var, not a local.
	(barf_or_query_if_file_exists): New arg KNOWN_TO_EXIST.
	Remove arg STATPTR.  All uses changed.
	(Fcopy_file): Do not alter permissions of existing destinations,
	unless PRESERVE-PERMISSIONS (renamed from
	PRESERVE-EXTENDED-ATTRIBUTES) is non-nil.
	Avoid race when testing for existing destinations and for
	when input and output files are the same.
	If changing the group fails, adjust both default and
	preserved permissions so that access is not granted to the
	wrong group.
	(Fset_default_file_modes, init_fileio): Update realmask.
	(Fdefault_file_modes): Use realmask instead of calling umask.

2013-12-28  Paul Eggert  <eggert@cs.ucla.edu>

	Fix pipe bug with OS X emacs --daemon (Bug#16262).
	* emacs.c (main) [DAEMON_MUST_EXEC]: Clear the close-on-exec
	flags on the daemon pipe ends before execing.

2013-12-28  Eli Zaretskii  <eliz@gnu.org>

	* w32fns.c (Fx_create_frame): Error out if called from a TTY
	session.  (Bug#14739)

2013-12-27  Jarek Czekalski  <jarekczek@poczta.onet.pl>

	* callproc.c (Vexec_path): Document that exec-directory is in it.

2013-12-27  Steve Purcell  <steve@sanityinc.com>  (tiny change)

	* nsterm.m (syms_of_nsterm): Enable ns-use-srgb-colorspace by
	default.

2013-12-27  Chong Yidong  <cyd@gnu.org>

	* data.c (Fsymbol_function): Doc fix.

2013-12-26  Martin Rudalics  <rudalics@gmx.at>

	Some more tinkering with Bug#16051.
	* window.c (resize_frame_windows): Don't let the size of the
	root window drop below the frame's default character size.
	Never ever delete any subwindows - let the window manager do the
	clipping.

	* w32fns.c (x_set_tool_bar_lines): Rewrite calculation of number
	of toolbar lines needed when they exceed the height of the root
	window.
	(unwind_create_frame_1): New function.
	(Fx_create_frame): Generally inhibit calling the window
	configuration change hook here.  Remove extra call to
	change_frame_size - it's not needed when we don't run the
	configuration change hook.

2013-12-26  Paul Eggert  <eggert@cs.ucla.edu>

	Fix core dumps with gcc -fsanitize=address and GNU/Linux.
	On my Fedora 19 platform the core dumps were so big that
	my desktop became nearly catatonic.
	* alloc.c (no_sanitize_memcpy) [MAX_SAVE_STACK > 0]: New function.
	(Fgarbage_collect) [MAX_SAVE_STACK > 0]: Use it.
	(USE_ALIGNED_MALLOC): Do not define if addresses are sanitized.
	(mark_memory): Use ATTRIBUTE_NO_SANITIZE_ADDRESS rather than
	a clang-only syntax.
	* conf_post.h (__has_feature): New macro, if not already defined.
	(ADDRESS_SANITIZER, ADDRESS_SANITIZER_WORKAROUND)
	(ATTRIBUTE_NO_SANITIZE_ADDRESS): New macros.

2013-12-25  Eli Zaretskii  <eliz@gnu.org>

	* w32fns.c (Fw32_shell_execute): Make DOCUMENT absolute only if it
	is a file name.  (Bug#16252)

2013-12-25  Chong Yidong  <cyd@gnu.org>

	* keyboard.c (Voverriding_terminal_local_map)
	(Voverriding_local_map): Doc fix.

	* keymap.c (Vemulation_mode_map_alists): Doc fix.

2013-12-24  Eli Zaretskii  <eliz@gnu.org>

	* w32fns.c (Fw32_shell_execute): Ensure DOCUMENT is an absolute
	file name when it is submitted to ShellExecute.  Simplify code.
	Don't test DOCUMENT for being a string, as that is enforced by
	CHECK_STRING.  Doc fix.

2013-12-23  Eli Zaretskii  <eliz@gnu.org>

	* xdisp.c (tool_bar_height): Use WINDOW_PIXEL_WIDTH to set up the
	iterator X limits, not FRAME_TOTAL_COLS, for consistency with what
	redisplay_tool_bar does.  Improve and fix commentary.
	(hscroll_window_tree): Don't assume w->cursor.vpos is within the
	limits of the glyph matrices.  (Bug#16051)
	(redisplay_tool_bar): Modify the tool-bar-lines frame parameter
	only when the new size is different from the old one, and the new
	size can be achieved given the frame height.

2013-12-23  Jan Djärv  <jan.h.d@swipnet.se>

	* conf_post.h: Use unsigned it for bool_bf if GNUSTEP (Bug#16210).

2013-12-23  Glenn Morris  <rgm@gnu.org>

	* lread.c (Fload): Mention load-prefer-newer in doc.

2013-12-22  Martin Rudalics  <rudalics@gmx.at>

	Handle Bug#16207 by being more restrictive when running hooks.
	* window.c (unwind_change_frame): New function.
	(Fset_window_configuration): Don't run configuration change hook
	while the frame configuration is unsafe.  Call select_window
	twice.

2013-12-22  Xue Fuqiao  <xfq.free@gmail.com>

	* lread.c (syms_of_lread) <load_prefer_newer>: Doc fix.

2013-12-21  Jan Djärv  <jan.h.d@swipnet.se>

	* nsterm.h: Declare EmacsColor category.

	* nsterm.m (NSColor): Implement EmacsColor category.
	(ns_get_color): Use colorUsingDefaultColorSpace.
	(ns_get_color, ns_term_init): Use colorForEmacsRed.

	* nsfns.m (Fxw_color_values): Use colorUsingDefaultColorSpace.

2013-12-21  Eli Zaretskii  <eliz@gnu.org>

	* image.c (fn_png_longjmp) [WINDOWSNT]: Mark the function as
	having the PNG_NORETURN attribute, to avoid compiler warning in
	my_png_error.

2013-12-21  YAMAMOTO Mitsuharu  <mituharu@math.s.chiba-u.ac.jp>

	* w32term.h (struct scroll_bar): Remove member `fringe_extended_p'.

	* w32term.c (w32_draw_fringe_bitmap, x_scroll_run): Remove code for
	fringe background extension.
	(x_scroll_bar_create): Remove variables `sb_left' and `sb_width',
	because they are now always the same as `left' and `width',
	respectively.  Remove code for the case that `width' and
	`sb_width' are different.

2013-12-20  Martin Rudalics  <rudalics@gmx.at>

	Remove scroll_bar_actual_width from frames.
	* frame.h (struct frame): Remove scroll_bar_actual_width slot.
	* frame.c (Fscroll_bar_width): Return scroll bar area width.
	(x_figure_window_size):
	* nsterm.m (x_set_window_size):
	* widget.c (set_frame_size):
	* w32term.c (x_set_window_size):
	* xterm.c (x_set_window_size, x_set_window_size_1): Don't set
	scroll_bar_actual_width.

	Convert scroll_bar members to integers on Windows.
	* w32term.h (struct scroll_bar): Convert top, left, width,
	height, start, end and dragging to integers.
	* w32fns.c (w32_createscrollbar): Remove XINT conversions for
	scroll_bar members.
	* w32term.c (w32_set_scroll_bar_thumb)
	(w32_scroll_bar_handle_click): Remove XINT conversions for
	scroll_bar members.  Treat bar->dragging as integer.
	(x_scroll_bar_create): Call ALLOCATE_PSEUDOVECTOR with "top" as
	first element.  Remove XINT conversions for scroll_bar members.
	(w32_set_vertical_scroll_bar, x_scroll_bar_report_motion):
	Remove XINT conversions for scroll_bar members.

	Fix assignment for new window total sizes.
	* window.c (Fwindow_resize_apply_total): Assign values for
	minibuffer window.

2013-12-20  Chong Yidong  <cyd@gnu.org>

	* textprop.c (Fadd_face_text_property): Doc fix.  Rename `appendp'
	argument to `append'.

2013-12-19  Eli Zaretskii  <eliz@gnu.org>

	* xdisp.c (extend_face_to_end_of_line): Use default face, not the
	current text face, for extending the face of the display margins.
	(Bug#16192)

	* casefiddle.c (Fupcase_word, Fdowncase_word, Fcapitalize_word):
	Doc fix.  (Bug#16190)

2013-12-19  Jan Djärv  <jan.h.d@swipnet.se>

	* nsterm.h (KEY_NS_DRAG_FILE, KEY_NS_DRAG_COLOR, KEY_NS_DRAG_TEXT):
	Remove.

	* nsterm.m (Qfile, Qurl): New.
	(EV_MODIFIERS2): New macro.
	(EV_MODIFIERS): Use EV_MODIFIERS2.
	(ns_term_init): Remove font and color from DND, does not work on
	newer OSX, and other ports don't have them.
	(performDragOperation:): Handle modifiers used during drag.
	Use DRAG_N_DROP_EVENT instead of NS specific events (Bug#8051).
	Remove global Lisp variables used to communicate with ns-win.el.
	Remove font and color handling.
	(syms_of_nsterm): Defsym Qfile and Qurl.

2013-12-19  Anders Lindgren  <andlind@gmail.com>

	* nsterm.m (NSTRACE_SIZE, NSTRACE_RECT): New macros.
	(ns_constrain_all_frames, x_set_offset): Remove assignment to
	dont_constrain.
	(updateFrameSize:, windowWillResize:toSize:): Add trace.
	(constrainFrameRect): Remove special case nr_screens == 1.
	Don't constrain size to size of view.

	* nsterm.h (ns_output): Remove dont_constrain.

2013-12-19  Anders Lindgren  <andlind@gmail.com>

	* nsterm.m (mouseDown:): Generate HORIZ_WHEEL_EVENT.

2013-12-18  Paul Eggert  <eggert@cs.ucla.edu>

	Minor fixes for recent openp changes.
	* lisp.h (GCPRO7): New macro.
	* lread.c (openp): Use bool for boolean; all callers changed.
	Protect save_string from GC.  Don't assume that file descriptors
	are nonzero.  Redo save_mtime comparison to avoid bogus GCC
	warning about uninitialized variable.

2013-12-18  Eli Zaretskii  <eliz@gnu.org>

	* w32fns.c (emacs_abort): Use intptr_t as argument of
	INT_BUFSIZE_BOUND, to avoid compiler warnings.

2013-12-18  Glenn Morris  <rgm@gnu.org>

	* lread.c (Fload): Pass load_prefer_newer to openp.
	Don't bother checking mtime if openp already did it.
	(openp): Add `newer' argument, to check all suffixes
	and find the newest file.
	(syms_of_lread) <load_prefer_newer>: New option.  (Bug#2061)
	* callproc.c (call_process):
	* charset.c (load_charset_map_from_file):
	* emacs.c (init_cmdargs):
	* image.c (x_create_bitmap_from_file, x_find_image_file):
	* lisp.h (openp):
	* lread.c (Flocate_file_internal):
	* process.c (Fformat_network_address):
	* sound.c (Fplay_sound_internal):
	* w32.c (check_windows_init_file):
	* w32proc.c (sys_spawnve): Update for new arg spec of openp.

	* emacs.c (standard_args) [HAVE_NS]: Remove -disable-font-backend.

2013-12-17  Eli Zaretskii  <eliz@gnu.org>

	* w32.c (getloadavg): Don't index samples[] array with negative
	indices.  Recover from wall-clock time being set backwards.

	* w32term.c (w32_initialize): Declare the argument of
	set_user_model as const.

	* w32menu.c <MessageBoxW_Proc>: Fix argument declarations.
	(w32_menu_show): Constify some arguments passed to MessageBox.

	* w32uniscribe.c (uniscribe_font_driver): Use LISP_INITIALLY_ZERO
	to initialize Lisp objects.

	* w32font.c (w32font_driver): Use LISP_INITIALLY_ZERO to
	initialize Lisp objects.

	* frame.c (x_set_frame_parameters) [HAVE_X_WINDOWS]: Declare and
	use variables used only on X under that condition.

	* fileio.c (Fcopy_file) [!WINDOWSNT]: Don't declare on Windows
	variables not used there.

2013-12-16  Paul Eggert  <eggert@cs.ucla.edu>

	Fix problems with CANNOT_DUMP and EMACSLOADPATH.
	* lread.c (init_lread): If CANNOT_DUMP, we can't be dumping.

2013-12-16  Eli Zaretskii  <eliz@gnu.org>

	* xdisp.c (Fmove_point_visually): Fix subtle bugs in the fallback
	code, revealed in presence of R2L characters, character
	compositions, and display vectors.  A better fix for Bug#16148.
	(extend_face_to_end_of_line): Don't reference tool_bar_window in
	GTK and NS builds, they don't have this member of struct frame.

	* dispextern.h (struct composition_it): Correct a comment for the
	'width' member.

2013-12-16  Paul Eggert  <eggert@cs.ucla.edu>

	* font.h (valid_font_driver) [!ENABLE_CHECKING]: Define a dummy.
	This prevents a compilation error on C compilers that do not
	default functions to return 'int' if not declared.  Also, add
	INLINE_HEADER_BEGIN and INLINE_HEADER_END to this include file,
	since it now uses inline functions.

2013-12-16  Eli Zaretskii  <eliz@gnu.org>

	* xdisp.c (extend_face_to_end_of_line): Don't fill background of
	display margins on mode line, header line, and in the frame's
	tool-bar window.  (Bug#16165)

2013-12-16  Andreas Schwab  <schwab@suse.de>

	* gnutls.c (Fgnutls_boot): Properly check Flistp return value.

2013-12-16  Teodor Zlatanov  <tzz@lifelogs.com>

	* gnutls.c (Fgnutls_boot): Use `Flistp' instead of
	`CHECK_LIST_CONS'.

2013-12-16  Martin Rudalics  <rudalics@gmx.at>

	* w32term.c (w32_enable_frame_resize_hack): Default to 1.

2013-12-16  Dmitry Antipov  <dmantipov@yandex.ru>

	* font.c (valid_font_driver) [ENABLE_CHECKING]: New function
	intended to find bogus pointers in font objects (Bug#16140).
	* font.h (valid_font_driver) [ENABLE_CHECKING]: Add prototype.
	* alloc.c (cleanup_vector): Use valid_font_driver in eassert.
	(compact_font_cache_entry, compact_font_caches) [!HAVE_NTGUI]:
	Disable for MS-Windows due to Bug#15876; apparently this
	requires more or less substantial changes in fontset code.
	* xfont.c (xfont_close):
	* xftfont.c (xftfont_close): Call x_display_info_for_display
	to check whether 'Display *' is valid (Bug#16093 and probably
	Bug#16069).

2013-12-15  Eli Zaretskii  <eliz@gnu.org>

	* fileio.c (Fexpand_file_name) [WINDOWSNT]: Fix conditionals.
	Reported by Juanma Barranquero <lekktu@gmail.com>.

	* process.c (Fprocess_send_eof): Don't crash if someone tries to
	open a pty on MS-Windows.  (Bug#16152)

	* emacs.c (decode_env_path): Fix bogus comparison against
	emacs_dir.  Reported by Juanma Barranquero <lekktu@gmail.com>.

2013-12-15  Juanma Barranquero  <lekktu@gmail.com>

	* w32fns.c (Fw32_shell_execute): Remove unused local variable.
	(Fx_file_dialog): Add parentheses around && to silence warning.

	* w32term.c (construct_drag_n_drop): Remove unused local variable.

2013-12-15  Eli Zaretskii  <eliz@gnu.org>

	* xdisp.c (extend_face_to_end_of_line): Extend background of
	non-default face in margin areas as well.  (Bug#16151)
	(display_line): Call extend_face_to_end_of_line for continued
	lines as well, if the display margins have non-zero width.
	(set_glyph_string_background_width): When needed, set the
	extends_to_end_of_line_p flag on glyph strings to be drawn in
	margin areas, not only in the text area.

	* frame.h (FRAME_MOUSE_UPDATE): Fix a typo that caused infloop at
	startup.

2013-12-15  Paul Eggert  <eggert@cs.ucla.edu>

	* gnutls.c (Fgnutls_boot): Fix typo; "!" applied to a Lisp_Object.
	Don't worry about verify_error being t, since it has to be a list.

2013-12-14  Paul Eggert  <eggert@cs.ucla.edu>

	Use bool for boolean, focusing on headers.
	* atimer.h, lisp.h, syssignal.h, syswait.h, unexelf.c:
	No need to include <stdbool.h>, since conf_post.h does it now.
	* buffer.h (BUF_COMPUTE_UNCHANGED, DECODE_POSITION)
	(BUFFER_CHECK_INDIRECTION, GET_OVERLAYS_AT, PER_BUFFER_VALUE_P)
	(SET_PER_BUFFER_VALUE_P):
	* ccl.c, ccl.h (setup_ccl_program):
	* ccl.h (CHECK_CCL_PROGRAM):
	* character.h (MAKE_CHAR_UNIBYTE, CHECK_CHARACTER_CAR)
	(CHECK_CHARACTER_CDR, CHAR_STRING_ADVANCE, NEXT_CHAR_BOUNDARY)
	(PREV_CHAR_BOUNDARY, FETCH_STRING_CHAR_ADVANCE)
	(FETCH_STRING_CHAR_AS_MULTIBYTE_ADVANCE)
	(FETCH_STRING_CHAR_ADVANCE_NO_CHECK, FETCH_CHAR_ADVANCE)
	(FETCH_CHAR_ADVANCE_NO_CHECK, INC_POS, DEC_POS, INC_BOTH)
	(DEC_BOTH, BUF_INC_POS, BUF_DEC_POS):
	* charset.h (CHECK_CHARSET, CHECK_CHARSET_GET_ID)
	(CHECK_CHARSET_GET_ATTR, CHECK_CHARSET_GET_CHARSET)
	(CHARSET_FAST_MAP_SET):
	* coding.c (decode_coding_ccl, encode_coding_ccl):
	* coding.h (CHECK_CODING_SYSTEM, CHECK_CODING_SYSTEM_GET_SPEC)
	(CHECK_CODING_SYSTEM_GET_ID, SJIS_TO_JIS, SJIS_TO_JIS2)
	(JIS_TO_SJIS, JIS_TO_SJIS2, ENCODE_FILE, DECODE_FILE)
	(ENCODE_SYSTEM, DECODE_SYSTEM, ENCODE_UTF_8)
	(decode_coding_c_string):
	* composite.h (COMPOSITION_DECODE_REFS, COMPOSITION_DECODE_RULE):
	* conf_post.h (has_attribute):
	* dispextern.h (trace_redisplay_p)
	(INC_TEXT_POS, DEC_TEXT_POS, SET_GLYPH_FROM_GLYPH_CODE)
	(SET_CHAR_GLYPH, SET_CHAR_GLYPH_FROM_GLYPH)
	(SET_GLYPH_FROM_CHAR_GLYPH)
	(WINDOW_WANTS_MODELINE_P, WINDOW_WANTS_HEADER_LINE_P)
	(FACE_SUITABLE_FOR_ASCII_CHAR_P, FACE_SUITABLE_FOR_CHAR_P)
	(PRODUCE_GLYPHS, reset_mouse_highlight, in_display_vector_p)
	(cursor_in_mouse_face_p):
	* dispnew.c (adjust_glyph_matrix, clear_glyph_matrix_rows)
	(blank_row, prepare_desired_row)
	(build_frame_matrix_from_leaf_window, make_current)
	(mirror_make_current, mirrored_line_dance, mirror_line_dance)
	(update_window, scrolling_window, update_frame_line):
	* disptab.h (GLYPH_FOLLOW_ALIASES):
	* editfns.c (Fformat):
	* font.h (FONT_WEIGHT_SYMBOLIC, FONT_SLANT_SYMBOLIC)
	(FONT_WIDTH_SYMBOLIC, FONT_WEIGHT_FOR_FACE, FONT_SLANT_FOR_FACE)
	(FONT_WIDTH_FOR_FACE, FONT_WEIGHT_NAME_NUMERIC)
	(FONT_SLANT_NAME_NUMERIC, FONT_WIDTH_NAME_NUMERIC)
	(FONT_SET_STYLE, CHECK_FONT, CHECK_FONT_SPEC, CHECK_FONT_ENTITY)
	(CHECK_FONT_OBJECT, CHECK_FONT_GET_OBJECT, FONT_ADD_LOG)
	(FONT_DEFERRED_LOG):
	* frame.h (FRAME_W32_P, FRAME_MSDOS_P, FRAME_WINDOW_P)
	(FRAME_EXTERNAL_TOOL_BAR, FRAME_EXTERNAL_MENU_BAR, FOR_EACH_FRAME)
	(FRAME_MOUSE_UPDATE):
	* fringe.c (Fdefine_fringe_bitmap):
	* image.c (x_create_bitmap_from_data, x_create_bitmap_mask)
	(x_create_bitmap_from_xpm_data, xpm_load_image):
	* intervals.h (INTERVAL_HAS_PARENT, INTERVAL_PARENT)
	(set_interval_parent, RESET_INTERVAL, COPY_INTERVAL_CACHE)
	(MERGE_INTERVAL_CACHE):
	* keymap.h (KEYMAPP):
	* lisp.h (eassert, USE_LSB_TAG, CHECK_LISP_OBJECT_TYPE)
	(STRING_SET_UNIBYTE, STRING_SET_MULTIBYTE, DEFSYM, PSEUDOVECTORP)
	(CHECK_RANGED_INTEGER, CHECK_TYPE_RANGED_INTEGER)
	(CHECK_NUMBER_COERCE_MARKER, CHECK_NUMBER_OR_FLOAT_COERCE_MARKER)
	(DEFVAR_LISP, DEFVAR_LISP_NOPRO, DEFVAR_BOOL, DEFVAR_INT)
	(DEFVAR_BUFFER_DEFAULTS, DEFVAR_KBOARD, QUIT)
	(RETURN_UNGCPRO, USE_SAFE_ALLOCA, SAFE_NALLOCA, SAFE_FREE)
	(SAFE_ALLOCA_LISP, FOR_EACH_ALIST_VALUE, functionp):
	* syntax.h (SYNTAX_ENTRY, SYNTAX_WITH_FLAGS, SYNTAX)
	(UPDATE_SYNTAX_TABLE_FORWARD, UPDATE_SYNTAX_TABLE_BACKWARD)
	(SETUP_BUFFER_SYNTAX_TABLE):
	* systime.h (timespec_valid_p):
	* term.c (save_and_enable_current_matrix):
	* window.h (WINDOW_MENU_BAR_P, WINDOW_TOOL_BAR_P):
	* xdisp.c (in_display_vector_p, display_tool_bar_line)
	(redisplay_internal, try_window_reusing_current_matrix)
	(sync_frame_with_window_matrix_rows, try_window_id)
	(display_menu_bar, display_tty_menu_item, display_mode_line)
	(coords_in_mouse_face_p, cursor_in_mouse_face_p):
	* xdisp.c (trace_redisplay_p) [GLYPH_DEBUG]:
	* xmenu.c (xmenu_show):
	* xterm.c (use_xim, x_term_init):
	* xterm.h (XSync, GTK_CHECK_VERSION, use_xim, SET_SCROLL_BAR_X_WIDGET)
	(struct x_bitmap_record):
	Use bool for booleans.
	* ccl.c (struct buffer_text):
	* ccl.h (struct ccl_program):
	* charset.h (struct charset):
	* cm.h (struct cm):
	* coding.h (struct iso_2022_spec, struct coding_system):
	* dispextern.h (struct glyph, struct glyph_matrix, struct glyph_row)
	(struct glyph_string, struct face, struct face_cache)
	(struct bidi_string_data, struct bidi_it)
	(struct draw_fringe_bitmap_params, struct it, Mouse_HLInfo)
	(struct image):
	* editfns.c (Fformat):
	* frame.h (struct frame):
	* fringe.c (struct fringe_bitmap):
	* intervals.h (struct interval):
	* keyboard.h (struct kboard):
	* lisp.h (struct Lisp_Symbol, struct Lisp_Misc_Any, struct Lisp_Marker)
	(struct Lisp_Overlay, struct Lisp_Save_Value, struct Lisp_Free)
	(struct Lisp_Buffer_Local_Value, union specbinding):
	* macfont.m (struct macfont_info):
	* process.h (struct Lisp_Process):
	* termchar.h (struct tty_display_info):
	* window.h (struct window):
	* xterm.h (struct x_output):
	Use bool_bf for boolean bit-fields.
	* ccl.c (setup_ccl_program): Now returns bool instead of -1 or 0.
	All callers changed.
	* ccl.h (struct ccl_program): Remove unused members private_state,
	src_multibyte, dst_multibyte, cr_consumed, suppress_error,
	eight_bit_control.
	(struct ccl_spec): Remove unused members cr_carryover,
	eight_bit_carryover.
	* conf_post.h: Include <stdbool.h>.
	(bool_bf): New type.
	* dispextern.h (TRACE, PREPARE_FACE_FOR_DISPLAY):
	* intervals.h (RESET_INTERVAL, COPY_INTERVAL_CACHE)
	(MERGE_INTERVAL_CACHE): Surround statement macro with proper
	'do { ... } while (false)' brackets.
	* dispextern.h (IF_DEBUG): Properly parenthesize and convert to void.
	Args must now be expressions; all callers changed.
	(SET_MATRIX_ROW_ENABLED_P): Assume 2nd arg is bool.
	(PRODUCE_GLYPHS): Simplify use of boolean.
	* fileio.c (Fcopy_file):
	If I is an integer, prefer 'if (I != 0)' to 'if (I)'.
	* lisp.h (UNGCPRO): Return void, not int.
	(FOR_EACH_TAIL): Use void expression, not int expression.
	* region-cache.c: Reindent.
	* region-cache.h: Copy comments from region-cache.c, to fix
	incorrect remarks about booleans.

2013-12-14  Eli Zaretskii  <eliz@gnu.org>

	* xdisp.c (Fmove_point_visually): Expect overshoot in move_it_to
	when character at point is displayed from a display vector.
	(Bug#16148)

2013-12-14  Teodor Zlatanov  <tzz@lifelogs.com>

	* gnutls.c: Replace `:verify_hostname_error' with `:verify_error',
	now a list of certificate validation checks that will abort a
	connection with an error.
	(Fgnutls_boot): Document it and use it.

2013-12-14  Martin Rudalics  <rudalics@gmx.at>

	* w32term.c (w32_enable_frame_resize_hack): New variable.
	(x_set_window_size): Use it to hack frame resizing on Windows
	(Bug#16028).

2013-12-14  Eli Zaretskii  <eliz@gnu.org>

	* fileio.c (Fcopy_file) [WINDOWSNT]: Move most of the
	Windows-specific code to w32.c.  Change error message text to
	match that of Posix platforms.

	* w32.c (w32_copy_file): New function, most of the code copied and
	reworked from Fcopy_file.  Improve error handling.  Plug memory
	leak when errors are thrown.  Support file names outside of the
	current codepage.  (Bug#7100)

2013-12-13  Paul Eggert  <eggert@cs.ucla.edu>

	* lread.c (load_path_default): Prototype.

2013-12-13  Glenn Morris  <rgm@gnu.org>

	* lread.c: Unconditionally reset load-path after dumping.  (Bug#16107)
	(dump_path): Remove.
	(load-path-default): Remove `changed' argument.
	Do not set dump_path permanently.  Simplify.
	(init_lread): Simplify.
	(syms_of_lread): Remove dump_path.

2013-12-13  Dmitry Antipov  <dmantipov@yandex.ru>

	* alloc.c, font.c, font.h, ftfont.c, ftxfont.c, macfont.m,
	* nsfont.m, w32font.c, xfont.c, xftfont.c: Revert last and
	2013-12-12 font-related change to avoid Bug#16128, which
	is quite hard to fix without even more substantial changes.

2013-12-13  Dmitry Antipov  <dmantipov@yandex.ru>

	* font.c (font_close_object): Check for live frame (Bug#16128).

2013-12-13  Paul Eggert  <eggert@cs.ucla.edu>

	* gnutls.c, gnutls.h (emacs_gnutls_record_check_pending):
	Return ptrdiff_t, not int, since it's a buffer size.
	Reindent/reparen some macros to a more Gnuish style.

2013-12-12  Paul Eggert  <eggert@cs.ucla.edu>

	Avoid undefined behavior with huge regexp interval counts.
	* regex.c (GET_INTERVAL_COUNT): Rename from 'GET_UNSIGNED_NUMBER',
	since it's now specialized to interval counts.  All uses changed.
	Do not assume wrapraound on signed integer overflow.
	(regex_compile): Simplify based on the above changes.

2013-12-12  Eli Zaretskii  <eliz@gnu.org>

	Support file names on MS-Windows that use characters outside of
	the current system codepage.  (Bug#7100)

	* w32.c (get_file_security, set_file_security)
	(create_symbolic_link): Separate pointers and boolean flags for
	ANSI and Unicode APIs.  Use the latter if w32_unicode_filenames is
	non-zero, else the former.
	(codepage_for_filenames, filename_to_utf16, )
	(filename_from_utf16, filename_to_ansi, filename_from_ansi):
	New functions.
	(init_user_info): Allow $HOME and $SHELL to include non-ANSI
	characters.
	(normalize_filename): Lose the DBCS code, now works on UTF-8.
	Accept only one argument; all callers changed.
	(dostounix_filename): Remove the second argument, now works in
	UTF-8.  All callers changed.
	(parse_root): Lose DBCS code.
	(get_long_basename, w32_get_short_filename, init_environment)
	(GetCachedVolumeInformation, sys_readdir, open_unc_volume)
	(read_unc_volume, logon_network_drive, faccessat, sys_chdir)
	(sys_chmod, sys_creat, sys_fopen, sys_link, sys_mkdir, sys_open)
	(sys_rename_replace, sys_rmdir, sys_unlink, stat_worker, utime)
	(is_symlink, readlink, chase_symlinks, w32_delayed_load): Work in
	Unicode mode if w32_unicode_filenames is non-zero, in ANSI mode
	otherwise.
	(ansi_encode_filename): New function.
	(get_emacs_configuration, get_emacs_configuration_options):
	Functions deleted.
	(add_volume_info, GetCachedVolumeInformation): Run the input file
	name through unixtodos_filename, to ensure it is stored and
	referenced in canonical form.
	(get_volume_info): Lose the DBCS code, now works in UTF-8.
	(logon_network_drive, sys_link, utime): Improve error handling.
	(sys_access): New function.
	(hashval, generate_inode_val): Unused functions deleted.
	(symlink, readlink, readlinkat): Lose DBCS code, now works in UTF-8.
	(check_windows_init_file): Convert error message from UTF-8 to
	ANSI codepage, for display in the message box.
	(globals_of_w32): Set w32_unicode_filenames according to the OS
	version.

	* w32term.c (construct_drag_n_drop): Work in Unicode mode when
	w32_unicode_filenames is non-zero, ANSI mode otherwise.
	(syms_of_w32term): Declare w32-unicode-filenames.

	* w32proc.c (new_child, delete_child): Remove code that handled
	unused pending_deletion and input_file members of the child struct.
	(create_child, sys_spawnve): Convert all file names to ANSI
	codepage.  Use ANSI APIs explicitly; forcibly fail if any file
	name cannot be encoded in ANSI codepage.  Don't use
	unixtodos_filename, mirror slashes by hand.
	(record_infile, record_pending_deletion): Functions deleted.
	(Fw32_short_file_name): Call w32_get_short_filename instead of
	GetShortPathName.

	* w32notify.c (add_watch): Work in Unicode mode when
	w32_unicode_filenames is non-zero, ANSI mode otherwise.
	(Fw32notify_add_watch): Rewrite to avoid using GetFullPathName;
	instead, do the same with Lisp primitives.

	* w32fns.c (file_dialog_callback, Fx_file_dialog)
	(Fsystem_move_file_to_trash, Fw32_shell_execute)
	(Ffile_system_info, Fdefault_printer_name): Work in Unicode mode
	when w32_unicode_filenames is non-zero, ANSI mode otherwise.
	(Fw32_shell_execute): Improve error reporting.
	(Fdefault_printer_name): Ifdef away for Cygwin.

	* w32.h (struct _child_process): Remove input_file and
	pending_deletion members that are no longer used.
	(dostounix_filename, w32_get_short_filename, filename_from_ansi)
	(filename_to_ansi, filename_from_utf16, filename_to_utf16)
	(ansi_encode_filename): New and updated prototypes.

	* unexw32.c (open_input_file, open_output_file, unexec): Use ANSI
	APIs explicitly.
	(unexec): Don't use dostounix_filename, it expects a file name in
	UTF-8.  Instead, mirror backslashes by hand.  Convert NEW_NAME to
	ANSI encoding.

	* fileio.c (Ffile_name_directory, file_name_as_directory)
	(directory_file_name, Fexpand_file_name)
	(Fsubstitute_in_file_name) [WINDOWSNT]: Adapt to the change in
	arguments of dostounix_filename.
	(Fexpand_file_name) [WINDOWSNT]: Convert value of $HOME to UTF-8.
	use MAX_UTF8_PATH for size of file-name strings.
	(emacs_readlinkat): Build an explicitly unibyte string for file
	names.
	(syms_of_fileio) <file-name-coding-system>:
	<default-file-name-coding-system>: Mention MS-Windows peculiarities.

	* emacs.c (init_cmdargs) [WINDOWSNT]: Convert argv[0] to UTF-8.
	(main) [WINDOWSNT]: Convert the argv[] elements that are files or
	directories to UTF-8.
	(decode_env_path) [WINDOWSNT]: Convert file names taken from the
	environment, and each element of the input PATH, to UTF-8.

	* dired.c (file_attributes): Use build_unibyte_string explicitly
	to make Lisp strings from user and group names.

	* coding.h (ENCODE_FILE, DECODE_FILE): Just call encode_file and
	decode_file.

	* coding.c (decode_file_name, encode_file_name): New functions.

	* termcap.c (tgetent): Adapt to the change in arguments of
	dostounix_filename.

	* sysdep.c (sys_subshell) [WINDOWSNT]: Use MAX_UTF8_PATH for file
	names.

	* msdos.c (dostounix_filename, init_environment): Adapt to the
	change in arguments of dostounix_filename.

	* image.c (xpm_load, tiff_load, gif_load, imagemagick_load)
	[WINDOWSNT]: Encode file names passed to the image libraries in
	ANSI codepage.

	* gnutls.c (Fgnutls_boot): Encode all file names passed to GnuTLS.
	[WINDOWSNT]: Convert file names to the current ANSI codepage.

	* filelock.c (lock_file) [WINDOWSNT]: Adapt to the change in
	arguments of dostounix_filename.

2013-12-12  Dmitry Antipov  <dmantipov@yandex.ru>

	* font.h (struct font_entity) [HAVE_NS]: New field to record
	font driver which was used to create this entity.
	(struct font) [HAVE_WINDOW_SYSTEM]: New field to record
	frame where the font was opened.
	(font_close_object): Add prototype.
	* font.c (font_make_entity) [HAVE_NS]: Zero out driver field.
	(font_close_object): Not static any more.  Lost frame arg.
	Adjust comment and users.
	* alloc.c (cleanup_vector): Call font_close_object to adjust
	per-frame font counters correctly.  If HAVE_NS, also call
	driver-specific cleanup for font-entity objects.
	* ftfont.c (ftfont_open):
	* nsfont.m (nsfont_open):
	* w32font.c (w32font_open_internal):
	* xfont.c (xfont_open):
	* xftfont.c (xftfont_open): Save frame pointer in font object.
	* macfont.m (macfont_open): Likewise.
	(macfont_descriptor_entity): Save driver pointer to be able
	to call its free_entity routine when font-entity is swept.
	* ftxfont.c (ftxfont_open): Add eassert because frame
	pointer should be saved by ftfont_driver.open.

2013-12-12  Dmitry Antipov  <dmantipov@yandex.ru>

	* xterm.c (x_make_frame_visible): Restore hack which is needed when
	input polling is used.  This is still meaningful for Cygwin, see
	http://lists.gnu.org/archive/html/emacs-devel/2013-12/msg00351.html.
	* keyboard.c (poll_for_input_1, input_polling_used):
	Define unconditionally.
	* dispextern.h (FACE_SUITABLE_FOR_CHAR_P): Remove unused macro.
	(FACE_FOR_CHAR): Simplify because face_for_char does the same.
	* fontset.c (face_suitable_for_char_p) [0]: Remove unused function.
	(font_for_char): Prefer ptrdiff_t to int for buffer position.
	(face_for_char): Likewise.  Rearrange eassert and return ASCII
	face for CHAR_BYTE8_P.
	* fontset.h (font_for_char, face_for_char): Adjust prototypes.

2013-12-11  Ken Brown  <kbrown@cornell.edu>

	* dispextern.h (erase_phys_cursor):
	* keyboard.h (make_ctrl_char): Declare prototypes if HAVE_NTGUI.

2013-12-11  Dmitry Antipov  <dmantipov@yandex.ru>

	* nsterm.m (x_free_frame_resources):
	* term.c (tty_free_frame_resources):
	* xterm.c (x_free_frame_resources): Do not check for non-NULL
	face cache because it's implied by free_frame_faces anyway.
	* w32term.c (x_free_frame_resources): Likewise.  Do not call
	free_frame_faces twice.

2013-12-11  Rüdiger Sonderfeld  <ruediger@c-plusplus.de>

	* editfns.c (Fformat_time_string): Mention %F in the doc.

2013-12-11  Martin Rudalics  <rudalics@gmx.at>

	* window.c (resize_frame_windows): Don't return immediately when
	the root window's size doesn't change - the minibuffer window
	may still have to be repositioned/resized.
	* xfns.c (Fx_create_frame): Always change the frame size after
	initializing the frame's faces.
	* xterm.c (handle_one_xevent): Don't set pixel sizes here,
	change_frame_size should already have done it.
	(x_new_font): Assign new tool- and menu-bar heights.
	(x_set_window_size_1): Account for tool- and menu-bar heights
	(Bug#16013).  Don't set pixel sizes since change_frame_size
	should already have done it.

2013-12-11  Paul Eggert  <eggert@cs.ucla.edu>

	Remove the option of using libcrypto.
	* Makefile.in (LIB_CRYPTO): Remove.
	(LIBES): Don't use it.

2013-12-11  Juri Linkov  <juri@jurta.org>

	* term.c (term_get_fkeys_1): Remove non-standard IBM terminfo
	as obsolete to avoid conflicts with <S-up>.  (Bug#13471)

2013-12-10  Dmitry Antipov  <dmantipov@yandex.ru>

	* xdisp.c (display_tool_bar_line): Don't extend on a previously
	drawn tool bar items (Bug#16058).
	* font.c (font_find_for_lface): Ensure SAFE_FREE on return.

2013-12-09  Ken Brown  <kbrown@cornell.edu>

	* frame.c (get_frame_param): Make extern if HAVE_NTGUI.

	* lisp.h (get_frame_param): Adjust conditions for prototype
	declaration.

2013-12-09  Dmitry Antipov  <dmantipov@yandex.ru>

	* gtkutil.c (USE_NEW_GTK_FONT_CHOOSER) [HAVE_FREETYPE]:
	Avoid unused macro warning if configured --without-xft.

2013-12-09  Jan Djärv  <jan.h.d@swipnet.se>

	* alloc.c (Fmemory_limit): Avoid compiler warning.  Return 0 always.

2013-12-08  Jan Djärv  <jan.h.d@swipnet.se>

	* nsterm.m (updateFrameSize:): Fix GNUstep toolbar not updating.

	* emacs.c (main): Call fixup_locale a second time for GNUstep.

2013-12-08  Martin Rudalics  <rudalics@gmx.at>

	* frame.c (x_set_font): Mark frame as garbaged (Bug#16028).

2013-12-08  Paul Eggert  <eggert@cs.ucla.edu>

	Use libcrypto's checksum implementations if available, for speed.
	* Makefile.in (LIB_CRYPTO): New macro.
	(LIBES): Use it.

	* frame.h (SET_FRAME_VISIBLE): Now an inline function.
	The macro didn't conform to C99 due to type mismatch,
	which caused compilation failure with Sun C 5.12,
	and it was confusing anyway.  Include window.h to declare
	redisplay_other_windows.

2013-12-08  Stefan Monnier  <monnier@iro.umontreal.ca>

	* window.c (set_window_buffer): Update mode line (bug#16084).

2013-12-07  Paul Eggert  <eggert@cs.ucla.edu>

	Fix minor problems found by static checking.
	* keyboard.c (poll_for_input_1, input_polling_used):
	Define only if HAVE_NTGUI.
	* xmenu.c (popup_activate_callback): Omit unnecessary
	check against USE_X_TOOLKIT, which must be defined here anyway.
	* xterm.c, xterm.h (x_dispatch_event) [! (USE_X_TOOLKIT || USE_MOTIF)]:
	Now static.

2013-12-07  Martin Rudalics  <rudalics@gmx.at>

	* w32term.c (w32_read_socket): Fix int/Lisp_Object type mixup.

2013-12-07  Jan Djärv  <jan.h.d@swipnet.se>

	* gtkutil.c (tb_size_cb): Call xg_height_or_width_changed.

	* nsterm.m (x_set_window_size): Remove fprintf.
	(init): Define always.  Set applicationDidFinishLaunchingCalled
	for GNUstep.
	(applicationDidFinishLaunching:):
	Set applicationDidFinishLaunchingCalled.
	(applicationDidBecomeActive:): Call applicationDidFinishLaunching if
	not called.

	* nsterm.h (EmacsApp): Add applicationDidFinishLaunchingCalled.

	Pixel resize changes for NS (Bug#16049).
	* nsterm.m (x_set_window_size): Change parameters rows/cols to
	height/width.  row/cols are locals.
	Pass pixelwise to check_frame_size.  Don't set FRAME_PIXEL_WIDTH/HEIGHT.
	(updateFrameSize:): Remove gsextra.  Adjust for pixelwise resize.
	(windowWillResize): Remove gsextra.  Calculate extra as in
	updateFrameSize.
	(x_new_font): Don't change frame size if fullscreen.
	Change size pixelwise.

	* nsfns.m (Fx_create_frame): Call change_frame_size twice as per
	comment in xfns.c.  Change to pixelwise call.

2013-12-06  Eli Zaretskii  <eliz@gnu.org>

	* buffer.c (Fset_buffer_multibyte): Invalidate buffer caches.
	(Bug#16070)

2013-12-06  Dmitry Antipov  <dmantipov@yandex.ru>

	* xterm.c (input_signal_count): Remove.
	(x_dispatch_event): Define unconditionally.
	(x_make_frame_visible): Process X events until the frame
	is really visible (Bug#16027).
	* xterm.h (x_dispatch_event): Declare unconditionally.

2013-12-05  Jan Djärv  <jan.h.d@swipnet.se>

	* nsfns.m (ns_frame_parm_handlers): Add right/bottom_divider_width.

	* nsterm.m (x_set_window_size): Handle pixelwise.

2013-12-05  Martin Rudalics  <rudalics@gmx.at>

	* w32term.c (x_new_font):
	* xterm.c (x_new_font): Calculate new frame size from new font
	size (Bug#16028).

2013-12-04  Stefan Monnier  <monnier@iro.umontreal.ca>

	* lisp.h (FOR_EACH_TAIL): New macro.
	* fns.c (Fdelq): Use it to avoid inf-loops; remove QUIT.

	* window.c (select_window): Call second wset_redisplay before we change
	selected_window (bug#16034).

2013-12-04  Paul Eggert  <eggert@cs.ucla.edu>

	* bidi.c (LRM_CHAR, RLM_CHAR): Remove; no longer used.

2013-12-04  Eli Zaretskii  <eliz@gnu.org>

	* w32xfns.c: Include window.h, to avoid a compiler warning.

2013-12-04  Stefan Monnier  <monnier@iro.umontreal.ca>

	* window.c (window_scroll): Mark window for redisplay (bug#16034).
	(scroll_command, Fscroll_other_window): Don't cause redisplay now that
	window_scroll takes care of it.
	(Fset_window_point, Fdelete_other_windows_internal)
	(set_window_buffer, Fwindow_resize_apply, resize_frame_windows)
	(Fsplit_window_internal, Fdelete_window_internal)
	(Fresize_mini_window_internal, Fset_window_configuration)
	(apply_window_adjustment): Use fset_redisplay and wset_redisplay to
	cause redisplay instead of forcing a complete redisplay.
	* xdisp.c (wset_redisplay): Don't set windows_or_buffers_changed if
	we're only affecting the selected_window.

2013-12-04  Eli Zaretskii  <eliz@gnu.org>

	* bidi.c (bidi_get_type, bidi_get_category): Handle the isolate
	directional control characters.  Update type and category
	determination according to the UBA from Unicode v6.3.
	(bidi_category_t): New category EXPLICIT_FORMATTING.

	* dispextern.h (bidi_type_t): Update to include new bidirectional
	properties introduced with Unicode v6.3.  (Bug#16043)

2013-12-04  Martin Rudalics  <rudalics@gmx.at>

	* xterm.c (XTflash): Fix coordinate of bottom area to flash
	(Bug#16044).

2013-12-04  Dmitry Antipov  <dmantipov@yandex.ru>

	* font.c (font_list_entities): Remove dummy assignment.
	* font.h (struct font) [HAVE_WINDOW_SYSTEM]: Group members which are
	used on graphic displays only.  Remove unused 'font_encoder' member.
	(struct font_bitmap): Remove unused 'extra' member.
	* nsfont.m (nsfont_open):
	* w32font.c (w32font_open_internal):
	* ftfont.c (ftfont_get_bitmap): Adjust users.

2013-12-03  Paul Eggert  <eggert@cs.ucla.edu>

	Use bool for boolean.
	* tparam.c (tparam1):
	* undo.c (record_point, record_property_change):
	Use bool for boolean, for local vars that are always true or false.

	Minor integer overflow fixes (Bug#16033).
	* window.c (Fset_window_new_pixel): Don't let new_pixel go negative.
	This improves on the previous fix to this function.
	(window_resize_check): When summing up pixel counts, don't rely on
	undefined behavior if the sum overflows.

2013-12-03  Martin Rudalics  <rudalics@gmx.at>

	* window.c (Fset_window_new_pixel): Don't choke at negative
	argument value (Bug#16033).

	* xfns.c (Fx_create_frame): Add another call to change_frame_size
	to avoid crash in window_box_height.

	* gtkutil.h: Fix external declaration of xg_frame_set_char_size.
	* gtkutil.c (xg_frame_set_char_size, style_changed_cb): Fix size
	calculation.
	* xterm.c (x_set_window_size): Fix size calculation (Bug#16013).

2013-12-03  Paul Eggert  <eggert@cs.ucla.edu>

	Minor integer overflow fixes.
	* window.c (Fset_window_new_pixel, grow_mini_window):
	* xdisp.c (Fwindow_text_pixel_size):
	Avoid undefined behavior on signed integer overflow.
	* xfns.c (x_set_mouse_color):
	Check that drag shape fits in 'unsigned', since that's what X wants.

2013-12-02  Eli Zaretskii  <eliz@gnu.org>

	Improve reporting of fatal exception on MS-Windows.
	* w32fns.c (my_exception_handler): New function.
	(globals_of_w32fns): Set it up as the unhandled exception
	handler.  Initialize exception code and address to zeros.
	(emacs_abort): If the exception code and address are available,
	print them at the beginning of the backtrace.  Fix the format of
	printing addresses (was producing 0x0x12345678 on XP).
	(Bug#15994)

2013-12-02  Helmut Eller  <eller.helmut@gmail.com>

	* eval.c (Fbacktrace__locals): New function.
	(syms_of_eval): Defsubr it.

2013-12-02  Dmitry Antipov  <dmantipov@yandex.ru>

	* font.h (FONT_WIDTH, FONT_HEIGHT, FONT_BASE, FONT_DESCENT):
	Define here to unify between...
	* nsterm.h, w32term.h, xterm.h: ...port-specific headers.
	* w32term.h (CHECK_W32_FRAME): Remove unused macro.

2013-12-02  YAMAMOTO Mitsuharu  <mituharu@math.s.chiba-u.ac.jp>

	* xterm.h (struct scroll_bar): Remove member `fringe_extended_p'.

	* xterm.c (x_draw_fringe_bitmap, x_scroll_run): Remove code for
	fringe background extension.
	(x_scroll_bar_create): Remove variables `sb_left' and `sb_width',
	because they are now always the same as `left' and `width',
	respectively.  Remove code for the case that `width' and
	`sb_width' are different.

2013-12-01  Paul Eggert  <eggert@cs.ucla.edu>

	Fix minor problems found by static checking.
	* dispextern.h, xdisp.c (x_draw_bottom_divider): Now static.
	* frame.c (set_frame_param) [!HAVE_NTGUI]: Remove.
	* xdisp.c (Ftool_bar_height) [USE_GTK || HAVE_NS]: Now const function.

2013-12-01  Lars Magne Ingebrigtsen  <larsi@gnus.org>

	* image.c (imagemagick_compute_animated_image): Don't crash if we
	have an animation with different-sized images (bug#15313).

2013-11-30  Martin Rudalics  <rudalics@gmx.at>

	Remove some unused items introduced during pixelwise change.
	* window.c (window_resize_total_check): Remove unused function.
	* xdisp.c (remember_mouse_glyph): Remove unused label.
	(Ftool_bar_height): Move declaration inside #if.
	* xterm.c (x_set_window_size): Don't use r and c.

2013-11-30  Juanma Barranquero  <lekktu@gmail.com>

	* xdisp.c (Fwindow_text_pixel_size): Remove unused variables
	`value' and `endp'.

	* window.c (Fset_window_configuration): Comment out unused variables.

	* w32term.c (w32_read_socket): Remove unused variable `buf'.

2013-11-30  Jan Djärv  <jan.h.d@swipnet.se>

	* xdisp.c (redisplay_internal): unrequest_sigio => request_sigio.

	* xfaces.c (NEAR_SAME_COLOR_THRESHOLD): Move inside HAVE_WINDOW_SYSTEM.

	* gnutls.c (gnutls_audit_log_function): Only declare and define if
	HAVE_GNUTLS3 (Bug#16001).

	* xdisp.c (redisplay_internal): Call request_sigio at end_of_redisplay
	if interrupts are deferred (Bug#15801).

2013-11-30  Martin Rudalics  <rudalics@gmx.at>

	Support resizing frames and windows pixelwise.
	* dispextern.h (enum window_part): Add ON_SCROLL_BAR,
	ON_RIGHT_DIVIDER and ON_BOTTOM_DIVIDER.
	(struct glyph_matrix): Replace window_left_col and
	window_top_line by window_pixel_left and window_pixel_top.
	(WINDOW_WANTS_MODELINE_P, WINDOW_WANTS_HEADER_LINE_P):
	Minor rewrite.
	(enum face_id): Add WINDOW_DIVIDER_FACE_ID.
	(draw_window_divider, move_it_to, x_draw_right_divider)
	(x_draw_bottom_divider, change_frame_size): Add or fix
	declarations.
	* dispnew.c (change_frame_size_1): Change prototype.
	(adjust_glyph_matrix, required_matrix_width)
	(adjust_frame_glyphs_for_window_redisplay): Use pixel
	values instead of lines and columns.
	(marginal_area_string): Use WINDOW_FRINGES_WIDTH instead of
	WINDOW_TOTAL_FRINGE_WIDTH.
	(handle_window_change_signal, do_pending_window_change)
	(init_display): Adjusts calls of change_frame_size.
	(change_frame_size, change_frame_size_1): Handle pixelwise
	changes.
	* frame.c (Qright_divider_width, Qbottom_divider_width):
	New Lisp objects.
	(set_menu_bar_lines_1, set_menu_bar_lines, make_frame)
	(make_terminal_frame, Fmake_terminal_frame, Fframe_parameters)
	(x_set_internal_border_width, x_set_vertical_scroll_bars)
	(x_set_scroll_bar_width, x_figure_window_size): Handle pixel
	values.
	(set_frame_param): New function.
	(Fframe_text_cols, Fframe_text_lines, Fframe_total_cols)
	(Fframe_text_width, Fframe_text_height, Fscroll_bar_width)
	(Ffringe_width, Fborder_width, Fright_divider_width)
	(Fbottom_divider_width): New functions, defsubr them.
	(Fset_frame_height, Fset_frame_width, Fset_frame_size):
	New argument pixelwise.
	(struct frame_parm_table): New members Qright_divider_width and
	Qbottom_divider_width.
	(x_set_frame_parameters): Handle parameters for pixelwise sizes.
	(x_report_frame_params): Handle Qright_divider_width and
	Qbottom_divider_width.
	(x_set_right_divider_width, x_set_bottom_divider_width):
	New functions.
	(frame_resize_pixelwise): New option.
	* frame.h (struct frame): Add tool_bar_height, menu_bar_height,
	new_pixelwise, right_divider_width and bottom_divider_width;
	remove total_lines; rename text_lines, text_cols, new_text_lines
	and new_text_cols to text_height, text_width, new_height and
	new_width respectively.
	(FRAME_LINES, FRAME_COLS): Rename to FRAME_TEXT_HEIGHT and
	FRAME_TEXT_WIDTH respectively.
	(FRAME_MENU_BAR_HEIGHT, FRAME_TOOL_BAR_HEIGHT)
	(FRAME_RIGHT_DIVIDER_WIDTH, FRAME_BOTTOM_DIVIDER_WIDTH)
	(FRAME_TEXT_TO_PIXEL_WIDTH, FRAME_PIXEL_TO_TEXT_WIDTH):
	New macros.
	(FRAME_TOP_MARGIN_HEIGHT, FRAME_LEFT_SCROLL_BAR_AREA_WIDTH)
	(FRAME_RIGHT_SCROLL_BAR_AREA_WIDTH, FRAME_SCROLL_BAR_AREA_WIDTH)
	(SET_FRAME_COLS, SET_FRAME_WIDTH, SET_FRAME_HEIGHT)
	(FRAME_TEXT_COLS_TO_PIXEL_WIDTH, FRAME_PIXEL_WIDTH_TO_TEXT_COLS)
	(FRAME_TEXT_COLS_TO_PIXEL_WIDTH): Rewrite macros.
	(FRAME_TOTAL_COLS_ARG): Remove macro.
	* fringe.c (draw_fringe_bitmap_1): Handle right divder.
	* gtkutil.c (xg_frame_resized, xg_frame_set_char_size)
	(x_wm_set_size_hint): Handle frame pixel sizes.
	* indent.c (compute_motion, Fcompute_motion):
	Call window_body_width instead of window_body_cols.
	* keyboard.c (Qright_divider, Qbottom_divider): New symbols.
	(make_lispy_position): Handle right and bottom dividers.
	(Fsuspend_emacs): Pixelize call of change_frame_size.
	* keyboard.h: Extern Qright_divider, Qbottom_divider.
	* lisp.h: Extern set_frame_param.
	* nsfns.m (x_set_tool_bar_lines): Pixelize call of
	x_set_window_size.
	(Fx_create_frame): Add entry for vertical_drag_cursor.
	Pixelize call of change_frame_size.
	* nsterm.h (struct ns_output): Add vertical_drag_cursor.
	* nsterm.m (ns_update_window_end): Optionally draw right
	divider.
	(x_set_window_size): Add argument pixelwise.
	Call check_frame_size and change_frame_size with pixelwise zero.
	(ns_draw_window_divider): New function.
	(ns_redisplay_interface): Add ns_draw_window_divider.
	(updateFrameSize:): Call change_frame_size with pixelwise zero.
	(x_new_font): Call x_set_window_size with pixelwise zero.
	* print.c (print_object): For a window print its sequence
	number again.
	* term.c (Fresume_tty): Pixelize call of change_frame_size.
	* w32fns.c (x_set_mouse_color): Handle vertical drag cursor.
	(x_set_menu_bar_lines, x_set_tool_bar_lines): Calculate pixelwise.
	(w32_createwindow): Use scroll bar area width.
	(w32_wnd_proc): Handle bottom divider width.
	For WM_WINDOWPOSCHANGING return zero if we resize pixelwise.
	(Fx_create_frame): Default divider width parameters.
	Caclulate sizes pixelwise.  Add vertical drag cursor support.
	(x_create_tip_frame): Default divider widths to zero.
	Pixelize call to change_frame_size.
	(Fx_show_tip): Add handling of divider widths.  Pixelize window
	position and sizes.
	(Fw32_frame_rect): New function.
	(frame_parm_handler w32_frame_parm_handlers): Add divider
	widths.
	(Vx_window_vertical_drag_shape): Add variable.
	* w32inevt.c (resize_event, maybe_generate_resize_event):
	Pixelize change_frame_size calls.
	* w32menu.c (set_frame_menubar): Pixelize x_set_window_size
	call.
	* w32term.c (w32_draw_window_divider): New function.
	(x_update_window_end): Handle right divider.
	(w32_draw_fringe_bitmap, x_scroll_run)
	(w32_set_vertical_scroll_bar): Pixelize scrollbar widths.
	(w32_read_socket): Handle SIZE_MAXIMIZED separately.
	Calculate new frame sizes pixelwise.
	(x_new_font): Pixelize call to x_set_window_size.
	(x_check_fullscreen): Pixelize call to change_frame_size.
	(x_set_window_size_1, x_set_window_size): New argument
	pixelwise.  Calculate pixelwise.
	(x_wm_set_size_hint): Use scroll bar area width.
	(w32_redisplay_interface): Add w32_draw_window_divider.
	* w32term.h (struct w32_output): Add vertical drag cursor.
	* widget.c (set_frame_size, update_wm_hints)
	(EmacsFrameResize, EmacsFrameSetValues): Pixelize calls of
	change_frame_size.
	(EmacsFrameSetCharSize): Pixelize call of x_set_window_size.
	* window.c (sequence_number): Restore.
	(Fwindow_pixel_width, Fwindow_pixel_height)
	(Fwindow_mode_line_height, Fwindow_header_line_height)
	(window_pixel_to_total, Frun_window_scroll_functions)
	(Fset_window_new_pixel, window_resize_apply_total)
	(Fwindow_resize_apply_total): New functions.
	(window_body_height, window_body_width): Rename from
	window_body_lines.  New argument PIXELWISE.
	Calculate pixelwise.
	(Fwindow_body_height, Fwindow_body_width): New argument
	PIXELWISE.
	(coordinates_in_window, window_relative_x_coord): Use window's
	pixel width instead of total width.
	(replace_window, recombine_windows): Initialize pixel values.
	(resize_root_window, resize_frame_windows, grow_mini_window)
	(shrink_mini_window): New argument PIXELWISE.
	Calculate pixelwise.
	(Fdelete_other_windows_internal, adjust_window_margins)
	(window_resize_check, window_resize_apply)
	(Fdelete_window_internal, Fresize_mini_window_internal)
	(Fwindow_text_width, Fwindow_text_height): Calculate pixelwise.
	(check_frame_size): Rename arguments.  New argument PIXELWISE.
	Calculate pixelwise.
	(set_window_buffer): Make samebuf bool.  Run configuration change
	hook only if buffer changed.
	(Fset_window_buffer): Rewrite doc-string.
	(make_window): Initialize new_pixel slot.
	(Fwindow_resize_apply): Check pixel size of root window.
	(Fsplit_window_internal): Call 2nd argument pixel_size.
	Calculate pixelwise.
	(Fscroll_left, Fscroll_right): Call window_body_width instead of
	window_body_cols.
	(save_window_data): New slots frame_text_width,
	frame_text_height, frame_menu_bar_height, frame_tool_bar_height.
	(saved_window): New slots pixel_left, pixel_top, pixel_height,
	pixel_width.
	(Fcurrent_window_configuration, Fset_window_configuration)
	(save_window_save, compare_window_configurations): Handle new
	slots in save_window_data and saved_window.
	(Fset_window_scroll_bars): Fix doc-string.
	(window_resize_pixelwise): New variable.
	(coordinates_in_window, Fcoordinates_in_window_p):
	Handle dividers.
	(make_parent_window): Adjust sequence_number.
	(Fwindow_right_divider_width, Fwindow_bottom_divider_width):
	New functions.
	* window.h (struct window): New members new_pixel, pixel_left,
	pixel_top, pixel_width, pixel_height.  Restore sequence_number.
	(wset_new_pixel): New function.
	(WINDOW_PIXEL_WIDTH, WINDOW_PIXEL_HEIGHT)
	(MIN_SAFE_WINDOW_PIXEL_WIDTH, MIN_SAFE_WINDOW_PIXEL_HEIGHT)
	(WINDOW_LEFT_PIXEL_EDGE, WINDOW_RIGHT_PIXEL_EDGE)
	(WINDOW_TOP_PIXEL_EDGE, WINDOW_BOTTOM_PIXEL_EDGE)
	(WINDOW_BOTTOMMOST_P, WINDOW_BOX_LEFT_PIXEL_EDGE)
	(WINDOW_BOX_RIGHT_PIXEL_EDGE, WINDOW_MARGINS_COLS)
	(WINDOW_MARGINS_WIDTH, WINDOW_RIGHT_DIVIDER_WIDTH)
	(WINDOW_BOTTOM_DIVIDER_WIDTH): New macros.
	(WINDOW_TOTAL_FRINGE_WIDTH): Rename to WINDOW_FRINGES_WIDTH.
	(WINDOW_TOTAL_WIDTH, WINDOW_TOTAL_HEIGHT): Remove macros.
	(WINDOW_RIGHT_EDGE_X, WINDOW_LEFT_EDGE_X, WINDOW_TOP_EDGE_Y)
	(WINDOW_BOTTOM_EDGE_Y, WINDOW_FULL_WIDTH_P, WINDOW_LEFTMOST_P)
	(WINDOW_RIGHTMOST_P, WINDOW_BOX_LEFT_EDGE_X)
	(WINDOW_BOX_RIGHT_EDGE_X, WINDOW_FRINGE_COLS)
	(WINDOW_BOX_HEIGHT_NO_MODE_LINE, WINDOW_BOX_TEXT_HEIGHT):
	Rewrite.
	(resize_frame_windows, grow_mini_window, shrink_mini_window)
	(window_body_width, check_frame_size): Adapt external declarations.
	* xdisp.c (last_max_ascent): New integer.
	(window_text_bottom_y): Handle bottom divider.
	(window_box_width, window_box_height): Calculate pixelwise.
	(get_glyph_string_clip_rects): Handle right divider.
	(remember_mouse_glyph): When windows are resized pixelwise
	proceed with width and height set to 1.
	(init_iterator): Use WINDOW_PIXEL_WIDTH instead of
	WINDOW_TOTAL_WIDTH.
	(move_it_to): Calculate and return maximum x position
	encountered.
	(Fwindow_text_pixel_size): New function.
	(resize_mini_window, update_tool_bar): Calculate pixelwise.
	(tool_bar_lines_needed): Rename to tool_bar_height.
	Calculate pixelwise.
	(Ftool_bar_lines_needed): Rename to Ftool_bar_height.
	Calculate pixelwise.
	(redisplay_tool_bar): Calculate pixelwise.
	(redisplay_window): Calculate pixelwise.  Handle dividers.
	(draw_glyphs, x_clear_end_of_line, note_mouse_highlight)
	(x_draw_vertical_border): Handle dividers.
	(define_frame_cursor1): Handle vertical drag cursor.
	(x_draw_right_divider, x_draw_bottom_divider): New functions.
	(expose_window): Calculate pixelwise.  Handle dividers.
	(init_xdisp): Initialize pixel values.
	* xfaces.c (Qwindow_divider): New face.
	(realize_basic_faces): Realize it.
	* xfns.c (x_set_mouse_color): Handle vertical_drag_cursor.
	(x_set_menu_bar_lines, x_set_tool_bar_lines): Calculate pixelwise.
	(x_set_scroll_bar_default_width): Default actual width to 16.
	(Fx_create_frame): Set sizes pixelwise.
	(x_create_tip_frame): Default divider widths to zero.
	Pixelize call of change_frame_size.
	(Fx_show_tip): Handle divider widths.  Initial pixel position
	and sizes.
	(frame_parm_handler x_frame_parm_handlers): Add divider widths.
	(Vx_window_vertical_drag_shape): New option.
	* xmenu.c (free_frame_menubar): Pixelize call of
	x_set_window_size.
	* xterm.c (x_draw_window_divider): New function.
	(x_update_window_end): Optionally draw right divider.
	(x_draw_fringe_bitmap, x_scroll_run, x_scroll_bar_create)
	(XTset_vertical_scroll_bar): Use scroll bar pixel width.
	(handle_one_xevent, x_new_font): Calculate pixelwise.
	(x_set_window_size_1, x_set_window_size): New argument
	pixelwise.  Calculate pixelwise.
	(x_wm_set_size_hint): Pixelize call of check_frame_size.
	(struct x_redisplay_interface): Add x_draw_window_divider.
	* xterm.h (struct x_output): Add vertical_drag_cursor.

2013-11-30  Stefan Monnier  <monnier@iro.umontreal.ca>

	* xdisp.c (redisplay_internal): Don't call set_window_update_flags.
	Set invisible frames's `redisplay' when a full redisplay is requested.
	(redisplay_window): Set must_be_updated_p instead (bug#15999).
	(redisplay_mode_lines): Don't set must_be_updated_p any more.
	(display_mode_lines): Set it here instead.

	* dispnew.c (set_window_update_flags): Remove `b' argument; make static.

	* dispextern.h (set_window_update_flags): Remove.

2013-11-29  Stefan Monnier  <monnier@iro.umontreal.ca>

	* fns.c (internal_equal): Add a hash_table argument to handle cycles.

	* xdisp.c (REDISPLAY_SOME_P): New macro.
	(redisplay_internal): Use it (bug#15999).
	(prepare_menu_bars, redisplay_window): Use it as well.

	* lisp.mk (lisp): Add electric.elc and uniquify.elc.

2013-11-29  Tom Seddon  <emacs@tomseddon.plus.com>  (tiny change)

	* w32font.c (g_b_init_get_char_width_32_w): New static var.
	(globals_of_w32font): Zero it out.
	(GetCharWidth32W_Proc): New function pointer.
	(get_char_width_32_w): New function.
	(compute_metrics): If get_glyph_outline_w returns an error, try
	get_char_width_32_w before declaring a failure.  This avoids
	punishing raster (a.k.a. "bitmap") fonts by slowing down
	redisplay.  (Bug#6364).

2013-11-29  Eli Zaretskii  <eliz@gnu.org>

	* xdisp.c (clear_mouse_face): Don't invalidate the entire
	mouse-highlight info, just signal frame_up_to_date_hook that mouse
	highlight needs to be redisplayed.  (Bug#15913)

2013-11-29  Paul Eggert  <eggert@cs.ucla.edu>

	Fix minor problems found by static checking.
	* buffer.h (struct buffer_text, struct buffer):
	* frame.h (struct frame):
	* window.h (struct window):
	Avoid 'bool foo : 1;', as it's not portable to pre-C99 compilers,
	as described in ../lib/stdbool.in.h.  Use 'unsigned foo : 1;' instead.
	* menu.c (syms_of_menu): Define x-popup-dialog, removing a
	no-longer-valid use of HAVE_MENUS.
	* xdisp.c (propagate_buffer_redisplay): Now static.

2013-11-29  Stefan Monnier  <monnier@iro.umontreal.ca>

	* xmenu.c (Fmenu_or_popup_active_p):
	* window.c (Fset_window_configuration):
	* menu.c (Fx_popup_menu, Fx_popup_dialog):
	* keyboard.c (record_menu_key, read_char_x_menu_prompt):
	* fns.c (Fyes_or_no_p):
	* editfns.c (Fmessage_box, Fmessage_or_box):
	* alloc.c (make_save_ptr_ptr):
	* xdisp.c, w32menu.c, term.c, xterm.h, xterm.c: Remove HAVE_MENUS.

	* window.c (Fset_window_configuration): Move select_window later.

2013-11-28  Stefan Monnier  <monnier@iro.umontreal.ca>

	Refine redisplay optimizations to only redisplay *some* frames/windows
	rather than all of them.
	* xdisp.c (REDISPLAY_SOME): New constant.
	(redisplay_other_windows, wset_redisplay, fset_redisplay)
	(bset_redisplay, bset_update_mode_line): New functions.
	(message_dolog): Use bset_redisplay.
	(clear_garbaged_frames): Use fset_redisplay.
	(echo_area_display): Use wset_redisplay.
	(buffer_shared_and_changed): Remove.
	(prepare_menu_bars): Call Vpre_redisplay_function before updating
	frame titles.  Compute the actual set of windows redisplayed.
	Don't update frame titles and menu bars for frames that don't need to
	be redisplayed.
	(propagate_buffer_redisplay): New function.
	(AINC): New macro.
	(redisplay_internal): Use it.  Be more selective in the set of windows
	we redisplay.  Propagate windows_or_buffers_changed to
	update_mode_lines a bit later to simplify the code.
	(mark_window_display_accurate_1): Reset window and buffer's
	`redisplay' flag.
	(redisplay_window): Do nothing if neither the window nor the buffer nor
	the frame needs redisplay.
	* window.h (struct window): Add `redisplay' field.
	(wset_redisplay, fset_redisplay, bset_redisplay, bset_update_mode_line)
	(redisplay_other_windows, window_list): New declarations.
	* window.c (select_window, Fset_window_start): Use wset_redisplay.
	(window_list): Not static any more.
	(grow_mini_window, shrink_mini_window): Use fset_redisplay.
	* minibuf.c (read_minibuf_unwind): Don't redisplay everything.
	* insdel.c (prepare_to_modify_buffer_1): Use bset_redisplay.
	* frame.c (Fmake_frame_visible): Don't redisplay everything.
	* frame.h (struct frame): Add `redisplay' field.
	Move `external_menu_bar' bitfield next to other bit-fields.
	(SET_FRAME_GARBAGED): Use fset_redisplay.
	(SET_FRAME_VISIBLE): Don't garbage the frame;
	Use redisplay_other_windows.
	* buffer.h (struct buffer): Add `redisplay' field.
	* buffer.c (Fforce_mode_line_update): Pay attention to the `all' flag.
	(modify_overlay): Use bset_redisplay.
	* alloc.c (gc_sweep): Don't unmark strings while sweeping symbols.

2013-11-28  Eli Zaretskii  <eliz@gnu.org>

	Support w32 file notifications in batch mode.
	* w32proc.c (sys_select): Don't wait on interrupt_handle if it is
	invalid (which happens in batch mode).  If non-interactive, call
	handle_file_notifications to store file notification events in the
	input queue.  (Bug#15933)

	* w32notify.c (send_notifications): Handle FRAME_INITIAL frames as well.

	* w32inevt.c (handle_file_notifications): Now external, not static.

	* w32term.h (handle_file_notifications): Provide prototype.

	* emacs.c (main) [HAVE_W32NOTIFY]: When non-interactive, call
	init_crit, since init_display, which does that otherwise, is not
	called.

2013-11-27  Glenn Morris  <rgm@gnu.org>

	* Makefile.in ($(lispsource)/international/charprop.el): New.
	(emacs$(EXEEXT)): Depend on charprop.el.

2013-11-27  Eli Zaretskii  <eliz@gnu.org>

	* fileio.c (Finsert_file_contents): Invalidate buffer caches when
	deleting portions of the buffer under non-nil REPLACE argument.
	(Bug#15973)

	* w32notify.c (Fw32notify_add_watch): If the argument FILE is a
	directory, watch it and not its parent.
	(add_watch): Allow empty string in FILE.

2013-11-27  Martin Rudalics  <rudalics@gmx.at>

	* window.c (Fset_window_start, window_resize_apply)
	(window_scroll): Reset window_end_valid (Bug#15957).

2013-11-27  Glenn Morris  <rgm@gnu.org>

	* Makefile.in (leimdir): Now in lisp source directory.
	($(leimdir)/leim-list.el): Just use ../leim .
	* epaths.in (PATH_DUMPLOADSEARCH):
	* lread.c (load_path_default):
	* nsterm.m (ns_load_path): No more leim directory.

2013-11-26  Andreas Schwab  <schwab@suse.de>

	* .gdbinit (xgettype): Add cast.

2013-11-26  Glenn Morris  <rgm@gnu.org>

	Preload leim-list.el.
	* epaths.in (PATH_DUMPLOADSEARCH): Add leim/.
	* callproc.c (init_callproc): Don't assume PATH_DUMPLOADSEARCH
	is a single directory.

2013-11-25  Paul Eggert  <eggert@cs.ucla.edu>

	bool-vector-subsetp is now the normal direction (Bug#15912).
	* data.c (Fbool_vector_subsetp): Test whether the first argument
	is a subset of the second one, not the reverse.  Add doc string.

	Fix minor problems found by static checking.
	* lread.c (load_path_default): Now static.
	* textprop.c (text_property_stickiness): Be consistent about the
	test used when deciding whether to consider the previous character.
	This simplifies the code a bit.

2013-11-25  Stefan Monnier  <monnier@iro.umontreal.ca>

	* textprop.c (text_property_stickiness): Fix front-stickiness at BOB.

	* frame.c (Fhandle_focus_in, Fhandle_focus_out): Move to frame.el.
	(syms_of_frame): Don't defsubr them.

2013-11-25  Glenn Morris  <rgm@gnu.org>

	* lread.c (load_path_default): Change the sense of the argument.
	(init_lread): When EMACSLOADPATH is set, do not ignore changes
	from dump_path.  When it is not, avoid checking dump_path twice.

	* lread.c (init_lread): Fix 2013-11-23 goof that was checking
	uninstalled dump_path against installed Vload_path.  (Bug#15964)

2013-11-24  Stefan Monnier  <monnier@iro.umontreal.ca>

	Export get_pos_property to Elisp.
	* editfns.c (Fget_pos_property): Rename from get_pos_property.
	(syms_of_editfns): Export it to Elisp.

	* data.c (Fmake_variable_buffer_local): Mention `permanent-local'.

2013-11-23  Romain Francoise  <romain@orebokech.com>

	* fileio.c (init_fileio): Move `write_region_inhibit_fsync'
	initialization here ...
	(syms_of_fileio): ... from here.

2013-11-23  Stefan Monnier  <monnier@iro.umontreal.ca>

	* lread.c (init_lread): Fix int/Lisp_Object mixup.
	Please use --enable-check-lisp-object-type.

2013-11-23  Glenn Morris  <rgm@gnu.org>

	* process.c (get_process): Explicit error for dead buffers.

2013-11-23  Andreas Schwab  <schwab@linux-m68k.org>

	* process.c (get_process): Check that OBJ is a live buffer.  (Bug#15923)

2013-11-23  Glenn Morris  <rgm@gnu.org>

	Empty elements in EMACSLOADPATH stand for the default.  (Bug#12100)
	* lread.c (load_path_check): Take path to check as argument.
	(load_path_default): New, split from init_lread.
	(init_lread): Move calc of default load-path to load_path_default.
	Empty elements in EMACSLOADPATH now stand for the default.
	(load-path): Doc fix.
	* emacs.c (decode_env_path): Add option to treat empty elements
	as nil rather than ".".
	* callproc.c (init_callproc_1, init_callproc):
	* image.c (Vx_bitmap_file_path):
	* lisp.h (decode_env_path):
	* lread.c (Vsource_directory):
	Update for new argument spec of decode_env_path.

2013-11-22  Eli Zaretskii  <eliz@gnu.org>

	* bidi.c (bidi_find_paragraph_start): Limit the returned positions
	to BEGV_BYTE..ZV_BYTE range.  (Bug#15951)

2013-11-21  Paul Eggert  <eggert@cs.ucla.edu>

	Fix some dependency problems that cause unnecessary recompiles.
	Problem reported by RMS in
	<http://lists.gnu.org/archive/html/emacs-devel/2013-11/msg00421.html>.
	* Makefile.in (OLDXMENU_TARGET, OLDXMENU, OLDXMENU_DEPS)
	(really-lwlib, really-oldXMenu, stamp-oldxmenu)
	(../src/$(OLDXMENU), $(OLDXMENU)): Remove.
	(temacs$(EXEEXT)): Depend on $(LIBXMENU), not stamp-oldxmenu.
	($(lwlibdir)/liblw.a, $(oldXMenudir)/libXMenu11.a, FORCE): New targets.
	(boostrap-clean): No need to remove stamp-oldxmenu.

	Fix recently introduced bool vector overrun.
	This was due to an optimization that went awry.
	Reported by Glenn Morris in
	<http://lists.gnu.org/archive/html/emacs-devel/2013-11/msg00622.html>.
	* alloc.c (make_uninit_bool_vector): Don't allocate a dummy word
	for empty vectors, undoing the 2013-11-18 change.
	* data.c (bool_vector_binop_driver): Rely on this.
	Fix bug that occasionally overran the destination.
	* lisp.h (struct Lisp_Bool_vector): Document this.

2013-11-20  Jan Djärv  <jan.h.d@swipnet.se>

	* nsterm.m (init, run, stop:): Enable again.  stop calls super stop
	to handle dialogs.

	* nsterm.m (init, run, stop:): Comment out for now, does not work
	with dialogs.

2013-11-19  Paul Eggert  <eggert@cs.ucla.edu>

	* charset.c (syms_of_charset): Don't read past end of string.

2013-11-19  Glenn Morris  <rgm@gnu.org>

	* frame.c (Fhandle_focus_in, Fhandle_focus_out): Doc fixes.

2013-11-19  Brian Jenkins  <brian@brianjenkins.org>  (tiny change)

	Add hooks to run on gaining/losing focus.  (Bug#15029)
	* frame.c (Qfocus_in_hook, Qfocus_out_hook): New static lisp objects.
	(Fhandle_focus_in, Fhandle_focus_out): Run focus hooks.
	(syms_of_frame): Add focus-in-hook, focus-out-hook.

2013-11-18  Paul Eggert  <eggert@cs.ucla.edu>

	* data.c (bool_vector_binop_driver): Rename locals for sanity's sake.
	The old names predated the API change that put destination at end.

	Improve API of recently-added bool vector functions (Bug#15912).
	The old API had (bool-vector-count-matches A B)
	and (bool-vector-count-matches-at A B I), which gave the
	misleading impression that the two functions were variants, one
	with a location I.  The new API has (bool-vector-count-population A)
	and (bool-vector-count-consecutive A B I) to make the distinction
	clearer.  The first function no longer has a B argument, since the
	caller can easily determine the number of nils if the length and
	number of ts is known.
	* data.c (Fbool_vector_count_population): Rename from
	bool_vector_count_matches, and accept just 1 argument.
	(Fbool_vector_count_consecutive): Rename from
	Fbool_vector_count_matches_at.

	Always allocate at least one bits_word per bool vector.
	See Daniel Colascione in:
	http://lists.gnu.org/archive/html/emacs-devel/2013-11/msg00518.html
	* alloc.c (make_uninit_bool_vector): Always allocate at least one word.
	* data.c (bool_vector_binop_driver): Rely on this.  Tune.
	* lisp.h (struct Lisp_Bool_vector): Document this.

2013-11-18  Eli Zaretskii  <eliz@gnu.org>

	* insdel.c (invalidate_buffer_caches): New function, consolidated
	from part of prepare_to_modify_buffer.
	(insert_from_gap, prepare_to_modify_buffer):
	* coding.c (code_convert_region, code_convert_string):
	Call invalidate_buffer_caches.  (Bug#15841)

	* lisp.h (invalidate_buffer_caches): Add prototype.

2013-11-17  Eli Zaretskii  <eliz@gnu.org>

	* w32term.c (x_update_window_end): Don't invalidate the entire
	mouse-highlight info, just signal frame_up_to_date_hook that mouse
	highlight needs to be redisplayed.  (Bug#15913)

2013-11-17  Paul Eggert  <eggert@cs.ucla.edu>

	* lisp.h (DEBUGGER_SEES_C_MACROS): Remove.

2013-11-16  Eli Zaretskii  <eliz@gnu.org>

	* doc.c (Fsubstitute_command_keys): Inhibit modification hooks
	while we are using Vprin1_to_string_buffer.

	* keymap.c (describe_map): Don't crash if PT is 1 both before and
	after inserting the description string.  (Bug#15907)

2013-11-15  Paul Eggert  <eggert@cs.ucla.edu>

	* data.c: Work around bogus GCC diagnostic about shift count.
	Reported by Eli Zaretskii in
	<http://lists.gnu.org/archive/html/emacs-devel/2013-11/msg00489.html>.
	(pre_value): New function.
	(count_trailing_zero_bits): Use it.

2013-11-15  Eli Zaretskii  <eliz@gnu.org>

	* lisp.h (DEBUGGER_SEES_C_MACROS) [GCC < v3.5]: Pessimistically
	assume C macros are not supported even under -g3 in these old GCC
	versions.

2013-11-15  Leo Liu  <sdl.web@gmail.com>

	* minibuf.c (Ftry_completion, Fall_completions)
	(Ftest_completion): Use FUNCTIONP.  (Bug#15889)

2013-11-15  Paul Eggert  <eggert@cs.ucla.edu>

	* lisp.h (DEFINE_GDB_SYMBOL_BEGIN, DEFINE_GDB_SYMBOL_END):
	Define to empty if DEBUGGER_SEES_C_MACROS is defined.
	This avoids placing unnecessary constants into the Emacs code.

2013-11-14  Kazuhiro Ito  <kzhr@d1.dion.ne.jp>  (tiny change)

	* keyboard.c (make_ctrl_char) [HAVE_NTGUI]: Now externally visible
	for Cygwin w32 build.

	* xdisp.c (erase_phys_cursor) [HAVE_NTGUI]: Now externally visible
	for Cygwin w32 build.  (Bug#15892)

2013-11-14  Paul Eggert  <eggert@cs.ucla.edu>

	Simplify, port and tune bool vector implementation.
	* alloc.c (bool_vector_exact_payload_bytes)
	(bool_vector_payload_bytes): Remove.
	(bool_vector_fill): Return its argument.
	* alloc.c (bool_vector_fill):
	* lread.c (read1):
	* print.c (print_object):
	Simplify by using bool_vector_bytes.
	* alloc.c (make_uninit_bool_vector):
	New function, broken out from Fmake_bool_vector.
	(Fmake_bool_vector): Use it.  Use tail call.
	(make_uninit_bool_vector, vector_nbytes): Simplify size calculations.
	* data.c (BITS_PER_ULL): New constant.
	(ULLONG_MAX, count_one_bits_ll): Fall back on long counterparts
	if long long versions don't exist.
	(shift_right_ull): New function.
	(count_one_bits_word): New function, replacing popcount_bits_word
	macro.  Don't assume that bits_word is no wider than long long.
	(count_one_bits_word, count_trailing_zero_bits):
	Don't assume that bits_word is no wider than long long.
	* data.c (bool_vector_binop_driver, bool_vector_not):
	* fns.c (Fcopy_sequence):
	* lread.c (read1):
	Create an uninitialized destination, to avoid needless work.
	(internal_equal): Simplify.
	(Ffillarray): Prefer tail call.
	* data.c (bool_vector_binop_driver): Don't assume bit vectors always
	contain at least one word.
	(bits_word_to_host_endian): Prefer if to #if.  Don't assume
	chars are narrower than ints.
	* data.c (Fbool_vector_count_matches, Fbool_vector_count_matches_at):
	* fns.c (Fcopy_sequence):
	Simplify and tune.
	* lisp.h (bits_word, BITS_WORD_MAX, BITS_PER_BITS_WORD):
	Don't try to port to hosts where bits_word values have holes; the
	code wouldn't work there anyway.  Verify this assumption, though.
	(bool_vector_bytes): New function.
	(make_uninit_bool_vector): New decl.
	(bool_vector_fill): Now returns Lisp_Object.

	* xfns.c (xic_create_fontsetname):
	* xrdb.c (gethomedir): Prefer tail calls.

2013-11-12  Paul Eggert  <eggert@cs.ucla.edu>

	* xterm.c (syms_of_xterm): staticpro Qmodifier_value, Qalt, Qhyper,
	Qmeta, and Qsuper.  This is safer, and it's what w32fns.c does.

	* buffer.c (Fforce_mode_line_update): Don't fall off end of function
	that requires a return value.
	(Fset_buffer_modified_p): Take advantage of this change to do
	a tail call.

2013-11-11  Stefan Monnier  <monnier@iro.umontreal.ca>

	* buffer.c (Frestore_buffer_modified_p): Sync it with
	Fset_buffer_modified_p.
	(Fforce_mode_line_update): New function, moved from subr.el.
	(Fset_buffer_modified_p): Use them.
	(syms_of_buffer): Defsubr Fforce_mode_line_update.

2013-11-11  Paul Eggert  <eggert@cs.ucla.edu>

	* search.c (find_newline): Rewrite to prefer offsets to pointers.
	This avoids undefined behavior when subtracting pointers into
	different aways.  On my platform it also makes the code a tad
	smaller and presumably faster.

2013-11-11  Stefan Monnier  <monnier@iro.umontreal.ca>

	* keyboard.c (command_loop_1): Use region-extract-function.
	* insdel.c (Qregion_extract_function): Not static any more (can we
	stop pretending that these vars can benefit from being marked static?).

2013-11-09  Eli Zaretskii  <eliz@gnu.org>

	* search.c (find_newline): If buffer text is relocated during the
	"dumb loop", adjust C pointers into buffer text to follow suit.
	(Bug#15841)

2013-11-09  Łukasz Stelmach  <stlman@poczta.fm>  (tiny change)

	* gtkutil.c (xg_check_special_colors): Use rgb: instead of rgbi:
	for conversion (Bug#15837).

2013-11-09  Eli Zaretskii  <eliz@gnu.org>

	* fileio.c (Finsert_file_contents): Invalidate the newline cache
	for the entire range of inserted characters.  (Bug#15841)

2013-11-08  Jan Djärv  <jan.h.d@swipnet.se>

	* xfaces.c (lface_fully_specified_p): Let distant-foreground be
	unspecified.
	(realize_default_face): Remove assignment to distant-foreground if
	unspecified (Bug#15815).

2013-11-08  Eli Zaretskii  <eliz@gnu.org>

	* xdisp.c (message_dolog): Make sure the *Messages* buffer has its
	cache-long-scans disabled, since we don't want to call
	prepare_to_modify_buffer (in insert_1_both) for each message we
	display.

	* buffer.h (bset_cache_long_scans): New INLINE function, moved
	from buffer.c.  Improve commentary to the buffer field setter
	functions.

	* buffer.c (bset_cache_long_scans): Static function deleted.
	Improve commentary to the buffer field setter functions.
	(init_buffer_once): Default for cache-long-scans changed to t.
	(Bug#15797)

2013-11-08  Paul Eggert  <eggert@cs.ucla.edu>

	* gmalloc.c (special_realloc, calloc, mallochook): Use tail calls.

	* chartab.c (make_sub_char_table): Fix size typo (Bug#15825).
	This bug was introduced in my 2013-06-21 change, and caused
	struct Lisp_Sub_Char_Table objects to be given too many slots,
	which broke 'make -C admin/unidata'.

2013-11-07  Jan Djärv  <jan.h.d@swipnet.se>

	Import changes from mac-port 4.5.
	* macfont.m (mac_font_copy_default_descriptors_for_language)
	(mac_font_copy_default_name_for_charset_and_languages): Declare.
	(cf_charset_table): big-5-0 has uniquifier 0x4EDC.
	(macfont_language_default_font_names): New.
	(macfont_list): Rearrange language/charset code.
	(macfont_close): Don't check for macfont_info->cache.
	(mac_ctfont_create_preferred_family_for_attributes): New font
	selection code, call
	mac_font_copy_default_name_for_charset_and_languages.
	(mac_font_copy_default_descriptors_for_language)
	(mac_font_copy_default_name_for_charset_and_languages): New functions.

	* macfont.h (kCTVersionNumber10_9): Define if not defined.

2013-11-07  Paul Eggert  <eggert@cs.ucla.edu>

	Port to C11 aligned_alloc, and fix some integer overflows.
	* alloc.c (USE_ALIGNED_ALLOC): New symbol.
	(USE_POSIX_MEMALIGN): Remove.  All uses replaced with USE_ALIGNED_ALLOC,
	and use of posix_memalign replaced with aligned_alloc.
	(aligned_alloc): New function, defined or declared as needed.
	* conf_post.h (HAVE_POSIX_MEMALIGN) [DARWIN_OS]:
	Don't undef; configure.ac now does this.
	* gmalloc.c (aligned_alloc) [MSDOS]: New decl.
	(calloc, aligned_alloc): Check for integer overflow.
	(aligned_alloc): Rename from memalign.  All uses changed.
	(memalign): New function, an alias for aligned_alloc.

2013-11-06  Stefan Monnier  <monnier@iro.umontreal.ca>

	* xdisp.c (redisplay_internal): Fix typo in last change.

2013-11-06  Paul Eggert  <eggert@cs.ucla.edu>

	* regex.c: Fix --enable-gcc-warning glitch with GCC 4.5.2.

2013-11-06  Stefan Monnier  <monnier@iro.umontreal.ca>

	* xdisp.c (syms_of_xdisp): New vars redisplay--all-windows-cause and
	redisplay--mode-lines-cause.
	(redisplay_internal): Keep them uptodate.  Remove redundant check of
	buffer_shared_and_changed.
	* *.[chm]: Number every assignment to update_mode_lines so we
	can track why it is set.

2013-11-06  Eli Zaretskii  <eliz@gnu.org>

	* editfns.c (Fformat_time_string): Doc fix.  (Bug#15816)

2013-11-06  Stefan Monnier  <monnier@iro.umontreal.ca>

	* *.[chm]: Number every assignment to windows_or_buffers_changed so we
	can track why it is set.

2013-11-06  Paul Eggert  <eggert@cs.ucla.edu>

	Integer-related fixes for term.c etc.
	* dispextern.h (face_tty_specified_color): New function.
	* term.c (turn_on_face): Don't rely on undefined behavior when
	assigning an out-of-range value to 'long'.
	Simplify test for toggling highlight.
	(tty_capable_p): Omit last two (unused) args.  All callers changed.
	* term.c (tty_capable_p, tty_menu_display, tty_menu_add_selection)
	(read_menu_input, tty_menu_activate, tty_menu_show):
	* xfaces.c (x_supports_face_attributes_p)
	(tty_supports_face_attributes_p):
	Use bool for boolean.  All callers changed.
	(tty_supports_face_attributes_p): Omit defaults for color indices;
	no longer needed.  Simplify tail call.

2013-11-05  Stefan Monnier  <monnier@iro.umontreal.ca>

	* xdisp.c (prepare_menu_bars): Mark static.
	* lisp.h (prepare_menu_bars): Don't declare.
	* xselect.c (x_handle_selection_clear):
	* callproc.c (call_process): Remove redundant call to prepare_menu_bars.

2013-11-05  Paul Eggert  <eggert@cs.ucla.edu>

	* keyboard.c (Fcommand_error_default_function): Fix pointer signedness
	glitch.  Eliminate 'sz' prefix; Hungarian notation is not helpful here.

2013-11-05  Stefan Monnier  <monnier@iro.umontreal.ca>

	* keyboard.c (Fcommand_error_default_function): Rename from
	Fdefault_error_output.

2013-11-05  Jarek Czekalski  <jarekczek@poczta.onet.pl>  (tiny change)

	* keyboard.c (Fdefault_error_output): New function, extracted from
	cmd_error_internal.
	(syms_of_keyboard): Use it for Vcommand_error_function.

2013-11-05  Stefan Monnier  <monnier@iro.umontreal.ca>

	* eval.c (handlerlist_sentinel): New variable (bug#15802).
	(init_eval): Use it to ensure handlerlist is non-NULL.
	(unwind_to_catch): Make sure we never set handlerlist to NULL.
	(Fsignal): Adjust NULLness test of handlerlist.
	* lisp.h (PUSH_HANDLER): Assume handlerlist is non-NULL.

2013-11-05  Eli Zaretskii  <eliz@gnu.org>

	* callproc.c (call_process): Call prepare_to_modify_buffer before
	decoding text read from the sub-process, as the decoded stuff will
	be inserted into the buffer.  This will invalidate the various
	caches maintained for the buffer.  (Bug#15148)

2013-11-05  Xue Fuqiao  <xfq.free@gmail.com>

	* xdisp.c (syms_of_xdisp): Mention the active display table in doc
	string of glyphless-char-display.

2013-11-05  Jan Djärv  <jan.h.d@swipnet.se>

	* nsfns.m (ns_get_name_from_ioreg): New function.
	(ns_screen_name): Don't use deprecated CGDisplayIOServicePort on
	OSX >= 10.9.  Use ns_get_name_from_ioreg.

2013-11-05  Paul Eggert  <eggert@cs.ucla.edu>

	Simplify and port recent bool vector changes.
	* alloc.c (ROUNDUP): Move here from lisp.h, since it's now used
	only in this file.  Use a more-efficient implementation if the
	second argument is a power of 2.
	(ALIGN): Rewrite in terms of ROUNDUP.  Make it a function.
	Remove no-longer-necessary compile-time checks.
	(bool_vector_exact_payload_bytes): New function.
	(bool_vector_payload_bytes): Remove 2nd arg; callers that need
	exact payload changed to call the new function.  Do not assume
	that the arg or result fits in ptrdiff_t.
	(bool_vector_fill): New function.
	(Fmake_bool_vector): Use it.  Don't assume bit counts fit
	in ptrdiff_t.
	(vroundup_ct): Don't assume arg fits in size_t.
	* category.c (SET_CATEGORY_SET): Remove.  All callers now just
	invoke set_category_set.
	(set_category_set): 2nd arg is now EMACS_INT and 3rd is now bool.
	All callers changed.  Use bool_vector_set.
	* category.h (XCATEGORY_SET): Remove; no longer needed.
	(CATEGORY_MEMBER): Now a function.  Rewrite in terms of
	bool_vector_bitref.
	* data.c (Faref): Use bool_vector_ref.
	(Faset): Use bool_vector_set.
	(bits_word_to_host_endian): Don't assume you can shift by CHAR_BIT.
	(Fbool_vector_not, Fbool_vector_count_matches)
	(Fbool_vector_count_matches_at): Don't assume CHAR_BIT == 8.
	* fns.c (concat): Use bool_vector_ref.
	(Ffillarray): Use bool_vector_fill.
	(mapcar1): Use bool_vector_ref.
	(sxhash_bool_vector): Hash words, not bytes.
	* lisp.h (BOOL_VECTOR_BITS_PER_CHAR): Now a macro as well as
	a constant, since it's now used in #if.
	(bits_word, BITS_WORD_MAX, BITS_PER_BITS_WORD): Fall back on
	unsigned char on unusual architectures, so that we no longer
	assume that the number of bits per bits_word is a power of two or
	is a multiple of 8 or of CHAR_BIT.
	(Qt): Add forward decl.
	(struct Lisp_Bool_Vector): Don't assume EMACS_INT is aligned
	at least as strictly as bits_word.
	(bool_vector_data, bool_vector_uchar_data): New accessors.
	All data structure accesses changed to use them.
	(bool_vector_words, bool_vector_bitref, bool_vector_ref)
	(bool_vector_set): New functions.
	(bool_vector_fill): New decl.
	(ROUNDUP): Move to alloc.c as described above.

	Fix recent gnutls changes.
	* gnutls.c (Fgnutls_boot): Don't assume C99.
	* process.c (wait_reading_process_output): Fix typo in recent change.

2013-11-05  Teodor Zlatanov  <tzz@lifelogs.com>

	* process.c (wait_reading_process_output, read_process_output)
	(send_process): Check gnutls_state is not NULL.

	* gnutls.c (emacs_gnutls_handle_error): Adjust log level for EAGAIN.
	(Fgnutls_boot): Set process gnutls_p later, after initialization.

2013-11-04  Jan Djärv  <jan.h.d@swipnet.se>

	* nsterm.m (init, run, stop:): New methods in EmacsApp for
	OSX >= 10.9 to prevent memory leak of GCD dispatch source.

	* nsterm.h (EmacsApp): Add shouldKeepRunning and isFirst for
	OSX >= 10.9.

	* nsfns.m (Fx_create_frame): Fix memory leak.

	* macfont.m (CG_SET_FILL_COLOR_WITH_GC_FOREGROUND)
	(CG_SET_FILL_COLOR_WITH_GC_BACKGROUND)
	(CG_SET_STROKE_COLOR_WITH_GC_FOREGROUND): Fix memory leak.

2013-11-04  Eli Zaretskii  <eliz@gnu.org>

	* xdisp.c (message3_nolog, message_with_string): Encode the string
	before writing it to the terminal in a non-interactive session.

	* lread.c (openp): If both FILENAME and SUFFIX are unibyte, make
	sure we concatenate them into a unibyte string.

	* fileio.c (make_temp_name): Encode PREFIX, and decode the
	resulting temporary name before returning it to the caller.
	(Fexpand_file_name): If NAME is pure-ASCII and DEFAULT_DIRECTORY
	is a unibyte string, convert NAME to a unibyte string to ensure
	that the result is also a unibyte string.

	* emacs.c (init_cmdargs): Use build_unibyte_string to make sure we
	create unibyte strings from default paths and directory/file
	names.

	* coding.h (ENCODE_FILE): Do not attempt to encode a unibyte
	string.

	* callproc.c (init_callproc): Use build_unibyte_string to make
	sure we create unibyte strings from default paths and
	directory/file names.

	* buffer.c (init_buffer): Don't store default-directory of
	*scratch* in multibyte form.  The original problem which led to
	that is described in
	http://lists.gnu.org/archive/html/emacs-pretest-bug/2004-11/msg00532.html,
	but it was solved long ago.  (Bug#15260)

2013-11-04  Paul Eggert  <eggert@cs.ucla.edu>

	Port to stricter C99 platforms.
	Especially, C99 prohibits nesting a struct X inside struct Y if
	struct X has a flexible array member.
	* alloc.c (struct sdata): New type.
	(sdata): Implement in terms of struct sdata.
	Remove u member; all uses replaced by next_vector, set_next_vector.
	(SDATA_SELECTOR, SDATA_DATA, SDATA_DATA_OFFSET): Adjust to sdata change.
	(SDATA_DATA_OFFSET): Now a constant, not a macro.
	(struct sblock): Rename first_data member to data, which is now
	a flexible array member.  All uses changed.
	(next_vector, set_next_vector, large_vector_vec): New functions.
	(vector_alignment): New constant.
	(roundup_size): Make it a multiple of ALIGNOF_STRUCT_LISP_VECTOR, too.
	(struct large-vector): Now merely a NEXT member, since the old approach
	ran afoul of stricter C99.  All uses changed to use
	large_vector_vec or large_vector_offset.
	(large_vector_offset): New constant.
	* dispnew.c: Include tparam.h, for tgetent.
	Do not include term.h; no longer needed.
	* gnutls.c (Fgnutls_boot): Don't continue after calling a _Noreturn.
	* lisp.h (ENUM_BF) [__SUNPRO_C && __STDC__]: Use unsigned int.
	(struct Lisp_Vector): Use a flexible array member for contents,
	instead of a union with a member that is an array of size 1.
	All uses changed.
	(ALIGNOF_STRUCT_LISP_VECTOR): New constant, to make up for the
	fact that the struct no longer contains a union.
	(struct Lisp_Misc_Any, struct Lisp_Marker, struct Lisp_Overlay)
	(struct Lisp_Save_Value, struct Lisp_Free):
	Use unsigned, not int, for spacers, to avoid c99 warning.
	(union specbinding): Use unsigned, not bool, for bitfield, as
	bool is not portable to pre-C99 hosts.

2013-11-04  Glenn Morris  <rgm@gnu.org>

	* emacs.c (usage_message): Mention that `-L :...' appends.

2013-11-02  Glenn Morris  <rgm@gnu.org>

	* Makefile.in (abs_builddir): Remove.
	(bootstrap_exe): Use relative filename.

	Use relative filenames in TAGS files.
	* Makefile.in (abs_srcdir): Remove it again.
	(.PHONY): Remove frc.
	(maintainer-clean): No more TAGS-LISP file.
	(TAGS): Pass relative file names to etags.
	(../lisp/TAGS): Rename from TAGS-LISP.  Work in ../lisp.

	* Makefile.in (abs_srcdir): New, set by configure.
	(lispdir): Remove.
	(maintainer-clean): Remove pointless echo.  That should be in the
	top-level Makefile, if anywhere.  Delete TAGS-LISP.
	(extraclean): No s/ and m/ directories for some time.
	(TAGS): Also depend on ctagsfiles3.
	Remove no-longer-defined S_FILE.
	Pass absolute filenames to etags once more.
	(TAGS-LISP): Replace lispdir with its expansion.
	(TAGS-LISP, $(lwlibdir)/TAGS): Correctly pass ETAGS to sub-makes.
	($(lwlibdir)/TAGS): Remove useless subshell, check cd return value.

2013-11-02  Jan Djärv  <jan.h.d@swipnet.se>

	* xfaces.c (check_lface_attrs, realize_default_face):
	Add LFACE_DISTANT_FOREGROUND_INDEX (Bug#15788).
	(realize_default_face): Set DISTANT_FOREGROUND to unspecified_fg.

2013-11-02  Paul Eggert  <eggert@cs.ucla.edu>

	* emacs.c (original_pwd): Remove global var by making it local.
	(init_cmdargs): New arg ORIGINAL_PWD; caller changed.

2013-11-01  Jan Djärv  <jan.h.d@swipnet.se>

	* xfaces.c: Declare color_distance.
	(QCdistant_foreground): New variable.
	(NEAR_SAME_COLOR_THRESHOLD): New define.
	(load_color2): New function.
	(load_color): Call load_color2.
	(load_face_colors): Call load_color2 and if distant-color is specified
	calculate distant and use distant-color if colors are near.
	(LFACE_DISTANT_FOREGROUND): New define.
	(merge_face_ref, Finternal_set_lisp_face_attribute)
	(Finternal_get_lisp_face_attribute)
	(x_supports_face_attributes_p): Handle distant-foreground similar to
	foreground.
	(syms_of_xfaces): DEFSYM QCdistant_foreground.

	* dispextern.h (lface_attribute_index):
	Add LFACE_DISTANT_FOREGROUND_INDEX.

2013-11-01  Claudio Bley  <claudio.bley@googlemail.com>

	* image.c (pbm_next_char): New function.
	See http://netpbm.sourceforge.net/doc/pbm.html for the details.
	(pbm_scan_number): Use it.
	(Qlibjpeg_version): New variable.
	(syms_of_image): DEFSYM and initialize it.

2013-10-31  Jan Djärv  <jan.h.d@swipnet.se>

	* emacs.c (main): Skip -psn args on OSX even if ! isatty (0).

2013-10-31  Glenn Morris  <rgm@gnu.org>

	* emacs.c (original_pwd): New char.
	(main): If using --chdir, store original_pwd.
	(init_cmdargs): When setting Vinvocation_directory based on a
	relative argv[0], use original_pwd if set.  (Bug#15768)

2013-10-29  Stefan Monnier  <monnier@iro.umontreal.ca>

	* keyboard.c (command_loop_1): If command is nil, call `undefined'.

2013-10-29  Paul Eggert  <eggert@cs.ucla.edu>

	* insdel.c: Fix minor problems found by static checking.
	(Qregion_extract_function): Now static.
	(prepare_to_modify_buffer_1): Remove unused locals.

2013-10-29  Stefan Monnier  <monnier@iro.umontreal.ca>

	* xdisp.c (prepare_menu_bars): Call Vpre_redisplay_function.
	(syms_of_xdisp): Declare pre-redisplay-function.
	(markpos_of_region): Remove function.
	(init_iterator, compute_stop_pos, handle_face_prop)
	(face_before_or_after_it_pos, reseat_to_string)
	(get_next_display_element, window_buffer_changed)
	(redisplay_internal, try_cursor_movement, redisplay_window)
	(try_window_reusing_current_matrix, try_window_id, display_line)
	(note_mode_line_or_margin_highlight, note_mouse_highlight)
	(display_string, mouse_face_from_buffer_pos): Remove region handling.
	* window.h (struct window): Remove field `region_showing'.
	* dispextern.h (struct it): Remove region_beg/end_charpos.
	(face_at_buffer_position, face_for_overlay_string)
	(face_at_string_position): Update prototypes.
	* xfaces.c (face_at_buffer_position, face_for_overlay_string)
	(face_at_string_position): Remove `region_beg' and `region_end' args.
	* fontset.c (Finternal_char_font):
	* font.c (font_at, font_range): Adjust calls accordingly.
	* insdel.c (Qregion_extract_function): New var.
	(syms_of_insdel): Initialize it.
	(prepare_to_modify_buffer_1): Use it.

2013-10-29  Dmitry Antipov  <dmantipov@yandex.ru>

	Prefer 'unsigned long' to 'long unsigned int' and 'unsigned long int'.
	* ftxfont.c (ftxfont_get_gcs):
	* gtkutil.c (xg_set_widget_bg, xg_set_background_color):
	* xfaces.c (x_free_colors, x_free_dpy_colors)
	(x_create_gc, unload_color):
	* xselect.c (x_property_data_to_lisp):
	* xsettings.c (parse_settings):
	* xterm.c (x_copy_color, x_alloc_lighter_color, x_setup_relief_color)
	(get_bits_and_offset): Adjust definition.
	* frame.c (XParseGeometry): Adjust locals.
	* lisp.h (toplevel): Adjust EMACS_UINT type definition.
	* regex.h (toplevel): Likewise for reg_syntax_t.

2013-10-29  Stefan Monnier  <monnier@iro.umontreal.ca>

	* eval.c (run_hook_with_args): Use FUNCTIONP.

2013-10-29  Dmitry Antipov  <dmantipov@yandex.ru>

	* xterm.h (struct x_output): For 'black_relief' and 'white_relief'
	fields, drop 'allocated_p' member and use -1 for uninitialized value.
	* w32term.h (struct w32_output): Similarly but do not use -1 because...
	* xfaces.c (unload_color) [HAVE_X_WINDOWS]: ...this function is a no-op
	on MS-Windows anyway.
	(free_face_colors): Define only if HAVE_X_WINDOWS and...
	(free_realized_face): ...adjust user.
	* xfns.c (Fx_create_frame, x_create_tip_frame): Initialize black and
	white relief pixels to -1.
	* xterm.c (x_setup_relief_color, x_free_frame_resources): Adjust users.
	* w32term.c (w32_setup_relief_color, x_free_frame_resources): Likewise.
	* dispextern.h (unload_color): Move prototype under HAVE_X_WINDOWS.

2013-10-28  Paul Eggert  <eggert@cs.ucla.edu>

	* dispextern.h, image.c (x_bitmap_height, x_bitmap_width): Now static.
	* xfaces.c (load_pixmap): Omit last two args, which are always NULL
	in practice now.  All callers changed.

2013-10-28  Dmitry Antipov  <dmantipov@yandex.ru>

	* dispextern.h (struct face): Use bitfields for 'underline_type'
	and 'box' members.  Remove set-but-unused members 'pixmap_w' and
	'pixmap_h'.  If not HAVE_WINDOW_SYSTEM, also remove dummy
	'stipple' member.  Move 'lface' member up to help...
	* xfaces.c (make_realized_face): ...this function to find and
	clear just the members that need clearing.
	(load_face_colors, realize_x_face):
	* xdisp.c (extend_face_to_end_of_line): Adjust user.

2013-10-27  Dmitry Antipov  <dmantipov@yandex.ru>

	* xftfont.c (struct xftfont_info): Remove set-but-unused
	'screen' member.
	(xftfont_open): Adjust user.
	(xftfont_get_colors): Remove useless prototype.

2013-10-26  Eli Zaretskii  <eliz@gnu.org>

	* emacs.c (Fdump_emacs): Encode FILENAME and SYMFILE arguments
	before passing them to 'unexec'.  (Bug#15260)

2013-10-26  Xue Fuqiao  <xfq.free@gmail.com>

	* fringe.c (set_fringe_bitmap_face): Add usage note from lispref.

2013-10-25  Eli Zaretskii  <eliz@gnu.org>

	* w32uniscribe.c (uniscribe_close): Adjust the argument list to
	the changed signature of the font driver's 'close' method.

	* w32font.h (w32font_close): Adjust the prototype to the change in
	function definition.

	* w32font.c (w32font_close): Reintroduce deleted declaration of i.

	* w32uniscribe.c (uniscribe_close): Adapt the call to
	w32font_close to its new prototype.

2013-10-25  Dmitry Antipov  <dmantipov@yandex.ru>

	Omit unused frame argument of font API's close function.
	* font.h (struct font): Drop frame argument.  Adjust comment.
	* font.c (font_clear_cache, font_close_object): Adjust users.
	* ftfont.c (ftfont_close):
	* ftxfont.c (ftxfont_close):
	* macfont.m (macfont_close):
	* nsfont.m (nsfont_close):
	* w32font.c (w32font_close):
	* xfont.c (xfont_close):
	* xftfont.c (xftfont_close): Adjust driver-specific close functions,
	tweak comments and make functions safe if called more than once for
	the same font object.

	Perform font-specific cleanup when font object is swept by GC.  See
	http://lists.gnu.org/archive/html/emacs-devel/2013-10/msg00740.html.
	* alloc.c (cleanup_vector): New function.
	(sweep_vector): Call it for each reclaimed vector object.
	* font.h (struct font): Adjust comment.

2013-10-24  Glenn Morris  <rgm@gnu.org>

	* Makefile.in (abs_top_srcdir): New, set by configure.

2013-10-23  Dmitry Antipov  <dmantipov@yandex.ru>

	Adjust recent font-related changes to fix bug#15686.
	* alloc.c (mark_object) [HAVE_WINDOW_SYSTEM]: If marked frame
	is a live window system frame, mark its default font too.

2013-10-23  Glenn Morris  <rgm@gnu.org>

	* Makefile.in (RUN_TEMACS): Make relative (again).
	($(leimdir)/leim-list.el, .el.elc, $(lispsource)/loaddefs.el)
	(bootstrap-emacs$(EXEEXT)):
	Quote entities that might contain whitespace.

2013-10-23  Paul Eggert  <eggert@cs.ucla.edu>

	Port to Solaris 10 and its bundled GCC.
	Problem reported by Timothy C. Burt.
	* floatfns.c (isfinite, isnan): Redefine unconditionally.

2013-10-21  Dmitry Antipov  <dmantipov@yandex.ru>

	Do not allow font caches to grow too large.
	* alloc.c (compact_font_cache_entry, compact_font_caches):
	New functions or stub if not HAVE_WINDOW_SYSTEM.
	(compact_undo_list): Factor out from Fgarbage_collect.
	Add comment.
	(mark_face_cache): Mark face font.  Move down to avoid
	extra prototypes.
	(mark_terminals): Do not mark font cache here.
	(Fgarbage_collect): Call compaction functions described
	above.  Adjust comment.

2013-10-20  Jan Djärv  <jan.h.d@swipnet.se>

	* emacs.c (main): On Cocoa, if GUI session and 0 is not a tty,
	chdir to HOME (bug#15607).

	* nsterm.m (Qcocoa, Qgnustep): New variables.
	(syms_of_nsterm): Defsym Qcocoa, Qgnustep.  Fprovide appropriate one.
	(ns_get_color): Make selection color work for GNUstep also.

2013-10-18  Eli Zaretskii  <eliz@gnu.org>

	* keyboard.c (make_lispy_event): Remove GPM-specific code that
	handles mouse clicks.  Instead, let GPM use the same code as all
	the other mice use.  See the discussion starting at
	http://lists.gnu.org/archive/html/emacs-devel/2013-10/msg00521.html
	for the details of the problem with the menu bar this fixes.

2013-10-18  Dmitry Antipov  <dmantipov@yandex.ru>

	Remove port-specific display name lists to avoid extra
	complexity and data duplication with display info lists.
	* xterm.h (x_display_name_list): Remove declaration.
	* xterm.c (x_display_name_list): Remove.
	(x_term_init, x_delete_display, syms_of_xterm): Adjust users.
	* xfns.c (x_display_info_for_name, Fx_display_list):
	Likewise.  Use x_display_list where appropriate.
	* w32term.h (w32_display_name_list): Remove declaration.
	* w32term.c (w32_display_name_list): Remove.
	(w32_initialize_display_info, x_delete_display, syms_of_w32term):
	Adjust users.
	* w32fns.c (x_display_info_for_name, Fx_display_list):
	Likewise.  Use x_display_list where appropriate.
	* nsterm.h (ns_display_name_list): Remove declaration.
	* nsterm.m (ns_display_name_list): Remove.
	(ns_term_init, syms_of_nsterm): Adjust users.
	* nsfns.m (ns_display_info_for_name, Fx_display_list):
	Likewise.  Use x_display_list where appropriate.
	* termhooks.h (TERMINAL_FONT_CACHE): New macro.
	* alloc.c (toplevel) [HAVE_WINDOW_SYSTEM]: Include TERM_HEADER.
	(mark_terminals): Mark per-terminal font cache.

2013-10-17  Barry O'Reilly  <gundaetiapo@gmail.com>

	Don't run timers in input-pending-p.  Its new check-timers param
	provides the prior behavior.  (Bug#15045).
	* keyboard.c (Finput_pending_p): Accept optional check-timers param.

2013-10-17  Paul Eggert  <eggert@cs.ucla.edu>

	Make some functions static in non-Microsoft builds.
	On my platform (Fedora 19 x86-64), this shrinks the
	Emacs executable (text+data) by 0.25%.
	* dispextern.h (erase_phys_cursor) [!WINDOWSNT]:
	(load_color) [!MSDOS]:
	* gnutls.h (emacs_gnutls_transport_set_errno) [!WINDOWSNT]:
	* keyboard.h (make_ctrl_char) [!WINDOWSNT]:
	* lisp.h (check_existing):
	* process.h (conv_sockaddr_to_lisp, network_interface_list)
	(network_interface_info) [!WINDOWSNT]:
	* termhooks.h (encode_terminal_code) [!WINDOWSNT]:
	Remove extern decls.
	* fileio.c (check_existing):
	* keyboard.c (make_ctrl_char) [!WINDOWSNT]:
	* process.c (conv_sockaddr_to_lisp, network_interface_list)
	(network_interface_info) [!WINDOWSNT]:
	* term.c (encode_terminal_code) [!WINDOWSNT]:
	* xdisp.c (erase_phys_cursor) [!WINDOWSNT]:
	* xfaces.c (load_color) [!MSDOS]:
	Now static.
	* fileio.c (check_existing, check_executable, check_writable):
	* process.c (network_interface_list, network_interface_info):
	Move earlier, so that we don't need forward decls.
	* gnutls.c (fn_gnutls_transport_set_errno)
	(emacs_gnutls_transport_set_errno) [!WINDOWNT]:
	Remove; unused.
	* w32.c (init_environment): Use faccessat rather than
	check_existing, partly for consistency with the rest of the code
	in this file, partly so that check_existing can be static.

	Make VALMASK visible to GDB even if clang is used (Bug#15574).
	* emacs.c (MAIN_PROGRAM): New macro.
	* lisp.h (DEFINE_GDB_SYMBOL_BEGIN, DEFINE_GDB_SYMBOL_END): New macros.
	(ARRAY_MARK_FLAG, PSEUDOVECTOR_FLAG, VALMASK): Use them.

	bool vector int width fixes
	* data.c (bool_vector_spare_mask, Fbool_vector_count_matches)
	(Fbool_vector_count_matches_at):
	Use EMACS_INT, not ptrdiff_t, to record bit counts, as a bit count
	can exceed PTRDIFF_MAX, at least in theory.
	(Fbool_vector_count_matches_at):
	Use int, not ptrdiff_t, to record a value that can't exceed INT_MAX.

2013-10-16  Paul Eggert  <eggert@cs.ucla.edu>

	* process.h (conv_sockaddr_to_lisp): New decl, for newly-extern func.
	(struct sockaddr): Add forward decl, for platforms that lack it.

2013-10-16  Jan Djärv  <jan.h.d@swipnet.se>

	* nsselect.m (ns_string_from_pasteboard): Remove Fquit, just return
	Qnil (Bug#15628).

2013-10-16  Eli Zaretskii  <eliz@gnu.org>

	* w32.c (network_interface_get_info, network_interface_list)
	(network_interface_info): New functions.  (Bug#15610)
	(GetAdaptersInfo_Proc): New typedef.
	(get_adapters_info): New wrapper function.
	(globals_of_w32): Initialize g_b_init_get_adapters_info.

	* process.h (network_interface_list, network_interface_info):
	New prototypes.

	* process.c (conv_sockaddr_to_lisp): Now externally-visible.
	(Fnetwork_interface_list, Fnetwork_interface_info): Define for
	all systems.  Return non-nil for systems that HAVE_NET_IF_H and
	for WINDOWSNT.  Doc fix.
	(syms_of_process): Defsubr Snetwork_interface_list and
	Snetwork_interface_info unconditionally.

	* menu.c (have_boxes): Fix redundant simulation of radio buttons
	in NS GUI sessions.  (Bug#15629)

2013-10-16  Dmitry Antipov  <dmantipov@yandex.ru>

	* fns.c (Fstring_as_unibyte): Use xlispstrdup.

2013-10-15  Paul Eggert  <eggert@cs.ucla.edu>

	* print.c (print_object): Print " ..." when truncating bool vectors.

2013-10-15  Eli Zaretskii  <eliz@gnu.org>

	* w32inevt.c (do_mouse_event): Support mouse wheel and all the 5
	standard mouse buttons.

	* termhooks.h (struct input_event): Remove incorrect commentary.

2013-10-15  Paul Eggert  <eggert@cs.ucla.edu>

	Disallow bool vector operations on mixed-length operands.
	The old behavior left garbage in the result vector sometimes,
	and didn't seem to be useful.
	* data.c (Qwrong_length_argument): New static var.
	(wrong_length_argument): New function.
	(bool_vector_binop_driver): Check that args agree in length.

	* keyboard.c, keyboard.h (all_kboards): Now static.

2013-10-15  Xue Fuqiao  <xfq.free@gmail.com>

	* buffer.c (syms_of_buffer) <buffer-invisibility-spec>: Add usage
	note from the lispref.

2013-10-15  Dmitry Antipov  <dmantipov@yandex.ru>

	* nsterm.h (struct ns_display_info): Remove set-but-unused
	member image_cache (image caches are per-terminal anyway).
	(FRAME_X_IMAGE_CACHE): Remove.
	* nsterm.m (ns_initialize_display_info): Adjust user.

2013-10-14  Eli Zaretskii  <eliz@gnu.org>

	* w32proc.c: Include mingw_time.h.

	* w32.c: Include mingw_time.h.

	Implement scrolling of TTY menus when the screen is too short.

	* term.c (tty_menu_display): Accept an additional argument, the
	menu item from which to start displaying the menu.  Account for
	the value of Y when limiting the menu to the number of available
	screen lines.
	(mi_result): New enumeration.
	(read_menu_input): Return enumerated value.  When the y coordinate
	hits min_y or max_y, return scroll indication instead of wrapping
	around the menu.
	(tty_menu_activate): Handle the scrolling indications from
	read_menu_input.  Compute the first menu item to display and pass
	it to tty_menu_display.

2013-10-14  Dmitry Antipov  <dmantipov@yandex.ru>

	* termhooks.h (FRAME_MUST_WRITE_SPACES, FRAME_LINE_INS_DEL_OK)
	(FRAME_CHAR_INS_DEL_OK, FRAME_SCROLL_REGION_OK)
	(FRAME_SCROLL_REGION_COST, FRAME_MEMORY_BELOW_FRAME):
	Adjust to match the change described below.
	(struct terminal): Move must_write_spaces, line_ins_del_ok,
	char_ins_del_ok, scroll_region_ok, scroll_region_cost and
	memory_below_frame members to...
	* termchar.h (struct tty_display_info): ...here because they're
	relevant only on TTYs.  Prefer unsigned bitfield where appropriate.
	* term.c (init_tty):
	* nsterm.m (ns_create_terminal):
	* w32term.c (w32_create_terminal):
	* xterm.c (x_create_terminal): Adjust users.
	* dispnew.c (line_hash_code, line_draw_cost): Pass frame arg
	to filter out non-TTY frames.  Adjust comment.
	(scrolling): Adjust user.  Prefer eassert for debugging check.

2013-10-14  Dmitry Antipov  <dmantipov@yandex.ru>

	* xfaces.c (PT_PER_INCH): Remove unused macro.
	* termhooks.h (struct terminal): Remove set-but-unused
	member fast_clear_end_of_line.
	(FRAME_FAST_CLEAR_END_OF_LINE): Remove.
	* nsterm.m (ns_create_terminal):
	* term.c (init_tty):
	* w32term.c (w32_create_terminal):
	* xterm.c (x_create_terminal): Adjust users.

2013-10-14  Paul Eggert  <eggert@cs.ucla.edu>

	* lisp.h (bool_vector_size): New function.
	All uses of XBOOL_VECTOR (x)->size changed to bool_vector_size (x).
	* data.c (bool_vector_spare_mask, bool_vector_binop_driver)
	(Fbool_vector_not, Fbool_vector_count_matches_at):
	Remove uses of 'eassume' that should no longer be needed,
	because they are subsumed by the 'eassume' in bool_vector_size.

2013-10-12  Eli Zaretskii  <eliz@gnu.org>

	* image.c (GIFLIB_MAJOR, GIFLIB_MINOR, GIFLIB_RELEASE): Move back
	after inclusion of gif_lib.h, thus fixing compiler warnings caused
	by 2013-10-10T19:15:33Z!eggert@cs.ucla.edu.

2013-10-11  Eli Zaretskii  <eliz@gnu.org>

	* xdisp.c (deep_copy_glyph_row): Handle the case that FROM and TO
	have different dimensions.  (Bug#15575)

	* dispnew.c (fill_up_frame_row_with_spaces): Now has external
	visibility.

	* dispextern.h (fill_up_frame_row_with_spaces): Add prototype.

2013-10-11  Dmitry Antipov  <dmantipov@yandex.ru>

	* term.c (tty_menu_show): Never return with unbalanced
	specpdl.  Use eassert for debugging check.  Adjust style.

2013-10-11  Eli Zaretskii  <eliz@gnu.org>

	* term.c (read_menu_input): Make selection of menu items
	cyclical.  Suggested by Dmitry Antipov <dmantipov@yandex.ru>.
	(tty_menu_activate): Fix off-by-one error when computing max_y.

2013-10-11  Teodor Zlatanov  <tzz@lifelogs.com>

	* gnutls.c (gnutls_audit_log_function): Add function for GnuTLS
	audit logging (only used with GnuTLS 3.x) and enable it.

2013-10-11  Dmitry Antipov  <dmantipov@yandex.ru>

	* dispnew.c (redraw_frame): Remove useless #ifdef because
	FRAME_MSDOS_P is a compile-time zero everywhere except MS-DOS.
	Also, move TTY fflush to...
	* term.c (tty_update_end): ...this function.

2013-10-11  Eli Zaretskii  <eliz@gnu.org>

	* xdisp.c (display_tty_menu_item): Make sure we never write beyond
	the end of the frame's glyph matrix.  (Bug#15575)

	* term.c (tty_menu_display): Don't move cursor while overwriting
	frame's glyphs with menu items.  Limit the number of items
	displayed to what can be shown on the available screen lines,
	excluding the echo area.
	(tty_menu_activate): Limit the Y coordinate allowed by
	read_menu_input to the last screen line used for menu display.

2013-10-11  Paul Eggert  <eggert@cs.ucla.edu>

	* lisp.h (eassume): New macro.
	Also, include <verify.h>, for 'assume'.
	* alloc.c (bool_vector_payload_bytes, Fmake_bool_vector)
	(vroundup, vector_nbytes):
	* data.c (bool_vector_spare_mask, bool_vector_binop_driver)
	(Fbool_vector_not, Fbool_vector_count_matches)
	(Fbool_vector_count_matches_at):
	Use eassume, not eassert.
	* casetab.c (set_identity, shuffle):
	* composite.c (composition_gstring_put_cache):
	* dispnew.c (update_frame_1):
	* ftfont.c (ftfont_shape_by_flt):
	* image.c (gif_load):
	* intervals.c (offset_intervals):
	* macfont.m (macfont_shape):
	Remove calls to 'assume' that are no longer needed, because
	--enable-gcc-warnings no longer generates bogus warnings
	when these calls are removed.

2013-10-11  Dmitry Antipov  <dmantipov@yandex.ru>

	* xdisp.c (deep_copy_glyph_row): Remove unused locals.

2013-10-10  Stefan Monnier  <monnier@iro.umontreal.ca>

	* fileio.c (Fsubstitute_in_file_name): Use substitute-env-in-file-name.
	(Qsubstitute_env_in_file_name): New var.
	(syms_of_fileio): Define it.

2013-10-10  Eli Zaretskii  <eliz@gnu.org>

	* xdisp.c (deep_copy_glyph_row): Assert that the 'used' counts of
	FROM and TO are identical.  Copy only the glyphs of TEXT_AREA.
	(Bug#15575)

	* term.c (save_and_enable_current_matrix): Don't allocate and
	don't save margin areas.
	(restore_desired_matrix): Don't restore margin areas.
	(free_saved_screen): Don't free margin areas.

2013-10-10  Paul Eggert  <eggert@cs.ucla.edu>

	* image.c: Pacify --enable-gcc-warnings.
	(GIFLIB_MAJOR, GIFLIB_MINOR, GIFLIB_RELEASE, fn_GifErrorString):
	#define only if used.

2013-10-10  Eli Zaretskii  <eliz@gnu.org>

	* image.c (GIFLIB_MAJOR): Define to 4 if undefined.
	(GIFLIB_MINOR, GIFLIB_RELEASE): Define to zero if undefined.
	(GifErrorString) [GIFLIB_MAJOR >= 5]: Define a function pointer.
	(gif_load): For giflib v5.x and later, display the error message
	produced by giflib when its functions fail.
	(syms_of_image) <Qlibgif_version> [HAVE_NTGUI]: New DEFSYM.
	(Bug#15531)

2013-10-10  Dmitry Antipov  <dmantipov@yandex.ru>

	* keyboard.c (last_event_timestamp): Remove.  For X selection and
	GTK popup menus, it may be obtained from per-frame X display info.
	(kbd_buffer_store_event_hold, kbd_buffer_get_event)
	(process_special_events): Adjust users.
	* keyboard.h (last_event_timestamp): Remove declaration.
	* xmenu.c (xmenu_show, create_and_show_popup_menu): Lost last arg.
	Use FRAME_DISPLAY_INFO (f)->last_user_time for gtk_menu_popup.
	* menu.h (xmenu_show): Adjust prototype.
	* menu.c (Fx_popup_menu): Adjust user.
	* xselect.c (x_own_selection, x_get_foreign_selection)
	(Fx_disown_selection_internal): Use dpyinfo->last_user_time.

2013-10-10  Dmitry Antipov  <dmantipov@yandex.ru>

	* keyboard.c (init_kboard): Now static.  Add arg
	to denote window system.  Adjust comment.
	(init_keyboard): Adjust user.
	(allocate_kboard): New function.
	(syms_of_keyboard):
	* nsterm.m (ns_term_init):
	* term.c (init_tty):
	* w32term.c (w32_create_terminal):
	* xterm.c (x_term_init): Use it.
	* keyboard.h (init_kboard): Remove prototype.
	(allocate_kboard): Add prototype.

2013-10-10  Barry Fishman  <barry_fishman@acm.org>  (tiny change)

	* image.c (GIFLIB_MAJOR): Ensure it's defined.
	(DGifOpen, DGifOpenFileName): Handle giflib 5 syntax.  (Bug#15531)

2013-10-09  Paul Eggert  <eggert@cs.ucla.edu>

	* fns.c (sxhash_bool_vector): Fix buffer read overrun.

2013-10-09  Eli Zaretskii  <eliz@gnu.org>

	* term.c (tty_menu_activate): Flush the output stream after
	showing the cursor, and don't mark the frame garbaged at exit from
	the function.  Fixes redisplay glitches when moving from one menu
	to another.

2013-10-09  Jan Djärv  <jan.h.d@swipnet.se>

	* nsfns.m (Fns_convert_utf8_nfd_to_nfc): Check input for valid UTF-8
	or throw error (Bug#15570).

2013-10-09  Paul Eggert  <eggert@cs.ucla.edu>

	* intervals.c (temp_set_point_both): Move test into 'eassert',
	for speed.

	* lisp.h (eassert): Don't use 'assume'.
	Sometimes 'assume' wins in performance, and sometimes it loses,
	so it shouldn't be used all the time.  Perhaps we need two
	flavors of 'eassert', one for where 'assume' is far more likely
	to help or to hurt; but that can be done later.
	Problem reported by Dmitry Antipov in
	<http://lists.gnu.org/archive/html/emacs-devel/2013-10/msg00276.html>.
	Also, don't include <verify.h>; no longer needed.

2013-10-09  Glenn Morris  <rgm@gnu.org>

	* eval.c (Fcond): Doc tweak.

2013-10-09  Eli Zaretskii  <eliz@gnu.org>

	* xfaces.c (x_free_gc) [HAVE_X_WINDOWS, HAVE_NTGUI]: Don't pass
	expressions with side effects to eassert.  (Bug#15565)

2013-10-09  Stefan Monnier  <monnier@iro.umontreal.ca>

	* fns.c (hashfn_user_defined): Allow hash functions to return any
	Lisp_Object.

2013-10-08  Paul Eggert  <eggert@cs.ucla.edu>

	Fix minor problems found by static checking.
	* dispnew.c (save_current_matrix): Omit unnecessary casts.
	* dispnew.c (update_frame_with_menu): Mark debug local as used.
	* keyboard.c, keyboard.h (Qmouse_movement): Now static.
	* keyboard.c (read_menu_command): Remove unused local.
	* lisp.h (read_menu_command): New decl.
	* menu.c, menu.h (menu_item_width): Arg is now unsigned char *, for
	benefit of STRING_CHAR_AND_LENGTH.  All uses changed.
	Return ptrdiff_t, not int.
	* term.c (tty_menu_struct): 'allocated' member is now ptrdiff_t,
	not int, for benefit of xpalloc.
	(tty_menu_create, tty_menu_make_room): Simplify by using xzalloc
	and xpalloc.
	(have_menus_p): Remove; unused.
	(tty_menu_add_pane, tty_menu_add_selection): Change signedness of
	local char * pointer to pacify STRING_CHAR_AND_LENGTH.
	(tty_menu_add_selection, tty_menu_locate, tty_meny_destroy):
	Now static.
	(save_and_enable_current_matrix): Omit unnecessary casts.
	(read_menu_input): Omit local extern decl (now in lisp.h).
	Don't access uninitialized storage if mouse_get_xy fails.
	(tty_menu_activate): Mark local as initialized, for lint.
	(tty_menu_activate, tty_meny_show): Remove unused locals.

2013-10-08  Eli Zaretskii  <eliz@gnu.org>

	Support menus on text-mode terminals.
	* xterm.h (xw_popup_dialog): Add prototype.

	* xmenu.c (Fx_popup_dialog): Function moved to menu.c.
	(xmenu_show): Block input here, instead in Fx_popup_menu.
	(xw_popup_dialog): New function, with X-specific bits of popup
	dialogs.

	* xdisp.c (deep_copy_glyph_row, display_tty_menu_item):
	New functions.

	* window.c (Fset_window_configuration): Use run-time tests of the
	frame type instead of compile-time conditionals, when menu-bar
	lines are considered.

	* w32term.h (w32con_hide_cursor, w32con_show_cursor)
	(w32_popup_dialog): New prototypes.

	* w32menu.c (Fx_popup_dialog): Function deleted.
	(w32_popup_dialog): New function, with w32 specific bits of popup
	dialogs.  Block input here.

	* w32inevt.c (w32_console_read_socket): Minor change to add
	debugging TTY events.

	* w32fns.c (show_hourglass): If returning early because the frame
	is not a GUI frame, unblock input.

	* w32console.c (w32con_hide_cursor, w32con_show_cursor, cursorX)
	(cursorY): New functions.

	* termhooks.h (cursorX, cursorY): Prototypes of functions on
	WINDOWSNT, macros that call curX and curY elsewhere.

	* termchar.h (struct tty_display_info) <showing_menu>: New flag.

	* term.c (tty_hide_cursor, tty_show_cursor) [WINDOWSNT]: Call w32
	specific function to hide and show cursor on a text-mode terminal.
	(tty_menu_struct, struct tty_menu_state): New structures.
	(tty_menu_create, tty_menu_make_room, tty_menu_search_pane)
	(tty_menu_calc_size, mouse_get_xy, tty_menu_display)
	(have_menus_p, tty_menu_add_pane, tty_menu_add_selection)
	(tty_menu_locate, save_and_enable_current_matrix)
	(restore_desired_matrix, screen_update, read_menu_input)
	(tty_menu_activate, tty_menu_destroy, tty_menu_help_callback)
	(tty_pop_down_menu, tty_menu_last_menubar_item)
	(tty_menu_new_item_coords, tty_menu_show): New functions.
	(syms_of_term): New DEFSYMs for tty-menu-* symbols.

	* nsterm.h (ns_popup_dialog): Adjust prototype.

	* nsmenu.m (ns_menu_show): Block and unblock input here, instead
	of in x-popup-menu.
	(ns_popup_dialog): Adapt order of arguments to the other
	*_menu_show implementations.
	(Fx_popup_dialog): Function deleted.

	* msdos.c (x_set_menu_bar_lines): Delete unused function.

	* menu.h (tty_menu_show, menu_item_width): Provide prototypes.

	* menu.c (have_boxes): New function.
	(single_keymap_panes): Use it instead of a compile-time
	conditional.
	(single_menu_item): Use run-time tests of the frame type instead
	of compile-time conditionals.
	(encode_menu_string): New function.
	(list_of_items, list_of_panes): Use it instead of ENCODE_STRING
	the macro, since different types of frame need different encoding
	of menu items.
	(digest_single_submenu): Use run-time tests of frame type instead
	of, or in addition to, compile-time conditionals.
	(menu_item_width, Fmenu_bar_menu_at_x_y): New functions.
	(Fx_popup_menu): Detect when the function is called from keyboard
	on a TTY.  Don't barf when invoked on a text-mode frame.
	Check frame type at run time, instead of compile-time conditionals for
	invoking terminal-specific menu-show functions.
	Call tty_menu_show on text-mode frames.
	(Fx_popup_dialog): Move here from xmenu.c.  Test frame types at
	run time to determine which alternative to invoke; support dialogs
	on TTYs.

	* keyboard.h <Qmouse_movement>: Declare.

	* keyboard.c <Qmouse_movement>: Now extern.
	<Qecho_keystrokes>: New static variable.
	(read_key_sequence): Accept an additional argument, a flag to
	prevent redisplay during reading of the key sequence.  All callers
	changed.
	(read_menu_command): New function.
	(read_char): When COMMANDFLAG is -2, do not redisplay and do not
	autosave.
	(toolkit_menubar_in_use): New function.
	(make_lispy_event): Use it instead of a compile-time test.

	* fns.c (Fyes_or_no_p) [HAVE_MENUS]: Don't condition on
	window-system being available.

	* editfns.c (Fmessage_box) [HAVE_MENUS]: Don't condition the call
	to x-popup-dialog on the frame type, they all now support popup
	dialogs.

	* dispnew.c (save_current_matrix): Save the margin areas.
	(restore_current_matrix): Restore margin areas.
	(update_frame_with_menu): New function.

	* dispextern.h (display_tty_menu_item, update_frame_with_menu):
	Add prototypes.

	* alloc.c (make_save_ptr): Now compiled unconditionally.

2013-10-08  Dmitry Antipov  <dmantipov@yandex.ru>

	* dispnew.c (set_window_update_flags): Add buffer arg.  Adjust comment.
	(redraw_frame, update_frame): Adjust users.
	* dispextern.h (set_window_update_flags): Adjust prototype.
	* xdisp.c (redisplay_internal): When updating all frames with zero
	windows_or_buffers_changed, assume that only the windows that shows
	current buffer should be really updated.

2013-10-08  Dmitry Antipov  <dmantipov@yandex.ru>

	Do not allocate huge temporary memory areas and objects while encoding
	for file I/O, thus reducing an enormous memory usage for large buffers.
	See http://lists.gnu.org/archive/html/emacs-devel/2013-10/msg00180.html.
	* coding.h (struct coding_system): New member raw_destination.
	* coding.c (setup_coding_system): Initialize it to zero.
	(encode_coding_object): If raw_destination is set, do not create
	dst_object.  Add comment.
	* fileio.c (toplevel): New constant E_WRITE_MAX.
	(e_write): Do not encode more than E_WRITE_MAX characters per one loop
	iteration.  Use raw_destination if E_WRITE_MAX characters is encoded.

2013-10-08  Jan Djärv  <jan.h.d@swipnet.se>

	* nsterm.m (windowDidExitFullScreen:)
	(toggleFullScreen:): Change NS_IMPL_COCOA to HAVE_NATIVE_FS.

2013-10-08  Paul Eggert  <eggert@cs.ucla.edu>

	Fix race where emacs aborts when sent SIGTERM (Bug#15534).
	* keyboard.c (unblock_input_to): Don't process pending signals
	if a fatal error is in progress.

	* lisp.h (bits_word, BITS_WORD_MAX): New type and macro.
	All uses of 'size_t' and 'SIZE_MAX' changed to use them, when
	they're talking about words in Lisp bool vectors.
	(BITS_PER_BITS_WORD): Rename from BITS_PER_SIZE_T.  All uses changed.
	* data.c (popcount_bits_word): Rename from popcount_size_t.
	(bits_word_to_host_endian): Rename from size_t_to_host_endian.
	All uses changed.

2013-10-07  Paul Eggert  <eggert@cs.ucla.edu>

	Improve support for popcount and counting trailing zeros (Bug#15550).
	* data.c: Include <count-one-bits.h>, <count-trailing-zeros.h>.
	(USE_MSC_POPCOUNT, POPCOUNT_STATIC_INLINE)
	(NEED_GENERIC_POPCOUNT, popcount_size_t_generic)
	(popcount_size_t_msc, popcount_size_t_gcc):
	Remove; now done by Gnulib.
	(popcount_size_t): Now a macro that defers to Gnulib.
	(count_trailing_zero_bits): Return int, for consistency with
	Gnulib and because Emacs prefers signed to unsigned int.
	Don't assume that size_t is either unsigned int or unsigned long
	or unsigned long long.
	(size_t_to_host_endian): Do not assume that size_t is either
	exactly 32 or exactly 64 bits wide.
	* lisp.h (BITS_PER_SIZE_T): Define consistently with BITS_PER_LONG
	etc., so that it's now an enum constant, not a macro.
	No need to assume that it's either 32 or 64.

2013-10-07  Jan Djärv  <jan.h.d@swipnet.se>

	* nsterm.m (windowDidEnterFullScreen:): setPresentationOptions only
	on >= 10.7.

2013-10-07  Dmitry Antipov  <dmantipov@yandex.ru>

	* insdel.c (insert_from_gap): Prefer ptrdiff_t to int where needed.
	* xdisp.c (handle_fontified_prop): Likewise.  Use bool for boolean.

2013-10-07  Paul Eggert  <eggert@cs.ucla.edu>

	emacs_read and emacs_write now use void *, not char *.
	* alloc.c (valid_pointer_p) [!WINDOWSNT]: Remove now-unnecessary cast.
	* sysdep.c (emacs_read, emacs_write, emacs_write_sig):
	Buffer arg is now void *, not char *.  This matches plain
	'read' and 'write' better, and avoids a constraint violation
	on Solaris 9 with Oracle Studio.

2013-10-07  Dmitry Antipov  <dmantipov@yandex.ru>

	* alloc.c (Fmake_string): For ASCII char initializer, prefer
	memset to explicit loop.  Otherwise copy largest possible chunk
	from initialized to uninitialized part, thus allowing the longer
	memcpy runs and reducing the number of loop iterations.

2013-10-06  Jan Djärv  <jan.h.d@swipnet.se>

	* nsterm.m (ns_update_begin): If native fullscreen and no toolbar,
	hide toolbar (Bug#15388).
	(windowDidEnterFullScreen:): If presentation options are zero,
	set them here (Bug#15388).
	(ns_update_auto_hide_menu_bar): Remove runtime check.
	Don't auto hide dock unless menubar is also auto hidden.

2013-10-05  Xue Fuqiao  <xfq.free@gmail.com>

	* editfns.c (message): Mention batch mode in doc string.

2013-10-05  Jan Djärv  <jan.h.d@swipnet.se>

	* nsterm.m (check_native_fs): Remove erroneous comment.

2013-10-04  Dmitry Antipov  <dmantipov@yandex.ru>

	* xdisp.c (redisplay_internal): Simplify because scan_for_column now
	uses find_newline instead of scan_newline and so doesn't move point.

2013-10-04  Paul Eggert  <eggert@cs.ucla.edu>

	Use hardware support for byteswapping on glibc x86 etc.
	On Fedora 19 x86-64, the new bswap_64 needs 1 instruction,
	whereas the old swap64 needed 30.
	* fringe.c (init_fringe_bitmap) [WORDS_BIGENDIAN]:
	* sound.c (le2hl, le2hs, be2hl) [!WINDOWSNT]:
	Use byteswap.h's macros to swap bytes.
	* lisp.h (swap16, swap32, swap64): Remove.
	All uses replaced by bswap_16, bswap_32, bswap_64.

	* bytecode.c (exec_byte_code): Use some more volatile variables
	to work around local variables getting clobbered by longjmp.
	Port to pre-C99, which doesn't allow decls after stmts.

2013-10-03  Paul Eggert  <eggert@cs.ucla.edu>

	* lisp.h (eassert): Assume that COND is true when optimizing.
	In other words, take on the behavior of eassert_and_assume.
	This makes Emacs 0.2% smaller on my platform (Fedora 19, x86-64).
	(eassert_and_assume): Remove.  All uses replaced by eassert.

	* xdisp.c (Qglyphless_char): Now static.

	Adjust to merge from gnulib.
	* conf_post.h (__has_builtin, assume): Remove; gnulib now does these.
	* lisp.h: Include <verify.h>, for 'assume'.

	* eval.c (clobbered_eassert): New macro.
	(internal_catch, internal_condition_case)
	(internal_condition_case_1, internal_condition_case_2)
	(internal_condition_case_n): Use it instead of eassert
	when the argument contains locals clobbered by longjmp.
	Don't use clobbered locals outside of clobbered_eassert.
	(internal_lisp_condition_case): Use a volatile variable
	to work around a local variable's getting clobbered.

2013-10-03  Stefan Monnier  <monnier@iro.umontreal.ca>

	* lisp.h (struct handler): Merge struct handler and struct catchtag.
	(PUSH_HANDLER): New macro.
	(catchlist): Remove.
	(handlerlist): Always declare.

	* eval.c (catchlist): Remove (merge with handlerlist).
	(handlerlist, lisp_eval_depth): Not static any more.
	(internal_catch, internal_condition_case, internal_condition_case_1)
	(internal_condition_case_2, internal_condition_case_n):
	Use PUSH_HANDLER.
	(unwind_to_catch, Fthrow, Fsignal): Adjust to merged
	handlerlist/catchlist.
	(internal_lisp_condition_case): Use PUSH_HANDLER.  Adjust to new
	handlerlist which can only handle a single condition-case handler at
	a time.
	(find_handler_clause): Simplify since we only a single branch here
	any more.

	* bytecode.c (BYTE_CODES): Add Bpushcatch, Bpushconditioncase
	and Bpophandler.
	(bcall0): New function.
	(exec_byte_code): Add corresponding cases.  Improve error message when
	encountering an invalid byte-code.  Let Bunwind_protect accept
	a function (rather than a list of expressions) as argument.

	* alloc.c (Fgarbage_collect): Merge scans of handlerlist and catchlist,
	and make them unconditional now that they're heap-allocated.

2013-10-03  Stefan Monnier  <monnier@iro.umontreal.ca>

	* charset.c (Fdecode_char, Fencode_char): Remove description of
	`restriction' arg. now that it's hidden by advertised-calling-convention.

2013-10-02  Jan Djärv  <jan.h.d@swipnet.se>

	* macfont.m (mac_ctfont_create_preferred_family_for_attributes):
	Remove unused variable (from mac-port).
	(macfont_draw): Use s->ybase for correct y position.

2013-10-02  Dmitry Antipov  <dmantipov@yandex.ru>

	* frame.h (struct frame): Drop has_minibuffer member because...
	(FRAME_HAS_MINIBUF_P): ...this macro can be implemented without it.
	* frame.c (make_frame, make_minibuffer_frame): Adjust users.

2013-10-02  Dmitry Antipov  <dmantipov@yandex.ru>

	* window.h (struct window): Prefer enum text_cursor_kinds to int
	for phys_cursor_type member.  Move the latter, phys_cursor_width,
	phys_cursor_ascent and phys_cursor_height under HAVE_WINDOW_SYSTEM.
	* window.c (replace_window, make_window): Adjust users.

2013-10-02  Dmitry Antipov  <dmantipov@yandex.ru>

	* fringe.c (toplevel): Do not use HAVE_WINDOW_SYSTEM because
	this module is never compiled otherwise.

2013-10-01  Alp Aker  <alp.tekin.aker@gmail.com>

	* macfont.m (macfont_draw): Use CGRectMake rather than NSMakeRect
	(Bug#15500).

2013-09-29  Eli Zaretskii  <eliz@gnu.org>

	* xdisp.c (get_next_display_element): Don't call face_for_font in
	a build configured --without-x.  (Bug#15484)

2013-09-29  Jan Djärv  <jan.h.d@swipnet.se>

	* window.c (calc_absolute_offset): #elif should be #elif defined.

	* frame.c (delete_frame): Block/unblock input to overcome race
	condition (Bug#15475).

2013-09-29  Andreas Politz  <politza@hochschule-trier.de>

	* frame.c (delete_frame): Record selected frame only after
	calling Qdelete_frame_functions (Bug#15477).

2013-09-28  Jan Djärv  <jan.h.d@swipnet.se>

	* nsterm.m (ns_selection_color): Remove.
	(ns_get_color): Check for ns_selection_(fg|bg)_color using
	NSColor selectedText(Background)Color.  Only for COCOA.
	(ns_term_init): Remove assignment of ns_selection_color, logic
	moved to ns_get_color.

	* nsterm.h (NS_SELECTION_BG_COLOR_DEFAULT): Rename from
	NS_SELECTION_COLOR_DEFAULT.
	(NS_SELECTION_FG_COLOR_DEFAULT): New.

2013-09-28  Eli Zaretskii  <eliz@gnu.org>

	* xdisp.c (Fdump_tool_bar_row): Ifdef away the body if 'struct
	frame' does not have the tool_bar_window member.

2013-09-26  Barry O'Reilly  <gundaetiapo@gmail.com>

	Signal error when reading an empty byte-code object (Bug#15405)
	* lread.c (read1): Signal error.
	* alloc.c (make_byte_code): eassert header size.
	(sweep_vectors): Change an int to size_t.

2013-09-24  Paul Eggert  <eggert@cs.ucla.edu>

	* dispnew.c (clear_glyph_row, copy_row_except_pointers): Use enums
	instead of ints, as it's the usual style for offsetof constants.  See:
	http://lists.gnu.org/archive/html/emacs-devel/2013-09/msg00478.html

	* data.c (POPCOUNT_STATIC_INLINE): New macro, as a hack for popcount.
	This is ugly, but it should fix the performance problem for older
	GCC versions in the short run.  I'll look into integrating the
	Gnulib module for popcount, as a better fix.
	See the thread starting in:
	http://lists.gnu.org/archive/html/emacs-devel/2013-09/msg00474.html
	(popcount_size_t_generic) [NEED_GENERIC_POPCOUNT]:
	(popcount_size_t_msc) [USE_MSC_POPCOUNT]:
	(popcount_size_t_gcc) [USE_GCC_POPCOUNT]:
	(popcount_size_t): Use it.

2013-09-24  Daniel Colascione  <dancol@dancol.org>

	* process.c (Fnetwork_interface_info): Fix build break due to
	vector changes.

2013-09-24  Paul Eggert  <eggert@cs.ucla.edu>

	* dispnew.c (clear_glyph_row, copy_row_except_pointers):
	Prefer signed to unsigned integers where either will do.
	No need for 'const' on locals that do not escape.
	Omit easserts with unnecessary and unportable assumptions about
	alignment.  Avoid unnecessary casts to char *.

2013-09-24  Dmitry Antipov  <dmantipov@yandex.ru>

	Use union for the payload of struct Lisp_Vector.
	This helps to avoid a few glitches dictated by C's aliasing rules.
	* lisp.h (struct Lisp_Vector): Use union for next and
	contents member.  Adjust comment.  Change related users.
	* alloc.c (next_in_free_list, set_next_in_free_list): Remove.
	Related users changed.
	* buffer.c, bytecode.c, ccl.c, character.h, chartab.c, composite.c:
	* composite.h, disptab.h, fns.c, fontset.c, indent.c, keyboard.c:
	* lread.c, msdos.c, process.c, w32menu.c, window.c, xdisp.c:
	* xfaces.c, xfont.c, xmenu.c: Related users changed.

2013-09-24  Dmitry Antipov  <dmantipov@yandex.ru>

	Optimize glyph row clearing and copying routines.
	* dispextern.h (struct glyph_row): Change layout of struct
	glyph_row to help copy_row_except_pointers.  Adjust comment.
	* dispnew.c (null_row): Remove.
	(clear_glyph_row): Use offsetof and memset to find and clear
	just the members that need clearing.  Adjust comment.
	(copy_row_except_pointers): Likewise for copying.

2013-09-24  Paul Eggert  <eggert@cs.ucla.edu>

	Some minor cleanups of recently-added bool vector code.
	* conf_post.h (assume): Always return void.  Use lint version
	only if GCC and MSC versions don't apply.
	* conf_post.h (assume):
	* data.c (USC_MSC_POPCOUNT, count_trailing_zero_bits):
	Depend on _MSC_VER, not __MSC_VER, for consistency with
	the rest of Emacs.
	* data.c (bool_vector_spare_mask, popcount_size_t_generic)
	(popcount_size_t_msc, popcount_size_t_gcc, popcount_size_t)
	(bool_vector_binop_driver, count_trailing_zero_bits)
	(size_t_to_host_endian): Now static, not static inline;
	the latter isn't needed with modern compilers and doesn't
	work with older compilers anyway.

	* alloc.c (valgrind_p): Use bool for boolean.

2013-09-23  Dmitry Antipov  <dmantipov@yandex.ru>

	* xdisp.c (noninteractive_need_newline, message_log_need_newline)
	(overlay_arrow_seen, message_enable_multibyte, line_number_displayed)
	(display_last_displayed_message_p, message_buf_print)
	(message_cleared_p, help_echo_showing_p, hourglass_shown_p):
	Use bool for boolean.
	* dispextern.h (cancel_line, init_desired_glyphs):
	Remove ancient leftover.
	(help_echo_showing_p, hourglass_shown_p):
	* lisp.h (noninteractive_need_newline): Adjust declaration.

2013-09-23  Dmitry Antipov  <dmantipov@yandex.ru>

	* dispnew.c (frame_garbaged, selected_frame, last_nonminibuf_frame):
	Move to...
	* frame.c (frame_garbaged, selected_frame, last_nonminibuf_frame):
	...this file and convert the latter to static.  Adjust comment.
	(make_initial_frame):
	* window.c (init_window_once): Adjust user.
	* frame.h (last_nonminibuf_frame): Remove declaration.
	* lisp.h (selected_frame): Likewise.
	* msdos.c (the_only_display_info): Adjust comment.

2013-09-23  Eli Zaretskii  <eliz@gnu.org>

	* xdisp.c (mouse_face_from_string_pos): Fix off-by-one error in
	computing the end column of mouse-highlight that comes from
	display or overlay strings.  (Bug#15437)
	(note_mouse_highlight): Adapt calculation of last argument to
	mouse_face_from_string_pos to the above change.

	* conf_post.h (__has_builtin): Define to zero, if undefined, on
	all platforms, not just for clang.

2013-09-23  Jan Djärv  <jan.h.d@swipnet.se>

	* filelock.c (lock_file_1): Rearrange to remove compiler warning
	about excess arguments to snprintf.

	* conf_post.h(assume): Use __builtin_unreachable for clang.

2013-09-23  Juanma Barranquero  <lekktu@gmail.com>

	* w32console.c (initialize_w32_display): Remove unused variable hlinfo.
	* w32term.c (w32_scroll_bar_handle_click): Remove unused variable f.

2013-09-23  Daniel Colascione  <dancol@dancol.org>

	* alloc.c (USE_VALGRIND): New macro; on by default
	when ENABLE_CHECKING.
	(mark_maybe_object, mark_maybe_pointer)
	[USE_VALGRIND]: Mark conservatively-scanned regions valid for
	valgrind purposes.
	(valgrind_p) [USE_VALGRIND]: New variable.
	(init_alloc) [USE_VALGRIND]: Initialize valgrind_p.

2013-09-22  Jan Djärv  <jan.h.d@swipnet.se>

	* process.c (wait_reading_process_output): Change int pnamelen to
	socklen_t.

	* nsterm.m (setMarkedText:selectedRange:, deleteWorkingText):
	* nsmenu.m (addDisplayItemWithImage:idx:tag:helpText:enabled:):
	* nsfont.m (ns_get_covering_families, ns_findfonts): Cast NSLog
	argument to unsigned long to avoid warning.
	(nsfont_draw): Use 0.25 instead of  Fix2X (kATSItalicQDSkew).

	* conf_post.h (assume): Fix compiler error: x shall be cond.

2013-09-22  Daniel Colascione  <dancol@dancol.org>

	* xfns.c (x_get_monitor_attributes): Suppress unused variable
	warning when compiling without a window system.

2013-09-22  Daniel Colascione  <dancol@dancol.org>

	* data.c (Qbool_vector_p): New symbol.
	(bool_vector_spare_mask, popcount_size_t_generic)
	(popcount_size_t_msc, popcount_size_t_gcc)
	(popcount_size_t)
	(bool_vector_binop_driver)
	(count_trailing_zero_bits, size_t_to_host_endian)
	(Fbool_vector_exclusive_or)
	(Fbool_vector_union)
	(Fbool_vector_intersection, Fbool_vector_set_difference)
	(Fbool_vector_subsetp, Fbool_vector_not)
	(Fbool_vector_count_matches)
	(Fbool_vector_count_matches_at): New functions.
	(syms_of_data): Intern new symbol, functions.
	* alloc.c (bool_vector_payload_bytes): New function.
	(Fmake_bool_vector): Instead of calling Fmake_vector,
	which performs redundant initialization and argument checking,
	just call allocate_vector ourselves.  Make sure we clear any
	terminating padding to zero.
	(vector_nbytes, sweep_vectors): Use bool_vector_payload_bytes
	instead of open-coding the size calculation.
	(vroundup_ct): New macro.
	(vroundup): Assume argument >= 0; invoke vroundup_ct.
	* casetab.c (shuffle, set_identity): Change lint_assume to assume.
	* composite.c (composition_gstring_put_cache):
	Change lint_assume to assume.
	* conf_post.h (assume): New macro.
	(lint_assume): Remove.
	* dispnew.c (update_frame_1): Change lint_assume to assume.
	* ftfont.c (ftfont_shape_by_flt): Change lint_assume
	to assume.
	* image.c (gif_load): Change lint_assume to assume.
	* lisp.h (eassert_and_assume): New macro.
	(Qbool_vector_p): Declare.
	(CHECK_BOOL_VECTOR, ROUNDUP, BITS_PER_SIZE_T): New macros.
	(swap16, swap32, swap64): New inline functions.
	* macfont.m (macfont_shape): Change lint_assume to assume.
	* ralloc.c: Rename ROUNDUP to PAGE_ROUNDUP throughout.
	* xsettings.c (parse_settings): Use new swap16 and
	swap32 from lisp.h instead of file-specific macros.

2013-09-22  Eli Zaretskii  <eliz@gnu.org>

	* xdisp.c (try_window_id): Don't abort if cursor row could not be
	found (which can legitimately happen when the glyph row at the
	window start is disabled in the current_matrix.  (Bug#15365)

2013-09-22  Paul Eggert  <eggert@cs.ucla.edu>

	Fix syntax.h bug introduced by recent INLINE change.
	syntax.h defined an extern inline function SYNTAX_ENTRY that was
	conditionally compiled one way in some modules, and a different
	way in others.  This doesn't work with extern inline functions,
	which must have the same definition in all modules, because the
	defining code might be shared across modules, depending on the
	implementation.  Symptoms reported by Martin Rudalics in:
	http://lists.gnu.org/archive/html/emacs-devel/2013-09/msg00414.html
	* regex.c, syntax.c (SYNTAX_ENTRY_VIA_PROPERTY): Remove.
	(SYNTAX, SYNTAX_ENTRY, SYNTAX_WITH_FLAGS): New macros,
	overriding the corresponding functions in syntax.h.
	* syntax.h (syntax_property_entry, syntax_property_with_flags)
	(syntax_property): New inline functions.
	(SYNTAX_ENTRY, SYNTAX_WITH_FLAGS, SYNTAX):
	Rewrite in terms of these new functions.

2013-09-21  Eli Zaretskii  <eliz@gnu.org>

	* dired.c (directory_files_internal): Use multibyte_chars_in_text,
	not chars_in_text, whose result depends on the multibyteness of
	the current buffer.  (Bug#15426)

2013-09-20  Paul Eggert  <eggert@cs.ucla.edu>

	Port recent change to hosts where pointers aren't 'long'.
	* xterm.c (x_send_scroll_bar_event, x_scroll_bar_to_input_event):
	Don't assume that pointers are the same width as 'long'.
	Add a compile-time check that a pointer fits into two X slots.

	A simpler, centralized INLINE.
	* conf_post.h (INLINE): Define only if not already defined.
	This allows us to use a single INLINE, defined by one file
	per executable.
	* emacs.c (INLINE): Define it.
	Also, include category.h, charset.h, composite.h, dispextern.h,
	syntax.h, systime.h, so that their INLINE definitions are expanded
	properly for Emacs.
	* blockinput.h, keyboard.c (BLOCKINPUT_INLINE):
	* buffer.h, buffer.c (BUFFER_INLINE):
	* category.h, category.c (CATEGORY_INLINE):
	* character.h, character.c (CHARACTER_INLINE):
	* charset.h, charset.c (CHARSET_INLINE):
	* composite.h, composite.c (COMPOSITE_INLINE):
	* dispextern.h, dispnew.c (DISPEXTERN_INLINE):
	* frame.h, frame.c (FRAME_INLINE):
	* intervals.h, intervals.c (INTERVALS_INLINE):
	* keyboard.h, keyboard.c (KEYBOARD_INLINE):
	* lisp.h, alloc.c (LISP_INLINE):
	* process.h, process.c (PROCESS_INLINE):
	* syntax.h, syntax.c (SYNTAX_INLINE):
	* systime.h, sysdep.c (SYSTIME_INLINE):
	* termhooks.h, terminal.c (TERMHOOKS_INLINE):
	* window.h, window.c (WINDOW_INLINE):
	Remove.  All uses replaced with INLINE.

2013-09-20  Dmitry Antipov  <dmantipov@yandex.ru>

	* xterm.c (handle_one_xevent): Revert part of 2013-09-17 change
	to avoid Bug#15398.

2013-09-19  Eli Zaretskii  <eliz@gnu.org>

	* w32reg.c (w32_get_string_resource): Make the first 2 arguments
	'const char *' to avoid compiler warnings due to similar change in
	the prototype of x_get_string_resource.

2013-09-19  Dmitry Antipov  <dmantipov@yandex.ru>

	* xterm.h (struct x_display_info): New members last_mouse_glyph_frame,
	last_mouse_scroll_bar, last_mouse_glyph and last_mouse_movement_time,
	going to replace static variables below.  Adjust comments.
	* xterm.c (last_mouse_glyph, last_mouse_glyph_frame)
	(last_mouse_scroll_bar, last_mouse_movement_time): Remove.
	(note_mouse_movement, XTmouse_position, x_scroll_bar_note_movement)
	(x_scroll_bar_report_motion, handle_one_xevent, syms_of_xterm):
	Related users changed.
	* w32term.h (struct w32_display_info): New members last_mouse_glyph_frame,
	last_mouse_scroll_bar, last_mouse_scroll_bar_pos, last_mouse_glyph and
	last_mouse_movement_time, going to replace static variables below.
	Adjust comments.
	* w32term.c (last_mouse_glyph_frame, last_mouse_scroll_bar)
	(last_mouse_scroll_bar_pos, last_mouse_glyph, last_mouse_movement_time):
	Remove.
	(note_mouse_movement, w32_mouse_position, w32_scroll_bar_handle_click)
	(x_scroll_bar_report_motion, syms_of_w32term): Related users changed.
	* nsterm.h (struct ns_display_info): New members last_mouse_glyph,
	last_mouse_movement_time and last_mouse_scroll_bar, going to replace
	static variables below.
	* nsterm.m (last_mouse_glyph, last_mouse_movement_time)
	(last_mouse_scroll_bar): Remove.
	(note_mouse_movement, ns_mouse_position, mouseMoved, mouseEntered)
	(mouseExited): Related users changed.

2013-09-19  Dmitry Antipov  <dmantipov@yandex.ru>

	Do not use external array to process X scroll bar messages.
	* xterm.c (scroll_bar_windows, scroll_bar_windows_size): Remove.
	(x_send_scroll_bar_event): Pack window pointer into two slots
	of XClientMessageEvent if we're 64-bit.  Adjust comment.
	(x_scroll_bar_to_input_event): Unpack accordingly.

2013-09-18  Dmitry Antipov  <dmantipov@yandex.ru>

	Ifdef away recent changes which aren't relevant to NS port.
	* dispextern.h (x_mouse_grabbed, x_redo_mouse_highlight)
	[!HAVE_NS]: Declare as such.
	* frame.c (x_mouse_grabbed, x_redo_mouse_highlight)
	[!HAVE_NS]: Define as such.

2013-09-18  Dmitry Antipov  <dmantipov@yandex.ru>

	* frame.c (x_redo_mouse_highlight): New function
	to factor out common code used in W32 and X ports.
	* dispextern.h (x_redo_mouse_highlight): Add prototype.
	* xterm.h (struct x_display_info):
	* w32term.h (struct w32_display_info):
	* nsterm.h (struct ns_display_info): New members
	last_mouse_motion_frame, last_mouse_motion_x and
	last_mouse_motion_y, going to replace static variables below.
	* xterm.c (last_mouse_motion_event, last_mouse_motion_frame)
	(redo_mouse_highlight): Remove.
	(note_mouse_movement, syms_of_xterm): Adjust user.
	(handle_one_xevent): Likewise.  Use x_redo_mouse_highlight.
	* w32term.c (last_mouse_motion_event, last_mouse_motion_frame)
	(redo_mouse_highlight): Remove.
	(note_mouse_movement, syms_of_w32term): Adjust user.
	(w32_read_socket): Likewise.  Use x_redo_mouse_highlight.
	* nsterm.m (last_mouse_motion_position, last_mouse_motion_frame):
	Remove.
	(note_mouse_movement, mouseMoved, syms_of_nsterm):
	* nsfns.m (compute_tip_xy): Adjust user.

2013-09-18  Dmitry Antipov  <dmantipov@yandex.ru>

	* frame.c (x_mouse_grabbed): New function.
	* dispextern.h (x_mouse_grabbed): Add prototype.
	(last_mouse_frame): Remove declaration.
	* xterm.h (struct x_display_info):
	* w32term.h (struct w32_display_info):
	* nsterm.h (struct ns_display_info): New member
	last_mouse_frame, going to replace...
	* xdisp.c (last_mouse_frame): ...global variable.
	(note_tool_bar_highlight):
	* w32term.c (w32_mouse_position, w32_read_socket):
	* xterm.c (XTmouse_position, handle_one_xevent):
	Use x_mouse_grabbed.
	* nsterm.m (ns_mouse_position, mouseDown): Adjust user.

2013-09-17  Dmitry Antipov  <dmantipov@yandex.ru>

	* w32term.c (w32_read_socket): Avoid temporary
	variables in a call to x_real_positions.
	* xterm.c (handle_one_xevent): Likewise.

2013-09-17  Dmitry Antipov  <dmantipov@yandex.ru>

	* frame.h (x_set_bitmap_icon) [!HAVE_NS]: New function.
	(x_icon_type): Remove prototype.
	(x_bitmap_icon) [!HAVE_NS]: Declare as such.
	* frame.c (x_icon_type): Remove.
	* w32term.c (x_make_frame_visible, x_iconify_frame):
	* xterm.c (x_make_frame_visible, x_iconify_frame):
	Use x_set_bitmap_icon to factor out common code.

2013-09-17  Dmitry Antipov  <dmantipov@yandex.ru>

	* dispextern.h (check_x_display_info, x_get_string_resource):
	Declare here just once and unify the latter.
	* frame.c (check_x_display_info, x_get_string_resource):
	* nsterm.h (check_x_display_info):
	* xrdb.c (x_get_string_resource):
	* xterm.h (check_x_display_info): Remove prototypes.
	* nsfns.m (x_get_string_resource): Likewise.  Adjust definition.
	* w32reg.c (x_get_string_resource): Likewise.
	(w32_get_rdb_resource): Adjust user.

2013-09-17  Dmitry Antipov  <dmantipov@yandex.ru>

	* xterm.h (struct x_display_info): New member
	x_pending_autoraise_frame, going to replace...
	* xterm.c (pending_autoraise_frame): ...static variable.
	(x_new_focus_frame, XTread_socket): Adjust users.
	* w32term.h (struct w32_display_info): New member
	w32_pending_autoraise_frame, going to replace...
	* w32term.c (pending_autoraise_frame): ...global variable.
	(x_new_focus_frame, w32_read_socket): Adjust users.

2013-09-17  Glenn Morris  <rgm@gnu.org>

	* xdisp.c (message_dolog): If we create *Messages*,
	switch it to messages-buffer-mode.

2013-09-17  Paul Eggert  <eggert@cs.ucla.edu>

	Don't overuse 'const' in types of locals.
	* bidi.c (bidi_count_bytes):
	* gtkutil.c, gtkutil.h (xg_event_is_for_menubar)
	(xg_event_is_for_scrollbar):
	* xselect.c (x_handle_property_notify)
	(x_handle_selection_notify, x_handle_dnd_message):
	* xsettings.c, xsettings.h (xft_settings_event):
	* xterm.c (x_handle_net_wm_state, handle_one_event)
	(x_menubar_window_to_frame, x_detect_focus_change)
	(construct_mouse_click, note_mouse_movement)
	(x_scroll_bar_to_input_event, x_scroll_bar_expose)
	(x_scroll_bar_handle_click, x_scroll_bar_note_movement)
	(handle_one_xevent, x_handle_net_wm_state):
	* xterm.h (x_handle_property_notify, x_handle_selection_notify)
	(x_handle_dnd_message):
	Avoid unnecessary 'const', typically the second 'const' in
	'const foo * const arg', a 'const' that does not affect the API
	and doesn't significantly help the human reader.

2013-09-17  Dmitry Antipov  <dmantipov@yandex.ru>

	* image.c (fn_g_type_init) [WINDOWSNT]: Define and load
	only if Glib < 2.36.0.
	(fn_g_type_init) [!WINDOWSNT]: Define only if Glib < 2.36.0.
	* xsettings.c (init_gconf, init_gsettings): Do not check
	for g_type_init.
	* xterm.c (handle_one_xevent): Do not call to x_clear_area
	if GTK >= 2.7.0.
	(toplevel) [USE_MOTIF]: Include xlwmenu.h to pacify GCC.

2013-09-16  Jan Djärv  <jan.h.d@swipnet.se>

	* xsettings.c (init_gconf, init_gsettings): Check for Glib 2.36.0
	before calling g_type_init.

	* font.c (syms_of_font): Move call to syms_of_(ns|mac)font ...

	* nsterm.m (syms_of_nsterm): ... to here.

2013-09-16  Dmitry Antipov  <dmantipov@yandex.ru>

	* xterm.c (toolkit_scroll_bar_interaction): Use bool for boolean.
	(ignore_next_mouse_click_timeout): Use Time as X does.
	(handle_one_xevent): Avoid cast and use unsigned comparison.

2013-09-16  Dmitry Antipov  <dmantipov@yandex.ru>

	Do not copy X event in handle_one_xevent except KeyPress case.
	Wnen XEvent is processed, it is unlikely to be changed except
	KeyPress case, so we can avoid copying and use const pointer to
	const data to make sure that an event is not changed elsewhere.
	* xterm.c (handle_one_xevent): Change 2nd arg to 'const XEvent *
	const' and do not create local copy except for the KeyPress event.
	Use casts to avoid a few glitches.  Adjust formatting.  Add comments.
	(SET_SAVED_BUTTON_EVENT): Remove and move the code to the only user.
	(x_handle_net_wm_state, x_menubar_window_to_frame)
	(x_detect_focus_change, construct_mouse_click, note_mouse_movement)
	(x_scroll_bar_to_input_event, x_scroll_bar_expose)
	(x_scroll_bar_handle_click, x_scroll_bar_note_movement):
	* gtkutil.c (xg_event_is_for_menubar, xg_event_is_for_scrollbar):
	* xselect.c (x_handle_property_notify, x_handle_selection_notify)
	(x_handle_dnd_message):
	* xsettings.c (xft_settings_event):
	Use 'const XEvent * const' where appropriate.
	* xterm.h, gtkutil.h, xsettings.h: Adjust related prototypes.

2013-09-16  Dmitry Antipov  <dmantipov@yandex.ru>

	Fix X event waiting to handle multiple frames.
	* frame.h (struct frame) [HAVE_X_WINDOWS]: New member wait_event_type.
	* xterm.c (pending_event_wait): Remove.  Adjust users.
	(x_detect_focus_change): Pass frame arg.
	(handle_one_xevent): Find related frame early and clear per-frame
	wait_event_type only if this is an event for the relevant frame.
	(x_wait_for_event): Use per-frame wait_event_type.

2013-09-15  Jan Djärv  <jan.h.d@swipnet.se>

	* nsfns.m (Fx_create_frame): Fix font driver registration for
	GNUstep.

	* font.c (syms_of_font): Check MAC_OS_X_VERSION_MAX_ALLOWED >= 1050
	for syms_of_macfont.

	* nsterm.m: Include macfont.h.
	(ns_tmp_flags, ns_tmp_font): Remove.
	(ns_compute_glyph_string_overhangs): Check for driver Qns.
	(ns_draw_glyph_string): Use local variables instead of ns_tmp_flags,
	ns_tmp_font.  Call ns_draw_text_decoration here instead of nsfont.m.
	(changeFont:): Fix code style.  Check for font driver type when
	getiing font.

	* nsterm.h (FONT_DESCENT, FONT_ASCENT): Define to (f)->ascent and
	(f)->descent.

	* nsfont.m (ns_tmp_flags, ns_tmp_font): Remove.
	(nsfont_open): Set font driver type.
	Set font->ascent and font->descent.  Figure out font instead of
	ns_tmp_font, and flags instead of ns_tmp_flags.
	Fix indentation.  Remove call to ns_draw_text_decoration,
	moved to nsterm.

	* nsfns.m: Include macfont.h.
	(Fx_create_frame): Register macfont driver, make a better default font.
	(Fns_popup_font_panel): Get font from macfont driver, if used.

	* macfont.m, macfont.h, macuvs.h: New files.

	* font.h: Declare syms_of_macfont.

	* font.c (syms_of_font): Call syms_of_macfont.

	* Makefile.in (NS_OBJ, SOME_MACHINE_OBJECTS): Add macfont.o.

2013-09-15  Dmitry Antipov  <dmantipov@yandex.ru>

	Drop VERTICAL_SCROLL_BAR_WIDTH_TRIM.  For X, it is zero since 1999,
	and it is always zero for others, so I assume that this is an ancient
	leftover which nobody will want to change any more.
	* xterm.h, w32term.h, nsterm.h (VERTICAL_SCROLL_BAR_WIDTH_TRIM): Remove.
	(VERTICAL_SCROLL_BAR_INSIDE_WIDTH):
	* frame.c (x_set_scroll_bar_width):
	* w32fns.c (w32_createscrollbar):
	* w32term.c (w32_set_vertical_scroll_bar):
	* xfns.c (x_set_scroll_bar_default_width):
	* xterm.c (XTflash, x_scroll_bar_create, XTset_vertical_scroll_bar)
	(x_scroll_bar_expose): Related users changed.

2013-09-15  Dmitry Antipov  <dmantipov@yandex.ru>

	* xterm.h (FRAME_X_SCREEN_NUMBER): Add comment.
	(BLACK_PIX_DEFAULT, WHITE_PIX_DEFAULT): Use FRAME_X_SCREEN_NUMBER.
	(SCROLL_BAR_X_WIDGET, SET_SCROLL_BAR_X_WIDGET) [USE_X_TOOLKIT]:
	Define as such.
	* frame.h (FRAME_SMALLEST_CHAR_WIDTH, FRAME_SMALLEST_FONT_HEIGHT):
	Define once here...
	* nsterm.h, w32term.h, xterm.h: ...and not here.
	* w32term.h (SCROLL_BAR_X_WIDGET, SET_SCROLL_BAR_X_WIDGET):
	Remove unused Xisms.
	* xterm.c, xfns.c (toplevel): Remove #ifdef HAVE_X_WINDOWS because
	these modules are never compiled otherwise.

2013-09-14  Eli Zaretskii  <eliz@gnu.org>

	* buffer.c (syms_of_buffer) <left-margin-width, right-margin-width>:
	Doc fix.  (Bug#15375)

2013-09-13  Dmitry Antipov  <dmantipov@yandex.ru>

	Unify Fx_focus_frame between all ports.
	* frame.h (x_focus_frame): New prototype.
	* xfns.c (Fx_focus_frame): Remove.
	(syms_of_xfns): Do not defsubr it.
	(x_focus_frame): X implementation.
	* nsfns.m (Fx_focus_frame): Remove.
	(syms_of_nsfns): Do not defsubr it.
	(x_focus_frame): NS implementation.
	* w32term.c (Fx_focus_frame): Remove.
	(x_focus_on_frame): Rename to...
	(x_focus_frame): W32 implementation.
	* w32term.h (x_focus_on_frame): Remove prototype.
	* w32fns.c (Fx_focus_frame): Remove.
	(syms_of_w32fns): Do not defsubr it.
	* frame.c (Fx_focus_frame): Define here.
	(syms_of_frame): Defsubr here.
	* gtkutil.c (xg_tool_bar_callback): Use x_focus_frame.

2013-09-13  Dmitry Antipov  <dmantipov@yandex.ru>

	Unify FRAME_window_system_DISPLAY_INFO macros between all ports.
	All of them are replaced with FRAME_DISPLAY_INFO, defined in
	each port to reference the port-specific window system data.
	* msdos.h (FRAME_X_DISPLAY_INFO): Remove.
	(FRAME_DISPLAY_INFO): Define.
	* w32term.h (FRAME_W32_DISPLAY_INFO, FRAME_X_DISPLAY_INFO): Remove.
	(FRAME_DISPLAY_INFO): Define.  Adjust users.
	* xterm.h (FRAME_X_DISPLAY_INFO): Remove.
	(FRAME_DISPLAY_INFO): Define.  Adjust users.
	* frame.h (FRAME_RES_X, FRAME_RES_Y): Unify.
	* font.c, frame.c, gtkutil.c, image.c, menu.c, msdos.c, nsfns.m:
	* nsfont.m, nsterm.m, w32fns.c, w32font.c, w32menu.c, w32term.c:
	* w32xfns.c, widget.c, xdisp.c, xfaces.c, xfns.c, xfont.c, xmenu.c:
	* xselect.c, xterm.c: All related users changed.

2013-09-13  Dmitry Antipov  <dmantipov@yandex.ru>

	* xterm.h (x_window_to_frame, x_any_window_to_frame)
	(x_menubar_window_to_frame): Remove prototypes.
	* xfns.c (x_window_to_frame, x_any_window_to_frame)
	(x_menubar_window_to_frame, x_top_window_to_frame):
	Move from here...
	* xterm.c (x_window_to_frame, x_any_window_to_frame)
	(x_menubar_window_to_frame, x_top_window_to_frame):
	...to here and convert all but the last to static.

2013-09-12  Eli Zaretskii  <eliz@gnu.org>

	* lisp.mk (lisp): Add w32-common-fns.elc.

2013-09-12  Xue Fuqiao  <xfq.free@gmail.com>

	* charset.c (char_charset): Document an exception for char-charset.

2013-09-12  Dmitry Antipov  <dmantipov@yandex.ru>

	* xterm.h (x_display_info): New field last_user_time...
	* xterm.c (toplevel): ...to replace static last_user_time.
	(handle_one_xevent, x_ewmh_activate_frame): Adjust users.

2013-09-12  Dmitry Antipov  <dmantipov@yandex.ru>

	* xterm.c (x_set_scroll_bar_thumb) [USE_LUCID && !HAVE_XAW3D]: Clip
	scroll bar values to prevent thumb from disappear and update comment.

2013-09-11  Glenn Morris  <rgm@gnu.org>

	* emacs.c (usage_message): Possessive apostrophe tweak.

2013-09-11  Dmitry Antipov  <dmantipov@yandex.ru>

	* nsterm.m (syms_of_nsterm): Use Qns.
	* w32fns.c (Fx_open_connection): Remove old '#if 0' code.
	* w32term.c (w32_create_terminal, syms_of_w32term): Use Qw32.
	* xfns.c (x_display_info_for_name, Fx_open_connection):
	Remove old '#if 0' code.
	(syms_of_xfns): Use Qx.
	* termhooks.h (fullscreen_hook): Remove the leftover.
	(struct terminal): Fix typo in comment.

2013-09-11  Dmitry Antipov  <dmantipov@yandex.ru>

	Cleaning up a few X scroll bar bits.
	* termhooks.h (enum scroll_bar_part): Add scroll_bar_nowhere member.
	* xterm.h (struct scroll_bar) [USE_TOOLKIT_SCROLL_BARS && USE_LUCID]:
	New member last_seen_part, going to replace...
	* xterm.c [USE_TOOLKIT_SCROLL_BARS]: ...global last_scroll_bar_part.
	(xt_action_hook) [USE_LUCID]: Adjust user.
	(xm_scroll_callback, xg_scroll_callback): Do not bloat with
	Lucid-specific scroll bar support.
	(xaw_jump_callback, xaw_scroll_callback): Prefer enum scroll_par_part
	to int and adjust to use last_seen_part member.
	(x_set_toolkit_scroll_bar_thumb) [USE_LUCID]: Adjust user.
	(x_scroll_bar_create) [USE_TOOLKIT_SCROLL_BARS && USE_LUCID]:
	Initialize last_seen_part.

2013-09-11  Stefan Monnier  <monnier@iro.umontreal.ca>

	* insdel.c (insert_from_buffer_1): Don't mark buffer as modified when
	insert-buffer-substring an empty string.

2013-09-11  Paul Eggert  <eggert@cs.ucla.edu>

	* xdisp.c (Ftool_bar_lines_needed): Declare as 'const' if ifdeffed out,
	avoiding a GCC warning.

2013-09-11  Dmitry Antipov  <dmantipov@yandex.ru>

	Ifdef away frame tool bar code when it is not really used.
	* frame.h (struct frame) [HAVE_WINDOW_SYSTEM && !USE_GTK && !HAVE_NS]:
	Move tool_bar_window, desired_tool_bar_string, current_tool_bar_string
	and minimize_tool_bar_window_p under the above.
	(fset_current_tool_bar_string, fset_desired_tool_bar_string)
	(fset_tool_bar_window): Likewise.
	* dispnew.c (clear_current_matrices, clear_desired_matrices)
	(adjust_frame_glyphs_for_window_redisplay, free_glyphs, update_frame)
	(change_frame_size_1):
	* window.c (window_from_coordinates, Frecenter): Adjust users.
	* window.h (WINDOW_TOOL_BAR_P): Define to zero when frame tool bar
	code is not really used.
	* xdisp.c (build_desired_tool_bar_string, display_tool_bar_line)
	(tool_bar_lines_needed, MAX_FRAME_TOOL_BAR_HEIGHT, tool_bar_item_info)
	(get_tool_bar_item, handle_tool_bar_click, note_tool_bar_highlight)
	[!USE_GTK && !HAVE_NS]: Define as such.
	(Ftool_bar_lines_needed, redisplay_tool_bar, show_mouse_face)
	(note_mouse_highlight, expose_frame):
	* xfns.c (x_set_tool_bar_lines):
	* xterm.c (handle_one_xevent): Adjust users.

2013-09-11  Paul Eggert  <eggert@cs.ucla.edu>

	Fix corruption with multiple emacsclient -t instances (Bug#15222).
	This bug was introduced by my 2013-08-26 patch, which incorrectly
	assumed that the terminfo implementation doesn't use termcap buffers.
	* term.c (init_tty) [TERMINFO]: Remove optimization, as
	these buffers apparently are used after all.
	* termchar.h (TERMCAP_BUFFER_SIZE) [TERMINFO]: Define here too.
	(struct tty_display_info): Define members termcap_term_buffer and
	termcap_strings_buffer even if TERMINFO.

2013-09-11  Dmitry Antipov  <dmantipov@yandex.ru>

	Fix last change.
	* data.c (Feqlsign, Flss, Fgtr, Fleq, Fgeq): Add convenient
	'usage' docstring entry to pacify make-docfile.

2013-09-11  Barry O'Reilly  <gundaetiapo@gmail.com>

	Change comparison functions =, <, >, <=, >= to take many arguments.
	* data.c: Change comparison functions' interface and implementation.
	* lisp.h: Make arithcompare available for efficient two arg
	comparisons.
	* bytecode.c: Use arithcompare.
	* fileio.c: Use new interface.

2013-09-11  Stefan Monnier  <monnier@iro.umontreal.ca>

	* keyboard.c (read_char): Don't break immediate_echo (bug#15332).

2013-09-10  Stefan Monnier  <monnier@iro.umontreal.ca>

	* eval.c (Feval): Document the new use of `lexical'.

2013-09-09  Dmitry Antipov  <dmantipov@yandex.ru>

	Review and drop old frame resize hack.
	* frame.h (struct frame): Remove force_flush_display_p.
	* dispnew.c (update_frame): Adjust user and don't call
	flush_frame here.  The comment has said that there was an issues
	with redisplaying fringes, but I don't see any differences with
	and without this hack.  Hopefully we can continue without it.
	* xdisp.c (clear_garbaged_frames): Adjust user and do not clear
	current frame matrices twice if resized_p is set.

2013-09-09  Dmitry Antipov  <dmantipov@yandex.ru>

	Do not populate pure Xism x_sync to other ports.
	* frame.h (x_sync): Move under HAVE_X_WINDOWS.
	* frame.c (other_visible_frames) [HAVE_X_WINDOWS]: Use as such.
	* nsfns.m, w32xfns.c (x_sync): Remove no-op.
	* w32term.h (x_sync): Remove prototype.

2013-09-09  Dmitry Antipov  <dmantipov@yandex.ru>

	Cleanup frame flushing.
	* dispextern.h (struct redisplay_interface):
	Drop flush_display_optional because flush_display is enough
	for X and flushing via RIF is just a no-op for others.
	* frame.h (flush_frame): New function.
	* dispnew.c (update_frame):
	* minibuf.c (read_minibuf):
	* xdisp.c (echo_area_display, redisplay_preserve_echo_area):
	Use it.
	* keyboard.c (detect_input_pending_run_timers): Do not flush
	all frames but selected one in redisplay_preserve_echo_area.
	* nsterm.m (ns_flush): Remove no-op.
	(ns_redisplay_interface): Adjust user.
	* w32term.h (x_flush): Remove no-op.
	(w32_redisplay_interface): Adjust user.
	* xterm.c (x_flush): Simplify because we do not flush all
	frames at once any more.  Adjust comment.
	(x_redisplay_interface): Adjust user.

2013-09-07  Paul Eggert  <eggert@cs.ucla.edu>

	Port --without-x --enable-gcc-warnings to Fedora 19.
	* gfilenotify.c (globals_of_gfilenotify):
	Call g_type_init only if using an older glib version that needs it.

2013-09-06  Dmitry Antipov  <dmantipov@yandex.ru>

	* lisp.h (last_glyphless_glyph_frame, last_glyphless_glyph_face_id)
	(last_glyphless_glyph_merged_face_id): Remove declarations.
	* dispextern.h (merge_glyphless_glyph_face): Add prototype.
	* xdisp.c (last_glyphless_glyph_frame, last_glyphless_glyph_face_id)
	(last_glyphless_glyph_merged_face_id): Now static.
	(merge_escape_glyph_face): New function, refactored from...
	(get_next_display_element): ...here.
	(merge_glyphless_glyph_face): New function, refactored from...
	(produce_glyphless_glyph): ...here...
	* term.c (produce_glyphless_glyph): ...and here.

2013-09-06  Stefan Monnier  <monnier@iro.umontreal.ca>

	* eval.c (eval_sub): Only call Ffunction if necessary.

2013-09-06  Dmitry Antipov  <dmantipov@yandex.ru>

	Attempt to make redisplay more selective when changing cursor type.
	* frame.h (struct frame): New bitfield cursor_type_changed.
	* xdisp.c (cursor_type_changed): Remove.
	(try_cursor_movement, redisplay_window, try_window_id)
	(set_frame_cursor_types, try_window_reusing_current_matrix):
	Adjust to use per-frame bitfield.
	(redisplay_internal): Look for cursor type change on each visible
	frame and consider all frames if cursor type has been changed on
	the frame other than selected.  If cursor type has been changed on
	selected frame only, do not use fast update.

2013-09-06  Dmitry Antipov  <dmantipov@yandex.ru>

	Attempt to make redisplay more selective when changing fonts.
	* frame.h (struct frame): New bitfield fonts_changed.
	* dispextern.h (fonts_changed_p, adjust_glyphs): Remove declaration.
	(adjust_frame_glyphs): Add prototype.
	* dispnew.c (fonts_changed_p): Remove.
	(adjust_glyphs): Remove because we do not
	adjust matrices on all frames at once any more.
	(adjust_frame_glyphs): Block and unblock input here.
	(adjust_glyph_matrix): Use fonts_changed.
	(change_frame_size_1): Use adjust_frame_glyphs.
	* font.c (font_open_entity): Use fonts_changed.
	* frame.c (set_menu_bar_lines, Fmake_terminal_frame):
	* w32fns.c (x_set_menu_bar_lines, x_set_tool_bar_lines, Fx_show_tip):
	* window.c (Fdelete_other_windows_internal, Fwindow_resize_apply)
	(Fsplit_window_internal, Fdelete_window_internal, grow_mini_window)
	(shrink_mini_window, Fresize_mini_window_internal)
	(window_scroll_pixel_based, Fset_window_configuration)
	(apply_window_adjustment, Fset_window_vscroll):
	* xfns.c (x_set_menu_bar_lines, x_set_tool_bar_lines, Fx_show_tip):
	Use adjust_frame_glyphs.
	* xdisp.c (redisplay_tool_bar, redisplay_window, try_window)
	(try_window_reusing_current_matrix, try_window_id, display_line)
	(IT_EXPAND_MATRIX_WIDTH): Use fonts_changed.
	(redisplay_internal): Consider fonts_changed and adjust frame
	matrices for each frame only if the frame is visible.  If font
	has been changed on some frame during full redisplay, retry
	only visible frames where the font has been actually changed.

2013-09-05  Dmitry Antipov  <dmantipov@yandex.ru>

	Cache current header and mode line height for each window.
	* window.h (struct window): New fields mode_line_height
	and header_line_height.
	* window.c (make_window): Initialize them.
	* dispextern.h (CURRENT_MODE_LINE_HEIGHT)
	(CURRENT_HEADER_LINE_HEIGHT): Use them.  Adjust comment.
	(current_mode_line_height, current_header_line_height):
	Remove declaration.
	* xdisp.c (current_mode_line_height, current_header_line_height):
	Remove.
	(pos_visible_p, init_xdisp): Adjust user.
	(redisplay_window): Invalidate mode_line_height and
	header_line_height if current and desired matrices do not agree.

2013-09-05  Dmitry Antipov  <dmantipov@yandex.ru>

	* fontset.c, window.c, xdisp.c (toplevel): Use TERM_HEADER.
	* xfaces.c (toplevel) [HAVE_X_WINDOWS]: Do not include xterm.h twice.

2013-09-05  Dmitry Antipov  <dmantipov@yandex.ru>

	Make --without-x compatible with --enable-gcc-warnings.
	* font.c (register_font_driver): Move check under HAVE_WINDOW_SYSTEM.
	* font.h (struct font_driver): Move draw, get_bitmap and free_bitmap
	members under HAVE_WINDOW_SYSTEM.
	* keyboard.c (make_lispy_focus_out): Likewise.
	(record_menu_key): Move under HAVE_MENUS.
	* xdisp.c (toplevel): Move hourglass_shown_p, hourglass_atimer and
	THIN_SPACE_WIDTH under HAVE_WINDOW_SYSTEM.
	(syms_of_xdisp): Adjust user.
	(window_box_edges): Define only if HAVE_WINDOW_SYSTEM.
	(start_hourglass, cancel_hourglass):
	* xfaces.c (toplevel): Likewise with PT_PER_INCH,
	clear_font_table_count, CLEAR_FONT_TABLE_COUNT
	and CLEAR_FONT_TABLE_NFONTS.
	(set_font_frame_param, clear_face_gcs, realize_non_ascii_face):
	Declare only if HAVE_WINDOW_SYSTEM.
	(lface_same_font_attributes_p, clear_face_gcs): Define only
	if HAVE_WINDOW_SYSTEM.

2013-09-05  Dmitry Antipov  <dmantipov@yandex.ru>

	* frame.c (check_minibuf_window): Update 'frame' with frame pointer.
	* xterm.c (x_scroll_bar_handle_click) [!USE_TOOLKIT_SCROLL_BARS]:
	Don't pass C integer to XINT (tiny fix for 2013-09-03 change).

2013-09-05  Stefan Monnier  <monnier@iro.umontreal.ca>

	* cmds.c (Fself_insert_command): Don't pass a non-integer to XINT.

2013-09-04  Paul Eggert  <eggert@cs.ucla.edu>

	* alloc.c (make_event_array): First arg is now ptrdiff_t, not int.
	This fixes a type error on hosts where ptrdiff_t is wider than int.

2013-09-04  Stefan Monnier  <monnier@iro.umontreal.ca>

	* keyboard.c (read_key_sequence_vs): New function.
	(Fread_key_sequence_vector, Fread_key_sequence): Use it to factor out
	common code.

	* callint.c (Fcall_interactively): Always return a vector for 'K'.

2013-09-04  Paul Eggert  <eggert@cs.ucla.edu>

	Makefile improvements.
	* Makefile.in (config.status): Don't use double-colon rules, as
	they are not portable according to POSIX.  Fix shell typo with `;
	I guess this rule has never been tested?
	(VCSWITNESS): New macro, to override any environment var.

2013-09-04  Dmitry Antipov  <dmantipov@yandex.ru>

	* xterm.h (struct x_display_info): Do not track X connection
	fd separately because it is always available from Display.
	* xterm.c (x_term_init, x_delete_terminal, x_delete_display):
	Adjust users.

2013-09-03  Dmitry Antipov  <dmantipov@yandex.ru>

	* buffer.c (drop_overlay):
	* fileio.c (restore_point_unwind): Prefer unchain_marker to
	Fset_marker (X, Qnil, ...) (which is the same but a bit slower).

2013-09-03  Dmitry Antipov  <dmantipov@yandex.ru>

	* buffer.c (Fmake_overlay, Fmove_overlay):
	* intervals.c (set_point_from_marker):
	* print.c (PRINTPREPARE): Prefer signal_error
	to plain error and report unsuitable marker too.

2013-09-03  Dmitry Antipov  <dmantipov@yandex.ru>

	* xterm.h (struct scroll_bar): Prefer int to Lisp_Object
	for 'dragging' member.
	(struct x_output): Remove set-but-unused leftovers
	'left_before_move' and 'top_before_move'.
	* gtkutil.c (xg_set_toolkit_scroll_bar_thumb):
	* xterm.c (xt_action_hook, xm_scroll_callback, xg_scroll_callback)
	(xg_end_scroll_callback, xaw_jump_callback, xaw_scroll_callback)
	(x_set_toolkit_scroll_bar_thumb, x_scroll_bar_create)
	(x_scroll_bar_set_handle, XTset_vertical_scroll_bar)
	(x_scroll_bar_handle_click, x_scroll_bar_note_movement)
	(x_scroll_bar_report_motion, x_set_offset): Related users changed.
	* xfns.c, image.c (XLIB_ILLEGAL_ACCESS): No longer needed.

2013-09-03  Jan Djärv  <jan.h.d@swipnet.se>

	* nsfont.m (INVALID_GLYPH): New define.
	(nsfont_encode_char): Use INVALID_GLYPH.
	(ns_uni_to_glyphs): Ditto, check for NSNullGlyph (Bug#15138).

2013-09-02  Dmitry Antipov  <dmantipov@yandex.ru>

	* xterm.c (x_last_mouse_movement_time): Revert last change.
	This code should use XDisplayMotionBufferSize to check display's
	motion history first, and there are few other issues as well.
	(x_scroll_bar_note_movement): Pass XMotionEvent rather than XEvent.
	(handle_one_xevent): Adjust user.

2013-09-02  Martin Rudalics  <rudalics@gmx.at>

	* dispnew.c (Flast_nonminibuf_frame): Move from here ...
	* frame.c (Flast_nonminibuf_frame): ... to here.
	(check_minibuf_window): Don't abort if no window was found
	(Bug#15247).

2013-09-02  Dmitry Antipov  <dmantipov@yandex.ru>

	Use XGetMotionEvents to ask the last mouse motion time from X server.
	* xterm.c (X_MOTION_HISTORY): Default to 1.
	(x_last_mouse_movement_time) [X_MOTION_HISTORY]: New function.
	(x_last_mouse_movement_time) [!X_MOTION_HISTORY]: Legacy version.
	(note_mouse_movement, x_scroll_bar_note_movement) [!X_MOTION_HISTORY]:
	Ifdef away legacy code.
	(XTmouse_position, x_scroll_bar_report_motion):
	Use x_last_mouse_movement_time.
	(handle_one_xevent): Use event.xunmap and not event.xmap when handling
	UnmapNotify event.

2013-09-02  Dmitry Antipov  <dmantipov@yandex.ru>

	* msdos.c (last_mouse_window): Move to...
	(dos_rawgetc): ...this function and adjust comment.
	* nsterm.m (last_window): Rename to last_mouse_window, move to...
	(mouseMoved): ...this function and adjust comment.
	* w32term.c (last_window): Likewise with...
	(w32_read_socket): ...this function.
	* xterm.c (last_window): Likewise with...
	(handle_one_xevent): ...this function.

2013-09-02  Dmitry Antipov  <dmantipov@yandex.ru>

	* window.h (Vmouse_window, Vmouse_event): Remove the leftovers.
	* xterm.c (toplevel): Drop obsolete comment and move compose_status...
	(handle_one_xevent): ...to here.
	(STORE_KEYSYM_FOR_DEBUG): Move under ENABLE_CHECKING and make no-op
	otherwise.

2013-09-02  Dmitry Antipov  <dmantipov@yandex.ru>

	* msdos.c (IT_set_terminal_window): Remove no-op.
	(initialize_msdos_display): Adjust terminal setup.
	* w32console.c (w32con_set_terminal_window): Remove no-op.
	(initialize_w32_display): Adjust terminal setup.
	* w32term.c (w32_set_terminal_window): Remove no-op.
	(w32_create_terminal): Adjust terminal setup.
	* xterm.c (XTset_terminal_window): Remove no-op.
	(x_create_terminal): Adjust terminal setup.

2013-09-01  Dmitry Antipov  <dmantipov@yandex.ru>

	* nsterm.m (ns_set_terminal_modes, ns_reset_terminal_modes):
	Remove no-ops.
	(ns_create_terminal): Adjust terminal setup.
	* w32term.c (w32_set_terminal_modes, w32_reset_terminal_modes):
	Remove no-ops.
	(w32_create_terminal): Adjust terminal setup.
	* xterm.c (XTset_terminal_modes, XTreset_terminal_modes):
	Remove no-ops.
	(x_create_terminal): Adjust terminal setup.

2013-09-01  Dmitry Antipov  <dmantipov@yandex.ru>

	* dispextern.h (SET_TEXT_POS_FROM_MARKER): Indent.
	(CLIP_TEXT_POS_FROM_MARKER): New macro.
	* dispnew.c (buffer_posn_from_coords):
	* window.c (Fwindow_end, displayed_window_lines):
	* xdisp.c (redisplay_mode_lines): Use it.

2013-09-01  Jan Djärv  <jan.h.d@swipnet.se>

	* fontset.c (face_for_char): Check char in the current face font first
	if HAVE_NS (Bug#15138).

2013-08-31  Martin Rudalics  <rudalics@gmx.at>

	* window.c (temp_output_buffer_show): Make sure window returned
	by display_buffer is live (Bug#15213).

2013-08-30  Dmitry Antipov  <dmantipov@yandex.ru>

	Minor cleanup to avoid forward declarations.
	* coding.h (struct ccl_spec): Remove forward declaration.
	* composite.h (toplevel): Include font.h.
	(struct composition_it, struct face, struct font_metrics):
	Remove forward declaration.
	* dispextern.h (struct image, struct atimer): Likewise.
	* emacsgtkfixed.h (struct frame): Likewise.
	* emacsgtkfixed.c (toplevel): Reorder headers and drop stdio.h.
	* font.h (struct font_driver, struct font, struct glyph_string)
	(struct face): Remove forward declaration.
	* fontset.h (struct face, struct font): Likewise.
	* frame.h (toplevel): Style cleanup.
	(enum output_method): Move to...
	* termhooks.h (enum output_method): ...here.
	(struct glyph, struct frame, struct ns_display_info)
	(struct x_display_info, struct w32_display_info):
	Remove forward declaration.
	* xterm.h (toplevel): Include termhooks.h.
	(struct font, struct window, struct glyph_matrix, struct frame)
	(struct input_event, struct face, struct image): Remove forward
	declaration.
	* gtkutil.h (struct _widget_value): Likewise.
	* keyboard.h (toplevel): Include termhooks.h.
	(struct input_event): Remove forward declaration.

2013-08-29  Dmitry Antipov  <dmantipov@yandex.ru>

	* intervals.c (set_point_from_marker): New function.
	* editfns.c (Fgoto_char):
	* process.c (Finternal_default_process_filter):
	* window.c (select_window_1): Use it.
	* buffer.h (set_point_from_marker): Add prototype.

2013-08-29  Eli Zaretskii  <eliz@gnu.org>

	* w32.c (term_winsock): Call release_listen_threads before calling
	WSACleanup.
	(_sys_wait_accept): Wait for accept event in a loop with a finite
	timeout, instead of waiting indefinitely.  Will hopefully avoid
	hanging during exit because WSACleanup deadlocks waiting for the
	event object to be released.  (Bug#14333)

	* w32proc.c (release_listen_threads): New function, signals all
	the reader threads that listen for connections to stop waiting.

	* w32.h (release_listen_threads): Add prototype.

2013-08-29  Dmitry Antipov  <dmantipov@yandex.ru>

	* alloc.c (Fmake_marker, build_marker): Zero need_adjustment
	field of new marker (for sanity and safety).
	* lisp.h (XSETMARKER): Remove unused macro (it doesn't work
	anyway because XMISCTYPE is a function and can't be an lvalue).

2013-08-29  Dmitry Antipov  <dmantipov@yandex.ru>

	* xterm.c (x_clear_area): Lost 7th arg because it is always False.
	(x_after_update_window_line, x_scroll_bar_create)
	(x_scroll_bar_set_handle, XTset_vertical_scroll_bar)
	(handle_one_xevent, x_clear_frame_area):
	* gtkutil.c (xg_clear_under_internal_border, xg_update_scrollbar_pos):
	* xfns.c (x_set_menu_bar_lines, x_set_tool_bar_lines): Adjust users.
	* xterm.h (x_clear_area): Adjust prototype.

2013-08-29  Dmitry Antipov  <dmantipov@yandex.ru>

	Hook scanning and indentation functions to find_newline.  This helps
	to avoid duplicated code and renders more respect to newline cache.
	* lisp.h (scan_newline): Prefer ptrdiff_t to EMACS_INT.
	* cmds.c (Fforward_line):
	* indent.c (scan_for_column, Fcurrent_indentation, indented_beyond_p):
	Use find_newline and avoid unnecessary point movements.
	* search.c (scan_newline): Implement on top of find_newline.

2013-08-28  Stefan Monnier  <monnier@iro.umontreal.ca>

	* eval.c (Ffuncall): Fix handling of ((lambda ..) ..) in lexically
	scoped code (bug#11258).

2013-08-28  Davor Cubranic  <cubranic@stat.ubc.ca> (tiny change)

	* nsterm.m (last_window): New variable.
	(EV_TRAILER2): New macro.
	(EV_TRAILER): Call EV_TRAILER2.
	(mouseMoved:): Add support for mouse-autoselect-window
	on nextstep (Bug#6888).

2013-08-28  Andreas Schwab  <schwab@suse.de>

	* regex.c (CHAR_CHARSET, CHARSET_LEADING_CODE_BASE, CHAR_HEAD_P)
	(SINGLE_BYTE_CHAR_P, SAME_CHARSET_P, MAKE_CHAR, BYTE8_TO_CHAR):
	Remove unused macro definitions.
	(CHARSET_RANGE_TABLE_BITS, EXTEND_RANGE_TABLE)
	(SET_RANGE_TABLE_WORK_AREA_BIT, SET_RANGE_TABLE_WORK_AREA):
	Only define if emacs.

2013-08-28  Dmitry Antipov  <dmantipov@yandex.ru>

	Prefer enum glyph_row_area to int where appropriate.
	* dispextern.h (enum glyph_row_area): Add ANY_AREA member.
	Fix comment.
	(window_box, window_box_width, window_box_left, window_box_left_offset)
	(window_box_right, window_box_right_offset): Adjust prototypes.
	* xdisp.c (window_box, window_box_width, window_box_left)
	(window_box_left_offset, window_box_right, window_box_right_offset):
	Use enum glyph_row_area.  Adjust users and tweak comment where needed.
	(window_box_edges): Likewise.  Lost 2nd arg since it is always ANY_AREA.
	* nsterm.m (ns_clip_to_row):
	* w32term.c (w32_clip_to_row):
	* xterm.c (x_clip_to_row): Likewise.

2013-08-28  Dmitry Antipov  <dmantipov@yandex.ru>

	* buffer.c (Foverlays_at, Foverlays_in, Fnext_overlay_change)
	(Fprevious_overlay_change): Fast path for buffer with no overlays.

2013-08-28  Paul Eggert  <eggert@cs.ucla.edu>

	* Makefile.in (SHELL): Now @SHELL@, not /bin/sh,
	for portability to hosts where /bin/sh has problems.

2013-08-28  Dmitry Antipov  <dmantipov@yandex.ru>

	Redesign redisplay interface to drop global output_cursor.
	* dispextern.h (struct redisplay_interface): Remove cursor_to member.
	(toplevel): Remove declaration of output_cursor.
	(set_output_cursor, x_cursor_to): Remove prototype.
	* window.h (struct window): New member output_cursor.
	(output_cursor_to): New function to replace RIF member.
	* dispnew.c (redraw_overlapped_rows, update_marginal_area)
	(update_text_area, set_window_cursor_after_update): Use it.
	* xdisp.c (output_cursor, set_output_cursor, x_cursor_to): Remove.
	(x_write_glyphs, x_insert_glyphs, x_clear_end_of_line):
	* nsterm.m (ns_update_window_begin, ns_update_window_end):
	* w32term.c (x_update_window_begin, x_update_window_end):
	* xterm.c (x_update_window_begin, x_update_window_end):
	Adjust to use per-window output cursor.

2013-08-27  Paul Eggert  <eggert@cs.ucla.edu>

	Simplify SELECT_TYPE-related code.
	Like EMACS_TIME, this portability layer is no longer needed, since
	Emacs has been using fd_set as a portability layer for some time.
	* sysselect.h (FD_SETSIZE): Rename from MAXDESC.  All uses changed.
	(SELECT_TYPE): Remove.  All uses changed to fd_set.
	(fd_set) [!FD_SET]: New typedef.

	Simplify EMACS_TIME-related code.
	This portability layer is no longer needed, since Emacs has been
	using struct timespec as a portability layer for some time.
	* atimer.h, buffer.h, dispextern.h, xgselect.h:
	Include <time.h> rather than "systime.h"; that's all that's needed now.
	* dispnew.c: Include <timespec.h> rather than "systime.h";
	that's all that's needed now.
	* systime.h (EMACS_TIME): Remove.  All uses changed to struct timespec.
	(EMACS_TIME_RESOLUTION): Remove.  All uses changed to
	TIMESPEC_RESOLUTION.
	(LOG10_EMACS_TIME_RESOLUTION): Remove.  All uses changed to
	LOG10_TIMESPEC_RESOLUTION.
	(EMACS_SECS, emacs_secs_addr): Remove.  All uses changed to tv_sec.
	(EMACS_NSECS): Remove.  All uses changed to tv_nsec.
	(make_emacs_time): Remove.  All used changed to make_timespec.
	(invalid_timespec): Rename from invalid_emacs_time.  All uses changed.
	(current_timespec): Rename from current_emacs_time.  All uses changed.
	(add_emacs_time): Remove.  All uses changed to timespec_add.
	(sub_emacs_time): Remove.  All uses change dot timespec_sub.
	(EMACS_TIME_SIGN): Remove.  All uses changed to timespec_sign.
	(timespec_valid_p): Rename from EMACS_TIME_VALID_P.  All uses changed.
	(EMACS_TIME_FROM_DOUBLE): Remove.  All uses changed to dtotimespec.
	(EMACS_TIME_TO_DOUBLE): Remove.  All uses changed to timespectod.
	(current_timespec): Rename from current_emacs_time.  All uses changed.
	(EMACS_TIME_EQ, EMACS_TIME_LT, EMACS_TIME_LE): Remove.  All uses
	changed to timespec_cmp.
	* xgselect.c: Include <timespec.h>, since our .h files don't.

2013-08-27  Dmitry Antipov  <dmantipov@yandex.ru>

	* xterm.h (FONT_TYPE_FOR_UNIBYTE, FONT_TYPE_FOR_MULTIBYTE:)
	* nsterm.h (FONT_TYPE_FOR_UNIBYTE, FONT_TYPE_FOR_MULTIBYTE):
	Remove the leftovers.
	* gtkutil.c (toplevel): Do not declare Qxft but include
	font.h to do so.
	* image.c (toplevel): Do not declare Vlibrary_cache because
	it's already done in lisp.h.

2013-08-27  Dmitry Antipov  <dmantipov@yandex.ru>

	* lisp.h (Mouse_HLInfo): Move from here...
	* dispextern.h (Mouse_HLInfo): ...to here and offload lisp.h.
	(reset_mouse_highlight): New function.
	* msdos.c (dos_set_window_size, IT_update_begin)
	(internal_terminal_init):
	* nsterm.m (ns_update_window_end, x_free_frame_resources)
	(ns_initialize_display_info):
	* w32console.c (initialize_w32_display):
	* w32term.c (x_update_window_end, x_free_frame_resources)
	(w32_initialize_display_info):
	* xterm.c (x_update_window_end, x_free_frame_resources, x_term_init):
	* window.c (Fdelete_other_windows_internal):
	* xdisp.c (clear_mouse_face, cancel_mouse_face): Use it.
	* termchar.h (toplevel):
	* xterm.h (toplevel): Include dispextern.h.

2013-08-26  Paul Eggert  <eggert@cs.ucla.edu>

	Fix minor problems found by static checking.
	* image.c (XGetPixel, XPutPixel) [HAVE_NS]: Now static.
	(expect): Avoid nested-if warning.
	(x_build_heuristic_mask) [HAVE_NS]: Avoid unused-var warning.
	* nsmenu.m (fillWithWidgetValue:): Avoid type warning.
	* nsterm.h, nsterm.m (ns_select):
	* xgselect.c, xgselect.h (xg_select):
	Adjust signature to better match pselect's.
	* nsterm.m (ns_select):
	Don't set *TIMEOUT, since pselect doesn't.
	* regex.c (whitespace_regexp): Now const_re_char *, to avoid
	diagnostic about assigning const char * to it.
	* xfaces.c (x_display_info) [HAVE_NS]: Remove; unused.

2013-08-26  Stefan Monnier  <monnier@iro.umontreal.ca>

	* lread.c (substitute_object_recurse): Handle hash-tables as well
	(bug#15190).

2013-08-26  Paul Eggert  <eggert@cs.ucla.edu>

	Fix unlikely core dump in init_tty, and simplify terminfo case.
	* term.c (init_tty) [TERMINFO]: Fix check for buffer overrun.
	The old version incorrectly dumped core if malloc returned a
	buffer containing only non-NUL bytes.
	(init_tty): Do not allocate or free termcap buffers; the
	struct does that for us now.
	* termchar.h (TERMCAP_BUFFER_SIZE) [!TERMINFO]: New constant.
	(struct tty_display_info): Define members termcap_term_buffer and
	termcap_strings_buffer only if !TERMINFO, since terminfo doesn't
	use them.  Allocate them directly in struct rather than indirectly
	via a pointer, to simplify init_tty.

	* frame.c (check_minibuf_window): Initialize 'window' properly,
	so that Emacs reliably aborts later if 'window' is not initialized.

2013-08-26  Jan Djärv  <jan.h.d@swipnet.se>

	* gtkutil.c (xg_initialize): Set gtk-menu-bar-accel to "" instead
	of VoidSymbol (Bug#15154).

2013-08-26  Dmitry Antipov  <dmantipov@yandex.ru>

	* lisp.h (Mouse_HLInfo): Drop set-but-unused members
	mouse_face_beg_y and mouse_face_end_y.
	* xdisp.c (note_tool_bar_highlight, mouse_face_from_buffer_pos)
	(mouse_face_from_string_pos, note_mode_line_or_margin_highlight):
	Adjust users and update comment where appropriate.

2013-08-26  Martin Rudalics  <rudalics@gmx.at>

	* frame.c (check_minibuf_window): New function.
	(delete_frame, Fmake_frame_invisible, Ficonify_frame):
	Call check_minibuf_window (Bug#15183).

2013-08-26  Dmitry Antipov  <dmantipov@yandex.ru>

	* window.h (struct window): Replace last_cursor with last_cursor_vpos
	because this is the only last cursor data we need to keep and consult.
	* window.c (replace_window, set_window_buffer, Fsplit_window_internal):
	* xdisp.c (mark_window_display_accurate_1, try_cursor_movement):
	Adjust users.

2013-08-26  Dmitry Antipov  <dmantipov@yandex.ru>

	Fix recovering from possible decompression error.
	Since insert_from_gap doesn't always move point, we can't use PT as
	the position where the partially decompressed data ends, and
	should count how many bytes was produced so far.
	* decompress.c (struct decompress_unwind_data): Add nbytes member.
	(unwind_decompress): Really delete partially uncompressed data.
	(Fzlib_decompress_region): Take decompressed data size into account.

2013-08-26  Dmitry Antipov  <dmantipov@yandex.ru>

	* syntax.c (init_syntax_once): Adjust comment and do an early
	initialization of Qchar_table_extra_slots just once...
	* casetab.c (init_casetab_once):
	* category.c (init_category_once):
	* character.c (syms_of_character):
	* coding.c (syms_of_coding):
	* xdisp.c (syms_of_xdisp): ...and omit it here.

2013-08-24  Eli Zaretskii  <eliz@gnu.org>

	* xdisp.c (get_next_display_element): Don't apply to characters
	from a display vector the logic of setting it->end_of_box_run_p
	suitable for characters from a buffer.  (Bug#15175)

	* w32.c (fdutimens): Call 'utime', which is implemented on w32.c
	to handle directories, rather than '_utime' which doesn't.
	(Bug#15176)

2013-08-24  Jan Djärv  <jan.h.d@swipnet.se>

	* gtkutil.c (x_wm_set_size_hint): Don't set hints when maximized
	or fullscreen (Bug#14627).

2013-08-24  Paul Eggert  <eggert@cs.ucla.edu>

	System-dependent integer overflow fixes.
	* process.c (Fset_process_window_size): Signal an error if
	the window size is outside the range supported by the lower level.
	* sysdep.c (set_window_size): Return negative on error,
	nonnegative on success, rather than -1, 0, 1 on not in system,
	failure, success.  This is simpler.  Caller changed.
	(serial_configure): Remove unnecessary initialization of local.
	(procfs_get_total_memory) [GNU_LINUX]: Don't assume system memory
	size fits in unsigned long; this isn't true on some 32-bit hosts.
	Avoid buffer overrun if some future version of /proc/meminfo has a
	variable name longer than 20 bytes.
	(system_process_attributes) [__FreeBSD__]:
	Don't assume hw.availpages fits in 'int'.

2013-08-23  Paul Eggert  <eggert@cs.ucla.edu>

	Don't let very long directory names overrun the stack.
	Fix some related minor problems involving "//", vfork.
	* callproc.c (encode_current_directory): New function.
	(call_process): Don't append "/"; not needed.
	* fileio.c (file_name_as_directory_slop): New constant.
	(file_name_as_directory): Allow SRC to be longer than SRCLEN;
	this can save the caller having to alloca.
	(Ffile_name_as_directory, Fdirectory_file_name, Fexpand_file_name):
	Use SAFE_ALLOCA, not alloca.
	(directory_file_name, Fexpand_file_name): Leave leading "//"
	alone, since it can be special even on POSIX platforms.
	* callproc.c (call_process):
	* process.c (Fformat_network_address):
	* sysdep.c (sys_subshell):
	Use encode_current_directory rather than rolling our own.
	(create_process): No need to encode directory; caller does that now.
	* process.h (encode_current_directory): New decl.
	* sysdep.c (sys_subshell): Work even if vfork trashes saved_handlers.
	Rework to avoid 'goto xyzzy;'.

2013-08-23  Eli Zaretskii  <eliz@gnu.org>

	* xdisp.c (handle_face_prop): If the default face was remapped use
	the remapped face for strings from prefix properties.  (Bug#15155)

2013-08-23  Dmitry Antipov  <dmantipov@yandex.ru>

	Minor cleanup for redisplay interface and few related functions.
	* frame.h (enum text_cursor_kinds): Move from here...
	* dispextern.h (enum text_cursor_kinds): ...to here.
	(toplevel): Drop unnecessary declarations.
	(struct redisplay_interface): Use bool and enum text_cursor_kinds
	in update_window_end_hook and draw_window_cursor functions.
	(display_and_set_cursor, x_update_cursor): Adjust prototypes.
	* nsterm.m (ns_update_window_end, ns_draw_window_cursor):
	* w32term.c (x_update_window_end, w32_draw_window_cursor):
	* xterm.c (x_update_window_end, x_draw_window_cursor):
	* xdisp.c (display_and_set_cursor, update_window_cursor)
	(update_cursor_in_window_tree, x_update_cursor): Use bool and
	enum text_cursor_kinds where appropriate.

2013-08-23  Dmitry Antipov  <dmantipov@yandex.ru>

	Redesign redisplay interface to drop updated_row and updated_area.
	* dispextern.h (updated_row, updated_area): Remove declaration.
	(struct redisplay_interface): Pass glyph row and row area parameters
	to write_glyphs, insert_glyphs and clear_end_of_line functions.
	(x_write_glyphs, x_insert_glyphs, x_clear_end_of_line):
	Adjust prototypes.
	* dispnew.c (updated_row, updated_area): Remove.
	(redraw_overlapped_rows, update_window_line): Adjust user.
	(update_marginal_area, update_text_area): Likewise.  Pass updated row
	as a parameter.  Prefer enum glyph_row_area to int where appropriate.
	* xdisp.c (x_write_glyphs, x_insert_glyphs, x_clear_end_of_line):
	Adjust users.

2013-08-22  Paul Eggert  <eggert@cs.ucla.edu>

	* process.c (flush_pending_output): Remove stub.
	All uses removed.

2013-08-21  Paul Eggert  <eggert@cs.ucla.edu>

	* callproc.c: Fix race that killed background processes (Bug#15144).
	(call_process): New arg TEMPFILE_INDEX.  Callers changed.
	Record deleted process-id in critical section, not afterwards.
	Don't mistakenly kill process created by a call-process invocation
	that discards output and does not wait.

2013-08-21  Dmitry Antipov  <dmantipov@yandex.ru>

	Fix compilation with GC_MARK_STACK == GC_USE_GCPROS_AS_BEFORE
	and GC_MARK_STACK == GC_USE_GCPROS_CHECK_ZOMBIES.
	* alloc.c (toplevel): Remove unnecessary nested #if...#endif.
	(mark_maybe_object) [!GC_MARK_STACK]: Define to emacs_abort
	to shut up compiler in mark_object.
	(dump_zombies): Convert to global and add EXTERNALLY_VISIBLE.

2013-08-21  Paul Eggert  <eggert@cs.ucla.edu>

	* process.c (allocate_pty) [PTY_OPEN]: Set fd's FD_CLOEXEC flag.
	We can't portably rely on PTY_OPEN doing that, even if
	it calls posix_openpt with O_CLOEXEC.

2013-08-20  Kenichi Handa  <handa@gnu.org>

	* character.c (string_char): Improve commentary.

2013-08-20  Paul Eggert  <eggert@cs.ucla.edu>

	* image.c (SIGNATURE_DIGESTSIZE): Remove.
	(struct animation_cache): Make signature a flexible array member.
	All uses changed.  This is a tad slower but may insulate us better
	from future changes to ImageMagick.

2013-08-19  Paul Eggert  <eggert@cs.ucla.edu>

	* image.c: Shrink memory needed for animation cache.
	(SIGNATURE_DIGESTSIZE): New constant.
	(struct animation_cache): Make 'signature' a fixed size array of bytes.
	(imagemagick_create_cache): Copy the signature.  This saves
	several KB of memory that ImageMagick wastes per signature.
	Don't bother updating the update_time, as the caller does that now.
	(imagemagick_prune_animation_cache): Don't destroy the signature, as
	it's a fixed size struct member now.
	(imagemagick_get_animation_cache): Always destroy the signature,
	as it's now imagemagick_create_cache's responsibility to copy it.
	Avoid duplicate calls to strcmp and to imagemagick_create_cache,
	and use memcmp rather than strcmp.
	eassert that ImageMagick returns a signature of the specified length.

2013-08-19  Lars Magne Ingebrigtsen  <larsi@gnus.org>

	* image.c (imagemagick_get_animation_cache): Don't segfault on
	each invocation.
	(imagemagick_get_animation_cache): Revert to previous definition
	so that it actually works.  But keep the memory leak fix.
	(imagemagick_get_animation_cache): Fix memory leak.

2013-08-19  Paul Eggert  <eggert@cs.ucla.edu>

	* image.c: Fix animation cache signature memory leak.
	Fix some other minor performance problems while we're at it.
	(imagemagick_create_cache): Clear just the members that
	need clearing.  Don't set update_time, as caller does that now.
	(imagemagick_prune_animation_cache, imagemagick_get_animation_cache):
	Simplify by using pointer-to-pointer instead of a prev pointer.
	(imagemagick_prune_animation_cache): Use make_emacs_time rather
	than EMACS_TIME_FROM_DOUBLE, and DestroyString rather than free.
	(imagemagick_get_animation_cache): Don't xstrdup the image signature;
	it's already a copy.  Free the signature probe unless it's cached.

	* process.c (handle_child_signal): Fix crash; deleted pid (Bug#15106).
	This was introduced by my 2013-08-12 fix for Bug#15035.

2013-08-19  Dmitry Antipov  <dmantipov@yandex.ru>

	* image.c (imagemagick_create_cache, imagemagick_get_animation_cache)
	(imagemagick_prune_animation_cache): Now static.

2013-08-18  Lars Magne Ingebrigtsen  <larsi@gnus.org>

	* image.c (imagemagick_get_animation_cache): Don't segfault when
	pruning all entries.

2013-08-18  Ken Brown  <kbrown@cornell.edu>

	* sheap.c (STATIC_HEAP_SIZE): Adjust to current needs; use bigger
	static heap if ENABLE_CHECKING is defined.
	(max_bss_sbrk_ptr): New variable.
	(bss_sbrk): Use it.
	(report_sheap_usage): Report maximum static heap usage instead of
	ending static heap usage.

2013-08-17  Eli Zaretskii  <eliz@gnu.org>

	* decompress.c (Fzlib_available_p) [WINDOWSNT]: Update the value
	of zlib_initialized according to the results of calling
	init_zlib_functions.

2013-08-16  Lars Magne Ingebrigtsen  <larsi@gnus.org>

	* image.c: Implement an ImageMagick per-image cache.
	(imagemagick_get_animation_cache): Fix a double-free error.
	(imagemagick_load_image): Remove the ping_wand code, which only
	apparently saved time on invalid animated images, and slowed down
	everything else.  Optimise for the common case.

2013-08-16  Xue Fuqiao  <xfq.free@gmail.com>

	* buffer.c (syms_of_buffer) <buffer-undo-list>: Doc fix.

	* editfns.c (insert_before_markers): Mention overlay in the doc string.

	* marker.c (set_marker): Remove documentation of undefined behavior.

2013-08-15  Lars Magne Ingebrigtsen  <larsi@gnus.org>

	* image.c (imagemagick_compute_animated_image): Animate correctly
	when sub-images are smaller than the main image.
	(imagemagick_compute_animated_image): Setting the iterator row to
	zero is apparently not allowed.
	(imagemagick_compute_animated_image): Allow images that say they
	have sub-images that are bigger than the main image, but just crop
	them.

2013-08-15  Jan Djärv  <jan.h.d@swipnet.se>

	* nsmenu.m (menuWillOpen:): Fix preprocessor test (Bug#15001).

2013-08-15  Lars Magne Ingebrigtsen  <larsi@gnus.org>

	* image.c (imagemagick_compute_animated_image): Respect the GIF
	disposal methods.

2013-08-15  Ken Brown  <kbrown@cornell.edu>

	* emacs.c (main): Update comment about G_SLICE_ALWAYS_MALLOC.
	* gmalloc.c (memalign) [CYGWIN]: Revert last change; it's not
	needed.

2013-08-15  Paul Eggert  <eggert@cs.ucla.edu>

	Fix minor problems found by static checking.
	* frame.c (delete_frame):
	* xdisp.c (next_element_from_display_vector):
	Avoid uninitialized local.
	* image.c (imagemagick_compute_animated_image): Port to C89.
	Prefer usual GNU indentation style for loops.
	Be more careful about bizarrely large sizes, by using ptrdiff_t
	instead of int.

2013-08-15  Dmitry Antipov  <dmantipov@yandex.ru>

	Fix infinite frame selection loop (Bug#15025).
	* frame.c (delete_frame): Prefer fast ad-hoc loop to next_frame.

2013-08-15  Eli Zaretskii  <eliz@gnu.org>

	* xdisp.c (compute_window_start_on_continuation_line):
	When WORD_WRAP is in effect, use move_it_to instead of move_it_by_lines
	to make sure we end up setting the window start at the leftmost
	visible character of the display line.  This avoids funky
	horizontal shifting because the window start is not kept on the
	same position.  (Bug#15090)
	(next_element_from_display_vector): Support 'box' face attribute
	in the face definitions of a display vector.  (Bug#15099)

2013-08-15  Lars Magne Ingebrigtsen  <larsi@gnus.org>

	* image.c (imagemagick_compute_animated_image): Implement animated
	images (bug#14700).
	(imagemagick_compute_animated_image): Fix some compilation
	warnings.  Implement a very simple cache to make the animation
	usable at all, but it should be replaced with a per-image cache.

2013-08-15  Dmitry Antipov  <dmantipov@yandex.ru>

	* lisp.h (FOR_EACH_ALIST_VALUE): New macro
	to do `for' loops over alist values.
	* buffer.h (FOR_EACH_BUFFER):
	* process.c (FOR_EACH_PROCESS): Use it.
	(handle_child_signal, status_notify, Fget_buffer_process)
	(kill_buffer_processes): Use FOR_EACH_PROCESS.

2013-08-15  Dmitry Antipov  <dmantipov@yandex.ru>

	* term.c (get_named_tty, create_tty_output, tty_free_frame_resources)
	(tty_free_frame_resources, delete_tty): Prefer eassert to emacs_abort.
	* image.c (make_image_cache): For struct image_cache, prefer xmalloc
	to xzalloc and so avoid redundant call to memset.
	* xterm.c (x_term_init): Avoid unnecessary initializations of dpyinfo
	members because it is allocated with xzalloc and so already zeroed.

2013-08-14  Ken Brown  <kbrown@cornell.edu>

	* gmalloc.c (memalign) [CYGWIN]: Rename to emacs_memalign
	(Bug#15094).

2013-08-14  Dmitry Antipov  <dmantipov@yandex.ru>

	Utility function and macro to copy Lisp string to C string.
	* lisp.h (xlispstrdupa): New macro.
	(xlispstrdup): New prototype.
	* alloc.c (xlispstrdup): New function.
	* callint.c (Fcall_interactively):
	* fileio.c (Ffile_name_directory, Fexpand_file_name)
	(Fsubstitute_in_file_name):
	* frame.c (Fmake_terminal_frame): Use xlispstrdupa.
	* image.c (x_create_bitmap_from_file):
	* w32term.c (w32_term_init):
	* xterm.c (x_term_init): Use xlispstrdup.

2013-08-14  Lars Magne Ingebrigtsen  <larsi@gnus.org>

	* image.c (imagemagick_load_image): Make animated pictures work.
	There's still some problems with background color settings, though
	(bug#14700).

	* decompress.c (unwind_decompress): Always restore point.

2013-08-14  Xue Fuqiao  <xfq.free@gmail.com>

	* marker.c (set_marker): Reformat documentation.

2013-08-14  Paul Eggert  <eggert@cs.ucla.edu>

	* xdisp.c (cursor_type_changed): Now static.

	* image.c (imagemagick_filename_hint): New arg HINT_BUFFER.
	Use changed.  This avoids the need to call xmalloc and for the
	caller to call xfree, and avoids memory leaks in some situations.

2013-08-14  Dmitry Antipov  <dmantipov@yandex.ru>

	* xdisp.c (adjust_window_ends): Move duplicated code to new function.
	(try_window, try_window_reusing_current_matrix, try_window_id): Use it.
	(redisplay_window): If window_end_valid is cleared due to non-zero
	windows_or_buffers_changed, clear current_matrix_up_to_date_p and
	so do not call to try_cursor_movement for that window.

2013-08-14  Dmitry Antipov  <dmantipov@yandex.ru>

	* window.h (struct window): Convert window_end_pos and
	window_end_vpos from Lisp_Object to ptrdiff_t and int, respectively.
	(wset_window_end_pos, wset_window_end_vpos): Remove.
	* dispnew.c (adjust_glyph_matrix):
	* window.c (Fwindow_end, replace_window, set_window_buffer)
	(make_window):
	* xdisp.c (check_window_end, move_it_to, redisplay_internal)
	(set_vertical_scroll_bar, redisplay_window, try_window)
	(try_window_reusing_current_matrix, find_first_unchanged_at_end_row)
	(try_window_id, decode_mode_spec, mouse_face_from_buffer_pos)
	(note_mouse_highlight): Adjust users.
	(try_cursor_movement): Likewise.  Convert old precondition to eassert.
	Add comment.

2013-08-14  Dmitry Antipov  <dmantipov@yandex.ru>

	Fix --enable-gcc-warnings errors introduced in 2013-08-13 commit.
	* image.c (imagemagick_filename_hint): Use `const char *' and
	prefer SSDATA to SDATA to avoid warnings.

2013-08-14  Dmitry Antipov  <dmantipov@yandex.ru>

	Cleanup window fringes, margins and scroll bars adjustments.
	* window.c (set_window_fringes, set_window_margins)
	(set_window_scroll_bars, apply_window_adjustment): New functions.
	(set_window_buffer, Fset_window_margins, Fset_window_fringes)
	(Fset_window_scroll_bars): Use them.

2013-08-14  Dmitry Antipov  <dmantipov@yandex.ru>

	* window.h (struct window): Convert scroll_bar_width
	from Lisp_Object to integer.  Adjust comment.
	(WINDOW_CONFIG_SCROLL_BAR_WIDTH, WINDOW_CONFIG_SCROLL_BAR_COLS):
	Adjust users.
	* window.c (wset_scroll_bar_width): Remove.
	(make_window): Initialize scroll_bar_width.
	(Fsplit_window_internal): Use direct assignment.
	(Fset_window_configuration, save_window_save):
	Convert Lisp_Object to integer and back where appropriate.
	(Fset_window_scroll_bars): Adjust user.  Return t if any scroll
	bar was actually changed, and mention this in docstring.

2013-08-13  Paul Eggert  <eggert@cs.ucla.edu>

	* decompress.c: Minor simplifications.
	(Fzlib_decompress_region): Don't bother verifying
	that avail_out <= UINT_MAX, as that was confusing.
	Mention the restriction in a comment instead.
	Prefer 'int' to 'ptrdiff_t' when 'int' is wide enough.

2013-08-13  Jan Djärv  <jan.h.d@swipnet.se>

	* nsmenu.m (x_activate_menubar): Check for OSX >= 10.5
	(trackingNotification:): Call ns_check_menu_open only for OSX >= 10.5.

2013-08-13  Lars Magne Ingebrigtsen  <larsi@gnus.org>

	* image.c (imagemagick_filename_hint): Check for errors in the
	alist structure.

2013-08-13  Eli Zaretskii  <eliz@gnu.org>

	* window.c (Fwindow_margins): Return nil when there's no marginal
	area, as per the documented API.

	* w32term.c (x_scroll_bar_create): Use ALLOCATE_PSEUDOVECTOR, not
	Fmake_vector, as scroll bar's struct members are not all Lisp
	objects now.  This avoids crashes in GC.

	* w32term.h (struct scroll_bar): Convert fringe_extended_p to a
	bool, so its address could be taken.

2013-08-13  Lars Magne Ingebrigtsen  <larsi@gnus.org>

	* image.c (imagemagick_filename_hint): New function to possibly
	apply `image-content-type-suffixes'.
	(imagemagick_load_image): Use it.

2013-08-13  Eli Zaretskii  <eliz@gnu.org>

	* decompress.c (Fzlib_decompress_region) [WINDOWSNT]: Return Qnil
	if loading zlib failed.

2013-08-13  Jan Djärv  <jan.h.d@swipnet.se>

	* nsterm.m (ns_set_vertical_scroll_bar): Fix breakage intruduced by
	2013-08-13 checkin below.  Change bool to BOOL, rule is:
	All Obj-C code uses BOOL, except for interfaces callable from C.

	* nsterm.h: Fix CGFloat for OSX 10.4 (Bug#15086).

2013-08-13  Dmitry Antipov  <dmantipov@yandex.ru>

	* window.h (WINDOW_FRINGE_EXTENDED_P): New macro.
	* nsterm.m (ns_set_vertical_scroll_bar): Use it.  Use convenient
	bool instead of BOOL.
	* w32term.h (struct scroll_bar): Convert fringe_extended_p
	from Lisp_Object to bitfield.  Adjust comment.
	* w32term.c (x_scroll_bar_create): Adjust user.
	Use WINDOW_FRINGE_EXTENDED_P and bool for boolean.
	* xterm.c (XTset_vertical_scroll_bar): Likewise.
	Use bool for boolean.
	* xterm.h (struct scroll_bar): Prefer commonly used `unsigned'
	to `unsigned int' when defining a bitfield.

2013-08-13  Paul Eggert  <eggert@cs.ucla.edu>

	* decompress.c (Fzlib_decompress_region): Try to clarify 'avail_out'.

2013-08-13  Dmitry Antipov  <dmantipov@yandex.ru>

	* window.h (struct window): Convert left_margin_cols and
	right_margin_cols from Lisp_Objects to integers.  Adjust comment.
	(WINDOW_LEFT_MARGIN_COLS, WINDOW_RIGHT_MARGIN_COLS)
	(WINDOW_LEFT_MARGIN_WIDTH, WINDOW_RIGHT_MARGIN_WIDTH):
	Adjust users.
	* dispnew.c (margin_glyphs_to_reserve): Convert 3rd arg to int.
	Adjust comment.
	(showing_window_margins_p, update_window_line, update_frame_1):
	* fringe.c (draw_fringe_bitmap_1):
	* xdisp.c (window_box_width): Adjust users.
	* window.c (wset_left_margin_cols, wset_right_margin_cols): Remove.
	(adjust_window_margins, set_window_buffer, Fsplit_window_internal):
	Use direct assignment.
	(Fset_window_configuration, save_window_save, Fwindow_margins):
	Convert Lisp_Object to integer and back where appropriate.
	(Fset_window_margins): Adjust user.  Return t if any margin
	was actually changed, and mention this in docstring.

2013-08-13  Xue Fuqiao  <xfq.free@gmail.com>

	* syntax.c (forward_word):
	* cmds.c (forward_char, backward_char): Mention the optional argument.

2013-08-13  Dmitry Antipov  <dmantipov@yandex.ru>

	* window.h (struct window): Convert left_fringe_width
	and right_fringe_width from Lisp_Objects to integers.
	Adjust comment.
	(WINDOW_FRINGE_COLS, WINDOW_LEFT_FRINGE_WIDTH)
	(WINDOW_RIGHT_FRINGE_WIDTH): Adjust users.
	* window.c (wset_left_fringe_width, wset_right_fringe_width):
	Remove.
	(make_window): Initialize new integer fields to -1.
	(Fsplit_window_internal): Use direct assignment.
	(Fset_window_configuration, save_window_save):
	Convert Lisp_Object to integer and back where appropriate.
	(Fset_window_fringes): Adjust user.  Return t if any fringe
	was actually changed, and mention this in docstring.

2013-08-13  Dmitry Antipov  <dmantipov@yandex.ru>

	* keyboard.c (Fdiscard_input): Do not increment update_mode_lines.
	* nsfns.m (x_set_cursor_type):
	* w32fns.c (x_set_cursor_type):
	* xfns.c (x_set_cursor_type): Do not set cursor_type_changed here...
	* xdisp.c (set_frame_cursor_types): ...but in common code.

2013-08-13  Dmitry Antipov  <dmantipov@yandex.ru>

	* font.c (clear_font_cache): New function, stripped from...
	(Fclear_font_cache): ...here, which now uses the function
	above.  Adjust comment.
	* font.h (clear_font_cache): Add prototype.
	* xfaces.c (clear_face_cache): Use clear_font_cache.

2013-08-13  Dmitry Antipov  <dmantipov@yandex.ru>

	* window.c (Fset_window_start): Compare `w', not `window' because
	`w' might not be equal to `window' after call to decode_live_window.

2013-08-12  Paul Eggert  <eggert@cs.ucla.edu>

	* process.c (deactivate_process): Reset fds to -1 (Bug#15035).
	This fixes a problem introduced by the Bug#15035 patch
	when using GPG.  Reported by Herbert J. Skuhra.

2013-08-12  Eli Zaretskii  <eliz@gnu.org>

	* decompress.c <zlib_initialized> [WINDOWSNT]: New static variable.
	(Fzlib_decompress_region) [WINDOWSNT]: Call init_zlib_functions if
	not yet initialized.

2013-08-12  Lars Magne Ingebrigtsen  <larsi@gnus.org>

	* decompress.c (Fzlib_decompress_region): Support zlib
	decompression, too, and rename.

2013-08-12  Paul Eggert  <eggert@cs.ucla.edu>

	Minor zlib configuration tweaks.
	* decompress.c (fn_inflateInit2) [!WINDOWSNT]:
	Don't assume presence of fn_inflateInit2_ zlib internal function.

2013-08-12  Lars Magne Ingebrigtsen  <larsi@gnus.org>

	* decompress.c (Fzlib_decompress_gzipped_region): Rename to
	include the zlib prefix.

2013-08-12  Eli Zaretskii  <eliz@gnu.org>

	* decompress.c [WINDOWSNT]: Include windows.h and w32.h.
	(DEF_ZLIB_FN, LOAD_ZLIB_FN) [WINDOWSNT]: New macros.  Use them to
	define static variables that are pointers to zlib functions to be
	dynamically loaded.
	(init_zlib_functions) [WINDOWSNT]: New function.
	(fn_inflateInit2_, fn_inflate, fn_inflateEnd, fn_inflateInit2):
	New macros.
	(Fdecompress_gzipped_region, unwind_decompress): Use the fn_*
	macros instead of invoking the zlib functions directly.
	(syms_of_decompress): DEFSYM Qzlib_dll.
	Staticpro Szlib_available_p.

2013-08-12  Dmitry Antipov  <dmantipov@yandex.ru>

	Avoid looping over all frame windows to freeze and unfreeze.
	* window.h (struct window): Drop frozen_window_start_p.
	(freeze_window_starts): Drop prototype.
	* frame.h (struct frame): New frozen_window_starts flag.
	(FRAME_WINDOWS_FROZEN): New macro.
	* window.c (freeze_window_start, freeze_window_starts):
	Remove.
	(select_window, replace_window): Adjust users.
	* xdisp.c (resize_mini_window): Use FRAME_WINDOWS_FROZEN.
	(window_frozen_p): New function.
	(redisplay_window): Use it.

2013-08-12  Paul Eggert  <eggert@cs.ucla.edu>

	Fix some fd issues when running subprocesses (Bug#15035).
	Fix bugs that can leak files or file descriptors on errors.
	Don't unlink open temp files, as that's hard for users to diagnose
	when things go awry (e.g., temp disk exhausted).
	Don't bother to lock temp files.  Check for invalid recursion.
	* callproc.c (synch_process_fd): Remove.  All uses removed.
	(synch_process_tempfile): New var or macro.
	(CALLPROC_STDOUT, CALLPROC_STDERR, CALLPROC_PIPEREAD, CALLPROC_FDS):
	New constants.
	(record_kill_process): New arg, the temp name.  All callers changed.
	(delete_temp_file): Now just a simple wrapper around unlink.
	(call_process_kill): New arg, the call_process_fd array.
	Close them all.  Clear synch_process_pid.  Remove the temp file,
	or arrange for it to be removed.
	(call_process_cleanup) [MSDOS]: Arg no longer contains file name;
	that's been moved to synch_process_tempfile.  Caller changed.
	Do not remove the tempfile; that's now call_process_kill's
	responsibility.
	(call_process_cleanup) [!MSDOS]: Do not record unwind-protect for
	call_process_kill; the caller now does that.
	(call_process_cleanup): Do not close the process fd; that's now
	call_process_kill's responsibility.
	(Fcall_process): Implement via new function call_process, which
	has most of the old body of Fcall_process, but with a different API.
	(call_process): New function that does not open or close filefd if
	it is nonnegative.  Record which fds need to be closed, and let
	call_process_kill close (and remove the tempfile, on MSDOS) on error.
	Signal an error if invoked recursively (could be done via a hook).
	Simplify creation of the tempfile in the MSDOS case.
	Don't create the output file until after checking for the executable.
	Report any failure to open /dev/null.
	Don't open /dev/null for writing twice; once is enough.
	Don't create pipe if all output is being discarded or sent to file.
	Don't worry about setting up the coding system or reading from the
	pipe if all output is being discarded.
	Hoist fd_error local into top level, to lessen block nesting.
	Don't record deleted pid here; now done by Fcall_process_region.
	(Fcall_process) [MSDOS]: Report mktemp failure immediately,
	and note its success in synch_process_tempfile.
	Do not leak resources when child_setup fails.
	(Fcall_process) [!MSDOS && !WINDOWSNT]: Remove duplicate assignment
	to child_errno.  Remove unnecessary close of fd0; it's close-on-exec.
	(create_temp_file): Now returns open fd, with an additional
	Lisp_Object * argument to return the name.  All callers changed.
	Do not close the file; rewind it instead, and leave it open for
	the caller.  Do not lock the temp file.  Unwind-protect the file
	and the file-descriptor.
	(Fcall_process_region): If the input is /dev/null, unwind-protect it.
	If an asynchrounous process, record it here, not in call_process.
	(syms_of_callproc) [MSDOS]: Initialize synch_process_tempfile.
	* eval.c (set_unwind_protect): New function.
	* fileio.c (write_region): New function, generalized from the
	old Fwrite_region.  Do not lock temp files.
	(Fwrite_region): Use it.
	* lisp.h (set_unwind_protect, write_region): New decls.
	* process.c: Include <verify.h>.
	(make_process): Mark fds as initially closed.
	(deleted_pid_list): Now a list of pid-filename pairs.
	All uses changed.
	(close_process_fd): New function.
	(SUBPROCESS_STDIN, WRITE_TO_SUBPROCESS, READ_FROM_SUBPROCESS)
	(SUBPROCESS_STDOUT, READ_FROM_EXEC_MONITOR, EXEC_MONITOR_OUTPUT):
	New constants.  Verify that their number matches PROCESS_OPEN_FDS.
	(create_process, create_pty, Fmake_serial_process)
	(server_accept_connection): Record which fds need to be closed,
	and let deactivate_process close them.
	(Fmake_network_process): Do not discard the unwind-protect
	until it's safe to do so.
	(deactivate_process): Close the fds opened by create_process etc.
	(Fprocess_send_eof): Adjust to new way of recording open fds.
	Report an error if /dev/null can't be opened, instead of aborting.
	* process.h (PROCESS_OPEN_FDS): New constant.
	(struct Lisp_Process): New member open_fds.
	(record_kill_process, record_deleted_pid): Adjust signatures.
	(record_deleted_pid): Move decl here ...
	* syswait.h (record_deleted_pid): ... from here.

2013-08-11  Paul Eggert  <eggert@cs.ucla.edu>

	* decompress.c: Fix bugs with large buffers and weird inputs.
	Tune a bit.  Reindent as per usual Emacs style.
	(BUFFER_SIZE): Remove.
	(Fdecompress_gzipped_region): Do not mishandle input buffers with
	more than UINT_MAX bytes.  Decompress into the gap instead of into
	an auto buffer, as this should avoid copying.  Return nil if
	'inflate' returns Z_NEED_DICT, as we have no dictionary.  Do not
	set immediate_quit; we shouldn't trust zlib code that much.

2013-08-11  Lars Magne Ingebrigtsen  <larsi@gnus.org>

	* decompress.c (Fdecompress_gzipped_region): Respect all zlib
	errors, and really move the gap to where we want it.

	* lisp.h: Include decompress.c support.

	* emacs.c (main): Include decompress.c support.

	* Makefile.in: Include -lz if present.

2013-08-11  Jan Djärv  <jan.h.d@swipnet.se>

	* nsmenu.m (ns_update_menubar): Call fillWithWidgetValue:frame:
	(initWithTitle:): Initialize frame to 0.
	(fillWithWidgetValue:): Call fillWithWidgetValue:frame.
	(fillWithWidgetValue:frame:): Rename from
	fillWithWidgetValue:setDelegate, call initWithTile:frame: if f.

	* nsterm.h (EmacsMenu): fillWithWidgetValue:setDelegate renamed to
	fillWithWidgetValue:frame:

	* nsfns.m (Fns_convert_utf8_nfd_to_nfc): Allocate and release pool to
	remove memory leak warnings.

	* nsterm.m (menu_pending_title, ns_get_pending_menu_title): Remove.
	(ns_check_menu_open): Handle menu == nil.  Remove assignment to
	menu_pending_title.

	* nsmenu.m (ns_update_menubar): Call fillWithWidgetValue:setDelegate.
	(x_activate_menubar): Update the whole menu.
	(trackingNotification:): Call ns_check_menu_open if tracking ends.
	(menuWillOpen:): Increment trackingMenu.  For OSX <= 10.6, exit if
	current event is not NSSystemDefined (Bug#15001).
	Call ns_check_menu_open only if trackingMenu is 2.
	(menuDidClose:): New method, decrease trackingMenu.
	(fillWithWidgetValue:setDelegate:): New method.
	(fillWithWidgetValue:): Call the above.

	* nsterm.h (EmacsMenu): Add fillWithWidgetValue:setDelegate:

2013-08-11  Paul Eggert  <eggert@cs.ucla.edu>

	Omit some unnecessary casts.
	Many of these go back to the old pre-C89 days, when they may have
	been needed, but we've been assuming C89 or later for a while now.
	* alloc.c (live_string_p, live_cons_p, live_symbol_p)
	(live_float_p, live_misc_p, live_vector_p):
	* buffer.c (compare_overlays, cmp_for_strings, mmap_find)
	(mmap_alloc, alloc_buffer_text, enlarge_buffer_text)
	(defvar_per_buffer):
	* callint.c (Fcall_interactively):
	* doc.c (Fsubstitute_command_keys):
	* filelock.c (get_boot_time):
	* frame.c (xrdb_get_resource):
	* gtkutil.c (hierarchy_ch_cb, qttip_cb, style_changed_cb)
	(delete_cb, xg_dialog_response_cb, xg_maybe_add_timer)
	(xg_get_file_name_from_selector, menuitem_destroy_callback)
	(menuitem_highlight_callback, menu_destroy_callback)
	(xg_update_menu_item, xg_modify_menubar_widgets, menubar_map_cb)
	(xg_tool_bar_callback, xg_get_tool_bar_widgets)
	(xg_tool_bar_detach_callback, xg_tool_bar_attach_callback)
	(xg_tool_bar_help_callback, tb_size_cb):
	* image.c (xpm_alloc_color, png_read_from_memory)
	(png_read_from_file, png_load_body, our_memory_skip_input_data)
	(jpeg_memory_src, jpeg_file_src, imagemagick_load_image)
	(syms_of_image):
	* keymap.c (describe_map):
	* nsfns.m (Fns_display_monitor_attributes_list):
	* nsmenu.m (process_dialog:):
	* nsterm.m (hold_event):
	* process.c (wait_reading_process_output):
	* regex.c (REGEX_REALLOCATE, re_set_registers, re_exec, regexec):
	* scroll.c (do_direct_scrolling, scrolling_1):
	* termcap.c (tgetent):
	* window.c (check_window_containing, add_window_to_list)
	(freeze_window_starts):
	* xdisp.c (compare_overlay_entries, vmessage):
	* xfns.c (x_window, x_get_monitor_attributes_xinerama)
	(x_get_monitor_attributes_xrandr)
	(Fx_display_monitor_attributes_list, x_display_info_for_name)
	(Fx_open_connection, file_dialog_cb, file_dialog_unmap_cb):
	* xfont.c (xfont_match, xfont_open):
	* xmenu.c (x_menu_wait_for_event, menu_highlight_callback)
	(menubar_selection_callback, menu_position_func)
	(popup_selection_callback, create_and_show_popup_menu)
	(dialog_selection_callback, create_and_show_dialog):
	* xrdb.c (x_get_string_resource)
	(main) [TESTRM]:
	* xsmfns.c (x_session_check_input):
	* xterm.c (x_draw_glyphless_glyph_string_foreground)
	(xm_scroll_callback, xg_scroll_callback, xg_end_scroll_callback)
	(xaw_jump_callback, xaw_scroll_callback):
	Omit unnecessary casts.

2013-08-10  Paul Eggert  <eggert@cs.ucla.edu>

	Minor string-length refactoring.
	* alloc.c (xstrdup): Use memcpy, not strcpy, since the length's known.
	* frame.c (make_monitor_attribute_list):
	Prefer build_string to strlen + make_string.

2013-08-10  Jan Djärv  <jan.h.d@swipnet.se>

	* xterm.c (x_error_handler): Also ignore BadWindow for X_SetInputFocus,
	don't check minor_code (Bug#14417).

2013-08-09  Eli Zaretskii  <eliz@gnu.org>

	* xdisp.c (draw_glyphs): Don't compare row pointers, compare row
	vertical positions instead.  This avoids calling MATRIX_ROW with
	row numbers that are possibly beyond valid limits.  (Bug#15064)

2013-08-09  Dmitry Antipov  <dmantipov@yandex.ru>

	Use xstrdup and build_unibyte_string where applicable.
	* alloc.c (xstrdup): Tiny cleanup.  Add eassert.
	* xfns.c (x_window):
	* xrdb.c (x_get_customization_string):
	* xterm.c (xim_initialize):
	* w32fns.c (w32_window): Use xstrdup.
	(w32_display_monitor_attributes_list):
	* emacs.c (init_cmdargs):
	* keyboard.c (PUSH_C_STR):
	* nsfont.m (nsfont_open):
	* sysdep.c (system_process_attributes):
	* w32.c (system_process_attributes):
	* xdisp.c (message1, message1_nolog): Use build_unibyte_string.

2013-08-09  Eli Zaretskii  <eliz@gnu.org>

	* w32.c (PEXCEPTION_POINTERS, PEXCEPTION_RECORD, PCONTEXT): Define
	variables of these types so that GDB would know about them, as aid
	for debugging fatal exceptions.  (Bug#15024)  See also
	http://sourceware.org/ml/gdb/2013-08/msg00010.html for related
	discussions.

2013-08-08  Jan Djärv  <jan.h.d@swipnet.se>

	* nsterm.m (ns_update_begin): Don't change clip path if it would be
	larger than the NSWindow (Bug#14934).

2013-08-08  Dmitry Antipov  <dmantipov@yandex.ru>

	Redesign redisplay interface to drop global variable updated_window.
	Always pass currently updated window as a parameter to update routines.
	* dispextern.h (updated_window): Remove declaration.
	(struct redisplay_interface): Pass window parameter to
	write_glyphs, insert_glyphs, clear_end_of_line, cursor_to
	and after_update_window_hook.
	(x_write_glyphs, x_insert_glyphs, x_clear_end_of_line, x_cursor_to):
	Adjust prototypes.
	* dispnew.c (updated_window): Remove.
	(redraw_overlapped_rows, update_marginal_area, update_text_area)
	(update_window_line): Adjust to match redisplay interface changes.
	* nsterm.m (ns_update_window_begin, ns_update_window_end)
	(ns_scroll_run, ns_after_update_window_line):
	* w32term.c (x_update_window_begin, x_update_window_end)
	(x_after_update_window_line, x_scroll_run):
	* xterm.c (x_update_window_begin, x_update_window_end)
	(x_after_update_window_line, x_scroll_run):
	* xdisp.c (x_write_glyphs, x_insert_glyphs, x_clear_end_of_line):
	Likewise.  Adjust comments where appropriate.
	(x_cursor_to): Simplify because this is always called during window
	update (but install debugging check anyway).
	(expose_window): Check must_be_updated_p flag to see whether this
	function is called during window update.

2013-08-08  Dmitry Antipov  <dmantipov@yandex.ru>

	Do not reset window modification event counters excessively.
	These leftovers and poor man's tricky methods to catch extra
	redisplay's attention are no longer needed.
	* frame.c (set_menu_bar_lines_1):
	* minibuf.c (read_minibuf_unwind):
	* window.c (Fset_window_start, set_window_buffer, window_resize_apply)
	(grow_mini_window, shrink_mini_window, window_scroll_pixel_based)
	(window_scroll_line_based, Fset_window_configuration):
	* xdisp.c (redisplay_window): Do not reset last_modified and
	last_overlay_modified counters.

2013-08-07  Jan Djärv  <jan.h.d@swipnet.se>

	* xselect.c (x_send_client_event): Set send_event and serial, memset
	data.l as it might be bigger than data.b.   Use 24 bit mask to
	XSendEvent (Bug#15034).

2013-08-07  Eli Zaretskii  <eliz@gnu.org>

	* xdisp.c (prepare_menu_bars): Don't call x_consider_frame_title
	for TTY frames that are not the top frame on their console.
	(Bug#14616)

2013-08-07  Martin Rudalics  <rudalics@gmx.at>

	* w32term.c (w32fullscreen_hook): Really maximize frame when
	asked for (Bug#14841).

2013-08-07  Dmitry Antipov  <dmantipov@yandex.ru>

	Prefer selected_window to Fselected_window, likewise for frames.
	* buffer.c (Fbuffer_swap_text):
	* data.c (Fvariable_binding_locus):
	* window.c (run_window_configuration_change_hook): Adjust users.
	* w16select.c (Fw16_set_clipboard_data, Fw16_get_clipboard_data):
	Use decode_live_frame.

2013-08-07  Dmitry Antipov  <dmantipov@yandex.ru>

	Be more careful if selected window shows the buffer other than current,
	use window_outdated only if this is not so.  This change should also
	address some weird issues discussed in Bug#13012.
	* window.h (window_outdated): New prototype.
	* window.c (window_outdated): Now here.  Convert from static and
	always assume window's buffer.
	(Fwindow_end, Fwindow_line_height): Use it.
	* xdisp.c (reconsider_clip_changes): Remove prototype, drop 2nd arg
	and always assume window's buffer.
	(redisplay_window): Adjust user.
	(redisplay_internal): Call to reconsider_clip_changes once and
	check whether mode line should be updated only if selected window
	shows current buffer.
	(run_window_scroll_functions): Use eassert for debugging check.
	(Fmove_point_visually, note_mouse_highlight): Use window_outdated.

2013-08-06  Dmitry Antipov  <dmantipov@yandex.ru>

	* window.c (window_scroll, window_scroll_pixel_based)
	(window_scroll_line_based): Use bool for booleans.

2013-08-06  Paul Eggert  <eggert@cs.ucla.edu>

	* process.c: Fix minor off-by-one issues in descriptor counts.
	This shouldn't fix any real bugs, but it cleans up the code a bit.
	(max_process_desc, max_input_desc): -1, not 0, means none.
	All uses changed.
	(delete_input_desc): New function.
	(delete_write_fd, delete_keyboard_wait_descriptor): Use it.
	(deactivate_process): Scan backwards when recomuting max_process_desc;
	that should be faster.
	(init_process_emacs): Initialize max_input_desc.

2013-08-06  Dmitry Antipov  <dmantipov@yandex.ru>

	Use region cache to speedup bidi_find_paragraph_start.
	* buffer.h (struct buffer): New member bidi_paragraph_cache.
	Rename cache_long_line_scans to cache_long_scans.
	* buffer.c (bset_cache_long_line_scans): Rename to
	bset_cache_long_scans.
	(Fget_buffer_create, Fmake_indirect_buffer, Fkill_buffer)
	(Fbuffer_swap_text, init_buffer_once): Take bidi_paragraph_cache
	into account.
	(syms_of_buffer): Rename cache-long-line-scans to
	cache-long-scans.  Adjust docstring.
	* search.c (newline_cache_on_off):
	* indent.c (width_run_cache_on_off): Adjust users.
	* bidi.c (bidi_paragraph_cache_on_off): New function.
	(bidi_find_paragraph_start): Use bidi_paragraph_cache if needed.
	* insdel.c (prepare_to_modify_buffer):
	Invalidate bidi_paragraph_cache if enabled.

2013-08-06  Dmitry Antipov  <dmantipov@yandex.ru>

	Invalidate region caches only if buffer text is going to be changed.
	* lisp.h (modify_region_1): Remove 3rd arg and rename to...
	(modify_text): ...new prototype.
	(prepare_to_modify_buffer_1): New prototype.
	* textprop.c (modify_region): Rename to...
	(modify_text_properties): ...new function.
	(add_text_properties_1, set_text_properties, Fremove_text_properties)
	(Fremove_list_of_text_properties): Adjust users.
	* insdel.c (modify_region_1): Remove 3rd arg and reimplement as...
	(modify_text): ...new function.
	(prepare_to_modify_buffer): Reimplement mostly as a wrapper for...
	(prepare_to_modify_buffer_1): ...new function.
	* casefiddle.c (casify_region):
	* editfns.c (Fsubst_char_in_region, Ftranslate_region_internal)
	(Ftranspose_regions): Use modify_text.

2013-08-05  Stefan Monnier  <monnier@iro.umontreal.ca>

	* lisp.mk (lisp): Add nadvice.elc.

2013-08-05  Dmitry Antipov  <dmantipov@yandex.ru>

	New macro to iterate over live buffers similar to frames.
	* buffer.h (FOR_EACH_LIVE_BUFFER): New macro.
	(Vbuffer_alist, Qpriority, Qbefore_string, Qafter_string):
	Declare buffer-related variables here to offload lisp.h.
	* buffer.c (Vbuffer_alist): Adjust comment.
	(Fget_file_buffer, get_truename_buffer, Fother_buffer)
	(other_buffer_safely):
	* data.c (store_symval_forwarding):
	* dispnew.c (Fframe_or_buffer_changed_p):
	* fileio.c (Fdo_auto_save):
	* filelock.c (unlock_all_files):
	* minibuf.c (read_minibuf): Use FOR_EACH_LIVE_BUFFER.

2013-08-04  Paul Eggert  <eggert@cs.ucla.edu>

	Fix some minor races in hosts lacking mkostemp (Bug#15015).
	* callproc.c (create_temp_file):
	* filelock.c (create_lock_file):
	Assume mkostemp, since it's now provided by Gnulib.

2013-08-04  Eli Zaretskii  <eliz@gnu.org>

	* w32.c (mkostemp): New function.
	(mktemp): Remove, no longer used.  Most of the code reused in
	mkostemp.  (Bug#15015)
	(mktemp): Don't undef.

2013-08-04  Dmitry Antipov  <dmantipov@yandex.ru>

	* dispnew.c (glyph_matrix_count, glyph_pool_count):
	Move under GLYPH_DEBUG and ENABLE_CHECKING.
	(new_glyph_matrix, free_glyph_matrix, new_glyph_pool)
	(free_glyph_pool, check_glyph_memory): Likewise for
	all users.  Adjust comments where appropriate.

2013-08-03  Paul Eggert  <eggert@cs.ucla.edu>

	* composite.h: Minor fixups.
	(composition_registered_p): Rename from COMPOSITION_REGISTERD_P
	to fix a misspelling, and change it to an inline function while
	we're at it (it need not be a macro).  All uses changed.
	(composition_method, composition_valid_p):
	Rewrite to avoid assignments in if-conditions.

2013-08-03  Dmitry Antipov  <dmantipov@yandex.ru>

	Do not use global Lisp_Object in composition macros.
	* composite.h (composition_temp): Remove declaration.
	(COMPOSITION_METHOD, COMPOSITION_VALID_P): Replace with...
	(composition_method, composition_valid_p): ...inline functions.
	(compose_region): Remove the leftover.
	* composite.c (composition_temp): Remove.
	(run_composition_function, update_compositions)
	(composition_compute_stop_pos, composition_adjust_point)
	(Ffind_composition_internal):
	* coding.c (handle_composition_annotation):
	* xdisp.c (handle_composition_prop, check_point_in_composition):
	Related users changed.

2013-08-03  Dmitry Antipov  <dmantipov@yandex.ru>

	Drop FRAME_PTR typedef.
	* composite.c, font.c, font.h, fontset.c, fontset.h, frame.c, frame.h:
	* ftfont.c, ftxfont.c, gtkutil.c, gtkutil.h, image.c, keyboard.c:
	* menu.c, menu.h, msdos.c, nsfns.m, nsfont.m, nsmenu.m, nsterm.h:
	* nsterm.m, scroll.c, term.c, w32fns.c, w32font.c, w32font.h:
	* w32inevt.c, w32inevt.h, w32menu.c, w32notify.c, w32term.c, w32term.h:
	* w32uniscribe.c, w32xfns.c, widget.c, window.c, xdisp.c, xfaces.c:
	* xfns.c, xfont.c, xftfont.c, xmenu.c, xselect.c, xterm.c:
	All related users changed.

2013-08-02  Stefan Monnier  <monnier@iro.umontreal.ca>

	* eval.c (default_toplevel_binding): New function.
	(Fdefvar): Use it.
	(unbind_to, backtrace_eval_unrewind): Do a bit of CSE simplification.
	(Fdefault_toplevel_value, Fset_default_toplevel_value): New subrs.
	(syms_of_eval): Export them.
	* data.c (Fdefault_value): Micro cleanup.
	* term.c (init_tty): Use "false".

2013-08-02  Dmitry Antipov  <dmantipov@yandex.ru>

	Fix X GC leak in GTK and raw (no toolkit) X ports.
	* xterm.c (x_free_frame_resources): If white and black relief
	GCs are allocated, always free them here.
	* xfns.c (x_make_gc): Omit redundant initialization.
	* widget.c (create_frame_gcs): Remove the leftover.
	(EmacsFrameDestroy): Do nothing because all GCs are now freed
	in x_free_frame_resources.

2013-08-02  Jan Djärv  <jan.h.d@swipnet.se>

	* nsterm.m (windowWillResize:toSize:): Only change title if
	! maximizing_resize && FULLSCREEN_NONE (Bug#15005).  strdup title before
	modifying it.
	(viewDidEndLiveResize): New method.

	* nsterm.h (EmacsView): Add maximizing_resize, put it and old_title
	inside NS_IMPL_COCOA.

2013-08-02  Dmitry Antipov  <dmantipov@yandex.ru>

	* insdel.c (adjust_after_replace, replace_range, del_range_2):
	Do not check whether undo is enabled because record_insert and
	record_delete does that themselves.

2013-08-02  Dmitry Antipov  <dmantipov@yandex.ru>

	* xterm.h (struct x_output) [HAVE_X_I18N]: Remove xic_base_fontname
	member which is not really used any more.
	(FRAME_XIC_BASE_FONTNAME): Remove.
	* xfns.c (xic_free_fontset): Adjust user.
	* xmenu.c (mouse_position_for_popup, x_activate_menubar)
	(update_frame_menubar, set_frame_menubar, free_frame_menubar)
	(create_and_show_popup_menu, xmenu_show, create_and_show_dialog)
	(xdialog_show): Use eassert for debugging check.
	* w32term.c (x_unfocus_frame): Remove unused dummy function.

2013-08-01  Paul Eggert  <eggert@cs.ucla.edu>

	* fileio.c, fns.c (merge): Move extern decl from here ...
	* lisp.h (merge): ... to here.

2013-08-01  Dmitry Antipov  <dmantipov@yandex.ru>

	Fix last font-related change.
	* w32font.h (w32font_list_internal, w32font_match_internal):
	Fix prototype.
	* w32uniscribe.c (uniscribe_list, uniscribe_match)
	(uniscribe_list_family): Adjust to match font API change.
	MS-Windows breakage reported by Juanma Barranquero <lekktu@gmail.com>
	at http://lists.gnu.org/archive/html/emacs-devel/2013-08/msg00006.html.

2013-08-01  Dmitry Antipov  <dmantipov@yandex.ru>

	* frame.h (FRAME_MOUSE_UPDATE):
	* nsterm.m (ns_frame_up_to_date): Omit redundant check
	whether hlinfo->mouse_face_mouse_frame is non-NULL.

2013-08-01  Dmitry Antipov  <dmantipov@yandex.ru>

	Avoid redundant Lisp_Object <-> struct frame conversions in font API.
	* font.h (struct font_driver): Change list, match, and list_family
	functions to accept struct frame * as first arg.
	* font.c (font_score, font_compare, font_sort_entities):
	Remove prototypes.
	(font_sort_entities, font_list_entities, font_select_entity)
	(font_find_for_lface, Flist_fonts, Ffont_family_list): Adjust to
	match font API change.
	* xfont.c (xfont_list, xfont_match, xfont_list_family):
	* ftfont.c (ftfont_list, ftfont_match, ftfont_list_family):
	* ftxfont.c (ftxfont_list, ftxfont_match):
	* xftfont.c (xftfont_list, xftfont_match):
	* nsfont.m (nsfont_list, nsfont_match, nsfont_list_family):
	* w32font.c (w32font_list, w32font_match, w32font_list)
	(w32font_list_internal, w32_font_match_internal): Likewise.
	* xfaces.c (Fx_family_fonts): Adjust user.

2013-08-01  Dmitry Antipov  <dmantipov@yandex.ru>

	Do not use pure Xism x_wm_set_icon_position in non-X ports.
	* frame.c (x_set_frame_parameters): Call to x_wm_set_icon_position
	only if HAVE_X_WINDOWS is in use.
	* frame.h (x_set_frame_parameters): Move under HAVE_X_WINDOWS.
	* nsterm.m (x_wm_set_icon_position): Remove no-op.
	* w32term.c (x_wm_set_icon_position): Likewise.
	* w32fns.c (x_icon): Adjust user.

2013-08-01  Dmitry Antipov  <dmantipov@yandex.ru>

	* xterm.c (last_mouse_press_frame): Remove the
	leftover which is not really used any more.
	(handle_one_xevent, syms_of_xterm): Adjust users.
	(x_flush): Call XFlush once per each X display, not frame.
	This is better because this code always unconditionally skips
	non-X frames in Vframe_list and issues the only XFlush if we
	have more than one X frame on the same X display.
	(any_help_event_p, x_draw_glyph_string_background, x_display_ok):
	Use bool for booleans.
	(x_draw_glyph_string_background, cvt_string_to_pixel)
	(cvt_pixel_dtor): Drop unnecessary prototypes.
	* xterm.h (x_display_ok): Adjust prototype.

2013-07-31  Dmitry Antipov  <dmantipov@yandex.ru>

	Drop unnecessary functions that deals with frame pixel size.
	* frame.h, msdos.h, w32term.h, xterm.h (x_pixel_width)
	(x_pixel_height): Drop prototypes.
	* msdos.c, nsfns.m, w32fns.c, xfns.c (x_pixel_width)
	(x_pixel_height): Drop implementations.
	* frame.c (Fframe_pixel_height): Use FRAME_PIXEL_HEIGHT
	which should be always valid for window frame.
	(Frame_pixel_width): Likewise with FRAME_PIXEL_WIDTH.
	* w32menu.c (Fx_popup_dialog):
	* xmenu.c (Fx_popup_dialog): Likewise for both.

2013-07-31  Dmitry Antipov  <dmantipov@yandex.ru>

	* frame.c (Fmake_terminal_frame): Use store_in_alist to setup
	frame parameters and call to Fmodify_frame_parameters just once.
	(Fset_frame_height, Fset_frame_width): Mention nil frame in docstring.
	(Fset_frame_size, Fset_frame_position): Use decode_live_frame
	and mention nil frame in docstring.

2013-07-31  Dmitry Antipov  <dmantipov@yandex.ru>

	* frame.c (make_frame, x_set_frame_parameters): Use bool for boolean.
	(x_figure_window_size): Likewise.  Adjust to return long.
	(syms_of_frame): Do not DEFSYM Qterminal_live_p.
	(toplevel): Move Qterminal_live_p to...
	* terminal.c (toplevel): ...here, make it static, and...
	(syms_of_terminal): ...DEFSYM here.
	* frame.h (Qterminal_live_p): Remove declaration.
	(make_frame, x_figure_window_size): Adjust prototype.
	* nsfns.m (Fx_create_frame): Use long for window flags.

2013-07-30  Paul Eggert  <eggert@cs.ucla.edu>

	Fix tempfile bug on platforms lacking mkostemp and mkstemp (Bug#14986).
	* callproc.c (create_temp_file) [! (HAVE_MKOSTEMP || HAVE_MKSTEMP)]:
	Do not assume that emacs_close (INT_MAX) is a no-op.

2013-07-30  Dmitry Antipov  <dmantipov@yandex.ru>

	* xfaces.c (make_face_cache): For struct face_cache, prefer
	xmalloc to xzalloc and so avoid redundant call to memset.
	(Finternal_set_lisp_face_attribute): Fix comment typo and style.

2013-07-30  Dmitry Antipov  <dmantipov@yandex.ru>

	* fringe.c (draw_window_fringes, update_window_fringes)
	(compute_fringe_widths):
	* w32term.c (x_draw_glyph_string):
	* window.c (candidate_window_p, Frecenter):
	* xfaces.c (realize_basic_faces, realize_default_face)
	(Fbitmap_space_p, Finternal_set_lisp_face_attribute)
	(x_update_menu_appearance, face_attr_equal_p, lface_equal_p):
	* xfns.c (x_set_cursor_color, xic_free_xfontset):
	* xmenu.c (Fx_menu_bar_open_internal):
	* xselect.c (x_reply_selection_request, Fx_get_atom_name):
	* xsettings.c (xft_settings_event):
	* xterm.c (x_draw_glyph_string, x_had_errors_p):
	Use bool for booleans.  Adjust style and comments where
	appropriate.
	* dispextern.h (draw_window_fringes, update_window_fringes)
	(compute_fringe_widths):
	* xterm.h (x_had_errors_p): Adjust prototype.

2013-07-30  Dmitry Antipov  <dmantipov@yandex.ru>

	* frame.c (Fmodify_frame_parameters): Always check 2nd arg with
	CHECK_LIST.  Rewrite the loop to avoid useless local variable.

2013-07-29  Dmitry Antipov  <dmantipov@yandex.ru>

	* fns.c (toplevel): Remove comment before Fsafe_length because
	it checks for QUIT.

2013-07-28  Paul Eggert  <eggert@cs.ucla.edu>

	* frame.c (delete_frame): Avoid unnecessary 'this_f' test (Bug#14970).

2013-07-28  Eli Zaretskii  <eliz@gnu.org>

	* w32fns.c (w32_wnd_proc) <WM_IME_STARTCOMPOSITION>: Make sure the
	frame which got the message is still alive, before dereferencing
	its pointer.  (Bug#14970)

	* frame.c (delete_frame): Test "this" frame's minibuffer window to
	be a live window, before using it as such.  (Bug#14970)

2013-07-27  Eli Zaretskii  <eliz@gnu.org>

	* w32term.c (w32_read_socket) <WM_KILLFOCUS>: Call
	w32_detect_focus_change instead of doing part of its job by hand.
	This fixes the problem whereby FOCUS_OUT events were not sent to
	the event queue.

2013-07-26  Eli Zaretskii  <eliz@gnu.org>

	* process.c (Fprocess_list): Doc fix.

	* w32term.c (w32_read_socket) <WM_EMACS_PAINT>: Warn about frame
	being re-exposed only if it didn't ask to become visible.
	<WM_SIZE>: Under SIZE_RESTORED, only set the frame visible if it
	was previously iconified.  (Bug#14841)
	(x_iconify_frame): Mark the frame iconified.

2013-07-26  Paul Eggert  <eggert@cs.ucla.edu>

	Fix minor problems found by static checking.
	* eval.c (get_backtrace_frame, backtrace_eval_unrewind): Now static.
	(backtrace_eval_unrewind): ';' -> '{}' to pacify GCC.

2013-07-26  Stefan Monnier  <monnier@iro.umontreal.ca>

	* eval.c (set_specpdl_old_value): New function.
	(unbind_to): Minor simplification.
	(get_backtrace_frame): New function.
	(Fbacktrace_frame): Use it.  Add `base' argument.
	(backtrace_eval_unrewind, Fbacktrace_eval): New functions.
	(syms_of_eval): Export backtrace-eval.
	* xterm.c (x_focus_changed): Simplify.

2013-07-25  Paul Eggert  <eggert@cs.ucla.edu>

	* fileio.c (Finsert_file_contents): Avoid double-close (Bug#14936).

2013-07-24  Eli Zaretskii  <eliz@gnu.org>

	* xdisp.c (redisplay_window): Instead of moving point out of
	scroll margin, reject the force_start method, and try scrolling
	instead.  (Bug#14780)

2013-07-24  Ken Brown  <kbrown@cornell.edu>

	* alloc.c (make_save_ptr): Define if HAVE_NTGUI is defined
	(Bug#14944).

2013-07-24  Paul Eggert  <eggert@cs.ucla.edu>

	* eval.c (Fprogn): Do not check that BODY is a proper list.
	This undoes the previous change.  The check slows down the
	interpreter, and is not needed to prevent a crash.  See
	<http://lists.gnu.org/archive/html/emacs-devel/2013-07/msg00693.html>.

2013-07-23  Glenn Morris  <rgm@gnu.org>

	* Makefile.in ($(etc)/DOC, temacs$(EXEEXT)): Ensure etc/ exists.

2013-07-23  Paul Eggert  <eggert@cs.ucla.edu>

	Port to GNU/Linux systems with tinfo but not ncurses.
	* dispnew.c (init_display): Depend on USE_NCURSES, not GNU_LINUX,
	to decide whether ncurses is being used.  Without this change,
	GCC complains about tgetent not being declared, on a system
	that has tinfo installed but ncurses not installed.

	* eval.c (Fprogn): Check that BODY is a proper list.

	Tune UNEVALLED functions by using XCAR instead of Fcar, etc.
	* data.c (Fsetq_default):
	* eval.c (Fif, Fcond, Fprog1, Fsetq, Fquote, Ffunction, Fdefvar)
	(Fdefconst, FletX, Flet, Fwhile, Fcatch, Funwind_protect)
	(Fcondition_case):
	Tune by taking advantage of the fact that ARGS is always a list
	when a function is declared to have UNEVALLED args.

	* emacsgtkfixed.c: Port to GCC 4.6.
	GCC 4.6 complains about -Wunused-local-typedefs, introduced in 4.7.

2013-07-23  Juanma Barranquero  <lekktu@gmail.com>

	* callproc.c (child_setup)[!WINDOWSNT]: Move exec_errno and pid
	here to silence compiler warnings.

2013-07-22  Paul Eggert  <eggert@cs.ucla.edu>

	* sysdep.c (frame) [__FreeBSD__]: #define to freebsd_frame
	when including <sys/user.h>, to prevent Sparc/ARM machine/frame.h
	from messing up Emacs's 'struct frame' (Bug#14923).

2013-07-21  Paul Eggert  <eggert@cs.ucla.edu>

	* alloc.c (make_save_ptr_ptr): Define this function.
	It was inadvertently omitted.  It's needed only if
	HAVE_MENUS && ! (USE_X_TOOLKIT || USE_GTK).

2013-07-21  Jan Djärv  <jan.h.d@swipnet.se>

	* nsterm.m (sendEvent:): Skip mouse moved if no dialog and no Emacs
	frame have focus (Bug#14895).

2013-07-21  Paul Eggert  <eggert@cs.ucla.edu>

	Avoid vfork-related deadlock more cleanly.
	* callproc.c (child_setup): When the child's exec fails, output
	the program name, as that's more useful.  Use O_NONBLOCK to avoid
	deadlock.
	* process.c (create_process_1): Remove; no longer needed.
	(create_process): Remove timer hack; no longer needed, now that
	the child avoids deadlock.

2013-07-20  Glenn Morris  <rgm@gnu.org>

	* image.c (Fimage_flush): Fix doc typo.

2013-07-20  Paul Eggert  <eggert@cs.ucla.edu>

	Fix array bounds violation when pty allocation fails.
	* process.c (PTY_NAME_SIZE): New constant.
	(pty_name): Remove static variable; it's now auto.
	(allocate_pty): Define even if !HAVE_PTYS; that's simpler.
	Take pty_name as an arg rather than using a static variable.
	All callers changed.
	(create_process): Recover pty_flag from process, not from volatile local.
	(create_pty): Stay inside array even when pty allocation fails.
	(Fmake_serial_process): Omit unnecessary initializaiton of pty_flag.

	* lread.c (Fload): Avoid initialization only when lint checking.
	Mention that it's needed only for older GCCs.

2013-07-20  Kenichi Handa  <handa@gnu.org>

	* coding.c (CODING_ISO_FLAG_LEVEL_4): New macro.
	(decode_coding_iso_2022): Check the single-shift area.  (Bug#8522)

2013-07-20  Andreas Schwab  <schwab@linux-m68k.org>

	* lread.c (Fload): Avoid uninitialized warning.

2013-07-19  Paul Eggert  <eggert@cs.ucla.edu>

	Fix some minor file descriptor leaks and related glitches.
	* filelock.c (create_lock_file) [!O_CLOEXEC]: Use fcntl with FD_CLOEXEC.
	(create_lock_file): Use write, not emacs_write.
	* image.c (slurp_file, png_load_body):
	* process.c (Fnetwork_interface_list, Fnetwork_interface_info)
	(server_accept_connection):
	Don't leak an fd on memory allocation failure.
	* image.c (slurp_file): Add a cheap heuristic for growing files.
	* xfaces.c (Fx_load_color_file): Block input around the fopen too,
	as that's what the other routines do.  Maybe input need not be
	blocked at all, but it's better to be consistent.
	Avoid undefined behavior when strlen is zero.

	* alloc.c (staticpro): Avoid buffer overrun on repeated calls.
	(NSTATICS): Now a constant; doesn't need to be a macro.

2013-07-19  Richard Stallman  <rms@gnu.org>

	* coding.c (decode_coding_utf_8): Add simple loop for fast
	processing of ASCII characters.

2013-07-19  Paul Eggert  <eggert@cs.ucla.edu>

	* conf_post.h (RE_TRANSLATE_P) [emacs]: Remove obsolete optimization.

2013-07-19  Eli Zaretskii  <eliz@gnu.org>

	* keyboard.c (kbd_buffer_get_event): Use Display_Info instead of
	unportable 'struct x_display_info'.
	(DISPLAY_LIST_INFO): Delete macro: not needed, since Display_Info
	is a portable type.

2013-07-19  Paul Eggert  <eggert@cs.ucla.edu>

	* sysdep.c [GNU_LINUX]: Fix fd and memory leaks and similar issues.
	(procfs_ttyname): Don't use uninitialized storage if emacs_fopen
	or fscanf fails.
	(system_process_attributes): Prefer plain char to unsigned char
	when either will do.  Clean up properly if interrupted or if
	memory allocations fail.  Don't assume sscanf succeeds.
	Remove no-longer-needed workaround to stop GCC from whining.
	Read command-line once, instead of multiple times.  Check read status a
	bit more carefully.

	Fix obscure porting bug with varargs functions.
	The code assumed that int is treated like ptrdiff_t in a vararg
	function, which is not a portable assumption.  There was a similar
	-- though these days less likely -- porting problem with various
	assumptions that pointers of different types all smell the same as
	far as vararg functions is conserved.  To make this problem less
	likely in the future, redo the API to use varargs functions.
	* alloc.c (make_save_value): Remove this vararg function.
	All uses changed to ...
	(make_save_int_int_int, make_save_obj_obj_obj_obj)
	(make_save_ptr_int, make_save_funcptr_ptr_obj, make_save_memory):
	New functions.
	(make_save_ptr): Rename from make_save_pointer, for consistency with
	the above.  Define only on platforms that need it.  All uses changed.

2013-07-18  Paul Eggert  <eggert@cs.ucla.edu>

	* keyboard.c: Try to fix typos in previous change.
	(DISPLAY_LIST_INFO): New macro.
	(kbd_buffer_get_event): Do not access members that are not present
	in X11.  Revert inadvertent change of "!=" to "=".

2013-07-18  Juanma Barranquero  <lekktu@gmail.com>

	* keyboard.c (kbd_buffer_get_event):
	* w32term.c (x_focus_changed): Port FOCUS_(IN|OUT)_EVENT changes to W32.
	Followup to 2013-07-16T11:41:06Z!jan.h.d@swipnet.se.

2013-07-18  Paul Eggert  <eggert@cs.ucla.edu>

	* filelock.c: Fix unlikely file descriptor leaks.
	(get_boot_time_1): Rework to avoid using emacs_open.
	This doesn't actually fix a leak, but is better anyway.
	(read_lock_data): Use read, not emacs_read.

	* doc.c: Fix minor memory and file descriptor leaks.
	* doc.c (get_doc_string): Fix memory leak when doc file absent.
	(get_doc_string, Fsnarf_documentation):
	Fix file descriptor leak on error.

	* term.c: Fix minor fdopen-related file descriptor leaks.
	* term.c (Fresume_tty) [!MSDOS]: Close fd if fdopen (fd) fails.
	(init_tty) [!DOS_NT]: Likewise.  Also close fd if isatty (fd) fails.

	* charset.c: Fix file descriptor leaks and errno issues.
	Include <errno.h>.
	(load_charset_map_from_file): Don't leak file descriptor on error.
	Use plain record_xmalloc since the allocation is larger than
	MAX_ALLOCA; that's simpler here.  Simplify test for exhaustion
	of entries.
	* eval.c (record_unwind_protect_nothing):
	* fileio.c (fclose_unwind):
	New functions.
	* lread.c (load_unwind): Remove.  All uses replaced by fclose_unwind.
	The replacement doesn't block input, but that no longer seems
	necessary.

2013-07-17  Paul Eggert  <eggert@cs.ucla.edu>

	* lread.c: Fix file descriptor leaks and errno issues.
	(Fload): Close some races that leaked fds or streams when 'load'
	was interrupted.
	(Fload, openp): Report error number of last nontrivial failure to open.
	ENOENT counts as trivial.
	* eval.c (do_nothing, clear_unwind_protect, set_unwind_protect_ptr):
	New functions.
	* fileio.c (close_file_unwind): No need to test whether FD is nonnegative,
	now that the function is always called with a nonnegative arg.
	* lisp.h (set_unwind_protect_ptr, set_unwind_protect_int): Remove.
	All uses replaced with ...
	(clear_unwind_protect, set_unwind_protect_ptr): New decls.

	A few more minor file errno-reporting bugs.
	* callproc.c (Fcall_process):
	* doc.c (Fsnarf_documentation):
	* fileio.c (Frename_file, Fadd_name_to_file, Fmake_symbolic_link):
	* process.c (set_socket_option):
	Don't let a constructor trash errno.
	* doc.c: Include <errno.h>.

2013-07-16  Juanma Barranquero  <lekktu@gmail.com>

	* w32fns.c (unwind_create_tip_frame): Fix declaration.

2013-07-16  Paul Eggert  <eggert@cs.ucla.edu>

	Fix w32 bug with call-process-region (Bug#14885).
	* callproc.c (Fcall_process_region): Pass nil, not "/dev/null",
	to Fcall_process when the input is empty.  This simplifies the
	code a bit.  It makes no difference on POSIXish platforms but
	apparently it fixes a bug on w32.

	Fix bug where insert-file-contents closes a file twice (Bug#14839).
	* fileio.c (close_file_unwind): Don't close if FD is negative;
	this can happen when unwinding a zapped file descriptor.
	(Finsert_file_contents): Unwind-protect the fd before the point marker,
	in case Emacs runs out of memory between the two unwind-protects.
	Don't trash errno when closing FD.
	Zap the FD in the specpdl when closing it, instead of deferring
	the removal of the unwind-protect; this fixes a bug where a child
	function unwinds the stack past us.

	New unwind-protect flavors to better type-check C callbacks.
	This also lessens the need to write wrappers for callbacks,
	and the need for make_save_pointer.
	* alloc.c (free_save_value):
	* atimer.c (run_all_atimers):
	Now extern.
	* alloc.c (safe_alloca_unwind):
	* atimer.c (unwind_stop_other_atimers):
	* keyboard.c (cancel_hourglass_unwind) [HAVE_WINDOW_SYSTEM]:
	* menu.c (cleanup_popup_menu) [HAVE_NS]:
	* minibuf.c (choose_minibuf_frame_1):
	* process.c (make_serial_process_unwind):
	* xdisp.c (pop_message_unwind):
	* xselect.c (queue_selection_requests_unwind):
	Remove no-longer-needed wrapper.  All uses replaced by the wrappee.
	* alloc.c (record_xmalloc):
	Prefer record_unwind_protect_ptr to record_unwind_protect with
	make_save_pointer.
	* alloc.c (Fgarbage_collect):
	Prefer record_unwind_protect_void to passing a dummy.
	* buffer.c (restore_buffer):
	* window.c (restore_window_configuration):
	* xfns.c, w32fns.c (do_unwind_create_frame)
	New wrapper.  All record-unwind uses of wrappee changed.
	* buffer.c (set_buffer_if_live):
	* callproc.c (call_process_cleanup, delete_temp_file):
	* coding.c (code_conversion_restore):
	* dired.c (directory_files_internal_w32_unwind) [WINDOWSNT]:
	* editfns.c (save_excursion_restore)
	(subst_char_in_region_unwind, subst_char_in_region_unwind_1)
	(save_restriction_restore):
	* eval.c (restore_stack_limits, un_autoload):
	* fns.c (require_unwind):
	* keyboard.c (recursive_edit_unwind, tracking_off):
	* lread.c (record_load_unwind, load_warn_old_style_backquotes):
	* macros.c (pop_kbd_macro, restore_menu_items):
	* nsfns.m (unwind_create_frame):
	* print.c (print_unwind):
	* process.c (start_process_unwind):
	* search.c (unwind_set_match_data):
	* window.c (select_window_norecord, select_frame_norecord):
	* xdisp.c (unwind_with_echo_area_buffer, unwind_format_mode_line)
	(fast_set_selected_frame):
	* xfns.c, w32fns.c (unwind_create_tip_frame):
	Return void, not a dummy Lisp_Object.  All uses changed.
	* buffer.h (set_buffer_if_live): Move decl here from lisp.h.
	* callproc.c (call_process_kill):
	* fileio.c (restore_point_unwind, decide_coding_unwind)
	(build_annotations_unwind):
	* insdel.c (Fcombine_after_change_execute_1):
	* keyboard.c (read_char_help_form_unwind):
	* menu.c (unuse_menu_items):
	* minibuf.c (run_exit_minibuf_hook, read_minibuf_unwind):
	* sound.c (sound_cleanup):
	* xdisp.c (unwind_redisplay):
	* xfns.c (clean_up_dialog):
	* xselect.c (x_selection_request_lisp_error, x_catch_errors_unwind):
	Accept no args and return void, instead of accepting and returning
	a dummy Lisp_Object.  All uses changed.
	* cygw32.c (fchdir_unwind):
	* fileio.c (close_file_unwind):
	* keyboard.c (restore_kboard_configuration):
	* lread.c (readevalllop_1):
	* process.c (wait_reading_process_output_unwind):
	Accept int and return void, rather than accepting an Emacs integer
	and returning a dummy object.  In some cases this fixes an
	unlikely bug when the corresponding int is outside Emacs integer
	range.  All uses changed.
	* dired.c (directory_files_internal_unwind):
	* fileio.c (do_auto_save_unwind):
	* gtkutil.c (pop_down_dialog):
	* insdel.c (reset_var_on_error):
	* lread.c (load_unwind):
	* xfns.c (clean_up_file_dialog):
	* xmenu.c, nsmenu.m (pop_down_menu):
	* xmenu.c (cleanup_widget_value_tree):
	* xselect.c (wait_for_property_change_unwind):
	Accept pointer and return void, rather than accepting an Emacs
	save value encapsulating the pointer and returning a dummy object.
	All uses changed.
	* editfns.c (Fformat): Update the saved pointer directly via
	set_unwind_protect_ptr rather than indirectly via make_save_pointer.
	* eval.c (specpdl_func): Remove.  All uses replaced by definiens.
	(unwind_body): New function.
	(record_unwind_protect): First arg is now a function returning void,
	not a dummy Lisp_Object.
	(record_unwind_protect_ptr, record_unwind_protect_int)
	(record_unwind_protect_void): New functions.
	(unbind_to): Support SPECPDL_UNWIND_PTR etc.
	* fileio.c (struct auto_save_unwind): New type.
	(do_auto_save_unwind): Use it.
	(do_auto_save_unwind_1): Remove; subsumed by new do_auto_save_unwind.
	* insdel.c (struct rvoe_arg): New type.
	(reset_var_on_error): Use it.
	* lisp.h (SPECPDL_UNWIND_PTR, SPECPDL_UNWIND_INT, SPECPDL_UNWIND_VOID):
	New constants.
	(specbinding_func): Remove; there are now several such functions.
	(union specbinding): New members unwind_ptr, unwind_int, unwind_void.
	(set_unwind_protect_ptr): New function.
	* xselect.c: Remove unnecessary forward decls, to simplify maintenance.

	Be simpler and more consistent about reporting I/O errors.
	* fileio.c (Fcopy_file, Finsert_file_contents, Fwrite_region):
	Say "Read error" and "Write error", rather than "I/O error", or
	"IO error reading", or "IO error writing", when a read or write
	error occurs.
	* process.c (Fmake_network_process, wait_reading_process_output)
	(send_process, Fprocess_send_eof, wait_reading_process_output):
	Capitalize diagnostics consistently.  Put "failed foo" at the
	start of the diagnostic, so that we don't capitalize the
	function name "foo".  Consistently say "failed" for such
	diagnostics.
	* sysdep.c, w32.c (serial_open): Now accepts Lisp string, not C string.
	All callers changed.  This is so it can use report_file_error.
	* sysdep.c (serial_open, serial_configure): Capitalize I/O
	diagnostics consistently as above.

	* fileio.c (report_file_errno): Fix errno reporting bug.
	If the file name is neither null nor a pair, package it up as a
	singleton list.  All callers changed, both to this function and to
	report_file_error.  This fixes a bug where the memory allocator
	invoked by list1 set errno so that the immediately following
	report_file_error reported the wrong errno value.

	Fix minor problems found by --enable-gcc-warnings.
	* frame.c (Fhandle_focus_in, Fhandle_focus_out): Return a value.
	* keyboard.c (kbd_buffer_get_event): Remove unused local.

2013-07-16  Jan Djärv  <jan.h.d@swipnet.se>

	* xterm.c (x_focus_changed): Always generate FOCUS_IN_EVENT.
	Set event->arg to Qt if switch-event shall be generated.
	Generate FOCUS_OUT_EVENT for FocusOut if this is the focused frame.

	* termhooks.h (enum event_kind): Add FOCUS_OUT_EVENT.

	* nsterm.m (windowDidResignKey): If this is the focused frame, generate
	FOCUS_OUT_EVENT.

	* keyboard.c (Qfocus_in, Qfocus_out): New static objects.
	(make_lispy_focus_in, make_lispy_focus_out): Declare and define.
	(kbd_buffer_get_event): For FOCUS_IN, make a focus_in event if no
	switch frame event is made.  Check ! NILP (event->arg) if X11 (moved
	from xterm.c).  Make focus_out event for FOCUS_OUT_EVENT if NS or X11
	and there is a focused frame.
	(head_table): Add focus-in and focus-out.
	(keys_of_keyboard): Add focus-in and focus-out to Vspecial_event_map,
	bind to handle-focus-in/out.

	* frame.c (Fhandle_focus_in, Fhandle_focus_out): New functions.
	(Fhandle_switch_frame): Call Fhandle_focus_in.
	(syms_of_frame): defsubr handle-focus-in/out.

2013-07-16  Paul Eggert  <eggert@cs.ucla.edu>

	Fix porting bug to older POSIXish platforms (Bug#14862).
	* sysdep.c (emacs_pipe): New function, that implements
	pipe2 (fd, O_CLOEXEC) even on hosts that lack O_CLOEXEC.
	This should port better to CentOS 5 and to Mac OS X 10.6.
	All calls to pipe2 changed.

	Prefer list1 (X) to Fcons (X, Qnil) when building lists.
	This makes the code easier to read and the executable a bit smaller.
	Do not replace all calls to Fcons that happen to create lists,
	just calls that are intended to create lists.  For example, when
	creating an alist that maps FOO to nil, use list1 (Fcons (FOO, Qnil))
	rather than list1 (list1 (FOO)) or Fcons (Fcons (FOO, Qnil), Qnil).
	Similarly for list2 through list5.
	* buffer.c (Fget_buffer_create, Fmake_indirect_buffer):
	* bytecode.c (exec_byte_code):
	* callint.c (quotify_arg, Fcall_interactively):
	* callproc.c (Fcall_process, create_temp_file):
	* charset.c (load_charset_map_from_file)
	(Fdefine_charset_internal, init_charset):
	* coding.c (get_translation_table, detect_coding_system)
	(Fcheck_coding_systems_region)
	(Fset_terminal_coding_system_internal)
	(Fdefine_coding_system_internal, Fdefine_coding_system_alias):
	* composite.c (update_compositions, Ffind_composition_internal):
	* dired.c (directory_files_internal, file_name_completion)
	(Fsystem_users):
	* dispnew.c (Fopen_termscript, bitch_at_user, init_display):
	* doc.c (Fsnarf_documentation):
	* editfns.c (Fmessage_box):
	* emacs.c (main):
	* eval.c (do_debug_on_call, signal_error, maybe_call_debugger)
	(Feval, eval_sub, Ffuncall, apply_lambda):
	* fileio.c (make_temp_name, Fcopy_file, Faccess_file)
	(Fset_file_selinux_context, Fset_file_acl, Fset_file_modes)
	(Fset_file_times, Finsert_file_contents)
	(Fchoose_write_coding_system, Fwrite_region):
	* fns.c (Flax_plist_put, Fyes_or_no_p, syms_of_fns):
	* font.c (font_registry_charsets, font_parse_fcname)
	(font_prepare_cache, font_update_drivers, Flist_fonts):
	* fontset.c (Fset_fontset_font, Ffontset_info, syms_of_fontset):
	* frame.c (make_frame, Fmake_terminal_frame)
	(x_set_frame_parameters, x_report_frame_params)
	(x_default_parameter, Fx_parse_geometry):
	* ftfont.c (syms_of_ftfont):
	* image.c (gif_load):
	* keyboard.c (command_loop_1):
	* keymap.c (Fmake_keymap, Fmake_sparse_keymap, access_keymap_1)
	(Fcopy_keymap, append_key, Fcurrent_active_maps)
	(Fminor_mode_key_binding, accessible_keymaps_1)
	(Faccessible_keymaps, Fwhere_is_internal):
	* lread.c (read_emacs_mule_char):
	* menu.c (find_and_return_menu_selection):
	* minibuf.c (get_minibuffer):
	* nsfns.m (Fns_perform_service):
	* nsfont.m (ns_script_to_charset):
	* nsmenu.m (ns_popup_dialog):
	* nsselect.m (ns_get_local_selection, ns_string_from_pasteboard)
	(Fx_own_selection_internal):
	* nsterm.m (append2):
	* print.c (Fredirect_debugging_output)
	(print_prune_string_charset):
	* process.c (Fdelete_process, Fprocess_contact)
	(Fformat_network_address, set_socket_option)
	(read_and_dispose_of_process_output, write_queue_push)
	(send_process, exec_sentinel):
	* sound.c (Fplay_sound_internal):
	* textprop.c (validate_plist, add_properties)
	(Fput_text_property, Fadd_face_text_property)
	(copy_text_properties, text_property_list, syms_of_textprop):
	* unexaix.c (report_error):
	* unexcoff.c (report_error):
	* unexsol.c (unexec):
	* xdisp.c (redisplay_tool_bar, store_mode_line_string)
	(Fformat_mode_line, syms_of_xdisp):
	* xfaces.c (set_font_frame_param)
	(Finternal_lisp_face_attribute_values)
	(Finternal_merge_in_global_face, syms_of_xfaces):
	* xfns.c (x_default_scroll_bar_color_parameter)
	(x_default_font_parameter, x_create_tip_frame):
	* xfont.c (xfont_supported_scripts):
	* xmenu.c (Fx_popup_dialog, xmenu_show, xdialog_show)
	(menu_help_callback, xmenu_show):
	* xml.c (make_dom):
	* xterm.c (set_wm_state):
	Prefer list1 (FOO) to Fcons (FOO, Qnil) when creating a list,
	and similarly for list2 through list5.

2013-07-15  Paul Eggert  <eggert@cs.ucla.edu>

	* callproc.c (Fcall_process_region): Fix minor race and tune.
	(create_temp_file): New function, with the temp-file-creation part
	of the old Fcall_process_region.  Use Fcopy_sequence to create the
	temp file name, rather than alloca + build_string, for simplicity.
	Don't bother to block input around the temp file creation;
	shouldn't be needed.  Simplify use of mktemp.
	Use record_unwind_protect immediately after creating the temp file;
	this closes an unlikely race where the temp file was not removed.
	Use memcpy rather than an open-coded loop.
	(Fcall_process_region): Use the new function.  If the input is
	empty, redirect from /dev/null rather than from a newly created
	empty temp file; this avoids unnecessary file system traffic.

2013-07-14  Paul Eggert  <eggert@cs.ucla.edu>

	* filelock.c (create_lock_file) [!HAVE_MKOSTEMP && !HAVE_MKSTEMP]:
	Simplify by making this case like the other two.  This is a bit
	slower on obsolete hosts, but the extra complexity isn't worth it.

	* callproc.c (child_setup, relocate_fd) [!DOS_NT]:
	* process.c (create_process) [!DOS_NT]:
	Remove now-unnecessary calls to emacs_close.

2013-07-13  Eli Zaretskii  <eliz@gnu.org>

	* w32term.c (x_draw_hollow_cursor): Delete the brush object when
	returning early.  (Bug#14850)

	* coding.c (syms_of_coding): Set up inhibit-null-byte-detection
	and inhibit-iso-escape-detection attributes of 'undecided'.
	(Bug#14822)

2013-07-13  Paul Eggert  <eggert@cs.ucla.edu>

	* deps.mk (sysdep.o): Remove dependency on ../lib/ignore-value.h.
	Reported by Herbert J. Skuhra in
	<http://lists.gnu.org/archive/html/emacs-devel/2013-07/msg00455.html>.

	Don't lose top specpdl entry when memory is exhausted.
	* eval.c (grow_specpdl): Increment specpdl top by 1 and check for
	specpdl overflow here, to simplify callers; all callers changed.
	Always reserve an unused entry at the stack top; this avoids
	losing the top entry's information when memory is exhausted.

2013-07-12  Paul Eggert  <eggert@cs.ucla.edu>

	Clean up errno reporting and fix some errno-reporting bugs.
	* callproc.c (Fcall_process):
	* fileio.c (Fcopy_file, Finsert_file_contents, Fwrite_region):
	* process.c (create_process, Fmake_network_process):
	* unexaix.c (report_error):
	* unexcoff.c (report_error):
	Be more careful about reporting the errno of failed operations.
	The code previously reported the wrong errno sometimes.
	Also, prefer report_file_errno to setting errno + report_file_error.
	(Fcall_process): Look at openp return value rather than at path,
	as that's a bit faster and clearer when there's a numeric predicate.
	* fileio.c (report_file_errno): New function, with most of the
	old contents of report_file_error.
	(report_file_error): Use it.
	(Ffile_exists_p, Ffile_accessible_directory_p):
	Set errno to 0 when it is junk.
	* fileio.c (Faccess_file):
	* image.c (x_create_bitmap_from_file):
	Use faccessat rather than opening the file, to avoid the hassle of
	having a file descriptor open.
	* lisp.h (report_file_errno): New decl.
	* lread.c (Flocate_file_internal): File descriptor 0 is valid, too.

	Minor EBADF fixes.
	* process.c (create_process, wait_reading_process_output) [AIX]:
	Remove obsolete SIGHUP-related  code, as Emacs no longer disables
	SIGHUP, so EBADF is no longer acceptable here (it wouldn't work in
	a multithreaded environment anyway).
	* sysdep.c (emacs_close): It's not dangerous to invoke emacs_close (-1).

2013-07-12  Andreas Schwab  <schwab@linux-m68k.org>

	* image.c (x_find_image_file): Don't close a remote file handle.

2013-07-12  Paul Eggert  <eggert@cs.ucla.edu>

	Fix races with threads and file descriptors.
	* callproc.c (Fcall_process_region):
	* dired.c (open_directory):
	* emacs.c (main, Fdaemon_initialized):
	* image.c (x_find_image_file):
	* inotify.c (Finotify_rm_watch):
	* lread.c (Flocate_file_internal):
	* process.c (Fnetwork_interface_list, Fnetwork_interface_info):
	* term.c (term_mouse_moveto, init_tty):
	* termcap.c (tgetent):
	* unexaix.c, unexcoff.c (report_error, report_error_1, adjust_lnnoptrs)
	* unexaix.c, unexcoff.c, unexcw.c, unexelf.c (unexec):
	* unexhp9k800.c, unexmacosx.c (unexec):
	* callproc.c (Fcall_process_region):
	Use emacs_close, not close.
	* sysdep.c (POSIX_CLOSE_RESTART, posix_close) [!POSIX_CLOSE_RESTART]:
	New macro and function, which emulates the POSIX_CLOSE_RESTART macro
	and posix_close function on current platforms (which all lack them).
	(emacs_close): Use it.  This should fix the races on GNU/Linux and
	on AIX and on future platforms that support POSIX_CLOSE_RESTART,
	and it should avoid closing random victim file descriptors on
	other platforms.

2013-07-11  Paul Eggert  <eggert@cs.ucla.edu>

	* inotify.c (uninitialized): Remove.  All uses replaced by -1.
	(Finotify_add_watch): Simplify, since -1 means uninitialized now.
	Touch up doc a bit.

	* eval.c (backtrace_function, backtrace_args): Now EXTERNALLY_VISIBLE.
	This is for .gdbinit xbacktrace.

	* sysdep.c, term.c, termcap.c, terminal.c: Integer-related minor fixes.
	* sysdep.c (emacs_get_tty): Return void, since nobody uses the value.
	(emacs_set_tty): Now static.
	* sysdep.c (emacs_set_tty, tabs_safe_p, emacs_close):
	* term.c (tty_capable_p, tty_default_color_capabilities)
	(get_tty_terminal, term_mouse_movement)
	(handle_one_term_event, init_tty, maybe_fatal):
	* termcap.c (tgetst1, struct termcap_buffer, valid_filename_p)
	(tgetent, scan_file, name_match, compare_contin):
	* terminal.c (get_terminal):
	Use bool for boolean.
	* sysdep.c (init_system_name): Don't overflow stack on huge hostname.
	Prefer char to unsigned char if either will do.
	* term.c (OUTPUT, turn_on_face): Omit unnecessary casts to int.
	(tty_write_glyphs): Prefer int to unsigned.
	(produce_glyphless_glyph): Remove 2nd (unused) int arg.
	All callers changed.
	* termcap.c (tprint, main) [TEST]: Remove non-working test.

2013-07-10  Paul Eggert  <eggert@cs.ucla.edu>

	Port to C89.
	* bytecode.c (BYTE_CODE_THREADED): Do not define if __STRICT_ANSI__.
	(B__dummy__): New dummy symbol, to pacify C89.
	* dbusbind.c (XD_DEBUG_MESSAGE): Omit debugging on C89 hosts, since
	they can't grok varargs macros.
	* dispnew.c (add_window_display_history)
	(add_frame_display_history):
	* print.c (print_object):
	* xdisp.c (debug_method_add):
	Use %p printf format only for void pointers.
	* emacs.c (usage_message): New constant, replacing ...
	(USAGE1, USAGE2, USAGE3): Remove; they were too long for C89.
	(main): Adjust to usage reorg.
	* fns.c (syms_of_fns):
	* profiler.c (syms_of_profiler):
	Don't use non-constant struct initializers.
	* gnutls.h (gnutls_initstage_t):
	* lisp.h (enum Lisp_Fwd_Type):
	* lread.c (lisp_file_lexically_bound_p):
	* xsettings.c (anonymous enum):
	Remove trailing comma.
	* xsettings.c (apply_xft_settings): Use %f, not %lf; %lf is a C99ism.
	* lisp.h (ENUM_BF): Use unsigned if pedantic.
	(DEFUN_FUNCTION_INIT): New macro, that falls back on a cast if pre-C99.
	(DEFUN): Use it.
	* regex.c (const_re_char): New type, to pacify strict C89.
	All uses of 'const re_char' replaced to use it.
	* regex.h (_Restrict_): Rename from __restrict, to avoid clash
	with glibc when strict C89.  This change is imported from gnulib.
	All uses changed.
	(_Restrict_arr_): Rename from __restrict_arr, similarly.
	* sysdep.c (time_from_jiffies) [!HAVE_LONG_LONG_INT]:
	Omit GNU_LINUX implementation, since it requires long long.
	* xterm.c (x_draw_underwave):
	Do not assume the traditional order of struct's members.
	(x_term_init): Rewrite to avoid the need for non-constant structure
	initializers.

	Syntax cleanup, mostly replacing macros with functions.
	This removes the need for the syntax_temp hack.
	* search.c: Include syntax.h after buffer.h, since syntax.h uses BVAR.
	* syntax.c (SYNTAX_INLINE): New macro.
	(SYNTAX_FLAGS_COMSTART_FIRST, SYNTAX_FLAGS_COMSTART_SECOND)
	(SYNTAX_FLAGS_COMEND_FIRST, SYNTAX_FLAGS_COMEND_SECOND)
	(SYNTAX_FLAGS_PREFIX, SYNTAX_FLAGS_COMMENT_STYLEB)
	(SYNTAX_FLAGS_COMMENT_STYLEC, SYNTAX_FLAGS_COMMENT_STYLEC2)
	(SYNTAX_FLAGS_COMMENT_NESTED, SYNTAX_FLAGS_COMMENT_STYLE)
	(SYNTAX_COMEND_FIRST): Now functions, not macros.
	(ST_COMMENT_STYLE, ST_STRING_STYLE, INTERVALS_AT_ONCE):
	Now constants, not macros.
	(syntax_temp) [!__GNUC__]: Remove.
	(SYNTAX_PREFIX): Remove; all uses replaced by syntax_prefix_flag_p.
	(syntax_prefix_flag_p): Move implementation of SYNTAX_PREFIX here.
	(SET_RAW_SYNTAX_ENTRY, SET_RAW_SYNTAX_ENTRY_RANGE, SYNTAX_MATCH)
	(SETUP_SYNTAX_TABLE, SETUP_SYNTAX_TABLE_FOR_OBJECT):
	Move here from syntax.h; now functions, not macros.  Except for the
	last function, these are static since only syntax.c uses them.
	(syntax_multibyte): Rename from SYNTAX_WITH_MULTIBYTE_CHECK.
	All uses changed.  Now a function, not a macro; use this fact
	to simplify the code.
	(scan_lists, scan_sexps_forward): Remove workarounds for ancient
	compiler bugs; no longer relevant.
	* syntax.h: Use INLINE_HEADER_BEGIN, INLINE_HEADER_END.
	(SYNTAX_INLINE): New macro.
	(struct gl_state_s, gl_state): Move earlier, so that it's in scope
	for the new functions.  Use bool for boolean member.
	(SYNTAX_ENTRY, SYNTAX, SYNTAX_WITH_FLAGS, SYNTAX_MATCH)
	(SYNTAX_TABLE_BYTE_TO_CHAR, UPDATE_SYNTAX_TABLE_FORWARD)
	(UPDATE_SYNTAX_TABLE_BACKWARD, UPDATE_SYNTAX_TABLE)
	(SETUP_BUFFER_SYNTAX_TABLE):
	Now extern inline functions, not macros.
	(CURRENT_SYNTAX_TABLE, SYNTAX_ENTRY_INT):
	Remove; all uses replaced by implementation.
	(syntax_temp) [!__GNUC__]: Remove decl.
	(SETUP_SYNTAX_TABLE_FOR_OBJECT): New decl.

2013-07-10  Jan Djärv  <jan.h.d@swipnet.se>

	* emacs.c (main): Fix syntax error.

2013-07-10  Paul Eggert  <eggert@cs.ucla.edu>

	Timestamp fixes for undo (Bug#14824).
	* atimer.c (schedule_atimer):
	* fileio.c (Ffile_newer_than_file_p):
	Minor cleanup: use EMACS_TIME_LT so that we can remove EMACS_TIME_GT.
	* buffer.c (buffer-undo-list): Document (t . 0) and (t . -1).
	* fileio.c (Fclear_visited_file_modtime): Move to lisp/files.el.
	(syms_of_fileio): Remove Sclear_visited_file_name.
	(Fvisited_file_modtime): Return -1, not (-1 ...), when the visited
	file doesn't exist; this avoids an ambiguity with negative timestamps.
	(Fset_visited_file_modtime): Accept -1 and 0 as time-list arg.
	* systime.h (make_emacs_time, invalid_emacs_time):
	Don't assume struct timespec layout; POSIX doesn't guarantee it.
	(EMACS_TIME_NE, EMACS_TIME_GT, EMACS_TIME_GE): Remove.
	* undo.c (record_first_change): Push (visited-file-modtime) onto
	undo list rather than reimplementing it by hand, incorrectly.

2013-07-09  Ken Brown  <kbrown@cornell.edu>

	* sheap.c (STATIC_HEAP_SIZE) [__x86_64__]: Increase to 18MB.

2013-07-09  Juanma Barranquero  <lekktu@gmail.com>

	* makefile.w32-in ($(BLD)/emacs.$(O), $(BLD)/sysdep.$(O)): Update.

2013-07-09  Paul Eggert  <eggert@cs.ucla.edu>

	Handle errno and exit status a bit more carefully.
	* callproc.c (child_setup) [!DOS_NT]: Don't try to stuff an error
	number into an exit status.  Instead, use EXIT_CANCELED.
	(child_setup) [!MSDOS]: Avoid possible deadlock with vfork.
	* callproc.c (relocate_fd):
	* emacs.c (close_output_streams, main):
	* process.c (create_process):
	* sysdep.c (sys_subshell) [!DOS_NT || !WINDOWSNT]:
	Use emacs_perror for simplicity.
	* callproc.c (relocate_fd, main):
	* sysdep.c (sys_subshell):
	Exit with EXIT_CANCELED etc., not 1, when exec setup fails.
	(shut_down_emacs): Use emacs_write, not write.
	* emacs.c, sysdep.c: Don't include <ignore-value.h>.
	* fileio.c (Fcopy_file, e_write):
	* nsterm.m (ns_select):
	* process.c (send_process):
	* sound.c (vox_write):
	Use emacs_write_sig, not emacs_write.
	* lisp.h (emacs_write_sig, emacs_perror): New decls.
	* process.h (EXIT_CANCELED), EXIT_CANNOT_INVOKE, EXIT_ENOENT):
	New constants.
	* sysdep.c (emacs_backtrace): Use emacs_write, not ignore_value
	of write.
	(emacs_full_write): New function.
	(emacs_write): Rewrite to use it.
	(emacswrite_sig, emacs_perror): New functions.
	* xrdb.c (fatal): Don't invoke perror, since errno might be garbage.

2013-07-08  Magnus Henoch  <magnus.henoch@gmail.com>  (tiny change)

	* image.c (imagemagick_load_image): Do not use MagickExportImagePixels
	on NS even if it is present.  Pixmap on NS is a void*.

2013-07-07  Paul Eggert  <eggert@cs.ucla.edu>

	Port to Ubuntu 10 (Bug#14803).
	Problem reported by T.V. Raman.
	* process.c (close_on_exec, accept4, process_socket):
	Define these if !HAVE_ACCEPT4, not if !SOCK_CLOEXEC.

2013-07-07  Eli Zaretskii  <eliz@gnu.org>

	* w32.c (sys_dup): Declare prototype.

	* filelock.c:
	* emacs.c:
	* callproc.c [WINDOWSNT]: Include sys/socket.h.

2013-07-07  Paul Eggert  <eggert@cs.ucla.edu>

	Make file descriptors close-on-exec when possible (Bug#14803).
	This simplifies Emacs a bit, since it no longer needs to worry
	about closing file descriptors by hand in some cases.
	It also fixes some unlikely races.  Not all such races, as
	libraries often open files internally without setting
	close-on-exec, but it's an improvement.
	* alloc.c (valid_pointer_p) [!WINDOWSNT]:
	* callproc.c (Fcall_process) [!MSDOS]:
	* emacs.c (main) [!DOS_NT]:
	* nsterm.m (ns_term_init):
	* process.c (create_process):
	Use 'pipe2' with O_CLOEXEC instead of 'pipe'.
	* emacs.c (Fcall_process_region) [HAVE_MKOSTEMP]:
	* filelock.c (create_lock_file) [HAVE_MKOSTEMP]:
	Prefer mkostemp with O_CLOEXEC to mkstemp.
	* callproc.c (relocate_fd) [!WINDOWSNT]:
	* emacs.c (main): Use F_DUPFD_CLOEXEC, not plain F_DUPFD.
	No need to use fcntl (..., F_SETFD, FD_CLOEXEC), since we're
	now using pipe2.
	* filelock.c (create_lock_file) [! HAVE_MKOSTEMP]:
	Make the resulting file descriptor close-on-exec.
	* lisp.h, lread.c, process.c (close_load_descs, close_process_descs):
	* lread.c (load_descriptor_list, load_descriptor_unwind):
	Remove; no longer needed.  All uses removed.
	* process.c (SOCK_CLOEXEC): Define to 0 if not supplied by system.
	(close_on_exec, accept4, process_socket) [!SOCK_CLOEXEC]:
	New functions.
	(socket) [!SOCK_CLOEXEC]: Supply a substitute.
	(Fmake_network_process, Fnetwork_interface_list)
	(Fnetwork_interface_info, server_accept_connection):
	Make newly-created socket close-on-exec.
	* sysdep.c (emacs_open, emacs_fopen):
	Make new-created descriptor close-on-exec.
	* w32.c (fcntl): Support F_DUPFD_CLOEXEC well enough for Emacs.
	* w32.c, w32.h (pipe2): Rename from 'pipe', with new flags arg.

2013-07-07  Jan Djärv  <jan.h.d@swipnet.se>

	* nsterm.m (sendEvent:): Propagate keyboard events to modal windows
	for NS_IMPL_GNUSTEP.

2013-07-07  Paul Eggert  <eggert@cs.ucla.edu>

	Fix openp errno handling.
	* callproc.c (Fcall_process): Preserve openp errno around close.
	* lread.c (openp): Set errno when returning -1, as some callers
	expect this.

2013-07-06  Jan Djärv  <jan.h.d@swipnet.se>

	* nsterm.m (sendEvent:): Handle NSAPP_DATA2_RUNFILEDIALOG.

	* nsterm.h (NSSavePanel): Update comment.
	(NSAPP_DATA2_RUNFILEDIALOG): Define.
	(ns_run_file_dialog): Declare.

	* nsfns.m: Remove panelOK.
	(ns_fd_data): New.
	(ns_run_file_dialog): New function.
	(Fns_read_file_name): Fill in ns_fd_data, post an event and start the
	event loop, so file dialog is popped up by ns_run_file_dialog, called
	by sendEvent (Bug#14578).
	(EmacsSavePanel, EmacsOpenPanel): Remove ok and cancel methods.

2013-07-06  Eli Zaretskii  <eliz@gnu.org>

	* xdisp.c (default_line_pixel_height): New function.
	(pos_visible_p, move_it_vertically_backward, try_scrolling)
	(try_cursor_movement, redisplay_window, try_window)
	(try_window_id): Use it instead of FRAME_LINE_HEIGHT.  (Bug#14771)

	* window.c (window_scroll_pixel_based):
	use default_line_pixel_height.

	* dispextern.h (default_line_pixel_height): Add prototype.

	* frame.c (x_set_line_spacing): Accept a float value for
	line-spacing parameter, per the documentation.

	* data.c (Fmultibyte_string_p): Doc fix.

2013-07-05  Paul Eggert  <eggert@cs.ucla.edu>

	Use emacs_open more consistently when opening files.
	This handles EINTR more consistently now, and makes it easier
	to introduce other uniform changes to file descriptor handling.
	* sysstdio.h: New file.
	* buffer.c (mmap_init):
	* cygw32.c (chdir_to_default_directory):
	* dispnew.c (Fopen_termscript):
	* emacs.c (Fdaemon_initialized):
	* fileio.c (Fdo_auto_save):
	* image.c (slurp_file, png_load_body, jpeg_load_body):
	* keyboard.c (Fopen_dribble_file):
	* lread.c (Fload):
	* print.c (Fredirect_debugging_output):
	* sysdep.c (get_up_time, procfs_ttyname, procfs_get_total_memory):
	* termcap.c (tgetent):
	* unexaix.c, unexcoff.c (unexec, adjust_lnnoptrs):
	* unexcw.c, unexelf.c, unexhp9k800.c, unexmacosx.c (unexec):
	* w32term.c (w32_initialize) [CYGWIN]:
	* xfaces.c (Fx_load_color_file):
	Use emacs_open instead of plain open, and emacs_fopen instead of
	plain fopen.
	* dispnew.c, fileio.c, image.c, keyboard.c, lread.c, print.c, sysdep.c:
	* xfaces.c: Include sysstdio.h rather than stdio.h, for emacs_fopen.
	* callproc.c (default_output_mode): New constant.
	(Fcall_process): Use it to call emacs_open instead of plain creat.
	* dispnew.c (Fopen_termscript): Fix minor race in opening termscript.
	* sysdep.c (emacs_open): Add commentary and don't call file name "path".
	(emacs_fopen): New function.
	* unexaix.c, unexcoff.c, unexelf.c, unexhp9k800.c, unexmacosx.c:
	Include <lisp.h>, for emacs_open.
	* unexelf.c (fatal): Remove decl; not needed with <lisp.h> included.

	Remove duplicate #include directives.
	* alloc.c [GC_MARK_STACK == GC_USE_GCPROS_CHECK_ZOMBIES]:
	* xfaces.c:
	Don't include stdio.h twice.
	* buffer.c [USE_MMAP_FOR_BUFFERS]:
	Don't include sys/types.h or stdio.h twice.
	* fileio.c [WINDOWSNT | MSDOS]: Don't include fcntl.h twice.
	* lread.c: Don't include coding.h twice.
	* nsfont.m: Don't include frame.h twice.
	* process.c [HAVE_RES_INIT]: Don't include <netinet/in.h> twice.
	* ralloc.c: Don't include <unistd.h> twice.
	* xdisp.c: Don't include font.h twice.
	* xterm.c: Don't include fontset.h twice.
	* xterm.h [USE_X_TOOLKIT]: Don't include X11/StringDefs.h twice.

2013-07-04  Paul Eggert  <eggert@cs.ucla.edu>

	Scale ImageMagick images more carefully.
	* image.c (scale_image_size) [HAVE_IMAGEMAGICK]: New function.
	(compute_image_size): Use it.  Define only if HAVE_IMAGEMAGICK.
	Be more careful about avoiding undefined behavior after
	integer overflow and division by zero.

2013-07-04  YAMAMOTO Mitsuharu  <mituharu@math.s.chiba-u.ac.jp>

	* w32fns.c (Qgeometry, Qworkarea, Qmm_size, Qframes): New variables.
	(syms_of_w32fns): DEFSYM them.
	(MONITORINFOF_PRIMARY, SM_XVIRTUALSCREEN, SM_YVIRTUALSCREEN)
	(CCHDEVICENAME): Define macros if not defined.
	(struct MONITOR_INFO_EX): New struct.
	(MonitorEnum_Proc, EnumDisplayMonitors_Proc): New prototypes.
	(enum_display_monitors_fn): New variable.
	(globals_of_w32fns): Initialize it.
	(Fx_display_pixel_width, Fx_display_pixel_height)
	(Fx_display_mm_height, Fx_display_mm_width): Mention behavior on
	multi-monitor setups in docstrings.
	(Fx_display_mm_height, Fx_display_mm_width): Approximate whole
	screen size by primary monitor's millimeter per pixel.
	(w32_monitor_enum, w32_display_monitor_attributes_list)
	(w32_display_monitor_attributes_list_fallback)
	(Fw32_display_monitor_attributes_list): New functions.
	(syms_of_w32fns): Defsubr Sw32_display_monitor_attributes_list.

	* w32term.c (SM_CXVIRTUALSCREEN, SM_CYVIRTUALSCREEN): Define macros
	if not defined.
	(x_display_pixel_height, x_display_pixel_width): Use GetSystemMetrics.

2013-07-04  Michael Albinus  <michael.albinus@gmx.de>

	* fileio.c (Qfile_notify_error): New error symbol.

	* gfilenotify.c (Fgfile_add_watch, Fgfile_rm_watch):
	* inotify.c (inotify_callback, symbol_to_inotifymask)
	(Finotify_add_watch, Finotify_rm_watch): Use it.
	(inotifyevent_to_event): Exchange order of cookie and file name.
	(Finotify_add_watch): Adapt docstring.

	* lisp.h (Qfile_notify_error): Declare.

2013-07-04  Paul Eggert  <eggert@cs.ucla.edu>

	Try again to fix FreeBSD bug re multithreaded memory alloc (Bug#14569).
	* emacs.c (main) [HAVE_PTHREAD && !SYSTEM_MALLOC && !DOUG_LEA_MALLOC]:
	Do not clear _malloc_thread_enabled_p, undoing the previous change,
	which did not work (see <http://bugs.gnu.org/14569#307>).
	(main): Do not invoke malloc_enable_thread if (! CANNOT_DUMP
	&& (!noninteractive || initialized)).  This attempts to thread
	the needle between the Scylla of FreeBSD and the Charybdis of Cygwin.

2013-07-04  Juanma Barranquero  <lekktu@gmail.com>

	* image.c (x_to_xcolors) [HAVE_NTGUI]: Remove unused var `hdc'.
	(x_build_heuristic_mask) [HAVE_NTGUI]: Remove unused var `frame_dc'.

2013-07-04  Paul Eggert  <eggert@cs.ucla.edu>

	Try to fix FreeBSD bug re multithreaded memory allocation (Bug#14569).
	* emacs.c (main) [HAVE_PTHREAD && !SYSTEM_MALLOC && !DOUG_LEA_MALLOC]:
	Clear _malloc_thread_enabled_p at startup.  Reported by Ashish SHUKLA in
	<http://lists.gnu.org/archive/html/emacs-devel/2013-07/msg00088.html>.

2013-07-02  Paul Eggert  <eggert@cs.ucla.edu>

	* sysdep.c (sys_siglist) [HAVE_DECL___SYS_SIGLIST]:
	Define to __sys_siglist.

2013-07-02  Eli Zaretskii  <eliz@gnu.org>

	* xdisp.c (IT_OVERFLOW_NEWLINE_INTO_FRINGE): Don't disallow
	word-wrap, so that overflow-newline-into-fringe would work in
	visual-line-mode.  (Bug#2749)
	(move_it_in_display_line_to): When the last scanned display
	element fits exactly on the display line, and
	overflow-newline-into-fringe is non-nil, but wrap_it is valid,
	don't return MOVE_NEWLINE_OR_CR, but instead back up to the last
	wrap point and return MOVE_LINE_CONTINUED.  Fixes problems with
	finding buffer position that corresponds to pixel coordinates,
	e.g. in buffer_posn_from_coords.

2013-07-02  Jan Djärv  <jan.h.d@swipnet.se>

	* process.c (handle_child_signal): Call catch_child_signal if
	NS_IMPL_GNUSTEP.

2013-07-02  Paul Eggert  <eggert@cs.ucla.edu>

	Don't convert function pointers to void * and back.
	It isn't portable C, and it's easy enough to avoid.
	* alloc.c: Verify SAVE_FUNCPOINTER bits, too.
	(make_save_value): Add support for SAVE_FUNCPOINTER.
	* keymap.c (map_keymap_char_table_item, map_keymap_internal):
	* print.c (print_object):
	Distinguish function from object pointers.
	* lisp.h (SAVE_FUNCPOINTER): New constant.
	(SAVE_SLOT_BITS): Adjust to it.
	(SAVE_TYPE_FUNCPTR_PTR_OBJ): New constant, replacing
	SAVE_TYPE_PTR_PTR_OBJ.  Change the only use.
	(voidfuncptr): New typedef.
	(struct Lisp_Save_Value): New member data[0].funcpointer.
	(XSAVE_FUNCPOINTER): New function.

	Simplify buildobj processing.
	* Makefile.in (buildobj.h): Make it a sequence of strings each
	followed by comma, rather than a single string.  Put it into a
	.tmp file in case there's an error while generating it.
	(gl-stamp): Use .tmp for temp files.
	(mostlyclean): Clean .tmp files.
	* doc.c (buildobj): Move to just the routine that needs it.
	It's now an array of strings, so processing is simpler.

2013-07-01  Paul Eggert  <eggert@cs.ucla.edu>

	Fix bug re noninteractive multithreaded memory allocation (Bug#14569).
	* emacs.c (malloc_enable_thread): Hoist extern decl to top level.
	(main) [HAVE_PTHREAD && !SYSTEM_MALLOC && !DOUG_LEA_MALLOC]:
	Invoke malloc_enable_thread even when not interactive.
	Problem reported by Ken Brown in <http://bugs.gnu.org/14569#275>.
	* process.c (init_process_emacs) [CYGWIN]: Tickle glib even
	in this case, since the underlying bug has now been fixed.

2013-07-01  Juanma Barranquero  <lekktu@gmail.com>

	* emacs.c (Fkill_emacs): Expand Vauto_save_list_file_name before
	unlinking it (bug#14691).

2013-06-30  Michal Nazarewicz  <mina86@mina86.com>

	* buffer.c (FKill_buffer): Run `kill-buffer-query-functions'
	before checking whether buffer is modified.  This lets
	`kill-buffer-query-functions' cancel killing of the buffer or save
	its content before `kill-buffer' asks user the "Buffer %s
	modified; kill anyway?" question.

2013-06-30  Jan Djärv  <jan.h.d@swipnet.se>

	* nsfns.m (handlePanelKeys): Don't process Command+Function keys.
	Let the super performKeyEquivalent deal with them (Bug#14747).

2013-06-30  Paul Eggert  <eggert@cs.ucla.edu>

	* widget.c (resize_cb): Remove unused local.

	Do not use GTK 3 if it exists but cannot be compiled.
	* xmenu.c (x_menu_wait_for_event) [!USE_GTK]:
	* xterm.c (x_error_handler) [!USE_GTK]:
	Do not use GTK 3.

	* intervals.c (get_local_map): Actually clip POSITION (Bug#14753).

2013-06-30  Eli Zaretskii  <eliz@gnu.org>

	* intervals.c (get_local_map): Instead of aborting, clip POSITION
	to the valid range of values.  (Bug#14753)

	* xdisp.c (Fmove_point_visually): Invalidate the cursor position
	when moving point by using the current glyph matrix.  This avoids
	the need to force redisplay when this function is called in a
	loop.

2013-06-29  Paul Eggert  <eggert@cs.ucla.edu>

	Fix minor problems found by static checking.
	* coding.c (encode_inhibit_flag, inhibit_flag): New functions.
	Redo the latter's body to sidestep GCC parenthesization warnings.
	(setup_coding_system, detect_coding, detect_coding_system): Use them.
	* coding.c (detect_coding, detect_coding_system):
	* coding.h (struct undecided_spec):
	Use bool for boolean.
	* image.c (QCmax_width, QCmax_height): Now static.
	* xdisp.c (Fmove_point_visually): Remove unused local.

2013-06-29  Eli Zaretskii  <eliz@gnu.org>

	* xdisp.c (Fmove_point_visually): New function.

2013-06-28  Kenichi Handa  <handa@gnu.org>

	* coding.h (define_coding_undecided_arg_index): New enum.
	(coding_attr_index): New members
	coding_attr_undecided_inhibit_null_byte_detection,
	coding_attr_undecided_inhibit_iso_escape_detection,
	coding_attr_undecided_prefer_utf_8.
	(undecided_spec): New struct.
	(struct coding_system): New member `undecided' of the member
	`spec'.

	* coding.c (setup_coding_system): Handle CODING->spec.undecided.
	(detect_coding): Likewise.
	(detect_coding_system): Likewise.
	(Fdefine_coding_system_internal): New coding system properties
	:inhibit-null-byte-detection, :inhibit-iso-escape-detection, and
	:prefer-utf-8.
	(syms_of_coding): Adjust for coding_arg_undecided_max.

2013-06-28  Paul Eggert  <eggert@cs.ucla.edu>

	* image.c (x_from_xcolors): Remove unused local.

2013-06-28  YAMAMOTO Mitsuharu  <mituharu@math.s.chiba-u.ac.jp>

	Defer image data transfer between X client and server until actual
	display happens.

	* dispextern.h (struct image) [HAVE_X_WINDOWS]: New members `ximg'
	and `mask_img'.

	* image.c (Destroy_Image): Remove.
	(x_clear_image_1): New arg `flags' instead of 3 bools `pixmap_p',
	`mask_p', and `colors_p'.  All uses changed.
	(x_clear_image_1) [HAVE_X_WINDOWS]: Destroy `ximg' and `mask_img'.
	(CLEAR_IMAGE_PIXMAP, CLEAR_IMAGE_MASK, CLEAR_IMAGE_COLORS):
	New macros for `flags' arg to x_clear_image_1.
	(postprocess_image, xpm_load_image, x_build_heuristic_mask)
	(png_load_body): Use x_clear_image_1 instead of Free_Pixmap.
	(ZPixmap, XGetImage) [HAVE_NS]: Remove.
	(image_get_x_image_or_dc, image_unget_x_image_or_dc)
	(image_get_x_image, image_unget_x_image): New functions or macros.
	(image_background, image_background_transparent, x_to_xcolors)
	(x_build_heuristic_mask): Use image_get_x_image_or_dc instead of
	XGetImage or CreateCompatibleDC.  Use image_unget_x_image_or_dc
	instead of Destroy_Image.
	(image_create_x_image_and_pixmap, image_put_x_image): New functions.
	(xpm_load_image, x_from_xcolors, x_build_heuristic_mask, pbm_load)
	(png_load_body, jpeg_load_body, tiff_load, gif_load)
	(imagemagick_load_image, svg_load_image): Use them instead of
	x_create_x_image_and_pixmap, and x_put_x_image followed by
	x_destroy_x_image, respectively.
	(xpm_load) [HAVE_XPM && !HAVE_NTGUI]: Use XpmReadFileToImage and
	XpmCreateImageFromBuffer instead of XpmReadFileToPixmap and
	XpmCreatePixmapFromBuffer.  Create pixmaps.  Fill background and
	background_transparent fields.
	(image_sync_to_pixmaps) [HAVE_X_WINDOWS]: New function.
	(prepare_image_for_display, x_disable_image) [HAVE_X_WINDOWS]: Use it.

2013-06-27  Paul Eggert  <eggert@cs.ucla.edu>

	Do not tickle glib SIGCHLD handling if Cygwin (Bug#14569).
	This mostly consists of undoing recent changes.
	* callproc.c (Fcall_process):
	* process.c (create_process):
	Do not worry about catching SIGCHLD here, undoing previous change.
	* nsterm.m (ns_term_init): Re-catch SIGCHLD, undoing previous change.
	* process.c, process.h (catch_child_signal):
	No longer extern if !NS_IMPL_GNUSTEP, undoing 06-22 change.
	* process.c (catch_child_handler): Don't worry about being called
	lazily and do not assume caller has blocked SIGCHLD, undoing
	previous change.  Move first-time stuff back to
	init_process_emacs, undoing 06-22 change.  If CYGWIN, do not
	tickle glib, as that causes Cygwin bootstrap to fail.  Do not
	set lib_child_handler if it's already initialized, which may
	help avoid problems on GNUstep.

2013-06-23  Paul Eggert  <eggert@cs.ucla.edu>

	A more-conservative workaround for Cygwin SIGCHLD issues (Bug#14569).
	* callproc.c (Fcall_process):
	* process.c (create_process):
	Make sure SIGCHLD is caught before we fork,
	since Emacs startup no arranges to catch SIGCHLD.
	* process.c (lib_child_handler): Initialize to null, not to
	dummy_handler.
	(catch_child_signal): Allow self to be called lazily.
	Do nothing if it's already been called.
	Assume caller has blocked SIGCHLD (all callers do now).
	* emacs.c (main): Do not catch SIGCHLD here; defer it until
	just before it's really needed.
	* nsterm.m (ns_term_init): No need to re-catch SIGCHLD here,
	since it hasn't been caught yet.

2013-06-23  Lars Magne Ingebrigtsen  <larsi@gnus.org>

	* image.c (compute_image_size): New function to implement
	:max-width and :max-height.
	(imagemagick_load_image): Use it.

2013-06-23  Paul Eggert  <eggert@cs.ucla.edu>

	Try to avoid malloc SEGVs on Cygwin (Bug#14569).
	* callproc.c, process.h (block_child_signal, unblock_child_signal):
	Now extern.
	* emacs.c (main): Catch SIGCHLD just before initializing gfilenotify.
	* process.c (catch_child_signal): Block SIGCHLD while futzing with
	the SIGCHLD handler, since the code is not atomic and (due to glib)
	signals may be arriving now.
	* sysdep.c (init_signals): Do not catch child signals here;
	'main' now does that later, at a safer time.

2013-06-22  Paul Eggert  <eggert@cs.ucla.edu>

	Clean up SIGCHLD handling a bit (Bug#14569).
	* process.c, process.h (catch_child_signal):
	Now always extern, even if !NS_IMPL_GNUSTEP.
	* process.c (catch_child_signal): Move glib tickler here from
	init_process_emacs, so that it's done earlier in Emacs
	initialization.  Also move the noninteractive && !initialized
	check here from init_process_emacs.  This is all a bit cleaner for
	GNUish platforms, and I hope it works around the Cygwin bug.
	* sysdep.c (init_signals): Invoke catch_child_signal here, so
	that glib signal handling is tickled before glib creates threads.

	* process.c (wait_reading_process_output): Avoid int overflow
	when reading more than 2 GiB total from a process.

2013-06-21  Paul Eggert  <eggert@cs.ucla.edu>

	* process.c (create_process): Handle a couple more cases,
	i.e., work even if new_argv and wait_child_setup[i] are cached.
	Use Fcall_process's style for volatile vars.

2013-06-21  Andreas Schwab  <schwab@linux-m68k.org>

	* process.c (create_process): Mark PROCESS volatile.

2013-06-21  Paul Eggert  <eggert@cs.ucla.edu>

	Use C99-style flexible array members if available.
	This avoids some subtle aliasing issues, which typically
	aren't a problem with GCC but may be a problem elsewhere.
	* alloc.c (sdata): New typedef, replacing the old struct sdata.
	It is a struct if GC_CHECK_STRING_BYTES, a union otherwise.
	In either case, it uses a flexible array member rather than
	the old struct hack.  All uses changed.
	(SDATA_NBYTES, sweep_strings) [!GC_CHECK_STRING_BYTES]:
	Adjust to sdata reorganization.
	* alloc.c (VBLOCK_BYTES_MIN, allocate_vectorlike, Fgarbage_collect):
	Use offsetof (struct, flex_array_member), not sizeof (struct), as
	that ports better to pre-C99 non-GCC.
	* chartab.c (Fmake_char_table, make_sub_char_table, copy_char_table):
	Use CHAR_TABLE_STANDARD_SLOTS rather than its definition,
	as the latter has changed.
	* conf_post.h (FLEXIBLE_ARRAY_MEMBER): Move here from w32.c,
	and port better to pre-C99 GCC.
	* image.c (struct xpm_cached_color):
	* lisp.h (struct Lisp_Vector, struct Lisp_Bool_Vector)
	(struct Lisp_Char_Table, struct Lisp_Sub_Char_Table):
	Use FLEXIBLE_ARRAY_MEMBER.
	* lisp.h (string_bytes) [GC_CHECK_STRING_BYTES]:
	Move decl to top level so it gets checked against implementation.
	(CHAR_TABLE_STANDARD_SLOTS): Adjust to struct Lisp_Char_Table change.
	* w32.c (FLEXIBLE_ARRAY_MEMBER): Move to conf_post.h.

2013-06-20  Paul Eggert  <eggert@cs.ucla.edu>

	* syntax.c: Integer cleanups.
	(SYNTAX_FLAGS_COMMENT_STYLEC): Return a boolean, not 0-or-2.
	All uses that need 0-or-2 changed to:
	(SYNTAX_FLAGS_COMMENT_STYLEC2): New macro, with the same semantics
	as the old SYNTAX_FLAGS_COMMENT_STYLEC.
	(struct lisp_parse_state, syntax_prefix_flag_p, update_syntax_table)
	(char_quoted, prev_char_comend_first, back_comment)
	(Finternal_describe_syntax_value, skip_chars, skip_syntaxes)
	(in_classes, forw_comment, scan_lists, scan_sexps_forward):
	Use bool for boolean.
	(update_syntax_table, skip_chars, skip_syntaxes):
	Prefer int to unsigned when either will do.
	(back_comment): Return boolean success flag, like forw_comment,
	instead of positive-or-minus-1 (which might have overflowed int anyway).
	Don't stuff ptrdiff_t into int.
	(syntax_spec_code, syntax_code_spec): Now const.
	(Fmatching_paren, scan_lists, scan_sexps_forward):
	Use enum syntaxcode for syntax code.
	(Fmatching_paren): Check that arg is a character, not just an integer.
	(Fstring_to_syntax): Don't assume 0377 fits in enum syntaxcode.
	(Finternal_describe_syntax_value): Omit no-longer-needed
	comparison to 0.
	(skip_chars): Use char, not unsigned char, when the distinction
	doesn't matter.
	(forw_comment, scan_lists): Prefer A |= B to A = A || B when B's cheap.
	* bytecode.c (exec_byte_code):
	* syntax.c (syntax_spec_code, Fchar_syntax)
	(Finternal_describe_syntax_value, skip_chars, skip_syntaxes)
	(init_syntax_once):
	* syntax.h (SYNTAX_WITH_FLAGS):
	Omit unnecessary casts.

2013-06-20  Eli Zaretskii  <eliz@gnu.org>

	* w32fns.c (w32_wnd_proc): Don't compute the header line and mode
	line dimensions here, to avoid race conditions with the main
	thread.  (Bug#14062, bug#14630, bug#14669)

	* w32term.c (w32_draw_window_cursor): Compute the header line and
	mode line dimensions here.
	<w32_system_caret_window, w32_system_caret_hdr_height>:
	<w32_system_caret_mode_height>: New variables.

	* w32term.h: Declare them.

2013-06-20  Paul Eggert  <eggert@cs.ucla.edu>

	* alloc.c (die): Move "assertion failed" string here ...
	* lisp.h (eassert): ... from here.  Also, suppress evaluation of
	COND when SUPPRESS_CHECKING.  This shrinks the executable text
	size by 0.8% to 2.2% when configured with --enable-checking,
	depending on optimization flags (GCC 4.8.1 x86-64).

	* floatfns.c (Flog10): Move to Lisp (marked obsolete there).

2013-06-20  Rüdiger Sonderfeld  <ruediger@c-plusplus.de>

	* floatfns.c (Flog) [HAVE_LOG2]: Use log2 if available and if the
	base is 2; this is more accurate.

2013-06-19  Juanma Barranquero  <lekktu@gmail.com>

	* sound.c (string_default): Move to !WINDOWSNT section.
	(Fplay_sound_internal) [WINDOWSNT]: Remove i_result to avoid warning.

2013-06-19  Paul Eggert  <eggert@cs.ucla.edu>

	* sound.c: Integer cleanups.
	Remove unnecessary forward decls.
	(struct sound_device): The 'file' member is now a Lisp_Object, not
	a char *, so that we needn't invoke alloca on a huge size.
	(Fplay_sound_internal): Adjust to this.
	(string_default): New function.
	(vox_open, vox_init, alsa_open, alsa_configure, alsa_init):
	Use it to adjust to the struct sound_device change.
	(parse_sound, wav_init, au_init, alsa_init): Use bool for booleans.
	(be2hs) [0]: Remove.

	* syntax.c (skip_chars): Don't use uninitialized storage
	when searching a multibyte buffer for characters that are not in a
	unibyte string that contains non-ASCII characters.

2013-06-18  Jan Djärv  <jan.h.d@swipnet.se>

	* process.c: Include xgselect.h if HAVE_GLIB.  Include glib.h
	if HAVE_GLIB && ! WINDOWSNT (Bug#14654).

2013-06-18  Paul Eggert  <eggert@cs.ucla.edu>

	* conf_post.h: Add comments for INLINE, EXTERN_INLINE, etc.

2013-06-18  Kenichi Handa  <handa@gnu.org>

	* font.c (Ffont_spec): Signal an error for an invalid font name
	(Bug#14648).

2013-06-18  Paul Eggert  <eggert@cs.ucla.edu>

	Porting fixes for merged specpdl and backtrace stacks (Bug#14643).
	In particular this ports to 32-bit sparc Sun cc.
	* eval.c (init_eval_once, grow_specpdl): Allocate a specbinding
	array with a dummy element at specpdl[-1], so that its address can
	be taken portably.
	(unbind_to): Do not copy the binding; not needed, now that we
	copy old_value in the one place where the copy is needed.
	* fileio.c (Fwrite_region): Use ptrdiff_t, not int, for specpdl count.
	* lisp.h (BITS_PER_PTRDIFF_T): Remove; no longer needed.
	(union specbinding): Rename from struct specbinding.  Redo layout
	to avoid the need for 'ptrdiff_t nargs : BITS_PER_PTRDIFF_T - 1;',
	which is not portable.  With Sun C 5.12 32-bit sparc, the
	declaration causes nargs to be an unsigned bitfield, a behavior
	that the C standard allows; but Emacs wants nargs to be signed.
	The overall type is now a union of structures rather than a
	structure of union of structures, and the 'kind' member is now a
	bitfield, so that the overall type doesn't grow.  All uses changed.
	* process.c (Fmake_serial_process): Remove unnecessary initialization.

2013-06-17  Paul Eggert  <eggert@cs.ucla.edu>

	* frame.c (x_report_frame_params): Cast parent_desc to uintptr_t.
	Needed if HAVE_NTGUI.  Reported by Juanma Barranquero.

	* nsfont.m (ns_registry_to_script): Parenthesize while expression.

2013-06-17  Eli Zaretskii  <eliz@gnu.org>

	* w32fns.c (w32_wnd_proc): Don't call WINDOW_HEADER_LINE_HEIGHT
	unless we know that the window w's frame is a frame object.
	Another attempt at solving bug#14062 and bug#14630.

2013-06-17  Lars Magne Ingebrigtsen  <larsi@gnus.org>

	* textprop.c (property_set_type): New enum.
	(add_properties): Allow appending/prepending text properties.
	(add_text_properties_1): Factored out of Fadd_text_properties.
	(Fadd_text_properties): Move all the code into
	add_text_properties_1.
	(Fadd_face_text_property): New function that calls
	add_text_properties_1.

2013-06-17  Paul Eggert  <eggert@cs.ucla.edu>

	Move functions from lisp.h to individual modules when possible.
	From a suggestion by Andreas Schwab in <http://bugs.gnu.org/11935#68>.
	* alloc.c (XFLOAT_INIT, set_symbol_name):
	* buffer.c (CHECK_OVERLAY):
	* chartab.c (CHECK_CHAR_TABLE, set_char_table_ascii)
	(set_char_table_parent):
	* coding.c (CHECK_NATNUM_CAR, CHECK_NATNUM_CDR):
	* data.c (BOOLFWDP, INTFWDP, KBOARD_OBJFWDP, OBJFWDP, XBOOLFWD)
	(XKBOARD_OBJFWD, XINTFWD, XOBJFWD, CHECK_SUBR, set_blv_found)
	(blv_value, set_blv_value, set_blv_where, set_blv_defcell)
	(set_blv_valcell):
	* emacs.c (setlocale) [!HAVE_SETLOCALE]:
	* eval.c (specpdl_symbol, specpdl_old_value, specpdl_where)
	(specpdl_arg, specpdl_func, backtrace_function, backtrace_nargs)
	(backtrace_args, backtrace_debug_on_exit):
	* floatfns.c (CHECK_FLOAT):
	* fns.c (CHECK_HASH_TABLE, CHECK_LIST_END)
	(set_hash_key_and_value, set_hash_next, set_hash_next_slot)
	(set_hash_hash, set_hash_hash_slot, set_hash_index)
	(set_hash_index_slot):
	* keymap.c (CHECK_VECTOR_OR_CHAR_TABLE):
	* marker.c (CHECK_MARKER):
	* textprop.c (CHECK_STRING_OR_BUFFER):
	* window.c (CHECK_WINDOW_CONFIGURATION):
	Move here from lisp.h, and make these functions static rather than
	extern inline.
	* buffer.c (Qoverlayp):
	* data.c (Qsubrp):
	* fns.c (Qhash_table_p):
	* window.c (Qwindow_configuration_p):
	Now static.
	* lisp.h: Remove the abovementioned defns and decls.

	Use functions, not macros, for XINT etc (Bug#11935).
	In lisp.h, prefer functions to function-like macros, and
	constants to object-like macros, when either will do.  This:
	 . simplifies use, as there's no more need to worry about
	   arguments' side effects being evaluated multiple times.
	 . makes the code easier to debug on some platforms.
	However, when using gcc -O0, keep using function-like macros
	for a few critical operations, for performance reasons.
	This sort of thing isn't needed with gcc -Og, but -Og
	is a GCC 4.8 feature and isn't widely-enough available yet.
	* alloc.c (gdb_make_enums_visible) [USE_LSB_TAG]:
	Remove enum lsb_bits; no longer needed.
	(allocate_misc, free_misc): Don't use XMISCTYPE as an lvalue.
	* buffer.c (Qoverlap):
	* data.c (Qsubrp):
	* fns.c (Qhash_table_p):
	Now extern, so lisp.h can use these symbols.
	* dispextern.h: Include character.h, for MAX_CHAR etc.
	(GLYPH, GLYPH_CHAR, GLYPH_FACE, SET_GLYPH_CHAR, SET_GLYPH_FACE)
	(SET_GLYPH, GLYPH_CODE_CHAR, GLYPH_CODE_FACE)
	(SET_GLYPH_FROM_GLYPH_CODE, GLYPH_MODE_LINE_FACE, GLYPH_CHAR_VALID_P)
	(GLYPH_CODE_P): Move here from lisp.h.
	(GLYPH_CHAR, GLYPH_FACE, GLYPH_CODE_CHAR, GLYPH_CODE_FACE)
	(GLYPH_CHAR_VALID_P, GLYPH_CODE_P): Now functions, not macros.
	(GLYPH_MODE_LINE_FACE): Now enums, not macros.
	* eval.c (Fautoload): Cast XUNTAG output to intptr_t, since
	XUNTAG now returns void *.
	* lisp.h (lisp_h_XLI, lisp_h_XIL, lisp_h_CHECK_LIST_CONS)
	(lisp_h_CHECK_NUMBER CHECK_SYMBOL, lisp_h_CHECK_TYPE)
	(lisp_h_CONSP, lisp_h_EQ, lisp_h_FLOATP, lisp_h_INTEGERP)
	(lisp_h_MARKERP, lisp_h_MISCP, lisp_h_NILP)
	(lisp_h_SET_SYMBOL_VAL, lisp_h_SYMBOL_CONSTANT_P)
	(lisp_h_SYMBOL_VAL, lisp_h_SYMBOLP, lisp_h_VECTORLIKEP)
	(lisp_h_XCAR, lisp_h_XCDR, lisp_h_XCONS, lisp_h_XHASH)
	(lisp_h_XPNTR, lisp_h_XSYMBOL):
	New macros, renamed from their sans-lisp_h_ counterparts.
	(XLI, XIL, CHECK_LIST_CONS, CHECK_NUMBER CHECK_SYMBOL)
	(CHECK_TYPE, CONSP, EQ, FLOATP, INTEGERP, MARKERP)
	(MISCP, NILP, SET_SYMBOL_VAL, SYMBOL_CONSTANT_P, SYMBOL_VAL, SYMBOLP)
	(VECTORLIKEP, XCAR, XCDR, XCONS, XHASH, XPNTR, XSYMBOL):
	If compiling via GCC without optimization, define these as macros
	in addition to inline functions.
	To disable this, compile with -DINLINING=0.
	(LISP_MACRO_DEFUN, LISP_MACRO_DEFUN_VOID): New macros.
	(check_cons_list) [!GC_CHECK_CONS_LIST]: Likewise.
	(make_number, XFASTINT, XINT, XTYPE, XUNTAG): Likewise, but
	hand-optimize only in the USE_LSB_TAG case, as GNUish hosts do that.
	(INTMASK, VALMASK): Now macros, since static values cannot be
	accessed from extern inline functions.
	(VALMASK): Also a constant, for benefit of old GDB.
	(LISP_INT_TAG_P): Remove; no longer needed as the only caller
	is INTEGERP, which can fold it in.
	(XLI, XIL, XHASH, XTYPE, XINT, XFASTINT, XUINT)
	(make_number, XPNTR, XUNTAG, EQ, XCONS, XVECTOR, XSTRING, XSYMBOL)
	(XFLOAT, XPROCESS, XWINDOW, XTERMINAL, XSUBR, XBUFFER, XCHAR_TABLE)
	(XSUB_CHAR_TABLE, XBOOL_VECTOR, make_lisp_ptr, CHECK_TYPE)
	(CHECK_STRING_OR_BUFFER, XCAR, XCDR, XSETCAR, XSETCDR, CAR, CDR)
	(CAR_SAFE, CDR_SAFE, STRING_MULTIBYTE, SDATA, SSDATA, SREF, SSET)
	(SCHARS, STRING_BYTES, SBYTES, STRING_SET_CHARS, STRING_COPYIN, AREF)
	(ASIZE, ASET, CHAR_TABLE_REF_ASCII, CHAR_TABLE_REF)
	(CHAR_TABLE_SET, CHAR_TABLE_EXTRA_SLOTS, SYMBOL_VAL, SYMBOL_ALIAS)
	(SYMBOL_BLV, SYMBOL_FWD, SET_SYMBOL_VAL, SET_SYMBOL_ALIAS)
	(SET_SYMBOL_BLV, SET_SYMBOL_FWD, SYMBOL_NAME, SYMBOL_INTERNED_P)
	(SYMBOL_INTERNED_IN_INITIAL_OBARRAY_P, SYMBOL_CONSTANT_P)
	(XHASH_TABLE, HASH_TABLE_P, CHECK_HASH_TABLE, HASH_KEY, HASH_VALUE)
	(HASH_NEXT, HASH_HASH, HASH_INDEX, HASH_TABLE_SIZE)
	(XMISC, XMISCANY, XMARKER, XOVERLAY, XSAVE_VALUE, XFWDTYPE)
	(XINTFWD, XBOOLFWD, XOBJFWD, XBUFFER_OBJFWD, XKBOARD_OBJFWD)
	(XFLOAT_DATA, XFLOAT_INIT, NILP, NUMBERP, NATNUMP)
	(RANGED_INTEGERP, CONSP, FLOATP, MISCP, STRINGP, SYMBOLP)
	(INTEGERP, VECTORLIKEP, VECTORP, OVERLAYP)
	(MARKERP, SAVE_VALUEP, AUTOLOADP, INTFWDP, BOOLFWDP, OBJFWDP)
	(BUFFER_OBJFWDP, KBOARD_OBJFWDP, PSEUDOVECTOR_TYPEP)
	(PSEUDOVECTORP, WINDOW_CONFIGURATIONP, PROCESSP, WINDOWP)
	(TERMINALP, SUBRP, COMPILEDP, BUFFERP, CHAR_TABLE_P)
	(SUB_CHAR_TABLE_P, BOOL_VECTOR_P, FRAMEP, IMAGEP, ARRAYP)
	(CHECK_LIST, CHECK_LIST_CONS, CHECK_LIST_END, CHECK_STRING)
	(CHECK_STRING_CAR, CHECK_CONS, CHECK_SYMBOL, CHECK_CHAR_TABLE)
	(CHECK_VECTOR, CHECK_VECTOR_OR_STRING, CHECK_ARRAY)
	(CHECK_VECTOR_OR_CHAR_TABLE, CHECK_BUFFER, CHECK_WINDOW)
	(CHECK_WINDOW_CONFIGURATION, CHECK_PROCESS, CHECK_SUBR)
	(CHECK_NUMBER, CHECK_NATNUM, CHECK_MARKER, XFLOATINT)
	(CHECK_FLOAT, CHECK_NUMBER_OR_FLOAT, CHECK_OVERLAY)
	(CHECK_NUMBER_CAR, CHECK_NUMBER_CDR, CHECK_NATNUM_CAR)
	(CHECK_NATNUM_CDR, FUNCTIONP, SPECPDL_INDEX, LOADHIST_ATTACH)
	Now functions.
	(check_cons_list) [!GC_CHECK_CONS_LIST]: New empty function.
	(LISP_MAKE_RVALUE, TYPEMASK): Remove; no longer needed.
	(VALMASK): Define in one place rather than in two, merging the
	USE_LSB_TAG parts; this is simpler.
	(aref_addr, gc_aset, MOST_POSITIVE_FIXNUM, MOST_NEGATIVE_FIXNUM)
	(max, min, struct Lisp_String, UNSIGNED_CMP, ASCII_CHAR_P):
	Move up, to avoid use before definition.
	Also include "globals.h" earlier, for the same reason.
	(make_natnum): New function.
	(XUNTAG): Now returns void *, not intptr_t, as this means fewer casts.
	(union Lisp_Fwd, BOOLFWDP, BOOL_VECTOR_P, BUFFER_OBJFWDP, BUFFERP)
	(CHAR_TABLE_P, CHAR_TABLE_REF_ASCII, CONSP, FLOATP, INTEGERP, INTFWDP)
	(KBOARD_OBJFWDP, MARKERP, MISCP, NILP, OBJFWDP, OVERLAYP, PROCESSP)
	(PSEUDOVECTORP, SAVE_VALUEP, STRINGP, SUB_CHAR_TABLE_P, SUBRP, SYMBOLP)
	(VECTORLIKEP, WINDOWP, Qoverlayp, char_table_ref, char_table_set)
	(char_table_translate, Qarrayp, Qbufferp, Qbuffer_or_string_p)
	(Qchar_table_p, Qconsp, Qfloatp, Qintegerp, Qlambda, Qlistp, Qmarkerp)
	(Qnil, Qnumberp, Qsubrp, Qstringp, Qsymbolp, Qvectorp)
	(Qvector_or_char_table_p, Qwholenump, Ffboundp, wrong_type_argument)
	(initialized, Qhash_table_p, extract_float, Qprocessp, Qwindowp)
	(Qwindow_configuration_p, Qimage): New forward declarations.
	(XSETFASTINT): Simplify by rewriting in terms of make_natnum.
	(STRING_COPYIN): Remove; unused.
	(XCAR_AS_LVALUE, XCDR_AS_LVALUE): Remove these macros, replacing with ...
	(xcar_addr, xcdr_addr): New functions.  All uses changed.
	(IEEE_FLOATING_POINT): Now a constant, not a macro.
	(GLYPH, GLYPH_CHAR, GLYPH_FACE, SET_GLYPH_CHAR, SET_GLYPH_FACE)
	(SET_GLYPH, GLYPH_CODE_CHAR, GLYPH_CODE_FACE)
	(SET_GLYPH_FROM_GLYPH_CODE, GLYPH_MODE_LINE_FACE, GLYPH_CHAR_VALID_P)
	(GLYPH_CODE_P): Move to dispextern.h, to avoid define-before-use.
	(TYPE_RANGED_INTEGERP): Simplify.
	(Qsubrp, Qhash_table_p, Qoverlayp): New extern decls.
	(setlocale, fixup_locale, synchronize_system_messages_locale)
	(synchronize_system_time_locale) [!HAVE_SETLOCALE]:
	Now empty functions, not macros.
	(functionp): Return bool, not int.
	* window.c (Qwindow_configuration_p): Now extern,
	so window.h can use it.
	* window.h (Qwindowp): Move decl back to lisp.h.

2013-06-15  Eli Zaretskii  <eliz@gnu.org>

	* xdisp.c (Fline_pixel_height): New function, required for solving
	bug #14567.

2013-06-15  Paul Eggert  <eggert@cs.ucla.edu>

	* fns.c (Fcopy_sequence): Simplify XTYPE calculation.

2013-06-13  Stefan Monnier  <monnier@iro.umontreal.ca>

	* lread.c (syms_of_lread):
	* fns.c (Fprovide): Adjust to new format of after-load-alist.

2013-06-13  Kelly Dean  <kellydeanch@yahoo.com>  (tiny change)

	* fileio.c (Fdo_auto_save): Trap errors in auto-save-hook.  (Bug#14479)

2013-06-12  Xue Fuqiao  <xfq.free@gmail.com>

	* fileio.c (expand_file_name): Doc fix.

2013-06-11  Paul Eggert  <eggert@cs.ucla.edu>

	Tickle glib by waiting for Emacs itself, not for process 0 (Bug#14569).
	* process.c (init_process_emacs) [HAVE_GLIB && !WINDOWSNT]:
	Wait for self, not for 0.  This can't hurt on GNU or similar
	system, and may help with Cygwin.

	* keyboard.c: Don't use PROP (...) as an lvalue.
	(parse_tool_bar_item) [!USE_GTK && !HAVE_NS]:
	Use set_prop (A, B), not PROP (A) = B.

2013-06-10  Eli Zaretskii  <eliz@gnu.org>

	* xdisp.c (get_it_property): Use it->window instead of generating
	a Lisp object from it->w.

2013-06-09  Eli Zaretskii  <eliz@gnu.org>

	* xdisp.c (get_it_property): If it->object is a buffer, pass to
	get-char-property the window that is being rendered, instead of
	the buffer, to support window-specific overlays.  (Bug#14575)
	(compute_display_string_pos): When W is NULL, use the current
	buffer as the object to pass to get-char-property.
	(Fcurrent_bidi_paragraph_direction): Assign NULL to the window
	pointer member of the bidi iterator, since no window is pertinent
	to this function.

2013-06-08  Eli Zaretskii  <eliz@gnu.org>

	* bidi.c (bidi_fetch_char): Accept additional argument, the window
	being displayed, and pass it to compute_display_string_pos.
	(bidi_level_of_next_char, bidi_resolve_explicit_1)
	(bidi_paragraph_init): All callers changed.

	* xdisp.c (init_from_display_pos, init_iterator)
	(handle_single_display_spec, next_overlay_string)
	(get_overlay_strings_1, reseat_1, reseat_to_string)
	(push_prefix_prop, Fcurrent_bidi_paragraph_direction):
	Set bidi_it.w member from it->w.
	(compute_display_string_pos): Accept additional argument, the
	window being displayed, and pass it to Fget_char_property.
	(Bug#14575)

	* dispextern.h (struct bidi_it): New member w, the window being
	displayed.
	(compute_display_string_pos): Adjust prototype.

2013-06-08  Jan Djärv  <jan.h.d@swipnet.se>

	* xgselect.c: Remove unneeded include xterm.h.

	* process.c (wait_reading_process_output): Check for NS before GLIB.
	GLIB may be linked in due to rsvg, but ns_select must be called.

	* xgselect.c (xg_select): Remove call to window_system_available
	and g_main_context_pending at the top, so Gdk events (i.e. file
	notify) are processed when Emacs is started with -nw.

2013-06-07  Eli Zaretskii  <eliz@gnu.org>

	* Makefile.in (ctagsfiles1, ctagsfiles2): Don't include *.m files.
	(ctagsfiles3): New variable, includes only *.m files.
	(TAGS): Use an explicit language name in the regular expressions,
	to avoid transformation of '/SOMETHING' by MSYS to
	'c:\MSYS\SOMETHING'.

2013-06-07  Richard Copley  <rcopley@gmail.com>  (tiny change)

	* epaths.in: Fix commentary to PATH_SITELOADSEARCH.

2013-06-06  Eli Zaretskii  <eliz@gnu.org>

	* xdisp.c (note_mouse_highlight): When mouse-highlight is off,
	still need to set the mouse pointer shape and activate help-echo.
	(Bug#14558)

2013-06-06  Paul Eggert  <eggert@cs.ucla.edu>

	A few porting etc. fixes for the new file monitor code.
	See the thread containing
	<http://lists.gnu.org/archive/html/emacs-devel/2013-06/msg00109.html>.
	* gfilenotify.c (dir_monitor_callback, Fgfile_add_watch)
	(Fgfile_rm_watch): Don't assume EMACS_INT is the same width as a pointer.
	(dir_monitor_callback, Fgfile_rm_watch):
	Use assq_no_quit instead of Fassoc, for speed.
	(dir_monitor_callback, Fgfile_rm_watch):
	eassert that the monitor is a fixnum.
	(dir_monitor_callback): No need for CDR_SAFE.
	Simplify building of lisp with alternative tails.
	(Fgfile_add_watch, Fgfile_rm_watch):
	Do not assume glib functions set errno reliably on failure.
	(Fgfile_add_watch): Check that the monitor survives the XIL trick,
	and signal an error otherwise.
	(Fgfile_rm_watch): Prefer CONSP to !NILP.
	Use Fdelq instead of Fdelete, for speed.

2013-06-05  Eli Zaretskii  <eliz@gnu.org>

	* xdisp.c (handle_tool_bar_click): When mouse-highlight is off,
	don't insist on being invoked on a highlighted tool-bar button.
	Avoids losing tool-bar functionality when mouse-highlight is nil.
	(note_tool_bar_highlight, note_mode_line_or_margin_highlight):
	Don't highlight when mouse-highlight is nil.
	(note_mouse_highlight): When mouse-highlight is nil, don't return
	right away; instead, run tool-bar and mode-line highlight
	subroutine, clear any existing highlight, and revert the mouse
	pointer to its default shape.  (Bug#14558)

2013-06-05  Stefan Monnier  <monnier@iro.umontreal.ca>

	* lisp.mk (lisp): Add prog-mode.el.

2013-06-05  Paul Eggert  <eggert@cs.ucla.edu>

	Chain glib's SIGCHLD handler from Emacs's (Bug#14474).
	* process.c (dummy_handler): New function.
	(lib_child_handler): New static var.
	(handle_child_signal): Invoke it.
	(catch_child_signal): If a library has set up a signal handler,
	save it into lib_child_handler.
	(init_process_emacs): If using glib and not on Windows, tickle glib's
	child-handling code so that it initializes its private SIGCHLD handler.
	* syssignal.h (SA_SIGINFO): Default to 0.
	* xterm.c (x_term_init): Remove D-bus hack that I installed on May
	31; it should no longer be needed now.

2013-06-05  Michael Albinus  <michael.albinus@gmx.de>

	* emacs.c (main) [HAVE_GFILENOTIFY]: Call globals_of_gfilenotify.

	* gfilenotify.c (globals_of_gfilenotify): New function.
	(syms_of_gfilenotify): Move global initialization there.

	* lisp.h (globals_of_gfilenotify) [HAVE_GFILENOTIFY]: Add prototype.

2013-06-05  Stefan Monnier  <monnier@iro.umontreal.ca>

	* keymap.c (Fcurrent_active_maps, Fdescribe_buffer_bindings):
	* keyboard.c (menu_bar_items, tool_bar_items):
	* doc.c (Fsubstitute_command_keys): Voverriding_terminal_local_map does
	not override local keymaps any more.

2013-06-04  Eli Zaretskii  <eliz@gnu.org>

	* window.c (Fpos_visible_in_window_p): Doc fix.  (Bug#14540)

2013-06-03  Eli Zaretskii  <eliz@gnu.org>

	* w32console.c (initialize_w32_display): Return the dimensions of
	the console window via 2 additional arguments, not via the current
	frame.  This avoids crashes due to overrunning the bounds of
	frame's decode_mode_spec_buffer, which is not resized following
	the change of the frame dimensions from the initial 10x10.

	* w32term.h (w32_initialize_display_info): Adjust prototype.

	* term.c (init_tty): Take dimensions of the frame from the values
	returned by initialize_w32_display.

	* Makefile.in (GFILENOTIFY_CFLAGS, GFILENOTIFY_LIBS): New variables.
	(ALL_CFLAGS): Add $(GFILENOTIFY_CFLAGS).
	(LIBES): Add $(GFILENOTIFY_LIBS).

	* w32inevt.c (handle_file_notifications): Add dummy implementation
	for !HAVE_W32NOTIFY.

	* w32term.c: Wrap code with HAVE_W32NOTIFY.

2013-06-03  Jan Djärv  <jan.h.d@swipnet.se>

	* xgselect.c: Replace #if defined ... with #ifdef HAVE_GLIB.

	* process.c (wait_reading_process_output): Call xg_select if HAVE_GLIB.

	* Makefile.in (XGSELOBJ): New, xgselect.o if GLib is used, or empty.

2013-06-03  Paul Eggert  <eggert@cs.ucla.edu>

	Fix minor problems found by static checking.
	* data.c (pure_write_error):
	Use xsignal2, not Fsignal, as Fsignal might return.
	* eval.c (set_backtrace_debug_on_exit): Now static.
	(backtrace_p, backtrace_top, backtrace_next, record_in_backtrace):
	No longer inline.  EXTERN_INLINE is needed only for functions
	defined in .h files.  Reindent function header as per GNU style.
	(backtrace_p, backtrace_top, backtrace_next):
	Mark EXTERNALLY_VISIBLE so they don't get optimized away by the
	compiler or linker.  Add extern decls to pacify gcc -Wall.
	* frame.c, frame.h (Qgeometry, Qworkarea, Qmm_size, Qframes, Qsource):
	Now static.
	* frame.c (free_monitors): Define only on platforms that need it.
	* nsterm.m (ns_term_init):
	* process.c (catch_child_signal):
	Don't worry about whether SIGCHLD is defined, as SIGCHLD is
	defined on all porting targets these days.
	* process.c, process.h (catch_child_signal):
	Make it extern only if NS_IMPL_GNUSTEP is defined.

2013-06-03  Eli Zaretskii  <eliz@gnu.org>

	* w32.c (gettimeofday): Make the signature identical to prototype
	in nt/inc/sys/time.h.

2013-06-03  Stefan Monnier  <monnier@iro.umontreal.ca>

	* eval.c (backtrace_p, backtrace_top, backtrace_next): Export them to
	.gdbinit.

	* keyboard.c (safe_run_hooks_error): Improve error message.

	* data.c (pure_write_error): Add `object' argument.
	* puresize.h (CHECK_IMPURE): Use it.

2013-06-03  Michael Albinus  <michael.albinus@gmx.de>

	* Makefile.in (NOTIFY_OBJ): New variable.
	(base_obj): Replace inotify.o by $(NOTIFY_OBJ).

	* emacs.c (main): Use HAVE_W32NOTIFY to wrap respective code.
	Call syms_of_gfilenotify.

	* gfilenotify.c: New file.

	* keyboard.c (Qfile_notify): New variable.  Replaces Qfile_inotify
	and Qfile_w32notify.
	(top): Wrap respective code by HAVE_GFILENOTIFY, HAVE_INOTIFY,
	HAVE_W32NOTIFY and USE_FILE_NOTIFY.

	* lisp.h: Declare syms_of_gfilenotify.

	* termhooks.h (e): Wrap enum by USE_FILE_NOTIFY.

2013-06-03  Stefan Monnier  <monnier@iro.umontreal.ca>

	Merge the specpdl and backtrace stacks.  Make the structure of the
	specpdl entries more obvious via a tagged union of structs.
	* lisp.h (BITS_PER_PTRDIFF_T): New constant.
	(enum specbind_tag): New enum.
	(struct specbinding): Make it a tagged union of structs.
	Add a case for backtrace records.
	(specpdl_symbol, specpdl_old_value, specpdl_where, specpdl_arg)
	(specpdl_func, backtrace_function, backtrace_nargs, backtrace_args)
	(backtrace_debug_on_exit): New accessors.
	(struct backtrace): Remove.
	(struct catchtag): Remove backlist field.
	* data.c (let_shadows_buffer_binding_p, let_shadows_global_binding_p):
	Move to eval.c.
	(Flocal_variable_p): Speed up the common case where the binding is
	already loaded.
	* eval.c (backtrace_list): Remove.
	(set_specpdl_symbol, set_specpdl_old_value): Remove.
	(set_backtrace_args, set_backtrace_nargs)
	(set_backtrace_debug_on_exit, backtrace_p, backtrace_top)
	(backtrace_next): New functions.
	(Fdefvaralias, Fdefvar): Adjust to new specpdl format.
	(unwind_to_catch, internal_lisp_condition_case)
	(internal_condition_case, internal_condition_case_1)
	(internal_condition_case_2, internal_condition_case_n): Don't bother
	with backtrace_list any more.
	(Fsignal): Adjust to new backtrace format.
	(grow_specpdl): Move up.
	(record_in_backtrace): New function.
	(eval_sub, Ffuncall): Use it.
	(apply_lambda): Adjust to new backtrace format.
	(let_shadows_buffer_binding_p, let_shadows_global_binding_p): Move from
	data.c.
	(specbind): Adjust to new specpdl format.  Simplify.
	(record_unwind_protect, unbind_to): Adjust to new specpdl format.
	(Fbacktrace_debug, Fbacktrace, Fbacktrace_frame): Adjust to new
	backtrace format.
	(mark_backtrace): Remove.
	(mark_specpdl, get_backtrace, backtrace_top_function): New functions.
	* xdisp.c (redisplay_internal): Use record_in_backtrace.
	* alloc.c (Fgarbage_collect): Use record_in_backtrace.
	Use mark_specpdl.
	* profiler.c (record_backtrace): Use get_backtrace.
	(handle_profiler_signal): Use backtrace_top_function.
	* .gdbinit (xbacktrace, hookpost-backtrace): Use new backtrace
	accessor functions.

2013-06-02  Jan Djärv  <jan.h.d@swipnet.se>

	* process.h (catch_child_signal): Declare.

	* process.c (catch_child_signal): New function.
	(init_process_emacs): Call it.

	* nsterm.m: Include process.h if NS_IMPL_GNUSTEP.
	(ns_menu_bar_is_hidden, menu_will_open_state): Define only if
	NS_IMPL_COCOA.
	(x_set_cursor_type): Remove declaration.
	(ns_update_begin): Only use r and bp if NS_IMPL_COCOA.
	(ns_update_end, ns_focus, ns_unfocus): Remove GNUstep specific code.
	(x_set_window_size): Remove 3 pixels from toolbar if NS_IMPL_GNUSTEP.
	(ns_get_color): Use F suffix on float.
	(ns_color_to_lisp, ns_query_color): Use EmacsCGFloat.
	(ns_get_rgb_color): Remove.
	(x_set_frame_alpha): Move view inside NS_IMPL_COCOA.
	(note_mouse_movement): x and y are CGFloat.
	(ns_draw_fringe_bitmap): Remove unused rowY.
	Change #if to COCOA && >= 10_6.
	(ns_draw_window_cursor): Remove unused overspill.
	(ns_draw_underwave): width and x are EamcsCGFloat.
	(ns_draw_box): thickness is CGFloat.
	(ns_dumpglyphs_image): Change #if to COCOA && >= 10_6.
	(ns_send_appdefined): When NS_IMPL_GNUSTEP, redirect to main thread
	if not in main thread.
	(ns_get_pending_menu_title, ns_check_menu_open)
	(ns_check_pending_open_menu): Put inside #if COCOA && >= 10_5.
	(ns_term_init): Call catch_child_signal if NS_IMPL_GNUSTEP && SIGCHLD.
	(sendFromMainThread:): New method.
	(changeFont:): size is CGFloat.
	(keyDown:): Check for Delete when NS_IMPL_GNUSTEP.
	Disable warning about permanent text.
	(characterIndexForPoint:): Adjust return type depending on GNUstep
	version.
	(mouseDown:): delta is CGFloat.
	(updateFrameSize): Remove unised variable f.
	(initFrameFromEmacs): Move toggleButton inside NS_IMPL_COCOA.
	Cast float to EmacsCGFloat.
	(windowWillUseStandardFrame:defaultFrame:): Set maximized_height
	also to -1 when restoring.
	(windowDidExitFullScreen:): Put call to updateCollectionBehaviour
	inside NS_IMPL_COCOA.
	(toggleFullScreen:): Put call to toggleFullScreen inside
	NS_IMPL_COCOA.  Cast float to EmacsCGFloat.
	(setPosition:portion:whole:): por is CGFloat.
	(getMouseMotionPart:window:x:y:): Add F suffix to float.
	(mouseDown:): Use CGFloat.
	(mouseDragged:): Remove unised variable edge.
	(EmacsDocument): Implement for NS_IMPL_GNUSTEP.

	* nsterm.h (EmacsCGFloat): Typedef for OSX and GNUstep when the size
	of CGFloat differs.
	(EmacsApp): New variable nextappdefined.  Declare sendFromMainThread
	when NS_IMPL_GNUSTEP.
	(EmacsDocument): Declare when NS_IMPL_GNUSTEP.
	(EmacsView): Remove unlockFocusNeedsFlush, add windowDidMove.
	(EmacsToolbar): Add clearAll.  Add tag argument to
	addDisplayItemWithImage.
	(EmacsSavePanel, EmacsOpenPanel): Remove getFilename and getDirectory.

	* nsselect.m (ns_get_local_selection): Remove unused variable type.

	* nsmenu.m (ns_update_menubar): Make static.
	(x_activate_menubar): Surround with ifdef NS_IMPL_COCOA
	(fillWithWidgetValue:): Add cast to SEL for setAction.
	(addSubmenuWithTitle:forFrame:): Add cast to SEL for action.
	(update_frame_tool_bar): Update code for GNUstep.
	(clearAll): New method.
	(addDisplayItemWithImage:idx:tag:helpText:enabled:): Handle new tag
	argument.  Call insertItemWithItemIdentifier when NS_IMPL_GNUSTEP.
	Move identifierToItem setObject and activeIdentifiers addObject before
	call to insertItemWithItemIdentifier.
	(validateVisibleItems): Fix indentation.
	(toolbarAllowedItemIdentifiers:): Return activeIdentifiers.
	(initWithContentRect:styleMask:backing:defer:): Add ClosableWindow and
	UtilityWindow to aStyle, remove call to setStyleMask.

	* nsimage.m (setXBMColor:, getPixelAtX:Y:): Use EmacsCGFloat.

	* nsfont.m (ns_attribute_fvalue, ns_spec_to_descriptor)
	(ns_charset_covers, ns_get_covering_families, nsfont_open):
	Use F suffix on floats.
	(ns_char_width): Returns CGFloat.
	(ns_ascii_average_width): w is CGFloat instead of float.
	(nsfont_draw): cbuf and c are unsigned.  Cast to char* in call to
	DPSxshow.
	(ns_glyph_metrics): CGFloat instead of float.

	* nsfns.m (x_set_foreground_color, x_set_background_color):
	Use EmacsCGFloat.
	(ns_implicitly_set_icon_type, Fx_create_frame): Make static,
	remove unused variables.
	(Fns_read_file_name): Keep track if panel is for save.
	Use ns_filename_from_panel/ns_directory_from_panel.
	(Fns_list_services): delegate only used for COCOA.
	(Fns_convert_utf8_nfd_to_nfc): Remove warning for GNUstep.
	Just return the input if GNUstep.
	(x_screen_planes): Remove.
	(Fxw_color_values): Use EmacsCGFloat
	(Fns_display_monitor_attributes_list): Only get screen number for
	Cocoa.
	(getDirectory, getFilename): Remove from EmacsOpenPanel and
	EmacsSavePanel.
	(EmacsOpenPanel:ok:): Use ns_filename_from_panel and
	ns_directory_from_panel.

2013-06-01  Paul Eggert  <eggert@cs.ucla.edu>

	* process.c (handle_child_signal): Also use WCONTINUED.
	This is so that list-processes doesn't mistakenly list the process
	as stopped, when the process has actually been continued and is
	now running.

2013-05-31  Paul Eggert  <eggert@cs.ucla.edu>

	Don't let D-bus autolaunch mess up SIGCHLD handling (Bug#14474).
	* xterm.c (x_term_init): Inhibit D-Bus autolaunch if D-Bus is
	not already configured.

	* fileio.c (Finsert_file_contents): Remove unused local (Bug#8447).

2013-05-29  Eli Zaretskii  <eliz@gnu.org>

	* Makefile.in (mostlyclean): Remove *.res files.

2013-05-29  Stefan Monnier  <monnier@iro.umontreal.ca>

	* fileio.c (Finsert_file_contents): Preserve undo info when reverting
	a buffer (bug#8447).

2013-05-27  Eli Zaretskii  <eliz@gnu.org>

	* xdisp.c (pos_visible_p): When CHARPOS is displayed frrom a
	display vector, and we backtrack, handle the case that the
	previous character position is also displayed from a display
	vector or covered by a display string or image.  (Bug#14476)

2013-05-25  Jan Djärv  <jan.h.d@swipnet.se>

	* xfns.c (Qgeometry, Qworkarea, Qmm_size, Qframes, Qsource): Remove.
	(struct MonitorInfo, free_monitors): Remove.
	(x_make_monitor_attribute_list): Call make_monitor_attribute_list.
	(Fx_display_monitor_attributes_list): Call make_monitor_attribute_list.
	(syms_of_xfns): Remove DEFSYM for Qgeometry, Qworkarea, Qmm_size,
	Qframes, Qsource.

	* nsfns.m (Qgeometry, Qworkarea, Qmm_size, Qframes, Qsource): Remove.
	(struct MonitorInfo, free_monitors): Remove.
	(ns_screen_name): Make static.
	(ns_make_monitor_attribute_list): Call make_monitor_attribute_list.
	(syms_of_nsfns): Remove DEFSYM for Qgeometry, Qworkarea, Qmm_size,
	Qframes, Qsource.

	* frame.h (Qgeometry, Qworkarea, Qmm_size, Qframes, Qsource): Declare.
	(struct MonitorInfo): New struct.
	(free_monitors, make_monitor_attribute_list): Declare.

	* frame.c (Qgeometry, Qworkarea, Qmm_size, Qframes, Qsource):
	New Lisp_Object:s.
	(free_monitors, make_monitor_attribute_list): New functions.
	(syms_of_frame): DEFSYM Qgeometry, Qworkarea, Qmm_size, Qframes,
	Qsource.

2013-05-25  Xue Fuqiao  <xfq.free@gmail.com>

	* callproc.c (call_process): Refine the doc string.  (Bug#14045)

2013-05-23  Stefan Monnier  <monnier@iro.umontreal.ca>

	* keyboard.c: Apply keyboard decoding only to events that come directly
	from the tty, not from unread-command-events (bug#14368).
	(read_event_from_main_queue): New function, extracted from read_char.
	(read_decoded_char): Remove.
	(read_decoded_event_from_main_queue): New function to replace it.
	(read_char): Use it.
	(read_key_sequence): Use read_char rather than read_decoded_char.

	* keyboard.c (read_decoded_char): Don't decode under w32 (bug#14403).

2013-05-22  Barry O'Reilly  <gundaetiapo@gmail.com>

	* casetab.c (init_casetab_once): Fix last change (bug#14424).

2013-05-22  Kenichi Handa  <handa@gnu.org>

	The following changes are to fix the setting of
	buffer-file-coding-system on, for instance, C-x RET c unix RET
	_FILE_OF_DOS_EOL_TYPE_ RET.

	* coding.h (struct coding_system): New member detected_utf8_chars.

	* coding.c (detect_coding_utf_8): Count characters and check EOL
	format.  Include CATEGORY_MASK_UTF_8_AUTO in detect_info->found if
	BOM is there.
	(setup_coding_system): Do not initialize coding->head_ascii.
	(check_ascii): Do not set coding->eol_seen but update it.  Do not
	call adjust_coding_eol_type here.
	(detect_coding): Fix detection of BOM for utf-8 and utf-16.
	If the eol-type of CODING is already specified, adjust the eol type
	of the found coding-system.
	(decode_coding_gap): Cancel previous change.  Utilize the
	character numbers counted by detect_coding_utf_8.  Fix detection
	of BOM for utf-8.

2013-05-21  Barry O'Reilly  <gundaetiapo@gmail.com>

	* search.c (looking_at_1): Only set last_thing_searched if the match
	changed the match-data (bug#14281).

2013-05-21  Dmitry Antipov  <dmantipov@yandex.ru>

	* xdisp.c (reseat_at_previous_visible_line_start):
	Already declared in dispextern.h, so remove it here.
	(move_it_vertically_backward): Likewise.

2013-05-20  YAMAMOTO Mitsuharu  <mituharu@math.s.chiba-u.ac.jp>

	* xfns.c (check_x_display_info): Don't use XINT for terminal object.
	(Fx_display_pixel_width, Fx_display_pixel_height)
	(Fx_display_mm_width, Fx_display_mm_height):
	Mention `display-monitor-attributes-list' in docstrings.

	* nsfns.m (ns_get_screen): Remove function.  All uses removed.
	(check_ns_display_info): Sync with check_x_display_info in xfns.c.
	(Fx_server_max_request_size, Fx_server_vendor, Fx_server_version)
	(Fx_display_screens, Fx_display_mm_width, Fx_display_mm_height)
	(Fx_display_backing_store, Fx_display_visual_class)
	(Fx_display_save_under, Fx_close_connection, Fxw_display_color_p)
	(Fx_display_grayscale_p, Fx_display_pixel_width)
	(Fx_display_pixel_height, Fx_display_planes)
	(Fx_display_color_cells): Sync args and docstrings with xfns.c.
	(Fx_display_screens): Don't confuse X11 screens with NS screens.
	(Fx_display_mm_width, Fx_display_mm_height)
	(Fx_display_pixel_width, Fx_display_pixel_width): Return width or
	height for all physical monitors as in X11.

	* nsterm.m (x_display_pixel_width, x_display_pixel_height):
	Return pixel width or height for all physical monitors as in X11.

2013-05-18  Paul Eggert  <eggert@cs.ucla.edu>

	Port --enable-gcc-warnings to clang.
	* bytecode.c (exec_byte_code):
	* regex.c:
	Redo diagnostic pragmas to pacify clang, too.
	* dbusbind.c (xd_retrieve_arg): Do not use uninitialized variable.
	* editfns.c (Fencode_time):
	* fileio.c (file_accessible_directory_p):
	* font.c (font_unparse_xlfd):
	Use '&"string"[index]' instead of '"string" + (index)'.
	* undo.c (user_error): Remove; unused.

2013-05-16  Eli Zaretskii  <eliz@gnu.org>

	* insdel.c (insert_1_both): Document the arguments, instead of
	referring to insert_1, which no longer exists.

	* xdisp.c (message_dolog): If the *Messages* buffer is shown in
	some window, increment windows_or_buffers_changed, so that
	*Messages* display in that window is updated.  (Bug#14408)

	* w32.c: Include epaths.h.
	(init_environment): Use cmdproxy.exe without leading directories.
	Support emacs.exe in src; point SHELL to cmdproxy in ../nt in that
	case.
	(gettimeofday): Adjust signature and return value to Posix
	expectations.

	* unexw32.c (open_output_file): Delete the existing emacs.exe
	before creating it, to break the hard link to the versioned
	executable.

	* Makefile.in (EMACS_MANIFEST, CM_OBJ, TEMACS_POST_LINK)
	(ADDSECTION, EMACS_HEAPSIZE, MINGW_TEMACS_POST_LINK)
	(FIRSTFILE_OBJ): New variables.
	(W32_RES): Rename to EMACSRES.  All users changed.
	(base_obj): Use $(CM_OBJ).
	(ALLOBJS): Use $(FIRSTFILE_OBJ).
	(emacs$(EXEEXT)): Depend on $(ADDSECTION).
	(temacs$(EXEEXT)): Use $(TEMACS_POST_LINK), and move
	$(W32_RES_LINK) before $(LIBES).
	(emacs.res): Depend on $(EMACS_MANIFEST).  Put emacs.rc in nt.

2013-05-15  Stefan Monnier  <monnier@iro.umontreal.ca>

	* makefile.w32-in (DOC): Use just "DOC".

	* Makefile.in (bootstrap-clean): DOC-* doesn't exist any more.

	* process.c: Export default filters and sentinels to Elisp.
	(Qinternal_default_process_sentinel, Qinternal_default_process_filter):
	New constants.
	(pset_filter, pset_sentinel, make_process, Fset_process_filter)
	(Fset_process_sentinel, Fformat_network_address):
	Default to them instead of nil.
	(server_accept_connection): Sentinels can't be nil any more.
	(read_and_dispose_of_process_output): New function, extracted from
	read_process_output.
	(read_process_output): Use it; filters can't be nil.
	(Finternal_default_process_filter): New function, extracted from
	read_process_output.
	(exec_sentinel_unwind): Remove function.
	(exec_sentinel): Don't zilch sentinel while running.
	(status_notify): Sentinels can't be nil.
	(Finternal_default_process_sentinel): New function extracted from
	status_notify.
	(setup_process_coding_systems): Default filter is not nil any more.
	(syms_of_process): Export new Elisp functions and initialize
	new constants.
	* lisp.h (make_lisp_proc): New function.

2013-05-15  Stefan Monnier  <monnier@iro.umontreal.ca>

	* regex.c (regex_compile) [\=, \>, \<]: Don't forget to set laststart.

2013-05-14  Eli Zaretskii  <eliz@gnu.org>

	* w32fns.c (w32_wnd_proc): Don't call WINDOW_HEADER_LINE_HEIGHT
	unless we know that the window w is a leaf window.
	Another attempt at solving bug#14062.

2013-05-14  Jan Djärv  <jan.h.d@swipnet.se>

	* nsfont.m (ns_spec_to_descriptor): Retain and autorelease
	fdesc (Bug#14375).

2013-05-12  Paul Eggert  <eggert@cs.ucla.edu>

	* image.c (gif_load): Check that subimages fit (Bug#14345).

2013-05-09  Stefan Monnier  <monnier@iro.umontreal.ca>

	* lread.c (skip_dyn_eof): New function.
	(read1): Use it to skip the end of a file in response to #@00.

	* doc.c (get_doc_string): Slightly relax the sanity checking.

2013-05-09  Jan Djärv  <jan.h.d@swipnet.se>

	* nsfns.m: Include IOGraphicsLib.h if Cocoa.
	(Qgeometry, Qworkarea, Qmm_size, Qframes, Qsource): Declare.
	(MonitorInfo): New struct.
	(free_monitors, ns_screen_name, ns_make_monitor_attribute_list)
	(Fns_display_monitor_attributes_list): New functions.
	(display-usable-bounds): Remove.
	(syms_of_nsfns): DEFSYM Qgeometry, Qworkarea, Qmm_size, Qframes and
	Qsource.

2013-05-09  Paul Eggert  <eggert@cs.ucla.edu>

	* xterm.h (GTK_PREREQ): Remove, replacing with GTK_CHECK_VERSION.
	(GTK_CHECK_VERSION): New macro, if not already defined.
	All uses of GTK_PREREQ, GTK_MAJOR_VERSION, etc.
	replaced by GTK_CHECK_VERSION.

2013-05-08  Paul Eggert  <eggert@cs.ucla.edu>

	* xterm.h (GTK_PREREQ): New macro.
	All simple uses of GTK_MAJOR_VERSION and GTK_MINOR_VERSION changed
	to use this macro instead, for consistency and clarity.

2013-05-08  Eli Zaretskii  <eliz@gnu.org>

	* xdisp.c (row_for_charpos_p): New function, with code of
	cursor_row_p, but accepts an additional argument CHARPOS instead
	of using a hardcoded PT.
	(cursor_row_p): Call row_for_charpos_p with 2nd argument PT.
	(row_containing_pos): Call row_for_charpos_p instead of partially
	doing the same.  Fixes cursor positioning under longlines-mode
	when longlines-show-effect includes more than one newline, when
	moving the cursor vertically up.

2013-05-08  Juanma Barranquero  <lekktu@gmail.com>

	* makefile.w32-in (ACL_H): New macro.
	($(BLD)/fileio.$(O)): Update dependencies.

2013-05-07  Paul Eggert  <eggert@cs.ucla.edu>

	Use Gnulib ACL implementation, for benefit of Solaris etc.  (Bug#14295)
	* Makefile.in (LIB_ACL): New macro.
	(LIBACL_LIBS): Remove.
	(LIBES): Use LIB_ACL, not LIBACL_LIBS.
	* fileio.c: Include <acl.h>.
	Use HAVE_ACL_SET_FILE rather than HAVE_POSIX_ACL.
	(ACL_NOT_WELL_SUPPORTED): Remove.  All uses replaced by
	!acl_errno_valid.
	(Fcopy_file) [!WINDOWSNT]: Use qcopy_acl instead of rolling
	it ourselves.

	* unexelf.c: Don't assume ElfW (Half) fits in int.
	(entry_address, find_section, unexec): Use ptrdiff_t, not int,
	when dealing with ElfW (Half) values, since they can exceed 2**31
	on 64-bit OpenBSD hosts.  Problem reported privately by Han Boetes.
	(entry_address): Omit unused NUM arg.  All uses changed.

2013-05-07  Juri Linkov  <juri@jurta.org>

	* callint.c (Fcall_interactively): Set `visargs[i]' for code 'n'
	to the string converted from number with `Fnumber_to_string'.
	(Bug#14254)

2013-05-07  Paul Eggert  <eggert@cs.ucla.edu>

	* xfns.c (x_get_net_workarea): Define only if !GTK || GTK<3.4.
	This fixes a problem introduced by my previous change.

2013-05-07  Glenn Morris  <rgm@gnu.org>

	* lread.c (readchar): Don't read from a dead buffer.  (Bug#14280)

2013-05-07  Jan Djärv  <jan.h.d@swipnet.se>

	* xfns.c: Move misplaced ifndef USE_GTK from previous checkin.

2013-05-07  Paul Eggert  <eggert@cs.ucla.edu>

	Static checking by GCC 4.8.0.
	* xfns.c (x_get_net_workarea, struct MonitorInfo, free_monitors)
	(x_get_monitor_for_frame, x_make_monitor_attribute_list)
	(x_get_monitor_attributes_fallback)
	(x_get_monitor_attributes_xinerama)
	(x_get_monitor_attributes_xrandr, x_get_monitor_attributes):
	Define only if USE_GTK.
	(free_monitors): Define only if HAVE_XINERAMA || HAVE_XRANDR.
	(x_get_monitor_attributes_fallback): Omit unused locals.
	(x_get_monitor_attributes_xinerama, Fx_display_monitor_attributes_list):
	Use double, not float, to avoid mixed-mode floating point arithmetic.

2013-05-07  YAMAMOTO Mitsuharu  <mituharu@math.s.chiba-u.ac.jp>
	    Jan Djärv  <jan.h.d@swipnet.se>

	* Makefile.in (XRANDR_LIBS, XRANDR_CFLAGS, XINERAMA_LIBS)
	(XINERAMA_CFLAGS): New macros.
	(ALL_CFLAGS, LIBES): Use them.

	* xfns.c: Include <X11/extensions/Xrandr.h> if HAVE_XRANDR, and
	include <X11/extensions/Xinerama.h> if HAVE_XINERAMA.
	(Qgeometry, Qworkarea, Qmm_size, Qframes, Qsource): New variables.
	(syms_of_xfns): DEFSYM them.
	(struct MonitorInfo): New struct.
	(x_get_net_workarea, free_monitors, x_get_monitor_for_frame)
	(x_make_monitor_attribute_list, x_get_monitor_attributes_fallback)
	(x_get_monitor_attributes_xrandr, x_get_monitor_attributes)
	(x_get_monitor_attributes_xinerama): New functions.
	(Fx_display_monitor_attributes_list): New primitive.
	(syms_of_xfns): Defsubr it.

	* xterm.h (x_display_info): Add Xatom_net_workarea and
	Xatom_net_current_desktop.

	* xterm.c (x_term_init): Initialize dpyinfo->Xatom_net_workarea
	and dpyinfo->Xatom_net_current_desktop.

2013-05-06  Eli Zaretskii  <eliz@gnu.org>

	* xdisp.c (pos_visible_p): Use the special code for finding the
	beginning of a display property or overlay for any "replacing"
	display property, not just for display strings.  This solves
	incorrect reporting of position by posn-at-point.  (Bug#14241)

2013-05-06  Paul Eggert  <eggert@cs.ucla.edu>

	* unexelf.c: Fix some 32-bit integer problems, notably when debugging.
	Include <limits.h>, <stdbool.h>, <intprops.h>, <verify.h>.
	Verify that ElfW (Half) fits in int.
	(fatal): Use same signature as lisp.h.
	(UNEXELF_DEBUG): New macro, replacing DEBUG, so that people can
	configure and build with -DUNEXELF_DEBUG without worrying about
	other modules that use DEBUG.
	(DEBUG_LOG) [UNEXELF_DEBUG]: New macro.  All debug code that prints
	possibly-wide integers now uses it instead of plain fprintf.
	(entry_address): New function, which avoids problems with 32-bit
	overflow on 64-bit hosts.
	(OLD_SECTION_H, NEW_SECTION_H, NEW_PROGRAM_H): Use it.
	(round_up): Don't assume the remainder fits in int.
	(find_section): Use bool for boolean.  Simplify debug code.
	(unexec): Don't assume file sizes fit in int or size_t.
	Omit unnecessary trailing newline in 'fatal' format.
	Use strerror rather than outputting decimal error number.
	Remove unused code when emacs is not defined;
	this file relies on Emacs now.
	Don't assume e_phnum and e_shnum are positive.

	* regex.c: Fix problems when DEBUG is defined.
	(extract_number, extract_number_and_incr): Define regardless of
	whether DEBUG is defined; that's simpler and makes the code less
	likely to go stale in the normal case when DEBUG is not defined.
	Return int rather than taking an int * arg.  All callers changed.
	(DEBUG_PRINT1, DEBUG_PRINT2, DEBUG_PRINT3, DEBUG_PRINT4):
	Remove, replacing with ...
	(DEBUG_PRINT): New macro.  All callers changed.
	(DEBUG_COMPILES_ARGUMENTS): New macro.
	(print_fastmap, print_partial_compiled_pattern) [DEBUG]:
	(print_compiled_pattern, print_double_string) [DEBUG]:
	Use prototype rather than old-style definition.
	(print_partial_compiled_pattern, print_compiled_pattern) [DEBUG]:
	(ENSURE_FAIL_STACK, PUSH_FAILURE_REG) [DEBUG]:
	(POP_FAILURE_REG_OR_COUNT, PUSH_FAILURE_POINT) [DEBUG]:
	(POP_FAILURE_POINT, re_match_2_internal) [DEBUG]:
	Don't assume ptrdiff_t, size_t, and long are the same width as int.
	(POINTER_TO_OFFSET): Return ptrdiff_t, not regoff_t.
	This matters only when DEBUG is defined.

2013-05-05  Eli Zaretskii  <eliz@gnu.org>

	* xdisp.c (set_iterator_to_next): Set the
	ignore_overlay_strings_at_pos_p flag only if we are _really_
	iterating over an overlay string, as indicated by the
	current.overlay_string_index member.  (Bug#14306)

2013-05-05  Jan Djärv  <jan.h.d@swipnet.se>

	* nsmenu.m (ns_update_menubar): Move initialization of submenuTitle
	to where it is used, to avoid autorelease issues (Bug#14050).

2013-05-05  Paul Eggert  <eggert@cs.ucla.edu>

	`write-region-inhibit-fsync' defaults to noninteractive (Bug#14273).
	* fileio.c (syms_of_fileio): Implement this.
	* filelock.c (create_lock_file): If symbolic links don't work, so
	we use a regular file as a lock file, do not fsync the lock file;
	it's not needed.

2013-05-04  Stefan Monnier  <monnier@iro.umontreal.ca>

	* minibuf.c (Fread_minibuffer, Feval_minibuffer): Move to Elisp.
	(syms_of_minibuf): Adjust accodingly.
	* lread.c (Fread):
	* callint.c (Fcall_interactively): Adjust calls accordingly.

2013-05-04  Eli Zaretskii  <eliz@gnu.org>

	* dispextern.h (WINDOW_WANTS_HEADER_LINE_P): Verify that
	w->contents is a buffer before computing everything else.
	Use parentheses to disambiguate last part of the condition.

	* w32fns.c (w32_wnd_proc): Remove temporary code used to trap
	assertion violations.  (Bug#14062)

2013-05-01  David Reitter  <david.reitter@gmail.com>

	* nsfns.m (ns_tooltip): Initialize.

2013-04-28  Eli Zaretskii  <eliz@gnu.org>

	* coding.c (decode_coding_gap): Don't remove the character before
	a newline unless it's a CR character.  (Bug#14287)

2013-04-28  Dan Nicolaescu  <dann@gnu.org>

	* dispextern.h (struct face): Move enum face_underline_type
	earlier so that bitfields can be in the same word.

2013-04-28  Jan Djärv  <jan.h.d@swipnet.se>

	* nsfns.m (handlePanelKeys): New function.
	(EmacsOpenPanel:performKeyEquivalent:)
	(EmacsSavePanel:performKeyEquivalent:): Call handlePanelKeys to handle
	arrows/function/control and copy/paste keys (Bug#14296).

2013-04-27  Juri Linkov  <juri@jurta.org>

	* callint.c (Fcall_interactively): Call `Qread_number' for
	interactive code letter `n' instead of using duplicate code.
	(Bug#14254)

2013-04-27  Paul Eggert  <eggert@cs.ucla.edu>

	* systime.h (make_timeval): Declare as 'const'.

2013-04-27  Kenichi Handa  <handa@gnu.org>

	* font.c (font_open_entity): Always open a font of manageable
	size.

2013-04-26  Paul Eggert  <eggert@cs.ucla.edu>

	Port better to AIX (Bug#14258).
	* lisp.h (ENUM_BF) [__IBMC__]: Make it 'unsigned int' here, too,
	to pacify AIX xlc.

2013-04-24  Kenichi Handa  <handa@gnu.org>

	* coding.c (decode_coding_iso_2022): When an invalid escape
	sequence is encountered, reset the invocation and designation
	status to the safest one.

2013-04-22  Paul Eggert  <eggert@cs.ucla.edu>

	* Makefile.in (bootstrap-clean): Remove stamp-h1 too.
	Without this fix, "make distclean" leaves stamp-h1 behind.

2013-04-20  Erik Charlebois  <erikcharlebois@gmail.com>

	* w32fns.c (w32_fullscreen_rect): New function to compute the
	window rectangle for the given fullscreen mode.
	(w32_wnd_proc): When in a fullscreen mode, WM_WINDOWPOSCHANGING no
	longer tunes the window size.  This keeps the window's edges flush
	with the screen and allows the taskbar to hide itself in fullboth.

	* w32term.c (w32fullscreen_hook): 'fullboth' now shows without
	window decorations and uses the entire screen.

	* w32term.h  (w32_fullscreen_rect) Add prototype.
	(struct w32_output): Replace normal_width, normal_height,
	normal_top, and normal_left members with a single normal_placement
	struct.
	(FRAME_NORMAL_WIDTH, FRAME_NORMAL_HEIGHT, FRAME_NORMAL_TOP):
	Remove macros.
	(FRAME_NORMAL_PLACEMENT): New macro.

2013-04-16  Juanma Barranquero  <lekktu@gmail.com>

	* minibuf.c (Ftest_completion): Silence compiler warning.

2013-04-15  Eli Zaretskii  <eliz@gnu.org>

	* w32fns.c (w32_wnd_proc): Add more assertions to investigate
	bug#14062.

	* frame.h (WINDOW_FRAME): Protect macro and its argument with
	parentheses.

	* dispextern.h (CURRENT_MODE_LINE_HEIGHT)
	(CURRENT_HEADER_LINE_HEIGHT, WINDOW_WANTS_MODELINE_P)
	(WINDOW_WANTS_HEADER_LINE_P): Protect macro arguments with
	parentheses where appropriate.

2013-04-14  Paul Eggert  <eggert@cs.ucla.edu>

	* keyboard.c (timer_start_idle): Remove no-longer-used local.

2013-04-14  Eli Zaretskii  <eliz@gnu.org>

	* buffer.c (syms_of_buffer) <left-margin-width, right-margin-width>:
	<left-fringe-width, right-fringe-width, fringes-outside-margins>:
	Mention in the doc string that setting these variables takes
	effect only after a call to set-window-buffer.  (Bug#14200)

2013-04-13  Eli Zaretskii  <eliz@gnu.org>

	* indent.c (Fvertical_motion): Don't consider display strings on
	overlay strings as display strings on the buffer position we
	started from.  This prevents vertical cursor motion from jumping
	more than one line when there's an overlay string with a display
	property at end of line.
	Reported by Karl Chen <Karl.Chen@quarl.org> in
	http://lists.gnu.org/archive/html/emacs-devel/2013-04/msg00362.html.

2013-04-12  Stefan Monnier  <monnier@iro.umontreal.ca>

	* window.c (select_window): `record_buffer' even if window is
	already selected (bug#14191).

2013-04-11  Eli Zaretskii  <eliz@gnu.org>

	* window.c (Fwindow_end): Test more flags, including the buffer's
	last_overlay_modified flag, to determine whether the window's
	display is really up-to-date.  Prevents the function from
	returning a stale value.  (Bug#14170)
	(Fwindow_line_height): Fix the test for up-to-date-ness of the
	current matrix.

2013-04-10  Eli Zaretskii  <eliz@gnu.org>

	* frame.c (do_switch_frame): Mark the TTY frame we switch to as
	garbaged only if it is not already the top frame on its TTY.
	This prevents flickering due to constant redrawing of TTY frames when
	there are GUI frames open in the same session.  (Bug#13864)

2013-04-10  Stefan Monnier  <monnier@iro.umontreal.ca>

	* keyboard.c (timer_start_idle): Call internal-timer-start-idle instead
	of marking the idle timers directly.

2013-04-09  Stefan Monnier  <monnier@iro.umontreal.ca>

	* minibuf.c (Ftest_completion): Ignore non-string/symbol keys in hash
	tables (bug#14054).

2013-04-08  Stefan Monnier  <monnier@iro.umontreal.ca>

	* window.c (select_window): Don't record_buffer while the invariant is
	temporarily broken (bug#14161).

	* fns.c (Fdelq): Don't assume !NILP => CONSP.

2013-04-07  Eli Zaretskii  <eliz@gnu.org>

	* fileio.c (ACL_NOT_WELL_SUPPORTED): Define macro for WINDOWSNT.

2013-04-07  Romain Francoise  <romain@orebokech.com>

	Ignore additional platform-specific ACL errors (Bug#13702).
	* fileio.c (ACL_NOT_WELL_SUPPORTED): New macro copied from gnulib.
	(Fcopy_file, Fset_file_acl) [HAVE_POSIX_ACL]: Use it.

2013-03-31  Jan Djärv  <jan.h.d@swipnet.se>

	* nsterm.m (ns_mouse_position): Use NS_FRAME_P instead of checking
	f->output_data.ns.

2013-04-07  Paul Eggert  <eggert@cs.ucla.edu>

	Fix --enable-profiling bug introduced by 2013-02-25 change (Bug#13783).
	This bug was introduced by my 2013-02-25 change that simplified
	data_start configuration.  Without this change, on GNU/Linux
	an Emacs configured with --enable-profiling fails immediately
	due to a profiler signal.
	* Makefile.in: Compile with $(PROFILING_CFLAGS), but do not link
	with these flags.  On platforms where special flags are needed
	when linking temacs, the flags are now in LD_SWITCH_SYSTEM_TEMACS.
	(ALL_CFLAGS): Remove $(PROFILING_CFLAGS).
	(.c.o, .m.o): Compile with $(PROFILING_CFLAGS).

2013-04-07  Dmitry Antipov  <dmantipov@yandex.ru>

	Get rid of some platform-specific functions examining window
	system and its capabilities.  This is a partial rework of the
	2013-04-05 change.
	* lisp.h (have_menus_p): Remove prototype.  This function is
	replaced with platform-independent window_system_available.
	(check_window_system): Move to...
	* frame.h (decode_window_system_frame, window_system_available):
	...here, add new prototypes.
	* frame.c (window_system_available, decode_window_system_frame):
	New functions.
	(check_window_system): Platform-independent now.
	* xterm.h (x_in_use): Remove declaration.
	(check_x_frame):
	* w32term.h (check_x_frame):
	* nsterm.h (check_x_frame): Remove prototypes.  This function
	is replaced with platform-independent decode_window_system_frame.
	* msdos.c (have_menus_p): Remove.
	* nsfns.m (check_window_system, have_menus_p, check_ns_frame):
	Remove platform-specific functions.  Use check_window_system,
	decode_window_system_frame and check_ns_display_info where
	appropriate.  Minor style and comment tweaks.
	* w32fns.c (w32_in_use, check_window_system, have_menus_p)
	(check_x_frame): Likewise.
	* xfns.c (x_in_use, check_window_system, have_menus_p, check_x_frame):
	Likewise.
	* fileio.c, fns.c, font.c, fontset.c, image.c, menu.c, nsmenu.m:
	* nsselect.m, nsterm.m, w32font.c, w32menu.c, xfaces.c, xgselect.c:
	* xmenu.c, xselect.c: All related users changed.

2013-04-03  Kenichi Handa  <handa@gnu.org>

	The following changes is to optimize the code for reading UTF-8
	files.

	* coding.c (check_ascii): Rename from detect_ascii.  Return value
	changed.  Check EOL format.  Do not call adjust_coding_eol_type
	here.
	(check_utf_8): New function.
	(adjust_coding_eol_type): Do nothing if already adjusted.
	(detect_coding): Compare the return value of check_ascii with
	coding->src_bytes.  Call adjust_coding_eol_type if necessary.
	(decode_coding_gap): Optimize for valid UTF-8.

2013-03-21  Kenichi Handa  <handa@gnu.org>

	* coding.c (syms_of_coding): Cancel previous change.

	* insdel.c (insert_from_gap): Fix previous change.

2013-04-05  Dmitry Antipov  <dmantipov@yandex.ru>

	Consistently use platform-specific function to detect window system.
	* lisp.h (check_window_system): New prototype.  This function is
	going to replace check_x, check_w32 and check_ns.
	(have_menus_p): Mention msdos.c in comment.
	* fontset.c (check_window_system_func): Remove.  Adjust all users.
	* fontset.h (check_window_system_func): Remove prototype.
	* nsterm.h (check_ns):
	* xterm.h (check_x):
	* w32term.h (check_w32): Likewise.
	* menu.c (Fx_popup_menu): Use check_window_system.
	* msdos.c (check_window_system): Define for MS-DOS.
	* nsfns.m (check_window_system): Define for NS.  Adjust all users.
	* w32fns.c (check_window_system): Likewise for MS-Windows.
	* xfns.c (check_window_system): Likewise for X.
	* font.c, frame.c, nsmenu.m, nsselect.m, nsterm.m, w32menu.c:
	* xfaces.c, xmenu.c: Use check_window_system where appropriate.

2013-04-02  Paul Eggert  <eggert@cs.ucla.edu>

	Prefer < to > in range checks such as 0 <= i && i < N.
	This makes it easier to visualize quantities on a number line.
	This patch doesn't apply to all such range checks,
	only to the range checks affected by the 2013-03-24 change.
	This patch reverts most of the 2013-03-24 change.
	* alloc.c (xpalloc, Fgarbage_collect):
	* ccl.c (ccl_driver, resolve_symbol_ccl_program):
	* character.c (string_escape_byte8):
	* charset.c (read_hex):
	* data.c (cons_to_unsigned):
	* dispnew.c (update_frame_1):
	* doc.c (Fsubstitute_command_keys):
	* doprnt.c (doprnt):
	* editfns.c (hi_time, decode_time_components):
	* fileio.c (file_offset):
	* fns.c (larger_vector, make_hash_table, Fmake_hash_table):
	* font.c (font_intern_prop):
	* frame.c (x_set_alpha):
	* gtkutil.c (get_utf8_string):
	* indent.c (check_display_width):
	* keymap.c (Fkey_description):
	* lisp.h (FIXNUM_OVERFLOW_P, vcopy):
	* lread.c (read1):
	* minibuf.c (read_minibuf_noninteractive):
	* process.c (wait_reading_process_output):
	* search.c (Freplace_match):
	* window.c (get_phys_cursor_glyph):
	* xdisp.c (redisplay_internal):
	* xsmfns.c (smc_save_yourself_CB):
	Prefer < to > for range checks.
	* dispnew.c (sit_for): Don't mishandle NaNs.
	This fixes a bug introduced in the 2013-03-24 change.
	* editfns.c (decode_time_components): Don't hoist comparison.
	This fixes another bug introduced in the 2013-03-24 change.

2013-03-31  Dmitry Antipov  <dmantipov@yandex.ru>

	* frame.h (struct frame): Drop scroll_bottom_vpos
	member becaue all real users are dead long ago.
	(FRAME_SCROLL_BOTTOM_VPOS): Remove.
	* xdisp.c (redisplay_internal): Adjust user.

2013-03-30  Darren Hoo  <darren.hoo@gmail.com>  (tiny change)

	* nsmenu.m (showAtX:Y:for:): setLevel to
	NSPopUpMenuWindowLevel (Bug#13998).

2013-03-30  Jan Djärv  <jan.h.d@swipnet.se>

	* nsterm.h (ns_get_pending_menu_title, ns_check_menu_open)
	(ns_check_pending_open_menu): Declare.

	* nsmenu.m (ns_update_menubar): Correct NSTRACE.
	(x_activate_menubar): Update the menu with title that matches
	ns_get_pending_menu_title, and call
	ns_check_pending_openmenu (Bug#12698).
	(menuWillOpen:): New method.
	(menuNeedsUpdate:): Add check for ! COCOA || OSX < 10.5 (Bug#12698).

	* nsterm.m (menu_will_open_state, menu_mouse_point)
	(menu_pending_title): New varaibles.
	(ns_get_pending_menu_title, ns_check_menu_open)
	(ns_check_pending_open_menu): New functions.

2013-03-29  Dmitry Antipov  <dmantipov@yandex.ru>

	* indent.c (current_column_bol_cache): Remove leftover which is not
	used in Fmove_to_column any more.
	(current_column, scan_for_column): Adjust users.
	* keyboard.c (last_point_position_buffer, last_point_position_window):
	Remove leftovers which are not used for recording undo any more.
	(command_loop_1, syms_of_keyboard): Adjust users.
	* xdisp.c (last_max_ascent): Remove leftover which is not used in
	redisplay_window any more.
	(move_it_to): Adjust user.

2013-03-29  Juanma Barranquero  <lekktu@gmail.com>

	* makefile.w32-in ($(BLD)/filelock.$(O), $(BLD)/filelock.$(O)):
	Update dependencies.

2013-03-28  Stefan Monnier  <monnier@iro.umontreal.ca>

	* lisp.h (save_type, XSAVE_POINTER, set_save_pointer, XSAVE_INTEGER)
	(set_save_integer, XSAVE_OBJECT, XSAVE_VALUE): Move to avoid
	forward references.

2013-03-28  Dmitry Antipov  <dmantipov@yandex.ru>

	* window.h (struct window): Replace hchild, vchild and buffer slots
	with a single slot 'contents'.  This is possible because each valid
	window may have either the child window (in vertical or horizontal
	combination) or buffer to display (for the leaf window).  Using that,
	a lot of operations to traverse and/or change window hierarchies may
	be simplified.  New member horizontal is used to distinguish between
	horizontal and vertical combinations of internal windows.
	(WINDOW_LEAF_P, WINDOW_HORIZONTAL_COMBINATION_P)
	(WINDOW_VERTICAL_COMBINATION_P): New macros.
	(WINDOW_VALID_P, WINDOW_LIVE_P): Adjust to match struct window changes.
	* window.c (wset_hchild, wset_vchild): Remove.  Adjust all users.
	Use contents slot, not buffer, where appropriate.
	(wset_combination): New function.
	(wset_buffer): Add eassert.
	(Fframe_first_window): Simplify the loop reaching first window.
	(Fwindow_buffer): Use WINDOW_LEAF_P.
	(Fwindow_top_child): Use WINDOW_VERTICAL_COMBINATION_P.
	(Fwindow_left_child): Use WINDOW_HORIZONTAL_COMBINATION_P.
	(unshow_buffer): Convert initial debugging check to eassert.
	(replace_window, recombine_windows, Fdelete_other_windows_internal)
	(make_parent_window, window_resize_check, window_resize_apply)
	(resize_frame_windows, Fsplit_window_internal, Fdelete_window_internal)
	(Fset_window_configuration, delete_all_child_windows, save_window_save):
	Adjust to match struct window changes.
	(window_loop): Check for broken markers in CHECK_ALL_WINDOWS.
	(mark_window_cursors_off, count_windows, get_leaf_windows)
	(foreach_window_1): Simplify the loop.
	* alloc.c (mark_object): Do not check for the leaf window because
	internal windows has no glyph matrices anyway.
	* dispnew.c (clear_window_matrices, showing_window_margins_p)
	(allocate_matrices_for_window_redisplay, fake_current_matrices)
	(allocate_matrices_for_frame_redisplay, free_window_matrices)
	(build_frame_matrix_from_window_tree, mirror_make_current)
	(frame_row_to_window, mirror_line_dance, check_window_matrix_pointers)
	(update_window_tree, set_window_update_flags): Simplify the loop.
	(sync_window_with_frame_matrix_rows): Enforce live window.
	Use contents slot, not buffer, where appropriate.
	* frame.c (set_menu_bar_lines_1): Use WINDOW_VERTICAL_COMBINATION_P
	and WINDOW_HORIZONTAL_COMBINATION_P.
	(make_frame_visible_1): Simplify the loop.
	Use contents slot, not buffer, where appropriate.
	* xdisp.c (hscroll_window_tree, mark_window_display_accurate)
	(redisplay_windows, redisplay_mode_lines, update_cursor_in_window_tree)
	(expose_window_tree): Likewise.
	Use contents slot, not buffer, where appropriate.
	* textprop.c (get_char_property_and_overlay): Add CHECK_LIVE_WINDOW
	to avoid deleted windows.  Use contents slot instead of buffer.
	* buffer.c, dispextern.h, editfns.c, fileio.c, font.c, fringe.c:
	* indent.c, insdel.c, keyboard.c, keymap.c, minibuf.c, msdos.c:
	* nsfns.m, nsmenu.m, nsterm.m, print.c, w32fns.c, w32menu.c, xfaces.c:
	* xfns.c, xmenu.c: Use contents slot, not buffer, where appropriate.

2013-03-28  Eli Zaretskii  <eliz@gnu.org>

	* w32fns.c (w32_wnd_proc) [ENABLE_CHECKING]: Add code to help
	identify the reasons for assertion violations in bug#14062 and
	similar ones.
	(Fx_show_tip): Fix compilation error under
	"--enable-check-lisp-object-type".  (Bug#14073)

	* image.c (g_error_free) [WINDOWSNT]: Add DEF_IMGLIB_FN.
	Reported by <rzl24ozi@gmail.com>.

2013-03-28  Dmitry Antipov  <dmantipov@yandex.ru>

	* xdisp.c (with_echo_area_buffer_unwind_data): Save window
	start marker...
	(unwind_with_echo_area_buffer): ...to restore it here.
	This is needed to ensure that...
	(redisplay_window): ...both window markers are valid here,
	which is verified by eassert.
	* editfns.c (save_excursion_save): Do not assume that
	selected_window always displays the buffer.
	* buffer.c (Fbuffer_swap_text): Adjust window start markers.
	Fix comment.

2013-03-27  Stefan Monnier  <monnier@iro.umontreal.ca>

	* casetab.c (init_casetab_once): Don't abuse the ascii eqv table for
	the upcase table.

2013-03-27  rzl24ozi  <rzl24ozi@gmail.com>  (tiny changes)

	* image.c [WINDOWSNT]: Fix calls to DEF_IMGLIB_FN for SVG function.

2013-03-27  Eli Zaretskii  <eliz@gnu.org>

	* w32proc.c (IsValidLocale) [__GNUC__]: Don't declare prototype,
	since MinGW's w32api headers do.  This avoids compiler warnings.

	* w32.c (FSCTL_GET_REPARSE_POINT) [_MSC_VER || _W64]: Don't define
	if already defined.

2013-03-26  Eli Zaretskii  <eliz@gnu.org>

	* w32.c (_REPARSE_DATA_BUFFER): Condition by _MSVC and _W64.

2013-03-26  Jan Djärv  <jan.h.d@swipnet.se>

	* gtkutil.c (style_changed_cb): Check if frame is live and an
	X frame (Bug#14038).

2013-03-26  Eli Zaretskii  <eliz@gnu.org>

	* w32.c (_PROCESS_MEMORY_COUNTERS_EX) [_WIN32_WINNT < 0x0500]:
	Define only for _WIN32_WINNT less than 0x0500.
	(_ANONYMOUS_UNION, _ANONYMOUS_STRUCT) [!_W64]: Don't define for
	MinGW64.
	Move inclusion of time.h before sys/time.h, so that MinGW64 could
	see its own definitions of 'struct timeval' and 'struct timezone'.

	Fix incompatibilities between MinGW.org and MinGW64 headers.
	* w32term.c (WCRANGE, GLYPHSET): Don't define if _W64 is defined.

	* w32.c (REPARSE_DATA_BUFFER): Guard with
	MAXIMUM_REPARSE_DATA_BUFFER_SIZE being defined.

2013-03-25  Jan Djärv  <jan.h.d@swipnet.se>

	* xterm.c: Include X11/XKBlib.h
	(XTring_bell): Use XkbBell if HAVE_XKB (Bug#14041).

2013-03-24  Andreas Schwab  <schwab@linux-m68k.org>

	* alloc.c (xpalloc, Fgarbage_collect): Reorder conditions that are
	written backwards.
	* blockinput.h (input_blocked_p): Likewise.
	* bytecode.c (exec_byte_code): Likewise.
	* callproc.c (call_process_kill, call_process_cleanup)
	(Fcall_process): Likewise.
	* ccl.c (ccl_driver, resolve_symbol_ccl_program)
	(Fccl_execute_on_string): Likewise.
	* character.c (string_escape_byte8): Likewise.
	* charset.c (read_hex): Likewise.
	* cm.c (calccost): Likewise.
	* data.c (cons_to_unsigned): Likewise.
	* dired.c (directory_files_internal, file_name_completion):
	Likewise.
	* dispnew.c (scrolling_window, update_frame_1, Fsleep_for)
	(sit_for): Likewise.
	* doc.c (Fsubstitute_command_keys): Likewise.
	* doprnt.c (doprnt): Likewise.
	* editfns.c (hi_time, decode_time_components, Fformat): Likewise.
	* emacsgtkfixed.c: Likewise.
	* fileio.c (file_offset, Fwrite_region): Likewise.
	* floatfns.c (Fexpt, fmod_float): Likewise.
	* fns.c (larger_vector, make_hash_table, Fmake_hash_table):
	Likewise.
	* font.c (font_intern_prop): Likewise.
	* frame.c (x_set_alpha): Likewise.
	* gtkutil.c (get_utf8_string): Likewise.
	* indent.c (check_display_width): Likewise.
	* intervals.c (create_root_interval, rotate_right, rotate_left)
	(split_interval_right, split_interval_left)
	(adjust_intervals_for_insertion, delete_node)
	(interval_deletion_adjustment, adjust_intervals_for_deletion)
	(merge_interval_right, merge_interval_left, copy_intervals)
	(set_intervals_multibyte_1): Likewise.
	* keyboard.c (gobble_input, append_tool_bar_item): Likewise.
	* keymap.c (Fkey_description): Likewise.
	* lisp.h (FIXNUM_OVERFLOW_P, vcopy): Likewise.
	* lread.c (openp, read_integer, read1, string_to_number):
	Likewise.
	* menu.c (ensure_menu_items): Likewise.
	* minibuf.c (read_minibuf_noninteractive): Likewise.
	* print.c (printchar, strout): Likewise.
	* process.c (create_process, Faccept_process_output)
	(wait_reading_process_output, read_process_output, send_process)
	(wait_reading_process_output): Likewise.
	* profiler.c (make_log, handle_profiler_signal): Likewise.
	* regex.c (re_exec): Likewise.
	* regex.h: Likewise.
	* search.c (looking_at_1, Freplace_match): Likewise.
	* sysdep.c (get_child_status, procfs_ttyname)
	(procfs_get_total_memory): Likewise.
	* systime.h (EMACS_TIME_VALID_P): Likewise.
	* term.c (dissociate_if_controlling_tty): Likewise.
	* window.c (get_phys_cursor_glyph): Likewise.
	* xdisp.c (init_iterator, redisplay_internal, redisplay_window)
	(try_window_reusing_current_matrix, try_window_id, pint2hrstr):
	Likewise.
	* xfns.c (Fx_window_property): Likewise.
	* xmenu.c (set_frame_menubar): Likewise.
	* xselect.c (x_get_window_property, x_handle_dnd_message):
	Likewise.
	* xsmfns.c (smc_save_yourself_CB): Likewise.
	* xterm.c (x_scroll_bar_set_handle): Likewise.

2013-03-24  Dmitry Antipov  <dmantipov@yandex.ru>

	* xfaces.c (Finternal_face_x_get_resource): Allow 3rd (frame) argument
	to be optional or nil.  Adjust comment and convert it to docstring.
	* xselect.c (Fx_send_client_event): Rename to Fx_send_client_message.
	* frame.c (display_x_get_resource, Fx_get_resource): Break long line.

2013-03-24  Paul Eggert  <eggert@cs.ucla.edu>

	Static checking by GCC 4.8-20130319.
	* image.c (gif_load): Assume pass < 3 to pacify GCC.
	* process.c (Fset_process_datagram_address)
	(Fmake_network_process): Check get_lisp_to_sockaddr_size return value.
	* xdisp.c (get_char_face_and_encoding)
	(get_glyph_face_and_encoding): Ensure that *CHAR2B is initialized.
	(get_glyph_face_and_encoding): Prepare face before possibly using it.
	(get_per_char_metric): Don't use CHAR2B if it might not be initialized.

2013-03-24  Ken Brown  <kbrown@cornell.edu>

	* w32fns.c (emacs_abort) [CYGWIN]: Define `_open' as a macro to
	fix compilation on 64-bit Cygwin, where underscores are not
	automatically prepended.

	* w32term.c (w32_initialize): Silence compiler warning.

2013-03-23  Eli Zaretskii  <eliz@gnu.org>

	* w32term.c (w32fullscreen_hook): Use FRAME_NORMAL_WIDTH,
	FRAME_NORMAL_HEIGHT, and FRAME_PREV_FSMODE, instead of static
	variables, to save and restore frame dimensions.
	Use FRAME_NORMAL_LEFT and FRAME_NORMAL_TOP to restore frame position
	after returning from a 'fullscreen' configuration.
	use SendMessage instead of PostMessage to send the SC_RESTORE message,
	to avoid races between the main thread and the input thread.

	* w32term.h (struct w32_output): New members normal_width,
	normal_height, normal_top, normal_left, and prev_fsmode.
	(FRAME_NORMAL_WIDTH, FRAME_NORMAL_HEIGHT, FRAME_NORMAL_TOP)
	(FRAME_NORMAL_LEFT, FRAME_PREV_FSMODE): New macros to access these
	members of a frame.

	* w32term.c (w32fullscreen_hook): Record last value of the frame's
	'fullscreen' parameter.  Always record previous width and height
	of the frame, except when switching out of maximized modes, so
	that they could be restored correctly, instead of resetting to the
	default frame dimensions.  Send SC_RESTORE command to the frame,
	unless we are going to send SC_MAXIMIZE, to restore the frame
	resize hints in the mouse pointer shown by the window manager.
	(Bug#14032)

	* frame.c (get_frame_param): Now extern for WINDOWSNT as well.

	* lisp.h (get_frame_param): Adjust conditions for prototype
	declaration.

2013-03-22  Ken Brown  <kbrown@cornell.edu>

	* unexcw.c: Drop unneeded inclusion of w32common.h.
	(report_sheap_usage): Declare.
	(read_exe_header): Add magic numbers for x86_64.
	(fixup_executable): Fix printf format specifier for unsigned long
	argument.

2013-03-22  Dmitry Antipov  <dmantipov@yandex.ru>

	* frame.h (struct frame): Put menu_bar_window under #ifdef
	because this member is not needed when X toolkit is in use.
	(fset_menu_bar_window):
	* dispnew.c (clear_current_matrices, clear_desired_matrices)
	(free_glyphs, update_frame):
	* xdisp.c (expose_frame): Likewise.
	(display_menu_bar): Likewise.  Remove redundant eassert.
	* window.h (WINDOW_MENU_BAR_P): Always define to 0 if X
	toolkit is in use.

2013-03-21  Paul Eggert  <eggert@cs.ucla.edu>

	Use functions and constants to manipulate Lisp_Save_Value objects.
	This replaces code that used macros and strings and token-pasting.
	The change makes the C source a bit easier to follow,
	and shrinks the Emacs executable a bit.
	* alloc.c: Verify some properties of Lisp_Save_Value's representation.
	(make_save_value): Change 1st arg from string to enum.  All callers
	changed.
	(INTX): Remove.
	(mark_object): Use if, not #if, for GC_MARK_STACK.
	* lisp.h (SAVE_VALUEP, XSAVE_VALUE, XSAVE_POINTER, XSAVE_INTEGER)
	(XSAVE_OBJECT): Now functions, not macros.
	(STRING_BYTES_BOUND): Now just a macro, not a constant too;
	the constant was never used.
	(SAVE_SLOT_BITS, SAVE_VALUE_SLOTS, SAVE_TYPE_BITS, SAVE_TYPE_INT_INT)
	(SAVE_TYPE_INT_INT_INT, SAVE_TYPE_OBJ_OBJ, SAVE_TYPE_OBJ_OBJ_OBJ)
	(SAVE_TYPE_OBJ_OBJ_OBJ_OBJ, SAVE_TYPE_PTR_INT, SAVE_TYPE_PTR_OBJ)
	(SAVE_TYPE_PTR_PTR, SAVE_TYPE_PTR_PTR_OBJ, SAVE_TYPE_MEMORY):
	New constants.
	(struct Lisp_Save_Value): Replace members area, type0, type1, type2,
	type3 with a single member save_type.  All uses changed.
	(save_type, set_save_pointer, set_save_integer): New functions.
	* print.c (PRINTX): Remove.

	* alloc.c: Remove redundant static declarations.

2013-03-20  Dmitry Antipov  <dmantipov@yandex.ru>

	* window.h (struct window): Convert left_col, top_line, total_lines
	and total_cols from Lisp_Objects to integers.  Adjust comments.
	(wset_left_col, wset_top_line, wset_total_cols, wset_total_lines):
	Remove.
	(WINDOW_TOTAL_COLS, WINDOW_TOTAL_LINES, WINDOW_LEFT_EDGE_COL)
	(WINDOW_TOP_EDGE_LINE): Drop Lisp_Object to integer conversion.
	* dispnew.c, frame.c, w32fns.c, window.c, xdisp.c, xfns.c:
	Adjust users where appropriate.

2013-03-20  Dmitry Antipov  <dmantipov@yandex.ru>

	* frame.h (struct frame): Drop resx and resy because the same data is
	available from window system-specific output context.  Adjust users.
	(default_pixels_per_inch_x, default_pixels_per_inch_y):
	New functions to provide defaults when no window system available.
	(FRAME_RES_X, FRAME_RES_Y): New macros.
	(NUMVAL): Move from xdisp.c.
	* font.c (font_pixel_size, font_find_for_lface, font_open_for_lface)
	(Ffont_face_attributes, Fopen_font):
	* image.c (gs_load):
	* w32font.c (fill_in_logfont):
	* xdisp.c (calc_pixel_width_or_height):
	* xfaces.c (Fx_family_fonts, set_lface_from_font): Use them.
	* xsettings.c (apply_xft_settings): Drop frame loop and adjust comment.

2013-03-20  Kenichi Handa  <handa@gnu.org>

	* coding.c (syms_of_coding): Initialize disable_ascii_optimization
	to 1 (temporary workaround until a bug related to ASCII
	optimization is fixed).

2013-03-19  Dmitry Antipov  <dmantipov@yandex.ru>

	* window.c (Fwindow_combination_limit, Fset_window_combination_limit):
	Signal error if window is not internal.  Adjust docstring.
	(delete_all_child_windows): Use combination_limit to save the buffer.
	(Fset_window_configuration): Adjust accordingly.
	* print.c (syms_of_print): Initialize debugging output not here...
	(init_print_once): ...but in a new function here.
	* lisp.h (init_print_once): Add prototype.
	* emacs.c (main): Add call to init_print_once.  Adjust comments.

2013-03-18  Dmitry Antipov  <dmantipov@yandex.ru>

	* window.c (window_resize_check, window_resize_apply)
	(window_from_coordinates, recombine_windows, set_window_buffer)
	(make_parent_window, Fwindow_resize_apply, resize_frame_windows)
	(Fsplit_window_internal, Fdelete_window_internal)
	(freeze_window_starts): Use bool for booleans.
	* window.h (window_frame_coordinates, resize_frame_windows)
	(freeze_window_starts, set_window_buffer): Adjust prototypes.

2013-03-17  Stefan Monnier  <monnier@iro.umontreal.ca>

	* dispnew.c (bitch_at_user): Use `user-error'.

2013-03-17  Ken Brown  <kbrown@cornell.edu>

	* dispextern.h (RGB_PIXEL_COLOR): Move here from image.c.  Use it
	as return type of image_background.  (Bug#13981)
	* image.c (RGB_PIXEL_COLOR): Move to dispextern.h.

2013-03-16  Jan Djärv  <jan.h.d@swipnet.se>

	* nsterm.m (updateFrameSize:): Change resize increments if needed.
	(ns_select): Don't return with result uninitialized.

	* nsterm.h (EmacsSavePanel, EmacsOpenPanel): Add getFilename
	and getDirectory.

	* nsfns.m (ns_filename_from_panel, ns_directory_from_panel):
	New functions.
	(Fns_read_file_name): ret is BOOL.  If ! dir_only_p, don't choose
	directories.  If filename is nil, get directory name (Bug#13932).
	Use getFilename and getDirectory.
	(getFilename, getDirectory): New methods for EmacsSavePanel and
	EmacsOpenPanel.
	(ok:): In EmacsOpenPanel, if we can't choose directories, just return.

2013-03-15  Paul Eggert  <eggert@cs.ucla.edu>

	* coding.c (decode_coding_gap): Fix typo caught by static checking.

2013-03-15  Kenichi Handa  <handa@gnu.org>

	* insdel.c (insert_from_gap): New arg text_at_gap_tail.
	(adjust_after_replace): Make it back to static.  Delete the third
	arg text_at_gap_tail.  Cancel the code for handling it.

	* coding.h (struct coding_system): New member eol_seen.

	* coding.c (detect_ascii): New function.
	(detect_coding): Set coding->head_ascii and coding->eol_seen only
	when the source bytes are actually scanned.  On detecting for
	coding_category_utf_8_auto, call detect_ascii instead of scanning
	source bytes directly.
	(produce_chars): Call insert_from_gap with the new arg 0.
	(encode_coding): Likewise.
	(decode_coding_gap): Control ASCII optimization by the variable
	disable_ascii_optimization instead of #ifndef .. #endif.
	Deccode EOL format according to coding->eol_seen.
	(syms_of_coding): Declare disable-ascii-optimization as a Lisp
	variable.

	* lisp.h (adjust_after_replace): Cancel externing it.
	(insert_from_gap): Adjust prototype.

2013-03-15  Eli Zaretskii  <eliz@gnu.org>

	* w32term.c (w32fullscreen_hook): Swap FULLSCREEN_BOTH and
	FULLSCREEN_MAXIMIZED.  (Bug#13935)

2013-03-15  Dmitry Antipov  <dmantipov@yandex.ru>

	* region-cache.c (find_cache_boundary, move_cache_gap)
	(insert_cache_boundary, delete_cache_boundaries, set_cache_region):
	Simplify debugging check and convert to eassert.  Adjust comment.
	(pp_cache): Put under ENABLE_CHECKING.

2013-03-14  Eli Zaretskii  <eliz@gnu.org>

	* w32term.c (w32_read_socket) <WM_WINDOWPOSCHANGED>: Remove old
	and incorrect code.  Treat WM_WINDOWPOSCHANGED like WM_ACTIVATE
	and WM_ACTIVATEAPP.
	(w32fullscreen_hook): If the frame is visible, reset
	f->want_fullscreen flag after changing the frame size.  If the
	frame is not visible, set f->want_fullscreen to FULLSCREEN_WAIT.
	(Bug#13953)

2013-03-13  Daniel Colascione  <dancol@dancol.org>

	* emacs.c (main): Call syms_of_cygw32 on CYGWIN non-NTGUI builds
	too so that these builds can use Cygwin's file conversion
	functions.  (We've been building and linking cygw32.o all along
	and just not using it.)

2013-03-13  Paul Eggert  <eggert@cs.ucla.edu>

	File synchronization fixes (Bug#13944).
	* Makefile.in (LIB_FDATASYNC): New macro.
	(LIBES): Use it.
	* conf_post.h (BSD_SYSTEM, BSD_SYSTEM_AHB): Remove; no longer needed.
	* fileio.c (Fwrite_region, write_region_inhibit_fsync):
	Don't worry about HAVE_FSYNC, since a substitute fsync is
	available if the system lacks one.
	(Fwrite_regin): Retry fsync if interrupted.

2013-03-13  Eli Zaretskii  <eliz@gnu.org>

	* w32term.c (w32_read_socket): If the Emacs frame is being
	activated, call w32fullscreen_hook, to make sure the new frame
	dimensions are in effect.  (Bug#13937)

2013-03-13  Dmitry Antipov  <dmantipov@yandex.ru>

	* xdisp.c (init_iterator): Simplify because both character and byte
	positions are either specified or -1.  Add eassert.  Adjust comment.
	* window.c (Fscroll_other_window): Use SET_PT_BOTH because both
	character and byte positions can be obtained from marker.

2013-03-13  Paul Eggert  <eggert@cs.ucla.edu>

	Static checking by Sun C 5.12.
	* alloc.c (buffer_memory_full) [REL_ALLOC]:
	* bytecode.c (exec_byte_code):
	* dispnew.c (init_display):
	* eval.c (error):
	* fileio.c (Fsubstitute_in_file_name):
	* keyboard.c (Fevent_convert_list):
	* keymap.c (Fsingle_key_description):
	* term.c (maybe_fatal, fatal):
	* xfns.c (Fx_display_backing_store, Fx_display_visual_class):
	* xsmfns.c (Fhandle_save_session):
	Omit unreachable code.
	* keymap.c (map_keymap_char_table_item): Cast void * to
	a function pointer type; the C Standard requires this.

	* sysdep.c: Remove a use of BSD_SYSTEM, which I'm trying to phase out.
	Include <sys/param.h> unconditionally, as that works elsewhere and
	is simpler here.  Include <sys/sysctl.h> if DARWIN_OS ||
	__FreeBSD__, not if BSD_SYSTEM, since it's needed only for Darwin
	and FreeBSD now.

See ChangeLog.12 for earlier changes.

;; Local Variables:
;; coding: utf-8
;; End:

  Copyright (C) 2011-2014 Free Software Foundation, Inc.

  This file is part of GNU Emacs.

  GNU Emacs is free software: you can redistribute it and/or modify
  it under the terms of the GNU General Public License as published by
  the Free Software Foundation, either version 3 of the License, or
  (at your option) any later version.

  GNU Emacs is distributed in the hope that it will be useful,
  but WITHOUT ANY WARRANTY; without even the implied warranty of
  MERCHANTABILITY or FITNESS FOR A PARTICULAR PURPOSE.  See the
  GNU General Public License for more details.

  You should have received a copy of the GNU General Public License
  along with GNU Emacs.  If not, see <http://www.gnu.org/licenses/>.<|MERGE_RESOLUTION|>--- conflicted
+++ resolved
@@ -1,4 +1,28 @@
-<<<<<<< HEAD
+2014-07-03  Eli Zaretskii  <eliz@gnu.org>
+
+	* dispnew.c (prepare_desired_row): Accept 2 additional arguments:
+	the window whose glyph row is being prepared and a flag whether it
+	is for mode/header line.  Make sure the glyph row's marginal areas
+	are in sync with what the window wants.
+	(Bug#17892)
+
+	* xdisp.c (display_line, display_mode_line): Call
+	prepare_desired_row with additional arguments, as appropriate.
+
+	* dispextern.h (prepare_desired_row): Adjust prototype.
+
+2014-07-03  Dmitry Antipov  <dmantipov@yandex.ru>
+
+	* xfaces.c (init_frame_faces): Always realize basic faces (Bug#17889).
+	* menu.c (Fx_popup_dialog): Set Vmenu_updating_frame to avoid crash
+	caused by xw_popup_dialog in daemon mode (Bug#17891).
+
+2014-07-03  Eli Zaretskii  <eliz@gnu.org>
+
+	* frame.c (do_switch_frame): When switching to another TTY frame,
+	make sure FrameCols and FrameRows are in sync with the new frame's
+	data.  (Bug#17875)
+
 2014-07-02  Dmitry Antipov  <dmantipov@yandex.ru>
 
 	Shrink Lisp_Sub_Char_Table by preferring C integers to Lisp_Objects.
@@ -64,32 +88,6 @@
 
 	* Makefile.in (mostlyclean): There are no libXMenu11.a,
 	liblw.a in this directory.
-=======
-2014-07-01  Eli Zaretskii  <eliz@gnu.org>
-
-	* dispnew.c (prepare_desired_row): Accept 2 additional arguments:
-	the window whose glyph row is being prepared and a flag whether it
-	is for mode/header line.  Make sure the glyph row's marginal areas
-	are in sync with what the window wants.
-	(Bug#17892)
-
-	* xdisp.c (display_line, display_mode_line): Call
-	prepare_desired_row with additional arguments, as appropriate.
-
-	* dispextern.h (prepare_desired_row): Adjust prototype.
-
-2014-07-01  Dmitry Antipov  <dmantipov@yandex.ru>
-
-	* xfaces.c (init_frame_faces): Always realize basic faces (Bug#17889).
-	* menu.c (Fx_popup_dialog): Set Vmenu_updating_frame to avoid crash
-	caused by xw_popup_dialog in daemon mode (Bug#17891).
-
-2014-06-30  Eli Zaretskii  <eliz@gnu.org>
-
-	* frame.c (do_switch_frame): When switching to another TTY frame,
-	make sure FrameCols and FrameRows are in sync with the new frame's
-	data.  (Bug#17875)
->>>>>>> cbb6a7ae
 
 2014-06-28  Andreas Schwab  <schwab@linux-m68k.org>
 
