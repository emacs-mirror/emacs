--- conflicted
+++ resolved
@@ -5310,17 +5310,11 @@
   DEFVAR_PER_BUFFER ("local-abbrev-table", abbrev_table, Qnil,
 		     doc: /* Local (mode-specific) abbrev table of current buffer.  */);
 
-<<<<<<< HEAD
   DEFVAR_PER_BUFFER ("abbrev-mode", abbrev_mode, Qnil,
-		     doc: /*  Non-nil if Abbrev mode is enabled.
-Use the command `abbrev-mode' to change this variable.  */);
-=======
-  DEFVAR_PER_BUFFER ("abbrev-mode", &BVAR (current_buffer, abbrev_mode), Qnil,
 		     doc: /* Non-nil if Abbrev mode is enabled.
 Use the command `abbrev-mode' to change the value of this variable in
 the current buffer.  Customize this variable to non-nil to enable Abbrev
 mode by default in all buffers.  */);
->>>>>>> b51c95c1
 
   DEFVAR_PER_BUFFER ("fill-column", fill_column,
 		     Qintegerp,
