# -*- mode: shell-script -*-
# Copyright (C) 2022-2023 Free Software Foundation, Inc.
#
# This file is part of GNU Emacs.
#
# GNU Emacs is free software; you can redistribute it and/or modify
# it under the terms of the GNU General Public License as published by
# the Free Software Foundation; either version 3, or (at your option)
# any later version.
#
# GNU Emacs is distributed in the hope that it will be useful,
# but WITHOUT ANY WARRANTY; without even the implied warranty of
# MERCHANTABILITY or FITNESS FOR A PARTICULAR PURPOSE.  See the
# GNU General Public License for more details.
#
# You should have received a copy of the GNU General Public License
# along with GNU Emacs.  If not, see <https://www.gnu.org/licenses/>.
#
# Use 'lldb --local-lldbinit' or add to your ~/.lldbinit the line
#
# settings set target.load-cwd-lldbinit true
#
# Emacs-specific commands start with 'x'.  Type 'help' to see all
# commands.  Type 'help <command>' to see help for a command
# <command>.

# Make Python find our files
script -- sys.path.append('../etc')

# Load our Python files
command script import emacs_lldb

<<<<<<< HEAD
# b xsignal
b pkg_break
#b pkg_error
#b Fpkg_read
# To find out from where macOS prints stuff to stderr, like
# 023-07-20 13:41:17.073449+0200 emacs[53072:1205906] [default]
#    CGSWindowShmemCreateWithPort failed on port 0
# b libsystem_trace.dylib``_os_log_error_impl
=======
# Print with children provider, depth 2.
command alias xprint frame variable -P 2
>>>>>>> a567faf4

# end.<|MERGE_RESOLUTION|>--- conflicted
+++ resolved
@@ -30,7 +30,6 @@
 # Load our Python files
 command script import emacs_lldb
 
-<<<<<<< HEAD
 # b xsignal
 b pkg_break
 #b pkg_error
@@ -39,9 +38,7 @@
 # 023-07-20 13:41:17.073449+0200 emacs[53072:1205906] [default]
 #    CGSWindowShmemCreateWithPort failed on port 0
 # b libsystem_trace.dylib``_os_log_error_impl
-=======
 # Print with children provider, depth 2.
 command alias xprint frame variable -P 2
->>>>>>> a567faf4
 
 # end.