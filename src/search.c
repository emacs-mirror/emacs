/* String search routines for GNU Emacs.

Copyright (C) 1985-1987, 1993-1994, 1997-1999, 2001-2022 Free Software
Foundation, Inc.

This file is part of GNU Emacs.

GNU Emacs is free software: you can redistribute it and/or modify
it under the terms of the GNU General Public License as published by
the Free Software Foundation, either version 3 of the License, or (at
your option) any later version.

GNU Emacs is distributed in the hope that it will be useful,
but WITHOUT ANY WARRANTY; without even the implied warranty of
MERCHANTABILITY or FITNESS FOR A PARTICULAR PURPOSE.  See the
GNU General Public License for more details.

You should have received a copy of the GNU General Public License
along with GNU Emacs.  If not, see <https://www.gnu.org/licenses/>.  */


#include <config.h>

#include "lisp.h"
#include "character.h"
#include "buffer.h"
#include "syntax.h"
#include "charset.h"
#include "region-cache.h"
#include "blockinput.h"
#include "intervals.h"
#include "pdumper.h"
#include "composite.h"

#include "regex-emacs.h"

#define REGEXP_CACHE_SIZE 20

/* If the regexp is non-nil, then the buffer contains the compiled form
   of that regexp, suitable for searching.  */
struct regexp_cache
{
  struct regexp_cache *next;
  Lisp_Object regexp, f_whitespace_regexp;
  /* Syntax table for which the regexp applies.  We need this because
     of character classes.  If this is t, then the compiled pattern is valid
     for any syntax-table.  */
  Lisp_Object syntax_table;
  struct re_pattern_buffer buf;
  char fastmap[0400];
  /* True means regexp was compiled to do full POSIX backtracking.  */
  bool posix;
  /* True means we're inside a buffer match.  */
  bool busy;
};

/* The instances of that struct.  */
static struct regexp_cache searchbufs[REGEXP_CACHE_SIZE];

/* The head of the linked list; points to the most recently used buffer.  */
static struct regexp_cache *searchbuf_head;

static void set_search_regs (ptrdiff_t, ptrdiff_t);
static void save_search_regs (void);
static EMACS_INT simple_search (EMACS_INT, unsigned char *, ptrdiff_t,
				ptrdiff_t, Lisp_Object, ptrdiff_t, ptrdiff_t,
                                ptrdiff_t, ptrdiff_t);
static EMACS_INT boyer_moore (EMACS_INT, unsigned char *, ptrdiff_t,
                              Lisp_Object, Lisp_Object, ptrdiff_t,
                              ptrdiff_t, int);
static EMACS_INT search_buffer (Lisp_Object, ptrdiff_t, ptrdiff_t,
                                ptrdiff_t, ptrdiff_t, EMACS_INT, int,
                                Lisp_Object, Lisp_Object, bool);

Lisp_Object re_match_object;

static AVOID
matcher_overflow (void)
{
  error ("Stack overflow in regexp matcher");
}

static void
freeze_buffer_relocation (void)
{
#ifdef REL_ALLOC
  /* Prevent ralloc.c from relocating the current buffer while
     searching it.  */
  r_alloc_inhibit_buffer_relocation (1);
  record_unwind_protect_int (r_alloc_inhibit_buffer_relocation, 0);
#endif
}

/* Compile a regexp and signal a Lisp error if anything goes wrong.
   PATTERN is the pattern to compile.
   CP is the place to put the result.
   TRANSLATE is a translation table for ignoring case, or nil for none.
   POSIX is true if we want full backtracking (POSIX style) for this pattern.
   False means backtrack only enough to get a valid match.

   The behavior also depends on Vsearch_spaces_regexp.  */

static void
compile_pattern_1 (struct regexp_cache *cp, Lisp_Object pattern,
		   Lisp_Object translate, bool posix)
{
  const char *whitespace_regexp;
  char *val;

  eassert (!cp->busy);
  cp->regexp = Qnil;
  cp->buf.translate = translate;
  cp->posix = posix;
  cp->buf.multibyte = STRING_MULTIBYTE (pattern);
  cp->buf.charset_unibyte = charset_unibyte;
  if (STRINGP (Vsearch_spaces_regexp))
    cp->f_whitespace_regexp = Vsearch_spaces_regexp;
  else
    cp->f_whitespace_regexp = Qnil;

  whitespace_regexp = STRINGP (Vsearch_spaces_regexp) ?
    SSDATA (Vsearch_spaces_regexp) : NULL;

  val = (char *) re_compile_pattern (SSDATA (pattern), SBYTES (pattern),
				     posix, whitespace_regexp, &cp->buf);

  /* If the compiled pattern hard codes some of the contents of the
     syntax-table, it can only be reused with *this* syntax table.  */
  cp->syntax_table = cp->buf.used_syntax ? BVAR (current_buffer, syntax_table) : Qt;

  if (val)
    xsignal1 (Qinvalid_regexp, build_string (val));

  cp->regexp = Fcopy_sequence (pattern);
}

/* Shrink each compiled regexp buffer in the cache
   to the size actually used right now.
   This is called from garbage collection.  */

void
shrink_regexp_cache (void)
{
  struct regexp_cache *cp;

  for (cp = searchbuf_head; cp != 0; cp = cp->next)
    if (!cp->busy)
      {
        cp->buf.allocated = cp->buf.used;
        cp->buf.buffer = xrealloc (cp->buf.buffer, cp->buf.used);
      }
}

/* Clear the regexp cache w.r.t. a particular syntax table,
   because it was changed.
   There is no danger of memory leak here because re_compile_pattern
   automagically manages the memory in each re_pattern_buffer struct,
   based on its `allocated' and `buffer' values.  */
void
clear_regexp_cache (void)
{
  int i;

  for (i = 0; i < REGEXP_CACHE_SIZE; ++i)
    /* It's tempting to compare with the syntax-table we've actually changed,
       but it's not sufficient because char-table inheritance means that
       modifying one syntax-table can change others at the same time.  */
    if (!searchbufs[i].busy && !EQ (searchbufs[i].syntax_table, Qt))
      searchbufs[i].regexp = Qnil;
}

static void
unfreeze_pattern (void *arg)
{
  struct regexp_cache *searchbuf = arg;
  searchbuf->busy = false;
}

static void
freeze_pattern (struct regexp_cache *searchbuf)
{
  eassert (!searchbuf->busy);
  record_unwind_protect_ptr (unfreeze_pattern, searchbuf);
  searchbuf->busy = true;
}

/* Compile a regexp if necessary, but first check to see if there's one in
   the cache.
   PATTERN is the pattern to compile.
   TRANSLATE is a translation table for ignoring case, or nil for none.
   REGP is the structure that says where to store the "register"
   values that will result from matching this pattern.
   If it is 0, we should compile the pattern not to record any
   subexpression bounds.
   POSIX is true if we want full backtracking (POSIX style) for this pattern.
   False means backtrack only enough to get a valid match.  */

static struct regexp_cache *
compile_pattern (Lisp_Object pattern, struct re_registers *regp,
		 Lisp_Object translate, bool posix, bool multibyte)
{
  struct regexp_cache *cp, **cpp, **lru_nonbusy;

  for (cpp = &searchbuf_head, lru_nonbusy = NULL; ; cpp = &cp->next)
    {
      cp = *cpp;
      if (!cp->busy)
        lru_nonbusy = cpp;
      /* Entries are initialized to nil, and may be set to nil by
	 compile_pattern_1 if the pattern isn't valid.  Don't apply
	 string accessors in those cases.  However, compile_pattern_1
	 is only applied to the cache entry we pick here to reuse.  So
	 nil should never appear before a non-nil entry.  */
      if (NILP (cp->regexp))
	goto compile_it;
      if (SCHARS (cp->regexp) == SCHARS (pattern)
          && !cp->busy
	  && STRING_MULTIBYTE (cp->regexp) == STRING_MULTIBYTE (pattern)
	  && !NILP (Fstring_equal (cp->regexp, pattern))
	  && EQ (cp->buf.translate, translate)
	  && cp->posix == posix
	  && (EQ (cp->syntax_table, Qt)
	      || EQ (cp->syntax_table, BVAR (current_buffer, syntax_table)))
	  && !NILP (Fequal (cp->f_whitespace_regexp, Vsearch_spaces_regexp))
	  && cp->buf.charset_unibyte == charset_unibyte)
	break;

      /* If we're at the end of the cache, compile into the last
	 (least recently used) non-busy cell in the cache.  */
      if (cp->next == 0)
	{
          if (!lru_nonbusy)
            error ("Too much matching reentrancy");
          cpp = lru_nonbusy;
          cp = *cpp;
	compile_it:
          eassert (!cp->busy);
	  compile_pattern_1 (cp, pattern, translate, posix);
	  break;
	}
    }

  /* When we get here, cp (aka *cpp) contains the compiled pattern,
     either because we found it in the cache or because we just compiled it.
     Move it to the front of the queue to mark it as most recently used.  */
  *cpp = cp->next;
  cp->next = searchbuf_head;
  searchbuf_head = cp;

  /* Advise the searching functions about the space we have allocated
     for register data.  */
  if (regp)
    re_set_registers (&cp->buf, regp, regp->num_regs, regp->start, regp->end);

  /* The compiled pattern can be used both for multibyte and unibyte
     target.  But, we have to tell which the pattern is used for. */
  cp->buf.target_multibyte = multibyte;
  return cp;
}


static Lisp_Object
looking_at_1 (Lisp_Object string, bool posix, bool modify_data)
{
  Lisp_Object val;
  unsigned char *p1, *p2;
  ptrdiff_t s1, s2;
  register ptrdiff_t i;

  if (running_asynch_code)
    save_search_regs ();

  /* This is so set_image_of_range_1 in regex-emacs.c can find the EQV
     table.  */
  set_char_table_extras (BVAR (current_buffer, case_canon_table), 2,
			 BVAR (current_buffer, case_eqv_table));

  CHECK_STRING (string);

  /* Snapshot in case Lisp changes the value.  */
  bool modify_match_data = NILP (Vinhibit_changing_match_data) && modify_data;

  struct regexp_cache *cache_entry = compile_pattern (
    string,
    modify_match_data ? &search_regs : NULL,
    (!NILP (BVAR (current_buffer, case_fold_search))
     ? BVAR (current_buffer, case_canon_table) : Qnil),
    posix,
    !NILP (BVAR (current_buffer, enable_multibyte_characters)));

  /* Do a pending quit right away, to avoid paradoxical behavior */
  maybe_quit ();

  /* Get pointers and sizes of the two strings
     that make up the visible portion of the buffer. */

  p1 = BEGV_ADDR;
  s1 = GPT_BYTE - BEGV_BYTE;
  p2 = GAP_END_ADDR;
  s2 = ZV_BYTE - GPT_BYTE;
  if (s1 < 0)
    {
      p2 = p1;
      s2 = ZV_BYTE - BEGV_BYTE;
      s1 = 0;
    }
  if (s2 < 0)
    {
      s1 = ZV_BYTE - BEGV_BYTE;
      s2 = 0;
    }

  specpdl_ref count = SPECPDL_INDEX ();
  freeze_buffer_relocation ();
  freeze_pattern (cache_entry);
  re_match_object = Qnil;
  i = re_match_2 (&cache_entry->buf, (char *) p1, s1, (char *) p2, s2,
		  PT_BYTE - BEGV_BYTE,
		  modify_match_data ? &search_regs : NULL,
		  ZV_BYTE - BEGV_BYTE);

  if (i == -2)
    {
      unbind_to (count, Qnil);
      matcher_overflow ();
    }

  val = (i >= 0 ? Qt : Qnil);
  if (modify_match_data && i >= 0)
  {
    for (i = 0; i < search_regs.num_regs; i++)
      if (search_regs.start[i] >= 0)
	{
	  search_regs.start[i]
	    = BYTE_TO_CHAR (search_regs.start[i] + BEGV_BYTE);
         search_regs.end[i]
           = BYTE_TO_CHAR (search_regs.end[i] + BEGV_BYTE);
       }
    /* Set last_thing_searched only when match data is changed.  */
    XSETBUFFER (last_thing_searched, current_buffer);
  }

  return unbind_to (count, val);
}

DEFUN ("looking-at", Flooking_at, Slooking_at, 1, 2, 0,
       doc: /* Return t if text after point matches regular expression REGEXP.
By default, this function modifies the match data that
`match-beginning', `match-end' and `match-data' access.  If
INHIBIT-MODIFY is non-nil, don't modify the match data.  */)
  (Lisp_Object regexp, Lisp_Object inhibit_modify)
{
  return looking_at_1 (regexp, 0, NILP (inhibit_modify));
}

DEFUN ("posix-looking-at", Fposix_looking_at, Sposix_looking_at, 1, 2, 0,
       doc: /* Return t if text after point matches REGEXP according to Posix rules.
Find the longest match, in accordance with Posix regular expression rules.

By default, this function modifies the match data that
`match-beginning', `match-end' and `match-data' access.  If
INHIBIT-MODIFY is non-nil, don't modify the match data.  */)
  (Lisp_Object regexp, Lisp_Object inhibit_modify)
{
  return looking_at_1 (regexp, 1, NILP (inhibit_modify));
}

static Lisp_Object
string_match_1 (Lisp_Object regexp, Lisp_Object string, Lisp_Object start,
		bool posix, bool modify_data)
{
  ptrdiff_t val;
  EMACS_INT pos;
  ptrdiff_t pos_byte, i;
  bool modify_match_data = NILP (Vinhibit_changing_match_data) && modify_data;

  if (running_asynch_code)
    save_search_regs ();

  CHECK_STRING (regexp);
  CHECK_STRING (string);

  if (NILP (start))
    pos = 0, pos_byte = 0;
  else
    {
      ptrdiff_t len = SCHARS (string);

      CHECK_FIXNUM (start);
      pos = XFIXNUM (start);
      if (pos < 0 && -pos <= len)
	pos = len + pos;
      else if (0 > pos || pos > len)
	args_out_of_range (string, start);
      pos_byte = string_char_to_byte (string, pos);
    }

  /* This is so set_image_of_range_1 in regex-emacs.c can find the EQV
     table.  */
  set_char_table_extras (BVAR (current_buffer, case_canon_table), 2,
			 BVAR (current_buffer, case_eqv_table));

  specpdl_ref count = SPECPDL_INDEX ();
  struct regexp_cache *cache_entry
    = compile_pattern (regexp,
		       modify_match_data ? &search_regs : NULL,
		       (!NILP (BVAR (current_buffer, case_fold_search))
			? BVAR (current_buffer, case_canon_table)
			: Qnil),
		       posix,
		       STRING_MULTIBYTE (string));
  freeze_pattern (cache_entry);
  re_match_object = string;
  val = re_search (&cache_entry->buf, SSDATA (string),
		   SBYTES (string), pos_byte,
		   SBYTES (string) - pos_byte,
		   (modify_match_data ? &search_regs : NULL));
  unbind_to (count, Qnil);

  /* Set last_thing_searched only when match data is changed.  */
  if (modify_match_data)
    last_thing_searched = Qt;

  if (val == -2)
    matcher_overflow ();
  if (val < 0) return Qnil;

  if (modify_match_data)
    for (i = 0; i < search_regs.num_regs; i++)
      if (search_regs.start[i] >= 0)
	{
	  search_regs.start[i]
	    = string_byte_to_char (string, search_regs.start[i]);
	  search_regs.end[i]
	    = string_byte_to_char (string, search_regs.end[i]);
	}

  return make_fixnum (string_byte_to_char (string, val));
}

DEFUN ("string-match", Fstring_match, Sstring_match, 2, 4, 0,
       doc: /* Return index of start of first match for REGEXP in STRING, or nil.
Matching ignores case if `case-fold-search' is non-nil.
If third arg START is non-nil, start search at that index in STRING.

If INHIBIT-MODIFY is non-nil, match data is not changed.

If INHIBIT-MODIFY is nil or missing, match data is changed, and
`match-end' and `match-beginning' give indices of substrings matched
by parenthesis constructs in the pattern.  You can use the function
`match-string' to extract the substrings matched by the parenthesis
constructions in REGEXP.  For index of first char beyond the match, do
(match-end 0).  */)
  (Lisp_Object regexp, Lisp_Object string, Lisp_Object start,
   Lisp_Object inhibit_modify)
{
  return string_match_1 (regexp, string, start, 0, NILP (inhibit_modify));
}

DEFUN ("posix-string-match", Fposix_string_match, Sposix_string_match, 2, 4, 0,
       doc: /* Return index of start of first match for Posix REGEXP in STRING, or nil.
Find the longest match, in accord with Posix regular expression rules.
Case is ignored if `case-fold-search' is non-nil in the current buffer.

If INHIBIT-MODIFY is non-nil, match data is not changed.

If INHIBIT-MODIFY is nil or missing, match data is changed, and
`match-end' and `match-beginning' give indices of substrings matched
by parenthesis constructs in the pattern.  You can use the function
`match-string' to extract the substrings matched by the parenthesis
constructions in REGEXP.  For index of first char beyond the match, do
(match-end 0).  */)
  (Lisp_Object regexp, Lisp_Object string, Lisp_Object start,
   Lisp_Object inhibit_modify)
{
  return string_match_1 (regexp, string, start, 1, NILP (inhibit_modify));
}

/* Match REGEXP against STRING using translation table TABLE,
   searching all of STRING, and return the index of the match,
   or negative on failure.  This does not clobber the match data.  */

ptrdiff_t
fast_string_match_internal (Lisp_Object regexp, Lisp_Object string,
			    Lisp_Object table)
{
  re_match_object = string;
  specpdl_ref count = SPECPDL_INDEX ();
  struct regexp_cache *cache_entry
    = compile_pattern (regexp, 0, table, 0, STRING_MULTIBYTE (string));
  freeze_pattern (cache_entry);
  ptrdiff_t val = re_search (&cache_entry->buf, SSDATA (string),
			     SBYTES (string), 0,
			     SBYTES (string), 0);
  unbind_to (count, Qnil);
  return val;
}

/* Match REGEXP against STRING, searching all of STRING ignoring case,
   and return the index of the match, or negative on failure.
   This does not clobber the match data.
   We assume that STRING contains single-byte characters.  */

ptrdiff_t
fast_c_string_match_ignore_case (Lisp_Object regexp,
				 const char *string, ptrdiff_t len)
{
  regexp = string_make_unibyte (regexp);
  specpdl_ref count = SPECPDL_INDEX ();
  struct regexp_cache *cache_entry
    = compile_pattern (regexp, 0, Vascii_canon_table, 0, 0);
  freeze_pattern (cache_entry);
  re_match_object = Qt;
  ptrdiff_t val = re_search (&cache_entry->buf, string, len, 0, len, 0);
  unbind_to (count, Qnil);
  return val;
}

/* Match REGEXP against the characters after POS to LIMIT, and return
   the number of matched characters.  If STRING is non-nil, match
   against the characters in it.  In that case, POS and LIMIT are
   indices into the string.  This function doesn't modify the match
   data.  */

ptrdiff_t
fast_looking_at (Lisp_Object regexp, ptrdiff_t pos, ptrdiff_t pos_byte,
		 ptrdiff_t limit, ptrdiff_t limit_byte, Lisp_Object string)
{
  bool multibyte;
  unsigned char *p1, *p2;
  ptrdiff_t s1, s2;
  ptrdiff_t len;

  if (STRINGP (string))
    {
      if (pos_byte < 0)
	pos_byte = string_char_to_byte (string, pos);
      if (limit_byte < 0)
	limit_byte = string_char_to_byte (string, limit);
      p1 = NULL;
      s1 = 0;
      p2 = SDATA (string);
      s2 = SBYTES (string);
      multibyte = STRING_MULTIBYTE (string);
    }
  else
    {
      if (pos_byte < 0)
	pos_byte = CHAR_TO_BYTE (pos);
      if (limit_byte < 0)
	limit_byte = CHAR_TO_BYTE (limit);
      pos_byte -= BEGV_BYTE;
      limit_byte -= BEGV_BYTE;
      p1 = BEGV_ADDR;
      s1 = GPT_BYTE - BEGV_BYTE;
      p2 = GAP_END_ADDR;
      s2 = ZV_BYTE - GPT_BYTE;
      if (s1 < 0)
	{
	  p2 = p1;
	  s2 = ZV_BYTE - BEGV_BYTE;
	  s1 = 0;
	}
      if (s2 < 0)
	{
	  s1 = ZV_BYTE - BEGV_BYTE;
	  s2 = 0;
	}
      multibyte = ! NILP (BVAR (current_buffer, enable_multibyte_characters));
    }

  struct regexp_cache *cache_entry =
    compile_pattern (regexp, 0, Qnil, 0, multibyte);
  specpdl_ref count = SPECPDL_INDEX ();
  freeze_buffer_relocation ();
  freeze_pattern (cache_entry);
  re_match_object = STRINGP (string) ? string : Qnil;
  len = re_match_2 (&cache_entry->buf, (char *) p1, s1, (char *) p2, s2,
		    pos_byte, NULL, limit_byte);

  unbind_to (count, Qnil);
  return len;
}


/* The newline cache: remembering which sections of text have no newlines.  */

/* If the user has requested the long scans caching, make sure it's on.
   Otherwise, make sure it's off.
   This is our cheezy way of associating an action with the change of
   state of a buffer-local variable.  */
static struct region_cache *
newline_cache_on_off (struct buffer *buf)
{
  struct buffer *base_buf = buf;
  bool indirect_p = false;

  if (buf->base_buffer)
    {
      base_buf = buf->base_buffer;
      indirect_p = true;
    }

  /* Don't turn on or off the cache in the base buffer, if the value
     of cache-long-scans of the base buffer is inconsistent with that.
     This is because doing so will just make the cache pure overhead,
     since if we turn it on via indirect buffer, it will be
     immediately turned off by its base buffer.  */
  if (NILP (BVAR (buf, cache_long_scans)))
    {
      if (!indirect_p
	  || NILP (BVAR (base_buf, cache_long_scans)))
	{
	  /* It should be off.  */
	  if (base_buf->newline_cache)
	    {
	      free_region_cache (base_buf->newline_cache);
	      base_buf->newline_cache = 0;
	    }
	}
      return NULL;
    }
  else
    {
      if (!indirect_p
	  || !NILP (BVAR (base_buf, cache_long_scans)))
	{
	  /* It should be on.  */
	  if (base_buf->newline_cache == 0)
            {
              base_buf->newline_cache = new_region_cache ();
              __lsan_ignore_object (base_buf->newline_cache);
            }
	}
      return base_buf->newline_cache;
    }
}


/* Search for COUNT newlines between START/START_BYTE and END/END_BYTE.

   If COUNT is positive, search forwards; END must be >= START.
   If COUNT is negative, search backwards for the -COUNTth instance;
      END must be <= START.
   If COUNT is zero, do anything you please; run rogue, for all I care.

   If END is zero, use BEGV or ZV instead, as appropriate for the
   direction indicated by COUNT.  If START_BYTE is -1 it is unknown,
   and similarly for END_BYTE.

   If we find COUNT instances, set *COUNTED to COUNT, and return the
   position past the COUNTth match.  Note that for reverse motion
   this is not the same as the usual convention for Emacs motion commands.

   If we don't find COUNT instances before reaching END, set *COUNTED
   to the number of newlines left found (negated if COUNT is negative),
   and return END.

   If BYTEPOS is not NULL, set *BYTEPOS to the byte position corresponding
   to the returned character position.

   If ALLOW_QUIT, check for quitting.  That's good to do
   except when inside redisplay.  */

ptrdiff_t
find_newline (ptrdiff_t start, ptrdiff_t start_byte, ptrdiff_t end,
	      ptrdiff_t end_byte, ptrdiff_t count, ptrdiff_t *counted,
	      ptrdiff_t *bytepos, bool allow_quit)
{
  struct region_cache *newline_cache;
  struct buffer *cache_buffer;

  if (!end)
    {
      if (count > 0)
	end = ZV, end_byte = ZV_BYTE;
      else
	end = BEGV, end_byte = BEGV_BYTE;
    }
  if (end_byte == -1)
    end_byte = CHAR_TO_BYTE (end);

  newline_cache = newline_cache_on_off (current_buffer);
  if (current_buffer->base_buffer)
    cache_buffer = current_buffer->base_buffer;
  else
    cache_buffer = current_buffer;

  if (counted)
    *counted = count;

  if (count > 0)
    while (start != end)
      {
        /* Our innermost scanning loop is very simple; it doesn't know
           about gaps, buffer ends, or the newline cache.  ceiling is
           the position of the last character before the next such
           obstacle --- the last character the dumb search loop should
           examine.  */
	ptrdiff_t tem, ceiling_byte = end_byte - 1;

        /* If we're using the newline cache, consult it to see whether
           we can avoid some scanning.  */
        if (newline_cache)
          {
            ptrdiff_t next_change;
	    int result = 1;

            while (start < end && result)
	      {
		ptrdiff_t lim1;

		result = region_cache_forward (cache_buffer, newline_cache,
					       start, &next_change);
		if (result)
		  {
		    /* When the cache revalidation is deferred,
		       next-change might point beyond ZV, which will
		       cause assertion violation in CHAR_TO_BYTE below.
		       Limit next_change to ZV to avoid that.  */
		    if (next_change > ZV)
		      next_change = ZV;
		    start = next_change;
		    lim1 = next_change = end;
		  }
		else
		  lim1 = min (next_change, end);

		/* The cache returned zero for this region; see if
		   this is because the region is known and includes
		   only newlines.  While at that, count any newlines
		   we bump into, and exit if we found enough off them.  */
		start_byte = CHAR_TO_BYTE (start);
		while (start < lim1
		       && FETCH_BYTE (start_byte) == '\n')
		  {
		    start_byte++;
		    start++;
		    if (--count == 0)
		      {
			if (bytepos)
			  *bytepos = start_byte;
			return start;
		      }
		  }
		/* If we found a non-newline character before hitting
		   position where the cache will again return non-zero
		   (i.e. no newlines beyond that position), it means
		   this region is not yet known to the cache, and we
		   must resort to the "dumb loop" method.  */
		if (start < next_change && !result)
		  break;
		result = 1;
	      }
	    if (start >= end)
	      {
		start = end;
		start_byte = end_byte;
		break;
	      }

            /* START should never be after END.  */
            if (start_byte > ceiling_byte)
              start_byte = ceiling_byte;

            /* Now the text after start is an unknown region, and
               next_change is the position of the next known region. */
            ceiling_byte = min (CHAR_TO_BYTE (next_change) - 1, ceiling_byte);
          }
	else if (start_byte == -1)
	  start_byte = CHAR_TO_BYTE (start);

        /* The dumb loop can only scan text stored in contiguous
           bytes. BUFFER_CEILING_OF returns the last character
           position that is contiguous, so the ceiling is the
           position after that.  */
	tem = BUFFER_CEILING_OF (start_byte);
	ceiling_byte = min (tem, ceiling_byte);

        {
          /* The termination address of the dumb loop.  */
	  unsigned char *lim_addr = BYTE_POS_ADDR (ceiling_byte) + 1;
	  ptrdiff_t lim_byte = ceiling_byte + 1;

	  /* Nonpositive offsets (relative to LIM_ADDR and LIM_BYTE)
	     of the base, the cursor, and the next line.  */
	  ptrdiff_t base = start_byte - lim_byte;
	  ptrdiff_t cursor, next;

	  for (cursor = base; cursor < 0; cursor = next)
	    {
              /* The dumb loop.  */
	      unsigned char *nl = memchr (lim_addr + cursor, '\n', - cursor);
	      next = nl ? nl - lim_addr : 0;

              /* If we're using the newline cache, cache the fact that
                 the region we just traversed is free of newlines. */
              if (newline_cache && cursor != next)
		{
		  know_region_cache (cache_buffer, newline_cache,
				     BYTE_TO_CHAR (lim_byte + cursor),
				     BYTE_TO_CHAR (lim_byte + next));
		  /* know_region_cache can relocate buffer text.  */
		  lim_addr = BYTE_POS_ADDR (ceiling_byte) + 1;
		}

              if (! nl)
		break;
	      next++;

	      if (--count == 0)
		{
		  if (bytepos)
		    *bytepos = lim_byte + next;
		  return BYTE_TO_CHAR (lim_byte + next);
		}
	      if (allow_quit)
		maybe_quit ();
            }

	  start_byte = lim_byte;
	  start = BYTE_TO_CHAR (start_byte);
        }
      }
  else
    while (start > end)
      {
        /* The last character to check before the next obstacle.  */
	ptrdiff_t tem, ceiling_byte = end_byte;

        /* Consult the newline cache, if appropriate.  */
        if (newline_cache)
          {
            ptrdiff_t next_change;
	    int result = 1;

            while (start > end && result)
	      {
		ptrdiff_t lim1;

		result = region_cache_backward (cache_buffer, newline_cache,
						start, &next_change);
		if (result)
		  {
		    start = next_change;
		    lim1 = next_change = end;
		  }
		else
		  lim1 = max (next_change, end);
		start_byte = CHAR_TO_BYTE (start);
		while (start > lim1
		       && FETCH_BYTE (start_byte - 1) == '\n')
		  {
		    if (++count == 0)
		      {
			if (bytepos)
			  *bytepos = start_byte;
			return start;
		      }
		    start_byte--;
		    start--;
		  }
		if (start > next_change && !result)
		  break;
		result = 1;
	      }
	    if (start <= end)
	      {
		start = end;
		start_byte = end_byte;
		break;
	      }

            /* Start should never be at or before end.  */
            if (start_byte <= ceiling_byte)
              start_byte = ceiling_byte + 1;

            /* Now the text before start is an unknown region, and
               next_change is the position of the next known region. */
            ceiling_byte = max (CHAR_TO_BYTE (next_change), ceiling_byte);
          }
	else if (start_byte == -1)
	  start_byte = CHAR_TO_BYTE (start);

        /* Stop scanning before the gap.  */
	tem = BUFFER_FLOOR_OF (start_byte - 1);
	ceiling_byte = max (tem, ceiling_byte);

        {
          /* The termination address of the dumb loop.  */
	  unsigned char *ceiling_addr = BYTE_POS_ADDR (ceiling_byte);

	  /* Offsets (relative to CEILING_ADDR and CEILING_BYTE) of
	     the base, the cursor, and the previous line.  These
	     offsets are at least -1.  */
	  ptrdiff_t base = start_byte - ceiling_byte;
	  ptrdiff_t cursor, prev;

	  for (cursor = base; 0 < cursor; cursor = prev)
            {
	      unsigned char *nl = memrchr (ceiling_addr, '\n', cursor);
	      prev = nl ? nl - ceiling_addr : -1;

              /* If we're looking for newlines, cache the fact that
                 this line's region is free of them. */
              if (newline_cache && cursor != prev + 1)
		{
		  know_region_cache (cache_buffer, newline_cache,
				     BYTE_TO_CHAR (ceiling_byte + prev + 1),
				     BYTE_TO_CHAR (ceiling_byte + cursor));
		  /* know_region_cache can relocate buffer text.  */
		  ceiling_addr = BYTE_POS_ADDR (ceiling_byte);
		}

              if (! nl)
		break;

	      if (++count >= 0)
		{
		  if (bytepos)
		    *bytepos = ceiling_byte + prev + 1;
		  return BYTE_TO_CHAR (ceiling_byte + prev + 1);
		}
	      if (allow_quit)
		maybe_quit ();
            }

	  start_byte = ceiling_byte;
	  start = BYTE_TO_CHAR (start_byte);
        }
      }

  if (counted)
    *counted -= count;
  if (bytepos)
    {
      *bytepos = start_byte == -1 ? CHAR_TO_BYTE (start) : start_byte;
      eassert (*bytepos == CHAR_TO_BYTE (start));
    }
  return start;
}

/* Search for COUNT instances of a line boundary.
   Start at START.  If COUNT is negative, search backwards.

   We report the resulting position by calling TEMP_SET_PT_BOTH.

   If we find COUNT instances. we position after (always after,
   even if scanning backwards) the COUNTth match.

   If we don't find COUNT instances before reaching the end of the
   buffer (or the beginning, if scanning backwards), we position at
   the limit we bumped up against.

   If ALLOW_QUIT, check for quitting.  That's good to do
   except in special cases.  */

void
scan_newline (ptrdiff_t start, ptrdiff_t start_byte,
	      ptrdiff_t limit, ptrdiff_t limit_byte,
	      ptrdiff_t count, bool allow_quit)
{
  ptrdiff_t charpos, bytepos, counted;

  charpos = find_newline (start, start_byte, limit, limit_byte,
			  count, &counted, &bytepos, allow_quit);
  if (counted != count)
    TEMP_SET_PT_BOTH (limit, limit_byte);
  else
    TEMP_SET_PT_BOTH (charpos, bytepos);
}

/* Like above, but always scan from point and report the
   resulting position in *CHARPOS and *BYTEPOS.  */

ptrdiff_t
scan_newline_from_point (ptrdiff_t count, ptrdiff_t *charpos,
			 ptrdiff_t *bytepos)
{
  ptrdiff_t counted;

  if (count <= 0)
    *charpos = find_newline (PT, PT_BYTE, BEGV, BEGV_BYTE, count - 1,
			     &counted, bytepos, 1);
  else
    *charpos = find_newline (PT, PT_BYTE, ZV, ZV_BYTE, count,
			     &counted, bytepos, 1);
  return counted;
}

/* Like find_newline, but doesn't allow QUITting and doesn't return
   COUNTED.  */
ptrdiff_t
find_newline_no_quit (ptrdiff_t from, ptrdiff_t frombyte,
		      ptrdiff_t cnt, ptrdiff_t *bytepos)
{
  return find_newline (from, frombyte, 0, -1, cnt, NULL, bytepos, 0);
}

/* Like find_newline, but returns position before the newline, not
   after, and only search up to TO.
   This isn't just find_newline_no_quit (...)-1, because you might hit TO.  */

ptrdiff_t
find_before_next_newline (ptrdiff_t from, ptrdiff_t to,
			  ptrdiff_t cnt, ptrdiff_t *bytepos)
{
  ptrdiff_t counted;
  ptrdiff_t pos = find_newline (from, -1, to, -1, cnt, &counted, bytepos, 1);

  if (counted == cnt)
    {
      if (bytepos)
	dec_both (&pos, &*bytepos);
      else
	pos--;
    }
  return pos;
}

/* Subroutines of Lisp buffer search functions. */

static Lisp_Object
search_command (Lisp_Object string, Lisp_Object bound, Lisp_Object noerror,
		Lisp_Object count, int direction, int RE, bool posix)
{
  EMACS_INT np;
  EMACS_INT lim;
  ptrdiff_t lim_byte;
  EMACS_INT n = direction;

  if (!NILP (count))
    {
      CHECK_FIXNUM (count);
      n *= XFIXNUM (count);
    }

  CHECK_STRING (string);
  if (NILP (bound))
    {
      if (n > 0)
	lim = ZV, lim_byte = ZV_BYTE;
      else
	lim = BEGV, lim_byte = BEGV_BYTE;
    }
  else
    {
      lim = fix_position (bound);
      if (n > 0 ? lim < PT : lim > PT)
	error ("Invalid search bound (wrong side of point)");
      if (lim > ZV)
	lim = ZV, lim_byte = ZV_BYTE;
      else if (lim < BEGV)
	lim = BEGV, lim_byte = BEGV_BYTE;
      else
	lim_byte = CHAR_TO_BYTE (lim);
    }

  /* This is so set_image_of_range_1 in regex-emacs.c can find the EQV
     table.  */
  set_char_table_extras (BVAR (current_buffer, case_canon_table), 2,
			 BVAR (current_buffer, case_eqv_table));

  np = search_buffer (string, PT, PT_BYTE, lim, lim_byte, n, RE,
		      (!NILP (BVAR (current_buffer, case_fold_search))
		       ? BVAR (current_buffer, case_canon_table)
		       : Qnil),
		      (!NILP (BVAR (current_buffer, case_fold_search))
		       ? BVAR (current_buffer, case_eqv_table)
		       : Qnil),
		      posix);
  if (np <= 0)
    {
      if (NILP (noerror))
	xsignal1 (Qsearch_failed, string);

      if (!EQ (noerror, Qt))
	{
	  eassert (BEGV <= lim && lim <= ZV);
	  SET_PT_BOTH (lim, lim_byte);
	  return Qnil;
#if 0 /* This would be clean, but maybe programs depend on
	 a value of nil here.  */
	  np = lim;
#endif
	}
      else
	return Qnil;
    }

  eassert (BEGV <= np && np <= ZV);
  SET_PT (np);

  return make_fixnum (np);
}

/* Return true if REGEXP it matches just one constant string.  */

static bool
trivial_regexp_p (Lisp_Object regexp)
{
  ptrdiff_t len = SBYTES (regexp);
  unsigned char *s = SDATA (regexp);
  while (--len >= 0)
    {
      switch (*s++)
	{
	case '.': case '*': case '+': case '?': case '[': case '^': case '$':
	  return 0;
	case '\\':
	  if (--len < 0)
	    return 0;
	  switch (*s++)
	    {
	    case '|': case '(': case ')': case '`': case '\'': case 'b':
	    case 'B': case '<': case '>': case 'w': case 'W': case 's':
	    case 'S': case '=': case '{': case '}': case '_':
	    case 'c': case 'C':	/* for categoryspec and notcategoryspec */
	    case '1': case '2': case '3': case '4': case '5':
	    case '6': case '7': case '8': case '9':
	      return 0;
	    }
	}
    }
  return 1;
}

/* Search for the n'th occurrence of STRING in the current buffer,
   starting at position POS and stopping at position LIM,
   treating STRING as a literal string if RE is false or as
   a regular expression if RE is true.

   If N is positive, searching is forward and LIM must be greater than POS.
   If N is negative, searching is backward and LIM must be less than POS.

   Returns -x if x occurrences remain to be found (x > 0),
   or else the position at the beginning of the Nth occurrence
   (if searching backward) or the end (if searching forward).

   POSIX is nonzero if we want full backtracking (POSIX style)
   for this pattern.  0 means backtrack only enough to get a valid match.  */

#define TRANSLATE(out, trt, d)			\
do						\
  {						\
    if (! NILP (trt))				\
      {						\
	Lisp_Object temp;			\
	temp = Faref (trt, make_fixnum (d));	\
	if (FIXNUMP (temp))			\
	  out = XFIXNUM (temp);			\
	else					\
	  out = d;				\
      }						\
    else					\
      out = d;					\
  }						\
while (0)

/* Only used in search_buffer, to record the end position of the match
   when searching regexps and SEARCH_REGS should not be changed
   (i.e. Vinhibit_changing_match_data is non-nil).  */
static struct re_registers search_regs_1;

static EMACS_INT
search_buffer_re (Lisp_Object string, ptrdiff_t pos, ptrdiff_t pos_byte,
                  ptrdiff_t lim, ptrdiff_t lim_byte, EMACS_INT n,
                  Lisp_Object trt, Lisp_Object inverse_trt, bool posix)
{
  unsigned char *p1, *p2;
  ptrdiff_t s1, s2;

  /* Snapshot in case Lisp changes the value.  */
  bool preserve_match_data = NILP (Vinhibit_changing_match_data);

  struct regexp_cache *cache_entry =
    compile_pattern (string,
                     preserve_match_data ? &search_regs : &search_regs_1,
                     trt, posix,
                     !NILP (BVAR (current_buffer, enable_multibyte_characters)));
  struct re_pattern_buffer *bufp = &cache_entry->buf;

  maybe_quit ();		/* Do a pending quit right away,
				   to avoid paradoxical behavior */
  /* Get pointers and sizes of the two strings
     that make up the visible portion of the buffer. */

  p1 = BEGV_ADDR;
  s1 = GPT_BYTE - BEGV_BYTE;
  p2 = GAP_END_ADDR;
  s2 = ZV_BYTE - GPT_BYTE;
  if (s1 < 0)
    {
      p2 = p1;
      s2 = ZV_BYTE - BEGV_BYTE;
      s1 = 0;
    }
  if (s2 < 0)
    {
      s1 = ZV_BYTE - BEGV_BYTE;
      s2 = 0;
    }

  specpdl_ref count = SPECPDL_INDEX ();
  freeze_buffer_relocation ();
  freeze_pattern (cache_entry);

  while (n < 0)
    {
      ptrdiff_t val;

      re_match_object = Qnil;
      val = re_search_2 (bufp, (char *) p1, s1, (char *) p2, s2,
                         pos_byte - BEGV_BYTE, lim_byte - pos_byte,
                         preserve_match_data ? &search_regs : &search_regs_1,
                         /* Don't allow match past current point */
                         pos_byte - BEGV_BYTE);
      if (val == -2)
        {
          unbind_to (count, Qnil);
          matcher_overflow ();
        }
      if (val >= 0)
        {
          if (preserve_match_data)
            {
              pos_byte = search_regs.start[0] + BEGV_BYTE;
              for (ptrdiff_t i = 0; i < search_regs.num_regs; i++)
                if (search_regs.start[i] >= 0)
                  {
                    search_regs.start[i]
                      = BYTE_TO_CHAR (search_regs.start[i] + BEGV_BYTE);
                    search_regs.end[i]
                      = BYTE_TO_CHAR (search_regs.end[i] + BEGV_BYTE);
                  }
              XSETBUFFER (last_thing_searched, current_buffer);
              /* Set pos to the new position. */
              pos = search_regs.start[0];
            }
          else
            {
              pos_byte = search_regs_1.start[0] + BEGV_BYTE;
              /* Set pos to the new position.  */
              pos = BYTE_TO_CHAR (search_regs_1.start[0] + BEGV_BYTE);
            }
        }
      else
        {
          unbind_to (count, Qnil);
          return (n);
        }
      n++;
      maybe_quit ();
    }
  while (n > 0)
    {
      ptrdiff_t val;

      re_match_object = Qnil;
      val = re_search_2 (bufp, (char *) p1, s1, (char *) p2, s2,
                         pos_byte - BEGV_BYTE, lim_byte - pos_byte,
                         preserve_match_data ? &search_regs : &search_regs_1,
                         lim_byte - BEGV_BYTE);
      if (val == -2)
        {
          unbind_to (count, Qnil);
          matcher_overflow ();
        }
      if (val >= 0)
        {
          if (preserve_match_data)
            {
              pos_byte = search_regs.end[0] + BEGV_BYTE;
              for (ptrdiff_t i = 0; i < search_regs.num_regs; i++)
                if (search_regs.start[i] >= 0)
                  {
                    search_regs.start[i]
                      = BYTE_TO_CHAR (search_regs.start[i] + BEGV_BYTE);
                    search_regs.end[i]
                      = BYTE_TO_CHAR (search_regs.end[i] + BEGV_BYTE);
                  }
              XSETBUFFER (last_thing_searched, current_buffer);
              pos = search_regs.end[0];
            }
          else
            {
              pos_byte = search_regs_1.end[0] + BEGV_BYTE;
              pos = BYTE_TO_CHAR (search_regs_1.end[0] + BEGV_BYTE);
            }
        }
      else
        {
          unbind_to (count, Qnil);
          return (0 - n);
        }
      n--;
      maybe_quit ();
    }
  unbind_to (count, Qnil);
  return (pos);
}

static EMACS_INT
search_buffer_non_re (Lisp_Object string, ptrdiff_t pos,
                      ptrdiff_t pos_byte, ptrdiff_t lim, ptrdiff_t lim_byte,
                      EMACS_INT n, int RE, Lisp_Object trt, Lisp_Object inverse_trt,
                      bool posix)
{
  unsigned char *raw_pattern, *pat;
  ptrdiff_t raw_pattern_size;
  ptrdiff_t raw_pattern_size_byte;
  unsigned char *patbuf;
  bool multibyte = !NILP (BVAR (current_buffer, enable_multibyte_characters));
  unsigned char *base_pat;
  /* Set to positive if we find a non-ASCII char that need
     translation.  Otherwise set to zero later.  */
  int char_base = -1;
  bool boyer_moore_ok = 1;
  USE_SAFE_ALLOCA;

  /* MULTIBYTE says whether the text to be searched is multibyte.
     We must convert PATTERN to match that, or we will not really
     find things right.  */

  if (multibyte == STRING_MULTIBYTE (string))
    {
      raw_pattern = SDATA (string);
      raw_pattern_size = SCHARS (string);
      raw_pattern_size_byte = SBYTES (string);
    }
  else if (multibyte)
    {
      raw_pattern_size = SCHARS (string);
      raw_pattern_size_byte
        = count_size_as_multibyte (SDATA (string),
                                   raw_pattern_size);
      raw_pattern = SAFE_ALLOCA (raw_pattern_size_byte + 1);
      copy_text (SDATA (string), raw_pattern,
                 SCHARS (string), 0, 1);
    }
  else
    {
      /* Converting multibyte to single-byte.  */
      raw_pattern_size = SCHARS (string);
      raw_pattern_size_byte = SCHARS (string);
      raw_pattern = SAFE_ALLOCA (raw_pattern_size + 1);
      copy_text (SDATA (string), raw_pattern,
                 SBYTES (string), 1, 0);
    }

  /* Copy and optionally translate the pattern.  */
  ptrdiff_t len = raw_pattern_size;
  ptrdiff_t len_byte = raw_pattern_size_byte;
  SAFE_NALLOCA (patbuf, MAX_MULTIBYTE_LENGTH, len);
  pat = patbuf;
  base_pat = raw_pattern;
  if (multibyte)
    {
      /* Fill patbuf by translated characters in STRING while
         checking if we can use boyer-moore search.  If TRT is
         non-nil, we can use boyer-moore search only if TRT can be
         represented by the byte array of 256 elements.  For that,
         all non-ASCII case-equivalents of all case-sensitive
         characters in STRING must belong to the same character
         group (two characters belong to the same group iff their
         multibyte forms are the same except for the last byte;
         i.e. every 64 characters form a group; U+0000..U+003F,
         U+0040..U+007F, U+0080..U+00BF, ...).  */

      while (--len >= 0)
        {
          unsigned char str_base[MAX_MULTIBYTE_LENGTH], *str;
          int translated, inverse;
          int charlen;

          /* If we got here and the RE flag is set, it's because we're
             dealing with a regexp known to be trivial, so the backslash
             just quotes the next character.  */
          if (RE && *base_pat == '\\')
            {
              len--;
              raw_pattern_size--;
              len_byte--;
              base_pat++;
            }

          int in_charlen, c = string_char_and_length (base_pat, &in_charlen);

          if (NILP (trt))
            {
              str = base_pat;
              charlen = in_charlen;
            }
          else
            {
              /* Translate the character.  */
              TRANSLATE (translated, trt, c);
              charlen = CHAR_STRING (translated, str_base);
              str = str_base;

              /* Check if C has any other case-equivalents.  */
              TRANSLATE (inverse, inverse_trt, c);
              /* If so, check if we can use boyer-moore.  */
              if (c != inverse && boyer_moore_ok)
                {
                  /* Check if all equivalents belong to the same
                     group of characters.  Note that the check of C
                     itself is done by the last iteration.  */
                  int this_char_base = -1;

                  while (boyer_moore_ok)
                    {
                      if (ASCII_CHAR_P (inverse))
                        {
                          if (this_char_base > 0)
                            boyer_moore_ok = 0;
                          else
                            this_char_base = 0;
                        }
                      else if (CHAR_BYTE8_P (inverse))
                        /* Boyer-moore search can't handle a
                           translation of an eight-bit
                           character.  */
                        boyer_moore_ok = 0;
                      else if (this_char_base < 0)
                        {
                          this_char_base = inverse & ~0x3F;
                          if (char_base < 0)
                            char_base = this_char_base;
                          else if (this_char_base != char_base)
                            boyer_moore_ok = 0;
                        }
                      else if ((inverse & ~0x3F) != this_char_base)
                        boyer_moore_ok = 0;
                      if (c == inverse)
                        break;
                      TRANSLATE (inverse, inverse_trt, inverse);
                    }
                }
            }

          /* Store this character into the translated pattern.  */
          memcpy (pat, str, charlen);
          pat += charlen;
          base_pat += in_charlen;
          len_byte -= in_charlen;
        }

      /* If char_base is still negative we didn't find any translated
         non-ASCII characters.  */
      if (char_base < 0)
        char_base = 0;
    }
  else
    {
      /* Unibyte buffer.  */
      char_base = 0;
      while (--len >= 0)
        {
          int c, translated, inverse;

          /* If we got here and the RE flag is set, it's because we're
             dealing with a regexp known to be trivial, so the backslash
             just quotes the next character.  */
          if (RE && *base_pat == '\\')
            {
              len--;
              raw_pattern_size--;
              base_pat++;
            }
          c = *base_pat++;
          TRANSLATE (translated, trt, c);
          *pat++ = translated;
          /* Check that none of C's equivalents violates the
             assumptions of boyer_moore.  */
          TRANSLATE (inverse, inverse_trt, c);
          while (1)
            {
              if (inverse >= 0200)
                {
                  boyer_moore_ok = 0;
                  break;
                }
              if (c == inverse)
                break;
              TRANSLATE (inverse, inverse_trt, inverse);
            }
        }
    }

  len_byte = pat - patbuf;
  pat = base_pat = patbuf;

  EMACS_INT result
    = (boyer_moore_ok
       ? boyer_moore (n, pat, len_byte, trt, inverse_trt,
                      pos_byte, lim_byte,
                      char_base)
       : simple_search (n, pat, raw_pattern_size, len_byte, trt,
                        pos, pos_byte, lim, lim_byte));
  SAFE_FREE ();
  return result;
}

static EMACS_INT
search_buffer (Lisp_Object string, ptrdiff_t pos, ptrdiff_t pos_byte,
	       ptrdiff_t lim, ptrdiff_t lim_byte, EMACS_INT n,
	       int RE, Lisp_Object trt, Lisp_Object inverse_trt, bool posix)
{
  if (running_asynch_code)
    save_search_regs ();

  /* Searching 0 times means don't move.  */
  /* Null string is found at starting position.  */
  if (n == 0 || SCHARS (string) == 0)
    {
      set_search_regs (pos_byte, 0);
      return pos;
    }

  if (RE && !(trivial_regexp_p (string) && NILP (Vsearch_spaces_regexp)))
    pos = search_buffer_re (string, pos, pos_byte, lim, lim_byte,
                            n, trt, inverse_trt, posix);
  else
    pos = search_buffer_non_re (string, pos, pos_byte, lim, lim_byte,
                                n, RE, trt, inverse_trt, posix);

  return pos;
}

/* Do a simple string search N times for the string PAT,
   whose length is LEN/LEN_BYTE,
   from buffer position POS/POS_BYTE until LIM/LIM_BYTE.
   TRT is the translation table.

   Return the character position where the match is found.
   Otherwise, if M matches remained to be found, return -M.

   This kind of search works regardless of what is in PAT and
   regardless of what is in TRT.  It is used in cases where
   boyer_moore cannot work.  */

static EMACS_INT
simple_search (EMACS_INT n, unsigned char *pat,
	       ptrdiff_t len, ptrdiff_t len_byte, Lisp_Object trt,
	       ptrdiff_t pos, ptrdiff_t pos_byte,
	       ptrdiff_t lim, ptrdiff_t lim_byte)
{
  bool multibyte = ! NILP (BVAR (current_buffer, enable_multibyte_characters));
  bool forward = n > 0;
  /* Number of buffer bytes matched.  Note that this may be different
     from len_byte in a multibyte buffer.  */
  ptrdiff_t match_byte = PTRDIFF_MIN;

  if (lim > pos && multibyte)
    while (n > 0)
      {
	while (1)
	  {
	    /* Try matching at position POS.  */
	    ptrdiff_t this_pos = pos;
	    ptrdiff_t this_pos_byte = pos_byte;
	    ptrdiff_t this_len = len;
	    unsigned char *p = pat;
	    if (pos + len > lim || pos_byte + len_byte > lim_byte)
	      goto stop;

	    while (this_len > 0)
	      {
		int charlen, pat_ch = string_char_and_length (p, &charlen);
		int buf_charlen, buf_ch
		  = string_char_and_length (BYTE_POS_ADDR (this_pos_byte),
					    &buf_charlen);
		TRANSLATE (buf_ch, trt, buf_ch);

		if (buf_ch != pat_ch)
		  break;

		this_len--;
		p += charlen;

		this_pos_byte += buf_charlen;
		this_pos++;
	      }

	    if (this_len == 0)
	      {
		match_byte = this_pos_byte - pos_byte;
		pos += len;
		pos_byte += match_byte;
		break;
	      }

	    inc_both (&pos, &pos_byte);
	  }

	n--;
      }
  else if (lim > pos)
    while (n > 0)
      {
	while (1)
	  {
	    /* Try matching at position POS.  */
	    ptrdiff_t this_pos = pos;
	    ptrdiff_t this_len = len;
	    unsigned char *p = pat;

	    if (pos + len > lim)
	      goto stop;

	    while (this_len > 0)
	      {
		int pat_ch = *p++;
		int buf_ch = FETCH_BYTE (this_pos);
		TRANSLATE (buf_ch, trt, buf_ch);

		if (buf_ch != pat_ch)
		  break;

		this_len--;
		this_pos++;
	      }

	    if (this_len == 0)
	      {
		match_byte = len;
		pos += len;
		break;
	      }

	    pos++;
	  }

	n--;
      }
  /* Backwards search.  */
  else if (lim < pos && multibyte)
    while (n < 0)
      {
	while (1)
	  {
	    /* Try matching at position POS.  */
	    ptrdiff_t this_pos = pos;
	    ptrdiff_t this_pos_byte = pos_byte;
	    ptrdiff_t this_len = len;
	    const unsigned char *p = pat + len_byte;

	    if (this_pos - len < lim || (pos_byte - len_byte) < lim_byte)
	      goto stop;

	    while (this_len > 0)
	      {
		int pat_ch, buf_ch;

		dec_both (&this_pos, &this_pos_byte);
		p -= raw_prev_char_len (p);
		pat_ch = STRING_CHAR (p);
		buf_ch = STRING_CHAR (BYTE_POS_ADDR (this_pos_byte));
		TRANSLATE (buf_ch, trt, buf_ch);

		if (buf_ch != pat_ch)
		  break;

		this_len--;
	      }

	    if (this_len == 0)
	      {
		match_byte = pos_byte - this_pos_byte;
		pos = this_pos;
		pos_byte = this_pos_byte;
		break;
	      }

	    dec_both (&pos, &pos_byte);
	  }

	n++;
      }
  else if (lim < pos)
    while (n < 0)
      {
	while (1)
	  {
	    /* Try matching at position POS.  */
	    ptrdiff_t this_pos = pos - len;
	    ptrdiff_t this_len = len;
	    unsigned char *p = pat;

	    if (this_pos < lim)
	      goto stop;

	    while (this_len > 0)
	      {
		int pat_ch = *p++;
		int buf_ch = FETCH_BYTE (this_pos);
		TRANSLATE (buf_ch, trt, buf_ch);

		if (buf_ch != pat_ch)
		  break;
		this_len--;
		this_pos++;
	      }

	    if (this_len == 0)
	      {
		match_byte = len;
		pos -= len;
		break;
	      }

	    pos--;
	  }

	n++;
      }

 stop:
  if (n == 0)
    {
      eassert (match_byte != PTRDIFF_MIN);
      if (forward)
	set_search_regs ((multibyte ? pos_byte : pos) - match_byte, match_byte);
      else
	set_search_regs (multibyte ? pos_byte : pos, match_byte);

      return pos;
    }
  else if (n > 0)
    return -n;
  else
    return n;
}

/* Do Boyer-Moore search N times for the string BASE_PAT,
   whose length is LEN_BYTE,
   from buffer position POS_BYTE until LIM_BYTE.
   DIRECTION says which direction we search in.
   TRT and INVERSE_TRT are translation tables.
   Characters in PAT are already translated by TRT.

   This kind of search works if all the characters in BASE_PAT that
   have nontrivial translation are the same aside from the last byte.
   This makes it possible to translate just the last byte of a
   character, and do so after just a simple test of the context.
   CHAR_BASE is nonzero if there is such a non-ASCII character.

   If that criterion is not satisfied, do not call this function.  */

static EMACS_INT
boyer_moore (EMACS_INT n, unsigned char *base_pat,
	     ptrdiff_t len_byte,
	     Lisp_Object trt, Lisp_Object inverse_trt,
	     ptrdiff_t pos_byte, ptrdiff_t lim_byte,
             int char_base)
{
  int direction = ((n > 0) ? 1 : -1);
  register ptrdiff_t dirlen;
  ptrdiff_t limit;
  int stride_for_teases = 0;
  int BM_tab[0400];
  register unsigned char *cursor, *p_limit;
  register ptrdiff_t i;
  register int j;
  unsigned char *pat, *pat_end;
  bool multibyte = ! NILP (BVAR (current_buffer, enable_multibyte_characters));

  unsigned char simple_translate[0400];
  /* These are set to the preceding bytes of a byte to be translated
     if char_base is nonzero.  As the maximum byte length of a
     multibyte character is 5, we have to check at most four previous
     bytes.  */
  int translate_prev_byte1 = 0;
  int translate_prev_byte2 = 0;
  int translate_prev_byte3 = 0;

  /* The general approach is that we are going to maintain that we know
     the first (closest to the present position, in whatever direction
     we're searching) character that could possibly be the last
     (furthest from present position) character of a valid match.  We
     advance the state of our knowledge by looking at that character
     and seeing whether it indeed matches the last character of the
     pattern.  If it does, we take a closer look.  If it does not, we
     move our pointer (to putative last characters) as far as is
     logically possible.  This amount of movement, which I call a
     stride, will be the length of the pattern if the actual character
     appears nowhere in the pattern, otherwise it will be the distance
     from the last occurrence of that character to the end of the
     pattern.  If the amount is zero we have a possible match.  */

  /* Here we make a "mickey mouse" BM table.  The stride of the search
     is determined only by the last character of the putative match.
     If that character does not match, we will stride the proper
     distance to propose a match that superimposes it on the last
     instance of a character that matches it (per trt), or misses
     it entirely if there is none. */

  dirlen = len_byte * direction;

  /* Record position after the end of the pattern.  */
  pat_end = base_pat + len_byte;
  /* BASE_PAT points to a character that we start scanning from.
     It is the first character in a forward search,
     the last character in a backward search.  */
  if (direction < 0)
    base_pat = pat_end - 1;

  /* A character that does not appear in the pattern induces a
     stride equal to the pattern length.  */
  for (i = 0; i < 0400; i++)
    BM_tab[i] = dirlen;

  /* We use this for translation, instead of TRT itself.
     We fill this in to handle the characters that actually
     occur in the pattern.  Others don't matter anyway!  */
  for (i = 0; i < 0400; i++)
    simple_translate[i] = i;

  if (char_base)
    {
      /* Setup translate_prev_byte1/2/3/4 from CHAR_BASE.  Only a
	 byte following them are the target of translation.  */
      eassume (0x80 <= char_base && char_base <= MAX_CHAR);
      unsigned char str[MAX_MULTIBYTE_LENGTH];
      int cblen = CHAR_STRING (char_base, str);

      translate_prev_byte1 = str[cblen - 2];
      if (cblen > 2)
	{
	  translate_prev_byte2 = str[cblen - 3];
	  if (cblen > 3)
	    translate_prev_byte3 = str[cblen - 4];
	}
    }

  i = 0;
  while (i != dirlen)
    {
      unsigned char *ptr = base_pat + i;
      i += direction;
      if (! NILP (trt))
	{
	  /* If the byte currently looking at is the last of a
	     character to check case-equivalents, set CH to that
	     character.  An ASCII character and a non-ASCII character
	     matching with CHAR_BASE are to be checked.  */
	  int ch = -1;

	  if (ASCII_CHAR_P (*ptr) || ! multibyte)
	    ch = *ptr;
	  else if (char_base
		   && ((pat_end - ptr) == 1 || CHAR_HEAD_P (ptr[1])))
	    {
	      unsigned char *charstart = ptr - 1;

	      while (! (CHAR_HEAD_P (*charstart)))
		charstart--;
	      ch = STRING_CHAR (charstart);
	      if (char_base != (ch & ~0x3F))
		ch = -1;
	    }

	  if (ch >= 0200 && multibyte)
	    j = (ch & 0x3F) | 0200;
	  else
	    j = *ptr;

	  if (i == dirlen)
	    stride_for_teases = BM_tab[j];

	  BM_tab[j] = dirlen - i;
	  /* A translation table is accompanied by its inverse -- see
	     comment following downcase_table for details.  */
	  if (ch >= 0)
	    {
	      int starting_ch = ch;
	      int starting_j = j;

	      while (1)
		{
		  TRANSLATE (ch, inverse_trt, ch);
		  if (ch >= 0200 && multibyte)
		    j = (ch & 0x3F) | 0200;
		  else
		    j = ch;

		  /* For all the characters that map into CH,
		     set up simple_translate to map the last byte
		     into STARTING_J.  */
		  simple_translate[j] = starting_j;
		  if (ch == starting_ch)
		    break;
		  BM_tab[j] = dirlen - i;
		}
	    }
	}
      else
	{
	  j = *ptr;

	  if (i == dirlen)
	    stride_for_teases = BM_tab[j];
	  BM_tab[j] = dirlen - i;
	}
      /* stride_for_teases tells how much to stride if we get a
	 match on the far character but are subsequently
	 disappointed, by recording what the stride would have been
	 for that character if the last character had been
	 different.  */
    }
  pos_byte += dirlen - ((direction > 0) ? direction : 0);
  /* loop invariant - POS_BYTE points at where last char (first
     char if reverse) of pattern would align in a possible match.  */
  while (n != 0)
    {
      ptrdiff_t tail_end;
      unsigned char *tail_end_ptr;

      /* It's been reported that some (broken) compiler thinks that
	 Boolean expressions in an arithmetic context are unsigned.
	 Using an explicit ?1:0 prevents this.  */
      if ((lim_byte - pos_byte - ((direction > 0) ? 1 : 0)) * direction
	  < 0)
	return (n * (0 - direction));
      /* First we do the part we can by pointers (maybe nothing) */
      maybe_quit ();
      pat = base_pat;
      limit = pos_byte - dirlen + direction;
      if (direction > 0)
	{
	  limit = BUFFER_CEILING_OF (limit);
	  /* LIMIT is now the last (not beyond-last!) value POS_BYTE
	     can take on without hitting edge of buffer or the gap.  */
	  limit = min (limit, pos_byte + 20000);
	  limit = min (limit, lim_byte - 1);
	}
      else
	{
	  limit = BUFFER_FLOOR_OF (limit);
	  /* LIMIT is now the last (not beyond-last!) value POS_BYTE
	     can take on without hitting edge of buffer or the gap.  */
	  limit = max (limit, pos_byte - 20000);
	  limit = max (limit, lim_byte);
	}
      tail_end = BUFFER_CEILING_OF (pos_byte) + 1;
      tail_end_ptr = BYTE_POS_ADDR (tail_end);

      if ((limit - pos_byte) * direction > 20)
	{
	  unsigned char *p2;

	  p_limit = BYTE_POS_ADDR (limit);
	  p2 = (cursor = BYTE_POS_ADDR (pos_byte));
	  /* In this loop, pos + cursor - p2 is the surrogate for pos.  */
	  while (1)		/* use one cursor setting as long as i can */
	    {
	      if (direction > 0) /* worth duplicating */
		{
		  while (cursor <= p_limit)
		    {
		      if (BM_tab[*cursor] == 0)
			goto hit;
		      cursor += BM_tab[*cursor];
		    }
		}
	      else
		{
		  while (cursor >= p_limit)
		    {
		      if (BM_tab[*cursor] == 0)
			goto hit;
		      cursor += BM_tab[*cursor];
		    }
		}
	      /* If you are here, cursor is beyond the end of the
		 searched region.  You fail to match within the
		 permitted region and would otherwise try a character
		 beyond that region.  */
	      break;

	    hit:
	      i = dirlen - direction;
	      if (! NILP (trt))
		{
		  while ((i -= direction) + direction != 0)
		    {
		      int ch;
		      cursor -= direction;
		      /* Translate only the last byte of a character.  */
		      if (! multibyte
			  || ((cursor == tail_end_ptr
			       || CHAR_HEAD_P (cursor[1]))
			      && (CHAR_HEAD_P (cursor[0])
				  /* Check if this is the last byte of
				     a translatable character.  */
				  || (translate_prev_byte1 == cursor[-1]
				      && (CHAR_HEAD_P (translate_prev_byte1)
					  || (translate_prev_byte2 == cursor[-2]
					      && (CHAR_HEAD_P (translate_prev_byte2)
						  || (translate_prev_byte3 == cursor[-3]))))))))
			ch = simple_translate[*cursor];
		      else
			ch = *cursor;
		      if (pat[i] != ch)
			break;
		    }
		}
	      else
		{
		  while ((i -= direction) + direction != 0)
		    {
		      cursor -= direction;
		      if (pat[i] != *cursor)
			break;
		    }
		}
	      cursor += dirlen - i - direction;	/* fix cursor */
	      if (i + direction == 0)
		{
		  ptrdiff_t position, start, end;
#ifdef REL_ALLOC
		  ptrdiff_t cursor_off;
#endif

		  cursor -= direction;

		  position = pos_byte + cursor - p2 + ((direction > 0)
						       ? 1 - len_byte : 0);
#ifdef REL_ALLOC
		  /* set_search_regs might call malloc, which could
		     cause ralloc.c relocate buffer text.  We need to
		     update pointers into buffer text due to that.  */
		  cursor_off = cursor - p2;
#endif
		  set_search_regs (position, len_byte);
#ifdef REL_ALLOC
		  p_limit = BYTE_POS_ADDR (limit);
		  p2 = BYTE_POS_ADDR (pos_byte);
		  cursor = p2 + cursor_off;
#endif

		  if (NILP (Vinhibit_changing_match_data))
		    {
		      start = search_regs.start[0];
		      end = search_regs.end[0];
		    }
		  else
		    /* If Vinhibit_changing_match_data is non-nil,
		       search_regs will not be changed.  So let's
		       compute start and end here.  */
		    {
		      start = BYTE_TO_CHAR (position);
		      end = BYTE_TO_CHAR (position + len_byte);
		    }

		  if ((n -= direction) != 0)
		    cursor += dirlen; /* to resume search */
		  else
		    return direction > 0 ? end : start;
		}
	      else
		cursor += stride_for_teases; /* <sigh> we lose -  */
	    }
	  pos_byte += cursor - p2;
	}
      else
	/* Now we'll pick up a clump that has to be done the hard
	   way because it covers a discontinuity.  */
	{
	  limit = ((direction > 0)
		   ? BUFFER_CEILING_OF (pos_byte - dirlen + 1)
		   : BUFFER_FLOOR_OF (pos_byte - dirlen - 1));
	  limit = ((direction > 0)
		   ? min (limit + len_byte, lim_byte - 1)
		   : max (limit - len_byte, lim_byte));
	  /* LIMIT is now the last value POS_BYTE can have
	     and still be valid for a possible match.  */
	  while (1)
	    {
	      /* This loop can be coded for space rather than
		 speed because it will usually run only once.
		 (the reach is at most len + 21, and typically
		 does not exceed len).  */
	      while ((limit - pos_byte) * direction >= 0)
		{
		  int ch = FETCH_BYTE (pos_byte);
		  if (BM_tab[ch] == 0)
		    goto hit2;
		  pos_byte += BM_tab[ch];
		}
	      break;	/* ran off the end */

	    hit2:
	      /* Found what might be a match.  */
	      i = dirlen - direction;
	      while ((i -= direction) + direction != 0)
		{
		  int ch;
		  unsigned char *ptr;
		  pos_byte -= direction;
		  ptr = BYTE_POS_ADDR (pos_byte);
		  /* Translate only the last byte of a character.  */
		  if (! multibyte
		      || ((ptr == tail_end_ptr
			   || CHAR_HEAD_P (ptr[1]))
			  && (CHAR_HEAD_P (ptr[0])
			      /* Check if this is the last byte of a
				 translatable character.  */
			      || (translate_prev_byte1 == ptr[-1]
				  && (CHAR_HEAD_P (translate_prev_byte1)
				      || (translate_prev_byte2 == ptr[-2]
					  && (CHAR_HEAD_P (translate_prev_byte2)
					      || translate_prev_byte3 == ptr[-3])))))))
		    ch = simple_translate[*ptr];
		  else
		    ch = *ptr;
		  if (pat[i] != ch)
		    break;
		}
	      /* Above loop has moved POS_BYTE part or all the way
		 back to the first pos (last pos if reverse).
		 Set it once again at the last (first if reverse) char.  */
	      pos_byte += dirlen - i - direction;
	      if (i + direction == 0)
		{
		  ptrdiff_t position, start, end;
		  pos_byte -= direction;

		  position = pos_byte + ((direction > 0) ? 1 - len_byte : 0);
		  set_search_regs (position, len_byte);

		  if (NILP (Vinhibit_changing_match_data))
		    {
		      start = search_regs.start[0];
		      end = search_regs.end[0];
		    }
		  else
		    /* If Vinhibit_changing_match_data is non-nil,
		       search_regs will not be changed.  So let's
		       compute start and end here.  */
		    {
		      start = BYTE_TO_CHAR (position);
		      end = BYTE_TO_CHAR (position + len_byte);
		    }

		  if ((n -= direction) != 0)
		    pos_byte += dirlen; /* to resume search */
		  else
		    return direction > 0 ? end : start;
		}
	      else
		pos_byte += stride_for_teases;
	    }
	  }
      /* We have done one clump.  Can we continue? */
      if ((lim_byte - pos_byte) * direction < 0)
	return ((0 - n) * direction);
    }
  return BYTE_TO_CHAR (pos_byte);
}

/* Record beginning BEG_BYTE and end BEG_BYTE + NBYTES
   for the overall match just found in the current buffer.
   Also clear out the match data for registers 1 and up.  */

static void
set_search_regs (ptrdiff_t beg_byte, ptrdiff_t nbytes)
{
  ptrdiff_t i;

  if (!NILP (Vinhibit_changing_match_data))
    return;

  /* Make sure we have registers in which to store
     the match position.  */
  if (search_regs.num_regs == 0)
    {
      search_regs.start = xmalloc (2 * sizeof *search_regs.start);
      search_regs.end = xmalloc (2 * sizeof *search_regs.end);
      search_regs.num_regs = 2;
    }

  /* Clear out the other registers.  */
  for (i = 1; i < search_regs.num_regs; i++)
    {
      search_regs.start[i] = -1;
      search_regs.end[i] = -1;
    }

  search_regs.start[0] = BYTE_TO_CHAR (beg_byte);
  search_regs.end[0] = BYTE_TO_CHAR (beg_byte + nbytes);
  XSETBUFFER (last_thing_searched, current_buffer);
}

DEFUN ("search-backward", Fsearch_backward, Ssearch_backward, 1, 4,
       "MSearch backward: ",
       doc: /* Search backward from point for STRING.
Set point to the beginning of the occurrence found, and return point.
An optional second argument bounds the search; it is a buffer position.
  The match found must not begin before that position.  A value of nil
  means search to the beginning of the accessible portion of the buffer.
Optional third argument, if t, means if fail just return nil (no error).
  If not nil and not t, position at limit of search and return nil.
Optional fourth argument COUNT, if a positive number, means to search
  for COUNT successive occurrences.  If COUNT is negative, search
  forward, instead of backward, for -COUNT occurrences.  A value of
  nil means the same as 1.
With COUNT positive, the match found is the COUNTth to last one (or
  last, if COUNT is 1 or nil) in the buffer located entirely before
  the origin of the search; correspondingly with COUNT negative.

Search case-sensitivity is determined by the value of the variable
`case-fold-search', which see.

See also the functions `match-beginning', `match-end' and `replace-match'.  */)
  (Lisp_Object string, Lisp_Object bound, Lisp_Object noerror, Lisp_Object count)
{
  return search_command (string, bound, noerror, count, -1, 0, 0);
}

DEFUN ("search-forward", Fsearch_forward, Ssearch_forward, 1, 4, "MSearch: ",
       doc: /* Search forward from point for STRING.
Set point to the end of the occurrence found, and return point.
An optional second argument bounds the search; it is a buffer position.
  The match found must not end after that position.  A value of nil
  means search to the end of the accessible portion of the buffer.
Optional third argument, if t, means if fail just return nil (no error).
  If not nil and not t, move to limit of search and return nil.
Optional fourth argument COUNT, if a positive number, means to search
  for COUNT successive occurrences.  If COUNT is negative, search
  backward, instead of forward, for -COUNT occurrences.  A value of
  nil means the same as 1.
With COUNT positive, the match found is the COUNTth one (or first,
  if COUNT is 1 or nil) in the buffer located entirely after the
  origin of the search; correspondingly with COUNT negative.

Search case-sensitivity is determined by the value of the variable
`case-fold-search', which see.

See also the functions `match-beginning', `match-end' and `replace-match'.  */)
  (Lisp_Object string, Lisp_Object bound, Lisp_Object noerror, Lisp_Object count)
{
  return search_command (string, bound, noerror, count, 1, 0, 0);
}

DEFUN ("re-search-backward", Fre_search_backward, Sre_search_backward, 1, 4,
       "sRE search backward: ",
       doc: /* Search backward from point for regular expression REGEXP.
This function is almost identical to `re-search-forward', except that
by default it searches backward instead of forward, and the sign of
COUNT also indicates exactly the opposite searching direction.
See `re-search-forward' for details.

Note that searching backwards may give a shorter match than expected,
because REGEXP is still matched in the forward direction.  See Info
anchor `(elisp) re-search-backward' for details.  */)
  (Lisp_Object regexp, Lisp_Object bound, Lisp_Object noerror, Lisp_Object count)
{
  return search_command (regexp, bound, noerror, count, -1, 1, 0);
}

DEFUN ("re-search-forward", Fre_search_forward, Sre_search_forward, 1, 4,
       "sRE search: ",
       doc: /* Search forward from point for regular expression REGEXP.
Set point to the end of the occurrence found, and return point.
The optional second argument BOUND is a buffer position that bounds
  the search.  The match found must not end after that position.  A
  value of nil means search to the end of the accessible portion of
  the buffer.
The optional third argument NOERROR indicates how errors are handled
  when the search fails.  If it is nil or omitted, emit an error; if
  it is t, simply return nil and do nothing; if it is neither nil nor
  t, move to the limit of search and return nil.
The optional fourth argument COUNT is a number that indicates the
  search direction and the number of occurrences to search for.  If it
  is positive, search forward for COUNT successive occurrences; if it
  is negative, search backward, instead of forward, for -COUNT
  occurrences.  A value of nil means the same as 1.
With COUNT positive/negative, the match found is the COUNTth/-COUNTth
  one in the buffer located entirely after/before the origin of the
  search.

Search case-sensitivity is determined by the value of the variable
`case-fold-search', which see.

See also the functions `match-beginning', `match-end', `match-string',
and `replace-match'.  */)
  (Lisp_Object regexp, Lisp_Object bound, Lisp_Object noerror, Lisp_Object count)
{
  return search_command (regexp, bound, noerror, count, 1, 1, 0);
}

DEFUN ("posix-search-backward", Fposix_search_backward, Sposix_search_backward, 1, 4,
       "sPosix search backward: ",
       doc: /* Search backward from point for match for REGEXP according to Posix rules.
Find the longest match in accord with Posix regular expression rules.
Set point to the beginning of the occurrence found, and return point.
An optional second argument bounds the search; it is a buffer position.
  The match found must not begin before that position.  A value of nil
  means search to the beginning of the accessible portion of the buffer.
Optional third argument, if t, means if fail just return nil (no error).
  If not nil and not t, position at limit of search and return nil.
Optional fourth argument COUNT, if a positive number, means to search
  for COUNT successive occurrences.  If COUNT is negative, search
  forward, instead of backward, for -COUNT occurrences.  A value of
  nil means the same as 1.
With COUNT positive, the match found is the COUNTth to last one (or
  last, if COUNT is 1 or nil) in the buffer located entirely before
  the origin of the search; correspondingly with COUNT negative.

Search case-sensitivity is determined by the value of the variable
`case-fold-search', which see.

See also the functions `match-beginning', `match-end', `match-string',
and `replace-match'.  */)
  (Lisp_Object regexp, Lisp_Object bound, Lisp_Object noerror, Lisp_Object count)
{
  return search_command (regexp, bound, noerror, count, -1, 1, 1);
}

DEFUN ("posix-search-forward", Fposix_search_forward, Sposix_search_forward, 1, 4,
       "sPosix search: ",
       doc: /* Search forward from point for REGEXP according to Posix rules.
Find the longest match in accord with Posix regular expression rules.
Set point to the end of the occurrence found, and return point.
An optional second argument bounds the search; it is a buffer position.
  The match found must not end after that position.  A value of nil
  means search to the end of the accessible portion of the buffer.
Optional third argument, if t, means if fail just return nil (no error).
  If not nil and not t, move to limit of search and return nil.
Optional fourth argument COUNT, if a positive number, means to search
  for COUNT successive occurrences.  If COUNT is negative, search
  backward, instead of forward, for -COUNT occurrences.  A value of
  nil means the same as 1.
With COUNT positive, the match found is the COUNTth one (or first,
  if COUNT is 1 or nil) in the buffer located entirely after the
  origin of the search; correspondingly with COUNT negative.

Search case-sensitivity is determined by the value of the variable
`case-fold-search', which see.

See also the functions `match-beginning', `match-end', `match-string',
and `replace-match'.  */)
  (Lisp_Object regexp, Lisp_Object bound, Lisp_Object noerror, Lisp_Object count)
{
  return search_command (regexp, bound, noerror, count, 1, 1, 1);
}

DEFUN ("replace-match", Freplace_match, Sreplace_match, 1, 5, 0,
       doc: /* Replace text matched by last search with NEWTEXT.
Leave point at the end of the replacement text.

If optional second arg FIXEDCASE is non-nil, do not alter the case of
the replacement text.  Otherwise, maybe capitalize the whole text, or
maybe just word initials, based on the replaced text.  If the replaced
text has only capital letters and has at least one multiletter word,
convert NEWTEXT to all caps.  Otherwise if all words are capitalized
in the replaced text, capitalize each word in NEWTEXT.

If optional third arg LITERAL is non-nil, insert NEWTEXT literally.
Otherwise treat `\\' as special:
  `\\&' in NEWTEXT means substitute original matched text.
  `\\N' means substitute what matched the Nth `\\(...\\)'.
       If Nth parens didn't match, substitute nothing.
  `\\\\' means insert one `\\'.
  `\\?' is treated literally
       (for compatibility with `query-replace-regexp').
  Any other character following `\\' signals an error.
Case conversion does not apply to these substitutions.

If optional fourth argument STRING is non-nil, it should be a string
to act on; this should be the string on which the previous match was
done via `string-match'.  In this case, `replace-match' creates and
returns a new string, made by copying STRING and replacing the part of
STRING that was matched (the original STRING itself is not altered).

The optional fifth argument SUBEXP specifies a subexpression;
it says to replace just that subexpression with NEWTEXT,
rather than replacing the entire matched text.
This is, in a vague sense, the inverse of using `\\N' in NEWTEXT;
`\\N' copies subexp N into NEWTEXT, but using N as SUBEXP puts
NEWTEXT in place of subexp N.
This is useful only after a regular expression search or match,
since only regular expressions have distinguished subexpressions.  */)
  (Lisp_Object newtext, Lisp_Object fixedcase, Lisp_Object literal, Lisp_Object string, Lisp_Object subexp)
{
  enum { nochange, all_caps, cap_initial } case_action;
  ptrdiff_t pos, pos_byte;
  bool some_multiletter_word;
  bool some_lowercase;
  bool some_uppercase;
  bool some_nonuppercase_initial;
  int c, prevc;
  ptrdiff_t sub;
  ptrdiff_t opoint, newpoint;

  CHECK_STRING (newtext);

  if (! NILP (string))
    CHECK_STRING (string);

  /* Most replacement texts don't contain any backslash directives in
     the replacements.  Check whether that's the case, which will
     enable us to take the fast path later.  */
  if (NILP (literal)
      && !memchr (SSDATA (newtext), '\\', SBYTES (newtext)))
    literal = Qt;

  case_action = nochange;	/* We tried an initialization */
				/* but some C compilers blew it */

  ptrdiff_t num_regs = search_regs.num_regs;
  if (num_regs <= 0)
    error ("`replace-match' called before any match found");

  sub = !NILP (subexp) ? check_integer_range (subexp, 0, num_regs - 1) : 0;
  ptrdiff_t sub_start = search_regs.start[sub];
  ptrdiff_t sub_end = search_regs.end[sub];
  eassert (sub_start <= sub_end);

  /* Check whether the text to replace is present in the buffer/string.  */
  if (! (NILP (string)
	 ? BEGV <= sub_start && sub_end <= ZV
	 : 0 <= sub_start && sub_end <= SCHARS (string)))
    {
      if (sub_start < 0)
	xsignal2 (Qerror,
		  build_string ("replace-match subexpression does not exist"),
		  subexp);
      args_out_of_range (make_fixnum (sub_start), make_fixnum (sub_end));
    }

  if (NILP (fixedcase))
    {
      /* Decide how to casify by examining the matched text. */
      ptrdiff_t last;

      pos = sub_start;
      last = sub_end;

      if (NILP (string))
	pos_byte = CHAR_TO_BYTE (pos);
      else
	pos_byte = string_char_to_byte (string, pos);

      prevc = '\n';
      case_action = all_caps;

      /* some_multiletter_word is set nonzero if any original word
	 is more than one letter long. */
      some_multiletter_word = 0;
      some_lowercase = 0;
      some_nonuppercase_initial = 0;
      some_uppercase = 0;

      while (pos < last)
	{
	  if (NILP (string))
	    {
	      c = FETCH_CHAR_AS_MULTIBYTE (pos_byte);
	      inc_both (&pos, &pos_byte);
	    }
	  else
	    c = fetch_string_char_as_multibyte_advance (string,
							&pos, &pos_byte);

	  if (lowercasep (c))
	    {
	      /* Cannot be all caps if any original char is lower case */

	      some_lowercase = 1;
	      if (SYNTAX (prevc) != Sword)
		some_nonuppercase_initial = 1;
	      else
		some_multiletter_word = 1;
	    }
	  else if (uppercasep (c))
	    {
	      some_uppercase = 1;
	      if (SYNTAX (prevc) != Sword)
		;
	      else
		some_multiletter_word = 1;
	    }
	  else
	    {
	      /* If the initial is a caseless word constituent,
		 treat that like a lowercase initial.  */
	      if (SYNTAX (prevc) != Sword)
		some_nonuppercase_initial = 1;
	    }

	  prevc = c;
	}

      /* Convert to all caps if the old text is all caps
	 and has at least one multiletter word.  */
      if (! some_lowercase && some_multiletter_word)
	case_action = all_caps;
      /* Capitalize each word, if the old text has all capitalized words.  */
      else if (!some_nonuppercase_initial && some_multiletter_word)
	case_action = cap_initial;
      else if (!some_nonuppercase_initial && some_uppercase)
	/* Should x -> yz, operating on X, give Yz or YZ?
	   We'll assume the latter.  */
	case_action = all_caps;
      else
	case_action = nochange;
    }

  /* Do replacement in a string.  */
  if (!NILP (string))
    {
      Lisp_Object before, after;

      before = Fsubstring (string, make_fixnum (0), make_fixnum (sub_start));
      after = Fsubstring (string, make_fixnum (sub_end), Qnil);

      /* Substitute parts of the match into NEWTEXT
	 if desired.  */
      if (NILP (literal))
	{
	  ptrdiff_t lastpos = 0;
	  ptrdiff_t lastpos_byte = 0;
	  /* We build up the substituted string in ACCUM.  */
	  Lisp_Object accum;
	  Lisp_Object middle;
	  ptrdiff_t length = SBYTES (newtext);

	  accum = Qnil;

	  for (pos_byte = 0, pos = 0; pos_byte < length;)
	    {
	      ptrdiff_t substart = -1;
	      ptrdiff_t subend = 0;
	      bool delbackslash = 0;

	      c = fetch_string_char_advance (newtext, &pos, &pos_byte);

	      if (c == '\\')
		{
		  c = fetch_string_char_advance (newtext, &pos, &pos_byte);

		  if (c == '&')
		    {
		      substart = sub_start;
		      subend = sub_end;
		    }
		  else if (c >= '1' && c <= '9')
		    {
		      if (c - '0' < num_regs
			  && search_regs.start[c - '0'] >= 0)
			{
			  substart = search_regs.start[c - '0'];
			  subend = search_regs.end[c - '0'];
			}
		      else
			{
			  /* If that subexp did not match,
			     replace \\N with nothing.  */
			  substart = 0;
			  subend = 0;
			}
		    }
		  else if (c == '\\')
		    delbackslash = 1;
		  else if (c != '?')
		    error ("Invalid use of `\\' in replacement text");
		}
	      if (substart >= 0)
		{
		  if (pos - 2 != lastpos)
		    middle = substring_both (newtext, lastpos,
					     lastpos_byte,
					     pos - 2, pos_byte - 2);
		  else
		    middle = Qnil;
		  accum = concat3 (accum, middle,
				   Fsubstring (string,
					       make_fixnum (substart),
					       make_fixnum (subend)));
		  lastpos = pos;
		  lastpos_byte = pos_byte;
		}
	      else if (delbackslash)
		{
		  middle = substring_both (newtext, lastpos,
					   lastpos_byte,
					   pos - 1, pos_byte - 1);

		  accum = concat2 (accum, middle);
		  lastpos = pos;
		  lastpos_byte = pos_byte;
		}
	    }

	  if (pos != lastpos)
	    middle = substring_both (newtext, lastpos,
				     lastpos_byte,
				     pos, pos_byte);
	  else
	    middle = Qnil;

	  newtext = concat2 (accum, middle);
	}

      /* Do case substitution in NEWTEXT if desired.  */
      if (case_action == all_caps)
	newtext = Fupcase (newtext);
      else if (case_action == cap_initial)
	newtext = Fupcase_initials (newtext);

      return concat3 (before, newtext, after);
    }

  /* Record point.  A nonpositive OPOINT is actually an offset from ZV.  */
  opoint = PT <= sub_start ? PT : max (PT, sub_end) - ZV;

  /* If we want non-literal replacement,
     perform substitution on the replacement string.  */
  if (NILP (literal))
    {
      ptrdiff_t length = SBYTES (newtext);
      unsigned char *substed;
      ptrdiff_t substed_alloc_size, substed_len;
      bool buf_multibyte = !NILP (BVAR (current_buffer, enable_multibyte_characters));
      bool str_multibyte = STRING_MULTIBYTE (newtext);
      bool really_changed = 0;

      substed_alloc_size = (length <= (STRING_BYTES_BOUND - 100) / 2
			    ? length * 2 + 100
			    : STRING_BYTES_BOUND);
      substed = xmalloc (substed_alloc_size);
      substed_len = 0;

      /* Go thru NEWTEXT, producing the actual text to insert in
	 SUBSTED while adjusting multibyteness to that of the current
	 buffer.  */

      for (pos_byte = 0, pos = 0; pos_byte < length;)
	{
	  unsigned char str[MAX_MULTIBYTE_LENGTH];
	  const unsigned char *add_stuff = NULL;
	  ptrdiff_t add_len = 0;
	  ptrdiff_t idx = -1;
	  ptrdiff_t begbyte UNINIT;

	  if (str_multibyte)
	    {
	      c = fetch_string_char_advance_no_check (newtext,
						      &pos, &pos_byte);
	      if (!buf_multibyte)
		c = CHAR_TO_BYTE8 (c);
	    }
	  else
	    {
	      /* Note that we don't have to increment POS.  */
	      c = SREF (newtext, pos_byte++);
	      if (buf_multibyte)
		c = make_char_multibyte (c);
	    }

	  /* Either set ADD_STUFF and ADD_LEN to the text to put in SUBSTED,
	     or set IDX to a match index, which means put that part
	     of the buffer text into SUBSTED.  */

	  if (c == '\\')
	    {
	      really_changed = 1;

	      if (str_multibyte)
		{
		  c = fetch_string_char_advance_no_check (newtext,
							  &pos, &pos_byte);
		  if (!buf_multibyte && !ASCII_CHAR_P (c))
		    c = CHAR_TO_BYTE8 (c);
		}
	      else
		{
		  c = SREF (newtext, pos_byte++);
		  if (buf_multibyte)
		    c = make_char_multibyte (c);
		}

	      if (c == '&')
		idx = sub;
	      else if ('1' <= c && c <= '9' && c - '0' < num_regs)
		{
		  if (search_regs.start[c - '0'] >= 1)
		    idx = c - '0';
		}
	      else if (c == '\\')
		add_len = 1, add_stuff = (unsigned char *) "\\";
	      else
		{
		  xfree (substed);
		  error ("Invalid use of `\\' in replacement text");
		}
	    }
	  else
	    {
	      add_len = CHAR_STRING (c, str);
	      add_stuff = str;
	    }

	  /* If we want to copy part of a previous match,
	     set up ADD_STUFF and ADD_LEN to point to it.  */
	  if (idx >= 0)
	    {
	      begbyte = CHAR_TO_BYTE (search_regs.start[idx]);
	      add_len = CHAR_TO_BYTE (search_regs.end[idx]) - begbyte;
	      if (search_regs.start[idx] < GPT && GPT < search_regs.end[idx])
		move_gap_both (search_regs.start[idx], begbyte);
	    }

	  /* Now the stuff we want to add to SUBSTED
	     is invariably ADD_LEN bytes starting at ADD_STUFF.  */

	  /* Make sure SUBSTED is big enough.  */
	  if (substed_alloc_size - substed_len < add_len)
	    substed =
	      xpalloc (substed, &substed_alloc_size,
		       add_len - (substed_alloc_size - substed_len),
		       STRING_BYTES_BOUND, 1);

	  /* We compute this after the call to xpalloc, because that
	     could cause buffer text be relocated when ralloc.c is used.  */
	  if (idx >= 0)
	    add_stuff = BYTE_POS_ADDR (begbyte);

	  /* Now add to the end of SUBSTED.  */
	  if (add_stuff)
	    {
	      memcpy (substed + substed_len, add_stuff, add_len);
	      substed_len += add_len;
	    }
	}

      if (really_changed)
	newtext = make_specified_string ((const char *) substed, -1,
					 substed_len, buf_multibyte);
      xfree (substed);
    }

  newpoint = sub_start + SCHARS (newtext);

  /* Replace the old text with the new in the cleanest possible way.  */
  replace_range (sub_start, sub_end, newtext, 1, 0, 1, true, true);

  if (case_action == all_caps)
    Fupcase_region (make_fixnum (search_regs.start[sub]),
		    make_fixnum (newpoint),
		    Qnil);
  else if (case_action == cap_initial)
    Fupcase_initials_region (make_fixnum (search_regs.start[sub]),
			     make_fixnum (newpoint), Qnil);

  /* The replace_range etc. functions can trigger modification hooks
     (see signal_before_change and signal_after_change).  Try to error
     out if these hooks clobber the match data since clobbering can
     result in confusing bugs.  We used to check for changes in
     search_regs start and end, but that fails if modification hooks
     remove or add text earlier in the buffer, so just check num_regs
     now. */
  if (search_regs.num_regs != num_regs)
    error ("Match data clobbered by buffer modification hooks");

  /* Put point back where it was in the text, if possible.  */
  TEMP_SET_PT (clip_to_bounds (BEGV, opoint + (opoint <= 0 ? ZV : 0), ZV));
  /* Now move point "officially" to the end of the inserted replacement.  */
  move_if_not_intangible (newpoint);

  signal_after_change (sub_start, sub_end - sub_start, SCHARS (newtext));
  update_compositions (sub_start, newpoint, CHECK_BORDER);

  return Qnil;
}

static Lisp_Object
match_limit (Lisp_Object num, bool beginningp)
{
  EMACS_INT n;

  CHECK_FIXNUM (num);
  n = XFIXNUM (num);
  if (n < 0)
    args_out_of_range (num, make_fixnum (0));
  if (search_regs.num_regs <= 0)
    error ("No match data, because no search succeeded");
  if (n >= search_regs.num_regs
      || search_regs.start[n] < 0)
    return Qnil;
  return (make_fixnum ((beginningp) ? search_regs.start[n]
		                    : search_regs.end[n]));
}

DEFUN ("match-beginning", Fmatch_beginning, Smatch_beginning, 1, 1, 0,
       doc: /* Return position of start of text matched by last search.
SUBEXP, a number, specifies which parenthesized expression in the last
  regexp.
Value is nil if SUBEXPth pair didn't match, or there were less than
  SUBEXP pairs.
Zero means the entire text matched by the whole regexp or whole string.

Return value is undefined if the last search failed.  */)
  (Lisp_Object subexp)
{
  return match_limit (subexp, 1);
}

DEFUN ("match-end", Fmatch_end, Smatch_end, 1, 1, 0,
       doc: /* Return position of end of text matched by last search.
SUBEXP, a number, specifies which parenthesized expression in the last
  regexp.
Value is nil if SUBEXPth pair didn't match, or there were less than
  SUBEXP pairs.
Zero means the entire text matched by the whole regexp or whole string.

Return value is undefined if the last search failed.  */)
  (Lisp_Object subexp)
{
  return match_limit (subexp, 0);
}

DEFUN ("match-data", Fmatch_data, Smatch_data, 0, 3, 0,
<<<<<<< HEAD
       doc: /* Return a list describing what the last search matched.
Element 2N is `(match-beginning N)'; element 2N + 1 is `(match-end N)'.
All the elements are markers or nil (nil if the Nth pair didn't match)
if the last match was on a buffer; integers or nil if a string was matched.
Use `set-match-data' to reinstate the data in this list.
=======
       doc: /* Return a list of positions that record text matched by the last search.
Element 2N of the returned list is the position of the beginning of the
match of the Nth subexpression; it corresponds to `(match-beginning N)';
element 2N + 1 is the position of the end of the match of the Nth
subexpression; it corresponds to `(match-end N)'.  See `match-beginning'
and `match-end'.
If the last search was on a buffer, all the elements are by default
markers or nil (nil when the Nth pair didn't match); they are integers
or nil if the search was on a string.  But if the optional argument
INTEGERS is non-nil, the elements that represent buffer positions are
always integers, not markers, and (if the search was on a buffer) the
buffer itself is appended to the list as one additional element.

Use `set-match-data' to reinstate the match data from the elements of
this list.
>>>>>>> 1862df83

Note that non-matching optional groups at the end of the regexp are
elided instead of being represented with two `nil's each.  For instance:

  (progn
    (string-match "^\\(a\\)?\\(b\\)\\(c\\)?$" "b")
    (match-data))
  => (0 1 nil nil 0 1)

<<<<<<< HEAD
If INTEGERS (the optional first argument) is non-nil, always use
integers (rather than markers) to represent buffer positions.  In
this case, and if the last match was in a buffer, the buffer will get
stored as one additional element at the end of the list.

If REUSE is a list, reuse it as part of the value.  If REUSE is long
enough to hold all the values, and if INTEGERS is non-nil, no consing
is done.

If optional third arg RESEAT is non-nil, any previous markers on the
=======
If REUSE is a list, store the value in REUSE by destructively modifying it.
If REUSE is long enough to hold all the values, its length remains the
same, and any unused elements are set to nil.  If REUSE is not long
enough, it is extended.  Note that if REUSE is long enough and INTEGERS
is non-nil, no consing is done to make the return value; this minimizes GC.

If optional third argument RESEAT is non-nil, any previous markers on the
>>>>>>> 1862df83
REUSE list will be modified to point to nowhere.

Return value is undefined if the last search failed.  */)
  (Lisp_Object integers, Lisp_Object reuse, Lisp_Object reseat)
{
  Lisp_Object tail, prev;
  Lisp_Object *data;
  ptrdiff_t i, len;

  if (!NILP (reseat))
    for (tail = reuse; CONSP (tail); tail = XCDR (tail))
      if (MARKERP (XCAR (tail)))
	{
	  unchain_marker (XMARKER (XCAR (tail)));
	  XSETCAR (tail, Qnil);
	}

  if (NILP (last_thing_searched))
    return Qnil;

  prev = Qnil;

  USE_SAFE_ALLOCA;
  SAFE_NALLOCA (data, 1, 2 * search_regs.num_regs + 1);

  len = 0;
  for (i = 0; i < search_regs.num_regs; i++)
    {
      ptrdiff_t start = search_regs.start[i];
      if (start >= 0)
	{
	  if (EQ (last_thing_searched, Qt)
	      || ! NILP (integers))
	    {
	      XSETFASTINT (data[2 * i], start);
	      XSETFASTINT (data[2 * i + 1], search_regs.end[i]);
	    }
	  else if (BUFFERP (last_thing_searched))
	    {
	      data[2 * i] = Fmake_marker ();
	      Fset_marker (data[2 * i],
			   make_fixnum (start),
			   last_thing_searched);
	      data[2 * i + 1] = Fmake_marker ();
	      Fset_marker (data[2 * i + 1],
			   make_fixnum (search_regs.end[i]),
			   last_thing_searched);
	    }
	  else
	    /* last_thing_searched must always be Qt, a buffer, or Qnil.  */
	    emacs_abort ();

	  len = 2 * i + 2;
	}
      else
	data[2 * i] = data[2 * i + 1] = Qnil;
    }

  if (BUFFERP (last_thing_searched) && !NILP (integers))
    {
      data[len] = last_thing_searched;
      len++;
    }

  /* If REUSE is not usable, cons up the values and return them.  */
  if (! CONSP (reuse))
    reuse = Flist (len, data);
  else
    {
      /* If REUSE is a list, store as many value elements as will fit
	 into the elements of REUSE.  */
      for (i = 0, tail = reuse; CONSP (tail);
	   i++, tail = XCDR (tail))
	{
	  if (i < len)
	    XSETCAR (tail, data[i]);
	  else
	    XSETCAR (tail, Qnil);
	  prev = tail;
	}

      /* If we couldn't fit all value elements into REUSE,
	 cons up the rest of them and add them to the end of REUSE.  */
      if (i < len)
	XSETCDR (prev, Flist (len - i, data + i));
    }

  SAFE_FREE ();
  return reuse;
}

/* We used to have an internal use variant of `reseat' described as:

      If RESEAT is `evaporate', put the markers back on the free list
      immediately.  No other references to the markers must exist in this
      case, so it is used only internally on the unwind stack and
      save-match-data from Lisp.

   But it was ill-conceived: those supposedly-internal markers get exposed via
   the undo-list, so freeing them here is unsafe.  */

DEFUN ("set-match-data", Fset_match_data, Sset_match_data, 1, 2, 0,
       doc: /* Set internal data on last search match from elements of LIST.
LIST should have been created by calling `match-data' previously.

If optional arg RESEAT is non-nil, make markers on LIST point nowhere.  */)
  (register Lisp_Object list, Lisp_Object reseat)
{
  ptrdiff_t i;
  register Lisp_Object marker;

  if (running_asynch_code)
    save_search_regs ();

  CHECK_LIST (list);

  /* Unless we find a marker with a buffer or an explicit buffer
     in LIST, assume that this match data came from a string.  */
  last_thing_searched = Qt;

  /* Allocate registers if they don't already exist.  */
  {
    ptrdiff_t length = list_length (list) / 2;

    if (length > search_regs.num_regs)
      {
	ptrdiff_t num_regs = search_regs.num_regs;
	search_regs.start =
	  xpalloc (search_regs.start, &num_regs, length - num_regs,
		   min (PTRDIFF_MAX, UINT_MAX), sizeof *search_regs.start);
	search_regs.end =
	  xrealloc (search_regs.end, num_regs * sizeof *search_regs.end);

	for (i = search_regs.num_regs; i < num_regs; i++)
	  search_regs.start[i] = -1;

	search_regs.num_regs = num_regs;
      }

    for (i = 0; CONSP (list); i++)
      {
	marker = XCAR (list);
	if (BUFFERP (marker))
	  {
	    last_thing_searched = marker;
	    break;
	  }
	if (i >= length)
	  break;
	if (NILP (marker))
	  {
	    search_regs.start[i] = -1;
	    list = XCDR (list);
	  }
	else
	  {
	    Lisp_Object from;
	    Lisp_Object m;

	    m = marker;
	    if (MARKERP (marker))
	      {
		if (XMARKER (marker)->buffer == 0)
		  XSETFASTINT (marker, 0);
		else
		  XSETBUFFER (last_thing_searched, XMARKER (marker)->buffer);
	      }

	    CHECK_FIXNUM_COERCE_MARKER (marker);
	    from = marker;

	    if (!NILP (reseat) && MARKERP (m))
	      {
		unchain_marker (XMARKER (m));
		XSETCAR (list, Qnil);
	      }

	    if ((list = XCDR (list), !CONSP (list)))
	      break;

	    m = marker = XCAR (list);

	    if (MARKERP (marker) && XMARKER (marker)->buffer == 0)
	      XSETFASTINT (marker, 0);

	    CHECK_FIXNUM_COERCE_MARKER (marker);
	    if (PTRDIFF_MIN <= XFIXNUM (from) && XFIXNUM (from) <= PTRDIFF_MAX
		&& PTRDIFF_MIN <= XFIXNUM (marker)
		&& XFIXNUM (marker) <= PTRDIFF_MAX)
	      {
		search_regs.start[i] = XFIXNUM (from);
		search_regs.end[i] = XFIXNUM (marker);
	      }
	    else
	      {
		search_regs.start[i] = -1;
	      }

	    if (!NILP (reseat) && MARKERP (m))
	      {
		unchain_marker (XMARKER (m));
		XSETCAR (list, Qnil);
	      }
	  }
	list = XCDR (list);
      }

    for (; i < search_regs.num_regs; i++)
      search_regs.start[i] = -1;
  }

  return Qnil;
}

DEFUN ("match-data--translate", Fmatch_data__translate, Smatch_data__translate,
       1, 1, 0,
       doc: /* Add N to all positions in the match data.  Internal.  */)
  (Lisp_Object n)
{
  CHECK_FIXNUM (n);
  EMACS_INT delta = XFIXNUM (n);
  if (!NILP (last_thing_searched))
    for (ptrdiff_t i = 0; i < search_regs.num_regs; i++)
      if (search_regs.start[i] >= 0)
        {
          search_regs.start[i] = max (0, search_regs.start[i] + delta);
          search_regs.end[i] = max (0, search_regs.end[i] + delta);
        }
  return Qnil;
}

/* Called from Flooking_at, Fstring_match, search_buffer, Fstore_match_data
   if asynchronous code (filter or sentinel) is running. */
static void
save_search_regs (void)
{
  if (saved_search_regs.num_regs == 0)
    {
      saved_search_regs = search_regs;
      saved_last_thing_searched = last_thing_searched;
      last_thing_searched = Qnil;
      search_regs.num_regs = 0;
      search_regs.start = 0;
      search_regs.end = 0;
    }
}

/* Called upon exit from filters and sentinels. */
void
restore_search_regs (void)
{
  if (saved_search_regs.num_regs != 0)
    {
      if (search_regs.num_regs > 0)
	{
	  xfree (search_regs.start);
	  xfree (search_regs.end);
	}
      search_regs = saved_search_regs;
      last_thing_searched = saved_last_thing_searched;
      saved_last_thing_searched = Qnil;
      saved_search_regs.num_regs = 0;
    }
}

/* Called from replace-match via replace_range.  */
void
update_search_regs (ptrdiff_t oldstart, ptrdiff_t oldend, ptrdiff_t newend)
{
  /* Adjust search data for this change.  */
  ptrdiff_t change = newend - oldend;
  ptrdiff_t i;

  for (i = 0; i < search_regs.num_regs; i++)
    {
      if (search_regs.start[i] >= oldend)
        search_regs.start[i] += change;
      else if (search_regs.start[i] > oldstart)
        search_regs.start[i] = oldstart;
      if (search_regs.end[i] >= oldend)
        search_regs.end[i] += change;
      else if (search_regs.end[i] > oldstart)
        search_regs.end[i] = oldstart;
    }
}

static void
unwind_set_match_data (Lisp_Object list)
{
  /* It is NOT ALWAYS safe to free (evaporate) the markers immediately.  */
  Fset_match_data (list, Qt);
}

/* Called to unwind protect the match data.  */
void
record_unwind_save_match_data (void)
{
  record_unwind_protect (unwind_set_match_data,
			 Fmatch_data (Qnil, Qnil, Qnil));
}

/* Quote a string to deactivate reg-expr chars */

DEFUN ("regexp-quote", Fregexp_quote, Sregexp_quote, 1, 1, 0,
       doc: /* Return a regexp string which matches exactly STRING and nothing else.  */)
  (Lisp_Object string)
{
  char *in, *out, *end;
  char *temp;
  ptrdiff_t backslashes_added = 0;

  CHECK_STRING (string);

  USE_SAFE_ALLOCA;
  SAFE_NALLOCA (temp, 2, SBYTES (string));

  /* Now copy the data into the new string, inserting escapes. */

  in = SSDATA (string);
  end = in + SBYTES (string);
  out = temp;

  for (; in != end; in++)
    {
      if (*in == '['
	  || *in == '*' || *in == '.' || *in == '\\'
	  || *in == '?' || *in == '+'
	  || *in == '^' || *in == '$')
	*out++ = '\\', backslashes_added++;
      *out++ = *in;
    }

  Lisp_Object result
    = (backslashes_added > 0
       ? make_specified_string (temp,
                                SCHARS (string) + backslashes_added,
                                out - temp,
                                STRING_MULTIBYTE (string))
       : string);
  SAFE_FREE ();
  return result;
}

/* Like find_newline, but doesn't use the cache, and only searches forward.  */
ptrdiff_t
find_newline1 (ptrdiff_t start, ptrdiff_t start_byte, ptrdiff_t end,
	       ptrdiff_t end_byte, ptrdiff_t count, ptrdiff_t *counted,
	       ptrdiff_t *bytepos, bool allow_quit)
{
  if (count > 0)
    {
      if (!end)
	end = ZV, end_byte = ZV_BYTE;
    }
  else
    {
      if (!end)
	end = BEGV, end_byte = BEGV_BYTE;
    }
  if (end_byte == -1)
    end_byte = CHAR_TO_BYTE (end);

  if (counted)
    *counted = count;

  if (count > 0)
    while (start != end)
      {
        /* Our innermost scanning loop is very simple; it doesn't know
           about gaps, buffer ends, or the newline cache.  ceiling is
           the position of the last character before the next such
           obstacle --- the last character the dumb search loop should
           examine.  */
	ptrdiff_t tem, ceiling_byte = end_byte - 1;

	if (start_byte == -1)
	  start_byte = CHAR_TO_BYTE (start);

        /* The dumb loop can only scan text stored in contiguous
           bytes. BUFFER_CEILING_OF returns the last character
           position that is contiguous, so the ceiling is the
           position after that.  */
	tem = BUFFER_CEILING_OF (start_byte);
	ceiling_byte = min (tem, ceiling_byte);

        {
          /* The termination address of the dumb loop.  */
	  unsigned char *lim_addr = BYTE_POS_ADDR (ceiling_byte) + 1;
	  ptrdiff_t lim_byte = ceiling_byte + 1;

	  /* Nonpositive offsets (relative to LIM_ADDR and LIM_BYTE)
	     of the base, the cursor, and the next line.  */
	  ptrdiff_t base = start_byte - lim_byte;
	  ptrdiff_t cursor, next;

	  for (cursor = base; cursor < 0; cursor = next)
	    {
              /* The dumb loop.  */
	      unsigned char *nl = memchr (lim_addr + cursor, '\n', - cursor);
	      next = nl ? nl - lim_addr : 0;

              if (! nl)
		break;
	      next++;

	      if (--count == 0)
		{
		  if (bytepos)
		    *bytepos = lim_byte + next;
		  return BYTE_TO_CHAR (lim_byte + next);
		}
	      if (allow_quit)
		maybe_quit ();
            }

	  start_byte = lim_byte;
	  start = BYTE_TO_CHAR (start_byte);
        }
      }

  if (counted)
    *counted -= count;
  if (bytepos)
    {
      *bytepos = start_byte == -1 ? CHAR_TO_BYTE (start) : start_byte;
      eassert (*bytepos == CHAR_TO_BYTE (start));
    }
  return start;
}

DEFUN ("newline-cache-check", Fnewline_cache_check, Snewline_cache_check,
       0, 1, 0,
       doc: /* Check the newline cache of BUFFER against buffer contents.

BUFFER defaults to the current buffer.

Value is an array of 2 sub-arrays of buffer positions for newlines,
the first based on the cache, the second based on actually scanning
the buffer.  If the buffer doesn't have a cache, the value is nil.  */)
  (Lisp_Object buffer)
{
  struct buffer *buf, *old = NULL;
  ptrdiff_t nl_count_cache, nl_count_buf;
  Lisp_Object cache_newlines, buf_newlines, val;
  ptrdiff_t from, found, i;

  if (NILP (buffer))
    buf = current_buffer;
  else
    {
      CHECK_BUFFER (buffer);
      buf = XBUFFER (buffer);
      old = current_buffer;
    }
  if (buf->base_buffer)
    buf = buf->base_buffer;

  /* If the buffer doesn't have a newline cache, return nil.  */
  if (NILP (BVAR (buf, cache_long_scans))
      || buf->newline_cache == NULL)
    return Qnil;

  /* find_newline can only work on the current buffer.  */
  if (old != NULL)
    set_buffer_internal_1 (buf);

  /* How many newlines are there according to the cache?  */
  find_newline (BEGV, BEGV_BYTE, ZV, ZV_BYTE,
		TYPE_MAXIMUM (ptrdiff_t), &nl_count_cache, NULL, true);

  /* Create vector and populate it.  */
  cache_newlines = make_vector (nl_count_cache, make_fixnum (-1));

  if (nl_count_cache)
    {
      for (from = BEGV, found = from, i = 0; from < ZV; from = found, i++)
	{
	  ptrdiff_t from_byte = CHAR_TO_BYTE (from), counted;

	  found = find_newline (from, from_byte, 0, -1, 1, &counted,
				NULL, true);
	  if (counted == 0 || i >= nl_count_cache)
	    break;
	  ASET (cache_newlines, i, make_fixnum (found - 1));
	}
    }

  /* Now do the same, but without using the cache.  */
  find_newline1 (BEGV, BEGV_BYTE, ZV, ZV_BYTE,
		 TYPE_MAXIMUM (ptrdiff_t), &nl_count_buf, NULL, true);
  buf_newlines = make_vector (nl_count_buf, make_fixnum (-1));
  if (nl_count_buf)
    {
      for (from = BEGV, found = from, i = 0; from < ZV; from = found, i++)
	{
	  ptrdiff_t from_byte = CHAR_TO_BYTE (from), counted;

	  found = find_newline1 (from, from_byte, 0, -1, 1, &counted,
				 NULL, true);
	  if (counted == 0 || i >= nl_count_buf)
	    break;
	  ASET (buf_newlines, i, make_fixnum (found - 1));
	}
    }

  /* Construct the value and return it.  */
  val = CALLN (Fvector, cache_newlines, buf_newlines);

  if (old != NULL)
    set_buffer_internal_1 (old);
  return val;
}


static void syms_of_search_for_pdumper (void);

void
syms_of_search (void)
{
  for (int i = 0; i < REGEXP_CACHE_SIZE; ++i)
    {
      staticpro (&searchbufs[i].regexp);
      staticpro (&searchbufs[i].f_whitespace_regexp);
      staticpro (&searchbufs[i].syntax_table);
    }

  /* Error condition used for failing searches.  */
  DEFSYM (Qsearch_failed, "search-failed");

  /* Error condition used for failing searches started by user, i.e.,
     where failure should not invoke the debugger.  */
  DEFSYM (Quser_search_failed, "user-search-failed");

  /* Error condition signaled when regexp compile_pattern fails.  */
  DEFSYM (Qinvalid_regexp, "invalid-regexp");

  Fput (Qsearch_failed, Qerror_conditions,
	pure_list (Qsearch_failed, Qerror));
  Fput (Qsearch_failed, Qerror_message,
	build_pure_c_string ("Search failed"));

  Fput (Quser_search_failed, Qerror_conditions,
	pure_list (Quser_search_failed, Quser_error, Qsearch_failed, Qerror));
  Fput (Quser_search_failed, Qerror_message,
        build_pure_c_string ("Search failed"));

  Fput (Qinvalid_regexp, Qerror_conditions,
	pure_list (Qinvalid_regexp, Qerror));
  Fput (Qinvalid_regexp, Qerror_message,
	build_pure_c_string ("Invalid regexp"));

  re_match_object = Qnil;
  staticpro (&re_match_object);

  DEFVAR_LISP ("search-spaces-regexp", Vsearch_spaces_regexp,
      doc: /* Regexp to substitute for bunches of spaces in regexp search.
Some commands use this for user-specified regexps.
Spaces that occur inside character classes or repetition operators
or other such regexp constructs are not replaced with this.
A value of nil (which is the normal value) means treat spaces
literally.  Note that a value with capturing groups can change the
numbering of existing capture groups in unexpected ways.  */);
  Vsearch_spaces_regexp = Qnil;

  DEFSYM (Qinhibit_changing_match_data, "inhibit-changing-match-data");
  DEFVAR_LISP ("inhibit-changing-match-data", Vinhibit_changing_match_data,
      doc: /* Internal use only.
If non-nil, the primitive searching and matching functions
such as `looking-at', `string-match', `re-search-forward', etc.,
do not set the match data.  The proper way to use this variable
is to bind it with `let' around a small expression.  */);
  Vinhibit_changing_match_data = Qnil;

  defsubr (&Slooking_at);
  defsubr (&Sposix_looking_at);
  defsubr (&Sstring_match);
  defsubr (&Sposix_string_match);
  defsubr (&Ssearch_forward);
  defsubr (&Ssearch_backward);
  defsubr (&Sre_search_forward);
  defsubr (&Sre_search_backward);
  defsubr (&Sposix_search_forward);
  defsubr (&Sposix_search_backward);
  defsubr (&Sreplace_match);
  defsubr (&Smatch_beginning);
  defsubr (&Smatch_end);
  defsubr (&Smatch_data);
  defsubr (&Sset_match_data);
  defsubr (&Smatch_data__translate);
  defsubr (&Sregexp_quote);
  defsubr (&Snewline_cache_check);

  pdumper_do_now_and_after_load (syms_of_search_for_pdumper);
}

static void
syms_of_search_for_pdumper (void)
{
  for (int i = 0; i < REGEXP_CACHE_SIZE; ++i)
    {
      searchbufs[i].buf.allocated = 100;
      searchbufs[i].buf.buffer = xmalloc (100);
      searchbufs[i].buf.fastmap = searchbufs[i].fastmap;
      searchbufs[i].regexp = Qnil;
      searchbufs[i].f_whitespace_regexp = Qnil;
      searchbufs[i].busy = false;
      searchbufs[i].syntax_table = Qnil;
      searchbufs[i].next = (i == REGEXP_CACHE_SIZE-1 ? 0 : &searchbufs[i+1]);
    }
  searchbuf_head = &searchbufs[0];
}<|MERGE_RESOLUTION|>--- conflicted
+++ resolved
@@ -2836,13 +2836,6 @@
 }
 
 DEFUN ("match-data", Fmatch_data, Smatch_data, 0, 3, 0,
-<<<<<<< HEAD
-       doc: /* Return a list describing what the last search matched.
-Element 2N is `(match-beginning N)'; element 2N + 1 is `(match-end N)'.
-All the elements are markers or nil (nil if the Nth pair didn't match)
-if the last match was on a buffer; integers or nil if a string was matched.
-Use `set-match-data' to reinstate the data in this list.
-=======
        doc: /* Return a list of positions that record text matched by the last search.
 Element 2N of the returned list is the position of the beginning of the
 match of the Nth subexpression; it corresponds to `(match-beginning N)';
@@ -2858,7 +2851,6 @@
 
 Use `set-match-data' to reinstate the match data from the elements of
 this list.
->>>>>>> 1862df83
 
 Note that non-matching optional groups at the end of the regexp are
 elided instead of being represented with two `nil's each.  For instance:
@@ -2868,18 +2860,6 @@
     (match-data))
   => (0 1 nil nil 0 1)
 
-<<<<<<< HEAD
-If INTEGERS (the optional first argument) is non-nil, always use
-integers (rather than markers) to represent buffer positions.  In
-this case, and if the last match was in a buffer, the buffer will get
-stored as one additional element at the end of the list.
-
-If REUSE is a list, reuse it as part of the value.  If REUSE is long
-enough to hold all the values, and if INTEGERS is non-nil, no consing
-is done.
-
-If optional third arg RESEAT is non-nil, any previous markers on the
-=======
 If REUSE is a list, store the value in REUSE by destructively modifying it.
 If REUSE is long enough to hold all the values, its length remains the
 same, and any unused elements are set to nil.  If REUSE is not long
@@ -2887,7 +2867,6 @@
 is non-nil, no consing is done to make the return value; this minimizes GC.
 
 If optional third argument RESEAT is non-nil, any previous markers on the
->>>>>>> 1862df83
 REUSE list will be modified to point to nowhere.
 
 Return value is undefined if the last search failed.  */)
