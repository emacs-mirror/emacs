--- conflicted
+++ resolved
@@ -3973,7 +3973,6 @@
 void combine_updates_for_frame (struct frame *f, bool inhibit_id_p);
 void tty_raise_lower_frame (struct frame *f, bool raise);
 int max_child_z_order (struct frame *parent);
-<<<<<<< HEAD
 specpdl_ref
 with_frame_or_terminal_matrices (struct frame *root,
 				   Lisp_Object z_order);
@@ -3984,10 +3983,8 @@
 # else
 INLINE void check_window_matrix_pointers_for_frame (struct frame *f) {}
 # endif
-=======
 void frame_pos_abs (struct frame *f, int *x, int *y);
 bool is_frame_ancestor (struct frame *f1, struct frame *f2);
->>>>>>> d83d090d
 
 INLINE_HEADER_END
 
