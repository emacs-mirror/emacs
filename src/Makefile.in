### @configure_input@

# Copyright (C) 1985, 1987-1988, 1993-1995, 1999-2023 Free Software
# Foundation, Inc.

# This file is part of GNU Emacs.

# GNU Emacs is free software: you can redistribute it and/or modify
# it under the terms of the GNU General Public License as published by
# the Free Software Foundation, either version 3 of the License, or
# (at your option) any later version.

# GNU Emacs is distributed in the hope that it will be useful,
# but WITHOUT ANY WARRANTY; without even the implied warranty of
# MERCHANTABILITY or FITNESS FOR A PARTICULAR PURPOSE.  See the
# GNU General Public License for more details.

# You should have received a copy of the GNU General Public License
# along with GNU Emacs.  If not, see <https://www.gnu.org/licenses/>.


# Note that this file is edited by msdos/sed1v2.inp for MSDOS.  That
# script may need modifying in sync with changes made here.  Try to
# avoid shell-ism because the DOS build has to use the DOS shell.

SHELL = @SHELL@

# Here are the things that we expect ../configure to edit.
# We use $(srcdir) explicitly in dependencies so as not to depend on VPATH.
srcdir = @srcdir@
top_srcdir = @top_srcdir@
top_builddir = @top_builddir@
# MinGW CPPFLAGS may use this.
abs_top_srcdir=@abs_top_srcdir@
VPATH = $(srcdir)

# This is not empty if this is a Makefile that will be copied to
# cross/src.
XCONFIGURE = @XCONFIGURE@

ifneq ($(XCONFIGURE),)
vpath %.c := $(srcdir)
vpath %.h := $(srcdir)
endif

# abs_top_builddir is the name of the toplevel build directory under
# cross-compiled builds.
abs_top_builddir = @abs_top_builddir@

CC = @CC@
CXX = @CXX@
CFLAGS = @CFLAGS@
CPPFLAGS = @CPPFLAGS@
LDFLAGS = @LDFLAGS@
EXEEXT = @EXEEXT@
version = @version@
MKDIR_P = @MKDIR_P@
# Don't use LIBS.  configure puts stuff in it that either shouldn't be
# linked with Emacs or is duplicated by the other stuff below.
# LIBS = @LIBS@
LIBOBJS = @LIBOBJS@

lispsource = $(top_srcdir)/lisp
lib = ../lib
hostlib = $(top_builddir)/lib
libsrc = ../lib-src
etc = ../etc
oldXMenudir = ../oldXMenu
lwlibdir = ../lwlib

# Configuration files for .o files to depend on.
config_h = config.h $(srcdir)/conf_post.h

HAVE_NATIVE_COMP = @HAVE_NATIVE_COMP@

## ns-app if NS self contained app, else empty.
OTHER_FILES = @OTHER_FILES@

## Flags to pass for profiling builds
PROFILING_CFLAGS = @PROFILING_CFLAGS@

## Flags to pass to the compiler to enable build warnings
WARN_CFLAGS = @WARN_CFLAGS@
WERROR_CFLAGS = @WERROR_CFLAGS@

## Machine-specific CFLAGS.
C_SWITCH_MACHINE=@C_SWITCH_MACHINE@
## System-specific CFLAGS.
C_SWITCH_SYSTEM=@C_SWITCH_SYSTEM@

GNUSTEP_CFLAGS=@GNUSTEP_CFLAGS@
PNG_CFLAGS=@PNG_CFLAGS@

## Define C_SWITCH_X_SITE to contain any special flags your compiler
## may need to deal with X Windows.  For instance, if you've defined
## HAVE_X_WINDOWS and your X include files aren't in a place that your
## compiler can find on its own, you might want to add "-I/..." or
## something similar.  This is normally set by configure.
C_SWITCH_X_SITE=@C_SWITCH_X_SITE@

## Define LD_SWITCH_X_SITE to contain any special flags your loader
## may need to deal with X Windows.  For instance, if your X libraries
## aren't in a place that your loader can find on its own, you might
## want to add "-L/..." or something similar.  Only used if
## HAVE_X_WINDOWS.
## FIXME? configure sets a value for this, but it has never been
## substituted in this or any other Makefile. Cf C_SWITCH_X_SITE.
LD_SWITCH_X_SITE=

## This must come before LD_SWITCH_SYSTEM.
## If needed, a -rpath option that says where to find X windows at run time.
LD_SWITCH_X_SITE_RPATH=@LD_SWITCH_X_SITE_RPATH@

## System-specific LDFLAGS.
LD_SWITCH_SYSTEM=@LD_SWITCH_SYSTEM@

## This holds any special options for linking temacs only (i.e., not
## used by configure).
LD_SWITCH_SYSTEM_TEMACS=@LD_SWITCH_SYSTEM_TEMACS@

## Flags to pass to ld only for temacs.
TEMACS_LDFLAGS = $(LD_SWITCH_SYSTEM) $(LD_SWITCH_SYSTEM_TEMACS)

## If needed, the names of the paxctl and setfattr programs.
## On grsecurity/PaX systems, unexec will fail due to a gap between
## the bss section and the heap.  Older versions need paxctl to work
## around this, newer ones setfattr.  See Bug#11398 and Bug#16343.
PAXCTL = @PAXCTL@
SETFATTR = @SETFATTR@
## Commands to set PaX flags on dumped and not-dumped instances of Emacs.
PAXCTL_dumped = @PAXCTL_dumped@
PAXCTL_notdumped = @PAXCTL_notdumped@

## Some systems define this to request special libraries.
LIBS_SYSTEM=@LIBS_SYSTEM@

## -lm, or empty.
LIB_MATH=@LIB_MATH@

## -lpthread, or empty.
LIB_PTHREAD=@LIB_PTHREAD@

LIBIMAGE=@LIBTIFF@ @LIBJPEG@ @LIBPNG@ @LIBGIF@ @LIBXPM@ @WEBP_LIBS@

GIF_CFLAGS=@GIF_CFLAGS@
JPEG_CFLAGS=@JPEG_CFLAGS@
TIFF_CFLAGS=@TIFF_CFLAGS@

XCB_LIBS=@XCB_LIBS@
XFT_LIBS=@XFT_LIBS@
XRENDER_LIBS=@XRENDER_LIBS@
LIBX_EXTRA=-lX11 $(XCB_LIBS) $(XFT_LIBS) $(XRENDER_LIBS)

FONTCONFIG_CFLAGS = @FONTCONFIG_CFLAGS@
FONTCONFIG_LIBS = @FONTCONFIG_LIBS@
FREETYPE_CFLAGS = @FREETYPE_CFLAGS@
FREETYPE_LIBS = @FREETYPE_LIBS@
HARFBUZZ_CFLAGS = @HARFBUZZ_CFLAGS@
HARFBUZZ_LIBS = @HARFBUZZ_LIBS@
LIBOTF_CFLAGS = @LIBOTF_CFLAGS@
LIBOTF_LIBS = @LIBOTF_LIBS@
M17N_FLT_CFLAGS = @M17N_FLT_CFLAGS@
M17N_FLT_LIBS = @M17N_FLT_LIBS@

LIB_ACL=@LIB_ACL@
CLOCK_TIME_LIB=@CLOCK_TIME_LIB@
EUIDACCESS_LIBGEN=@EUIDACCESS_LIBGEN@
NANOSLEEP_LIB=@NANOSLEEP_LIB@
QCOPY_ACL_LIB=@QCOPY_ACL_LIB@
TIMER_TIME_LIB=@TIMER_TIME_LIB@

DBUS_CFLAGS = @DBUS_CFLAGS@
DBUS_LIBS = @DBUS_LIBS@
## dbusbind.o if HAVE_DBUS, else empty.
DBUS_OBJ = @DBUS_OBJ@

## xwidgets.o if HAVE_XWIDGETS, else empty.
XWIDGETS_OBJ = @XWIDGETS_OBJ@

LIB_EXECINFO=@LIB_EXECINFO@

SETTINGS_CFLAGS = @SETTINGS_CFLAGS@
SETTINGS_LIBS = @SETTINGS_LIBS@

## gtkutil.o if USE_GTK, else empty.
GTK_OBJ=@GTK_OBJ@

## inotify.o if HAVE_INOTIFY.
## kqueue.o if HAVE_KQUEUE.
## gfilenotify.o if HAVE_GFILENOTIFY.
## w32notify.o if HAVE_W32NOTIFY.
NOTIFY_OBJ = @NOTIFY_OBJ@
NOTIFY_CFLAGS = @NOTIFY_CFLAGS@
NOTIFY_LIBS = @NOTIFY_LIBS@

## -ltermcap, or -lncurses, or -lcurses, or "".
LIBS_TERMCAP=@LIBS_TERMCAP@
## terminfo.o if TERMINFO, else (on MS-DOS only: termcap.o +) tparam.o.
TERMCAP_OBJ=@TERMCAP_OBJ@

LIBXMU=@LIBXMU@

LIBXSM=@LIBXSM@

LIBXTR6=@LIBXTR6@

## $(LIBXMU) -lXt $(LIBXTR6) -lXext if USE_X_TOOLKIT, else $(LIBXSM).
## Only used if HAVE_X_WINDOWS.
LIBXT_OTHER=@LIBXT_OTHER@

## If !HAVE_X11 || USE_GTK, empty.
## Else if USE_X_TOOLKIT, $(lwlibdir)/liblw.a.
## Else $(oldXMenudir)/libXMenu11.a.
LIBXMENU=@LIBXMENU@

## xmenu.o if HAVE_X_WINDOWS, else empty.
XMENU_OBJ=@XMENU_OBJ@
## xterm.o xfns.o xselect.o xrdb.o xsmfns.o xsettings.o if
## HAVE_X_WINDOWS, else empty.
XOBJ=@XOBJ@

# xgselect.o if linking with GLib, else empty
XGSELOBJ=@XGSELOBJ@

TOOLKIT_LIBW=@TOOLKIT_LIBW@

## Only used if HAVE_X11, in LIBX_OTHER.
LIBXT=$(TOOLKIT_LIBW) $(LIBXT_OTHER)

## If HAVE_X11, $(LIBXT) $(LIBX_EXTRA), else empty.
LIBX_OTHER=@LIBX_OTHER@

## LIBXMENU is empty if !HAVE_X_WINDOWS.
## LD_SWITCH_X_SITE should not be used if not using X, but nothing
## sets it at present, and if something ever does, it should be
## configure, which should set it to nil in non-X builds.
LIBX_BASE=$(LIBXMENU) $(LD_SWITCH_X_SITE)

## Used only for GNUstep.
LIBS_GNUSTEP=$(patsubst -specs=%-hardened-ld,,@LIBS_GNUSTEP@)

LIBSOUND= @LIBSOUND@
CFLAGS_SOUND= @CFLAGS_SOUND@

RSVG_LIBS= @RSVG_LIBS@
RSVG_CFLAGS= @RSVG_CFLAGS@

WEBP_CFLAGS= @WEBP_CFLAGS@

WEBKIT_LIBS= @WEBKIT_LIBS@
WEBKIT_CFLAGS= @WEBKIT_CFLAGS@

CAIRO_LIBS= @CAIRO_LIBS@
CAIRO_CFLAGS= @CAIRO_CFLAGS@
CAIRO_OBJ= @CAIRO_OBJ@

IMAGEMAGICK_LIBS= @IMAGEMAGICK_LIBS@
IMAGEMAGICK_CFLAGS= @IMAGEMAGICK_CFLAGS@

LIBXML2_LIBS = @LIBXML2_LIBS@
LIBXML2_CFLAGS = @LIBXML2_CFLAGS@

SQLITE3_LIBS = @SQLITE3_LIBS@
SQLITE3_CFLAGS = @SQLITE3_CFLAGS@

GETADDRINFO_A_LIBS = @GETADDRINFO_A_LIBS@

LCMS2_LIBS = @LCMS2_LIBS@
LCMS2_CFLAGS = @LCMS2_CFLAGS@

LIBZ = @LIBZ@

## system-specific libs for dynamic modules, else empty
LIBMODULES = @LIBMODULES@
## emacs-module.o if modules enabled, else empty
MODULES_OBJ = @MODULES_OBJ@

XRANDR_LIBS = @XRANDR_LIBS@
XRANDR_CFLAGS = @XRANDR_CFLAGS@

XINERAMA_LIBS = @XINERAMA_LIBS@
XINERAMA_CFLAGS = @XINERAMA_CFLAGS@

XFIXES_LIBS = @XFIXES_LIBS@
XFIXES_CFLAGS = @XFIXES_CFLAGS@

XINPUT_LIBS = @XINPUT_LIBS@
XINPUT_CFLAGS = @XINPUT_CFLAGS@

XSYNC_LIBS = @XSYNC_LIBS@
XSYNC_CFLAGS = @XSYNC_CFLAGS@

XDBE_LIBS = @XDBE_LIBS@
XDBE_CFLAGS = @XDBE_CFLAGS@

XCOMPOSITE_LIBS = @XCOMPOSITE_LIBS@
XCOMPOSITE_CFLAGS = @XCOMPOSITE_CFLAGS@

XSHAPE_LIBS = @XSHAPE_LIBS@
XSHAPE_CFLAGS = @XSHAPE_CFLAGS@

## widget.o if USE_X_TOOLKIT, otherwise empty.
WIDGET_OBJ=@WIDGET_OBJ@

HYBRID_MALLOC = @HYBRID_MALLOC@

## cygw32.o if CYGWIN, otherwise empty.
CYGWIN_OBJ=@CYGWIN_OBJ@

## fontset.o fringe.o image.o if we have any window system
WINDOW_SYSTEM_OBJ=@WINDOW_SYSTEM_OBJ@

## dosfns.o msdos.o w16select.o if MSDOS.
MSDOS_OBJ =
## w16select.o termcap.o if MSDOS && HAVE_X_WINDOWS.
MSDOS_X_OBJ =

NS_OBJ=@NS_OBJ@
## nsterm.o nsfns.o nsmenu.o nsselect.o nsimage.o ns_fontfile if HAVE_NS.
NS_OBJC_OBJ=@NS_OBJC_OBJ@
## Used only for GNUstep.
GNU_OBJC_CFLAGS=$(patsubst -specs=%-hardened-cc1,,@GNU_OBJC_CFLAGS@)
## w32fns.o w32menu.c w32reg.o fringe.o fontset.o w32font.o w32term.o
## w32xfns.o w32select.o image.o w32uniscribe.o w32cygwinx.o if HAVE_W32,
## w32cygwinx.o if CYGWIN but not HAVE_W32, else empty.
W32_OBJ=@W32_OBJ@
## -lkernel32 -luser32 -lusp10 -lgdi32 -lole32 -lcomdlg32 -lcomctl32
## -lwinspool if HAVE_W32,
## -lkernel32 if CYGWIN but not HAVE_W32, else empty.
W32_LIBS=@W32_LIBS@

PGTK_OBJ=@PGTK_OBJ@
PGTK_LIBS=@PGTK_LIBS@

## emacs.res if HAVE_W32
EMACSRES = @EMACSRES@
## If HAVE_W32, compiler arguments for including
## the resource file in the binary.
## Cygwin: -Wl,emacs.res
## MinGW: emacs.res
W32_RES_LINK=@W32_RES_LINK@

## Empty if !HAVE_X_WINDOWS
## xfont.o ftfont.o xftfont.o if HAVE_XFT
## xfont.o ftfont.o if HAVE_FREETYPE
## xfont.o ftfont.o ftcrfont.o if USE_CAIRO
## else xfont.o
## if HAVE_HARFBUZZ, hbfont.o is added regardless of the rest
FONT_OBJ=@FONT_OBJ@

## Empty for MinGW and Android, cm.o for the rest.
CM_OBJ=@CM_OBJ@

LIBGPM = @LIBGPM@

LIBSELINUX_LIBS = @LIBSELINUX_LIBS@
LIBSELINUX_CFLAGS = @LIBSELINUX_CFLAGS@

LIBGNUTLS_LIBS = @LIBGNUTLS_LIBS@
LIBGNUTLS_CFLAGS = @LIBGNUTLS_CFLAGS@

LIBSYSTEMD_LIBS = @LIBSYSTEMD_LIBS@
LIBSYSTEMD_CFLAGS = @LIBSYSTEMD_CFLAGS@

JSON_LIBS = @JSON_LIBS@
JSON_CFLAGS = @JSON_CFLAGS@
JSON_OBJ = @JSON_OBJ@

TREE_SITTER_LIBS = @TREE_SITTER_LIBS@
TREE_SITTER_CFLAGS = @TREE_SITTER_CFLAGS@

INTERVALS_H = dispextern.h intervals.h composite.h

GETLOADAVG_LIBS = @GETLOADAVG_LIBS@

LIBGMP = @LIBGMP@

LIBGCCJIT_LIBS = @LIBGCCJIT_LIBS@
LIBGCCJIT_CFLAGS = @LIBGCCJIT_CFLAGS@

## dynlib.o if necessary, else empty
DYNLIB_OBJ = @DYNLIB_OBJ@

RUN_TEMACS = ./temacs

# Whether builds should contain details. '--no-build-details' or empty.
BUILD_DETAILS = @BUILD_DETAILS@

UNEXEC_OBJ = @UNEXEC_OBJ@

HAIKU_OBJ = @HAIKU_OBJ@
HAIKU_CXX_OBJ = @HAIKU_CXX_OBJ@
HAIKU_LIBS = @HAIKU_LIBS@
HAIKU_CFLAGS = @HAIKU_CFLAGS@

ANDROID_OBJ = @ANDROID_OBJ@
ANDROID_LIBS = @ANDROID_LIBS@
ANDROID_LDFLAGS = @ANDROID_LDFLAGS@
ANDROID_BUILD_CFLAGS = @ANDROID_BUILD_CFLAGS@

LIBGMP_CFLAGS = @LIBGMP_CFLAGS@

DUMPING=@DUMPING@
CHECK_STRUCTS = @CHECK_STRUCTS@
HAVE_PDUMPER = @HAVE_PDUMPER@

HAVE_BE_APP = @HAVE_BE_APP@

## ARM Macs require that all code have a valid signature.  Since pdump
## invalidates the signature, we must re-sign to fix it.
DO_CODESIGN=$(patsubst aarch64-apple-darwin%,yes,@configuration@)

-include ${top_builddir}/src/verbose.mk

bootstrap_exe = ../src/bootstrap-emacs$(EXEEXT)
ifeq ($(DUMPING),pdumper)
bootstrap_pdmp := bootstrap-emacs.pdmp # Keep in sync with loadup.el
pdmp := emacs.pdmp
else
bootstrap_pdmp :=
pdmp :=
endif

# Flags that might be in WARN_CFLAGS but are not valid for Objective C.
NON_OBJC_CFLAGS = -Wignored-attributes -Wignored-qualifiers -Wopenmp-simd -Wnested-externs
# Ditto, but for C++.
NON_CXX_CFLAGS = -Wmissing-prototypes -Wnested-externs -Wold-style-definition \
  -Wstrict-prototypes -Wno-override-init

# -Demacs makes some files produce the correct version for use in Emacs.
# MYCPPFLAGS is for by-hand Emacs-specific overrides, e.g.,
# "make MYCPPFLAGS='-DDBUS_DEBUG'".
EMACS_CFLAGS=-Demacs $(MYCPPFLAGS) -I. -I$(srcdir) \
  -I$(lib) -I$(top_srcdir)/lib \
  $(C_SWITCH_MACHINE) $(C_SWITCH_SYSTEM) $(C_SWITCH_X_SITE) \
  $(GNUSTEP_CFLAGS) $(CFLAGS_SOUND) $(RSVG_CFLAGS) $(IMAGEMAGICK_CFLAGS) \
  $(PNG_CFLAGS) $(LIBXML2_CFLAGS) $(LIBGCCJIT_CFLAGS) $(DBUS_CFLAGS) \
  $(XRANDR_CFLAGS) $(XINERAMA_CFLAGS) $(XFIXES_CFLAGS) $(XDBE_CFLAGS) \
  $(XINPUT_CFLAGS) $(WEBP_CFLAGS) $(WEBKIT_CFLAGS) $(LCMS2_CFLAGS) \
  $(SETTINGS_CFLAGS) $(FREETYPE_CFLAGS) $(FONTCONFIG_CFLAGS) \
  $(HARFBUZZ_CFLAGS) $(LIBOTF_CFLAGS) $(M17N_FLT_CFLAGS) $(DEPFLAGS) \
  $(LIBSYSTEMD_CFLAGS) $(JSON_CFLAGS) $(XSYNC_CFLAGS) $(TREE_SITTER_CFLAGS) \
  $(LIBGNUTLS_CFLAGS) $(NOTIFY_CFLAGS) $(CAIRO_CFLAGS) \
  $(WERROR_CFLAGS) $(HAIKU_CFLAGS) $(XCOMPOSITE_CFLAGS) $(XSHAPE_CFLAGS) \
  $(ANDROID_BUILD_CFLAGS) $(GIF_CFLAGS) $(JPEG_CFLAGS) $(SQLITE3_CFLAGS) \
  $(LIBGMP_CFLAGS) $(TIFF_CFLAGS) $(LIBSELINUX_CFLAGS)
ALL_CFLAGS = $(EMACS_CFLAGS) $(WARN_CFLAGS) $(CFLAGS)
ALL_OBJC_CFLAGS = $(EMACS_CFLAGS) \
  $(filter-out $(NON_OBJC_CFLAGS),$(WARN_CFLAGS)) $(CFLAGS) \
  $(GNU_OBJC_CFLAGS)
ALL_CXX_CFLAGS = $(EMACS_CFLAGS) \
  $(filter-out $(NON_CXX_CFLAGS),$(WARN_CFLAGS)) $(CXXFLAGS)

.SUFFIXES: .m .cc
.c.o:
	$(AM_V_CC)$(CC) -c $(CPPFLAGS) $(ALL_CFLAGS) $(PROFILING_CFLAGS) $<
.m.o:
	$(AM_V_CC)$(CC) -c $(CPPFLAGS) $(ALL_OBJC_CFLAGS) $(PROFILING_CFLAGS) $<
.cc.o:
	$(AM_V_CXX)$(CXX) -c $(CPPFLAGS) $(ALL_CXX_CFLAGS) $(PROFILING_CFLAGS) $<

## lastfile must follow all files whose initialized data areas should
## be dumped as pure by dump-emacs.
base_obj = dispnew.o frame.o scroll.o xdisp.o menu.o $(XMENU_OBJ) window.o     \
	charset.o coding.o category.o ccl.o character.o chartab.o bidi.o       \
	$(CM_OBJ) term.o terminal.o xfaces.o $(XOBJ) $(GTK_OBJ) $(DBUS_OBJ)    \
	emacs.o keyboard.o macros.o keymap.o sysdep.o 			       \
	bignum.o buffer.o filelock.o insdel.o marker.o 			       \
	minibuf.o fileio.o dired.o 					       \
	cmds.o casetab.o casefiddle.o indent.o search.o regex-emacs.o undo.o   \
	alloc.o pdumper.o data.o doc.o editfns.o callint.o 		       \
	eval.o floatfns.o fns.o sort.o font.o print.o lread.o $(MODULES_OBJ)   \
	syntax.o $(UNEXEC_OBJ) bytecode.o comp.o $(DYNLIB_OBJ) 		       \
	process.o gnutls.o callproc.o 					       \
	region-cache.o sound.o timefns.o atimer.o 			       \
	doprnt.o intervals.o textprop.o composite.o xml.o lcms.o $(NOTIFY_OBJ) \
	$(XWIDGETS_OBJ) 						       \
	profiler.o decompress.o 					       \
	thread.o systhread.o sqlite.o  treesit.o			       \
	itree.o 							       \
	$(if $(HYBRID_MALLOC),sheap.o) 					       \
	$(MSDOS_OBJ) $(MSDOS_X_OBJ) $(NS_OBJ) $(CYGWIN_OBJ) $(FONT_OBJ)        \
	$(W32_OBJ) $(WINDOW_SYSTEM_OBJ) $(XGSELOBJ) $(JSON_OBJ) 	       \
<<<<<<< HEAD
	$(HAIKU_OBJ) $(PGTK_OBJ) $(ANDROID_OBJ)
=======
	$(HAIKU_OBJ) $(PGTK_OBJ) $(CAIRO_OBJ)
>>>>>>> 1029cb81
doc_obj = $(base_obj) $(NS_OBJC_OBJ)
obj = $(doc_obj) $(HAIKU_CXX_OBJ)

## Object files used on some machine or other.
## These go in the DOC file on all machines in case they are needed.
## Some of them have no DOC entries, but it does no harm to have them
## in the list, in case they ever add any such entries.
SOME_MACHINE_OBJECTS = dosfns.o msdos.o \
  xterm.o xfns.o xmenu.o xselect.o xrdb.o xsmfns.o fringe.o image.o \
  fontset.o dbusbind.o cygw32.o \
  nsterm.o nsfns.o nsmenu.o nsselect.o nsimage.o nsfont.o macfont.o \
  nsxwidget.o \
  w32.o w32console.o w32cygwinx.o w32fns.o w32heap.o w32inevt.o w32notify.o \
  w32menu.o w32proc.o w32reg.o w32select.o w32term.o w32xfns.o \
  w16select.o widget.o xfont.o ftfont.o xftfont.o gtkutil.o \
  xsettings.o xgselect.o termcap.o hbfont.o \
  haikuterm.o haikufns.o haikumenu.o haikufont.o androidterm.o androidfns.o \
  androidfont.o androidselect.c sfntfont-android.c sfntfont.c

## gmalloc.o if !SYSTEM_MALLOC && !DOUG_LEA_MALLOC, else empty.
GMALLOC_OBJ=@GMALLOC_OBJ@

## vm-limit.o if !SYSTEM_MALLOC, else empty.
VMLIMIT_OBJ=@VMLIMIT_OBJ@

## ralloc.o if !SYSTEM_MALLOC && REL_ALLOC, else empty.
RALLOC_OBJ=@RALLOC_OBJ@

## Empty on Cygwin and MinGW, lastfile.o elsewhere.
PRE_ALLOC_OBJ=@PRE_ALLOC_OBJ@
## lastfile.o on Cygwin and MinGW, empty elsewhere.
POST_ALLOC_OBJ=@POST_ALLOC_OBJ@

## List of object files that make-docfile should not be told about.
otherobj= $(TERMCAP_OBJ) $(PRE_ALLOC_OBJ) $(GMALLOC_OBJ) $(RALLOC_OBJ) \
  $(POST_ALLOC_OBJ) $(WIDGET_OBJ) $(LIBOBJS)

## All object files linked into temacs.  $(VMLIMIT_OBJ) should be first.
## (On MinGW, firstfile.o should be before vm-limit.o.)
FIRSTFILE_OBJ=@FIRSTFILE_OBJ@
ALLOBJS = $(FIRSTFILE_OBJ) $(VMLIMIT_OBJ) $(obj) $(otherobj)

# Must be first, before dep inclusion!
ifneq ($(HAVE_BE_APP),yes)
all: emacs$(EXEEXT) $(pdmp) $(OTHER_FILES)
else
all: Emacs Emacs.pdmp $(OTHER_FILES)
endif
ifeq ($(HAVE_NATIVE_COMP):$(NATIVE_DISABLED),yes:)
all: ../native-lisp
endif
.PHONY: all

dmpstruct_headers=$(srcdir)/lisp.h $(srcdir)/buffer.h $(srcdir)/itree.h \
	$(srcdir)/intervals.h $(srcdir)/charset.h $(srcdir)/bignum.h
ifeq ($(CHECK_STRUCTS),true)
pdumper.o: dmpstruct.h
endif
dmpstruct.h: $(srcdir)/dmpstruct.awk
dmpstruct.h: $(libsrc)/make-fingerprint$(EXEEXT) $(dmpstruct_headers)
	$(AM_V_GEN)POSIXLY_CORRECT=1 awk -f $(srcdir)/dmpstruct.awk \
		$(dmpstruct_headers) > $@

AUTO_DEPEND = @AUTO_DEPEND@
DEPDIR = deps
ifeq ($(AUTO_DEPEND),yes)
  DEPFLAGS = -MMD -MF $(DEPDIR)/$*.d -MP
  -include $(ALLOBJS:%.o=$(DEPDIR)/%.d)
else
  DEPFLAGS =
  include $(srcdir)/deps.mk
endif

## This is the list of all Lisp files that might be loaded into the
## dumped Emacs.  Some of them are not loaded on all platforms, but
## the DOC file on every platform uses them (because the DOC file is
## supposed to be platform-independent).
## Note that this list should not include lisp files which might not
## be present, like site-load.el and site-init.el; this makefile
## expects them all to be either present or buildable.
##
## To generate this list from loadup.el, we can either:
## 1) Extract everything matching (load "..."), in which case
## we need to add charprop.el by hand; or
## 2) Extract everything matching (load "...", in which case
## we need to remove leim-list, site-init, and site-load by hand.
## There's not much to choose between these two approaches,
## but the second one seems like it could be more future-proof.
##
## This list is placed in the toplevel build directory to prevent it
## from being unnecessarily regenerated by the successive use of this
## Makefile within cross/Makefile.
shortlisp =
$(abs_top_builddir)/src/lisp.mk: $(lispsource)/loadup.el
	${AM_V_GEN}( printf 'shortlisp = \\\n'; \
	sed -n 's/^[ \t]*(load "\([^"]*\)".*/\1/p' $< | \
	  sed -e 's/$$/.elc \\/' -e 's/\.el\.elc/.el/'; \
	echo "" ) > $@.tmp
	$(AM_V_at)mv -f $@.tmp $@

-include $(abs_top_builddir)/src/lisp.mk
shortlisp_filter = leim/leim-list.el site-load.elc site-init.elc
shortlisp := $(filter-out ${shortlisp_filter},${shortlisp})
## Place loaddefs.el first, so it gets generated first, since it is on
## the critical path (relevant in parallel compilations).
## We don't really need to sort, but may as well use it to remove duplicates.
shortlisp := loaddefs.el loadup.el $(sort ${shortlisp})
export LISP_PRELOADED = ${shortlisp}
lisp = $(addprefix ${lispsource}/,${shortlisp})

## Construct full set of libraries to be linked.
LIBES = $(LIBS) $(W32_LIBS) $(LIBS_GNUSTEP) $(PGTK_LIBS) $(LIBX_BASE) $(LIBIMAGE) \
   $(LIBX_OTHER) $(LIBSOUND) \
   $(RSVG_LIBS) $(IMAGEMAGICK_LIBS) $(LIB_ACL) $(CLOCK_TIME_LIB) \
   $(NANOSLEEP_LIB) $(QCOPY_ACL_LIB) $(WEBKIT_LIBS) \
   $(EUIDACCESS_LIBGEN) $(TIMER_TIME_LIB) $(DBUS_LIBS) \
   $(LIB_EXECINFO) $(XRANDR_LIBS) $(XINERAMA_LIBS) $(XFIXES_LIBS) \
   $(XDBE_LIBS) $(XSYNC_LIBS) \
   $(LIBXML2_LIBS) $(LIBGPM) $(LIBS_SYSTEM) $(CAIRO_LIBS) \
   $(LIBS_TERMCAP) $(GETLOADAVG_LIBS) $(SETTINGS_LIBS) $(LIBSELINUX_LIBS) \
   $(FREETYPE_LIBS) $(FONTCONFIG_LIBS) $(HARFBUZZ_LIBS) $(LIBOTF_LIBS) $(M17N_FLT_LIBS) \
   $(LIBGNUTLS_LIBS) $(LIB_PTHREAD) $(GETADDRINFO_A_LIBS) $(LCMS2_LIBS) \
   $(NOTIFY_LIBS) $(LIB_MATH) $(LIBZ) $(LIBMODULES) $(LIBSYSTEMD_LIBS) \
   $(JSON_LIBS) $(LIBGMP) $(LIBGCCJIT_LIBS) $(XINPUT_LIBS) $(HAIKU_LIBS) \
   $(TREE_SITTER_LIBS) $(SQLITE3_LIBS) $(XCOMPOSITE_LIBS) $(XSHAPE_LIBS) \
   $(ANDROID_LIBS)

## FORCE it so that admin/unidata can decide whether this file is
## up-to-date.  Although since charprop depends on bootstrap-emacs,
## and emacs depends on charprop, in practice this rule was always run
## anyway.
ifneq ($(XCONFIGURE),android)
$(lispsource)/international/charprop.el: \
  FORCE | bootstrap-emacs$(EXEEXT) $(bootstrap_pdmp)
	$(MAKE) -C ../admin/unidata all EMACS="../$(bootstrap_exe)"
endif

## We require charprop.el to exist before ucs-normalize.el is
## byte-compiled, because ucs-normalize.el needs to load 2 uni-*.el files.
## And ns-win requires ucs-normalize.
$(lispsource)/international/ucs-normalize.elc $(lispsource)/term/ns-win.elc: | \
  $(lispsource)/international/charprop.el

lispintdir = ${lispsource}/international
${lispintdir}/cp51932.el ${lispintdir}/eucjp-ms.el: FORCE
	${MAKE} -C ../admin/charsets $(notdir $@)

charsets = ${top_srcdir}/admin/charsets/charsets.stamp
${charsets}: FORCE
	$(MAKE) -C ../admin/charsets all

charscript = ${lispintdir}/charscript.el
${charscript}: FORCE
	$(MAKE) -C ../admin/unidata $(notdir $@)

emoji-zwj = ${lispintdir}/emoji-zwj.el
${emoji-zwj}: FORCE
	$(MAKE) -C ../admin/unidata $(notdir $@)

${lispintdir}/characters.elc: ${charscript:.el=.elc} ${emoji-zwj:.el=.elc}

SYSTEM_TYPE = @SYSTEM_TYPE@

## The dumped Emacs is as functional and more efficient than
## bootstrap-emacs, so we replace the latter with the former.
## Strictly speaking, emacs does not depend directly on all of $lisp,
## since not all pieces are used on all platforms.  But DOC depends
## on all of $lisp, and emacs depends on DOC, so it is ok to use $lisp here.
emacs$(EXEEXT): temacs$(EXEEXT) \
                $(abs_top_builddir)/src/lisp.mk $(etc)/DOC $(lisp) \
                $(lispsource)/international/charprop.el ${charsets}
ifeq ($(SYSTEM_TYPE),cygwin)
	find ${top_builddir} -name '*.eln' | rebase -v -O -T -
endif
ifeq ($(DUMPING),unexec)
	LC_ALL=C $(RUN_TEMACS) -batch $(BUILD_DETAILS) -l loadup --temacs=dump
  ifneq ($(PAXCTL_dumped),)
	      $(PAXCTL_dumped) emacs$(EXEEXT)
  endif
	cp -f $@ bootstrap-emacs$(EXEEXT)
else
	rm -f $@ && cp -f temacs$(EXEEXT) $@
endif

## On Haiku, also produce a binary named Emacs with the appropriate
## icon set.

ifeq ($(HAVE_BE_APP),yes)
Emacs: emacs$(EXEEXT) $(libsrc)/be-resources
	$(AM_V_GEN) cp -f emacs$(EXEEXT) $@
	$(AM_V_at) $(libsrc)/be-resources \
	  $(etc)/images/icons/hicolor/32x32/apps/emacs.png $@
Emacs.pdmp: $(pdmp)
	$(AM_V_GEN) cp -f $(pdmp) $@
endif

ifeq ($(DUMPING),pdumper)
$(pdmp): emacs$(EXEEXT) $(lispsource)/loaddefs.el $(lispsource)/loaddefs.elc
	LC_ALL=C $(RUN_TEMACS) -batch $(BUILD_DETAILS) -l loadup --temacs=pdump \
		--bin-dest $(BIN_DESTDIR) --eln-dest $(ELN_DESTDIR)
	cp -f $@ $(bootstrap_pdmp)
endif

## $(SOME_MACHINE_OBJECTS) comes before $(obj) because some files may
## or may not be included in $(obj), but they are always included in
## $(SOME_MACHINE_OBJECTS).  Since a file is processed when it is mentioned
## for the first time, this prevents any variation between configurations
## in the contents of the DOC file.
##
$(etc)/DOC: $(libsrc)/make-docfile$(EXEEXT) $(doc_obj)
	$(AM_V_GEN)$(MKDIR_P) $(etc)
	$(AM_V_at)rm -f $(etc)/DOC
	$(AM_V_at)$(libsrc)/make-docfile -d $(srcdir) \
	  $(SOME_MACHINE_OBJECTS) $(doc_obj) > $(etc)/DOC

$(libsrc)/make-docfile$(EXEEXT) $(libsrc)/make-fingerprint$(EXEEXT): \
  $(hostlib)/libgnu.a
	$(MAKE) -C $(dir $@) $(notdir $@)

buildobj.h: Makefile
	$(AM_V_GEN)for i in $(ALLOBJS); do \
	  echo "$$i" | sed 's,.*/,,; s/\.obj$$/\.o/; s/^/"/; s/$$/",/' \
	    || exit; \
	done >$@.tmp
	$(AM_V_at)mv $@.tmp $@

GLOBAL_SOURCES = $(base_obj:.o=.c) $(NS_OBJC_OBJ:.o=.m)

gl-stamp: $(libsrc)/make-docfile$(EXEEXT) $(GLOBAL_SOURCES)
	$(AM_V_GLOBALS)$(libsrc)/make-docfile -d $(srcdir) -g $(doc_obj) > globals.tmp
	$(AM_V_at)$(top_srcdir)/build-aux/move-if-change globals.tmp globals.h
	$(AM_V_at)echo timestamp > $@

globals.h: gl-stamp; @true

$(ALLOBJS): globals.h

LIBEGNU_ARCHIVE = $(lib)/lib$(if $(HYBRID_MALLOC),e)gnu.a

$(LIBEGNU_ARCHIVE): $(config_h)
	$(MAKE) -C $(dir $@) all

ifeq ($(HAVE_PDUMPER),yes)
MAKE_PDUMPER_FINGERPRINT = $(libsrc)/make-fingerprint$(EXEEXT)
else
MAKE_PDUMPER_FINGERPRINT =
endif

## We have to create $(etc) here because init_cmdargs tests its
## existence when setting Vinstallation_directory (FIXME?).
## This goes on to affect various things, and the emacs binary fails
## to start if Vinstallation_directory has the wrong value.
temacs$(EXEEXT): $(LIBXMENU) $(ALLOBJS) $(LIBEGNU_ARCHIVE) $(EMACSRES) \
  $(charsets) $(charscript) ${emoji-zwj} $(MAKE_PDUMPER_FINGERPRINT)
ifeq ($(HAVE_BE_APP),yes)
	$(AM_V_CXXLD)$(CXX) -o $@.tmp \
	  $(ALL_CFLAGS) $(TEMACS_LDFLAGS) $(LDFLAGS) \
	  $(ALLOBJS) $(LIBEGNU_ARCHIVE) $(W32_RES_LINK) $(LIBES) -lstdc++
else
	$(AM_V_CCLD)$(CC) -o $@.tmp \
	  $(ALL_CFLAGS) $(CXXFLAGS) $(TEMACS_LDFLAGS) $(LDFLAGS) \
	  $(ALLOBJS) $(LIBEGNU_ARCHIVE) $(W32_RES_LINK) $(LIBES)
endif
ifeq ($(HAVE_PDUMPER),yes)
	$(AM_V_at)$(MAKE_PDUMPER_FINGERPRINT) $@.tmp
ifeq ($(DO_CODESIGN),yes)
	codesign -s - -f $@.tmp
endif
endif
	$(AM_V_at)mv $@.tmp $@
	$(MKDIR_P) $(etc)
ifeq ($(DUMPING),unexec)
  ifneq ($(PAXCTL_notdumped),)
	$(PAXCTL_notdumped) $@
  endif
endif

ifeq ($(XCONFIGURE),android)
## The Android package internally links to a shared library named
## `libemacs.so' at startup.  It is built almost the same way temacs
## is.  But it is position independent, and is not dumped here.
## Instead, it dumps itself the first time it starts on the user's
## device.

# Include ndk-build.mk in order to build Emacs dependencies.
old_top_builddir := $(top_builddir)
top_builddir := $(old_top_builddir)/..
include $(old_top_builddir)/ndk-build/ndk-build.mk
top_builddir := $(old_top_builddir)

## Builds using libemacs.so (Android) don't dump Emacs within this
## Makefile, but on device.  Make sure the library hash changes for
## each change in shortlisp by linking an object that changes
## accordingly to it.
BUILD_COUNTER_OBJ = build-counter.o

# This file is then compiled into libemacs.so
build-counter.c: $(abs_top_builddir)/src/lisp.mk $(lisp)
	$(AM_V_GEN) $(top_srcdir)/build-aux/makecounter.sh $@

libemacs.so: $(ALLOBJS) $(BUILD_COUNTER_OBJ) $(LIBEGNU_ARCHIVE) \
	     $(EMACSRES) $(MAKE_PDUMPER_FINGERPRINT) \
	     $(NDK_BUILD_SHARED) $(NDK_BUILD_STATIC) $(etc)/DOC
	$(AM_V_CCLD)$(CC) -o $@ $(ALL_CFLAGS) $(TEMACS_LDFLAGS) \
	  $(ANDROID_LDFLAGS) $(LDFLAGS) -shared $(ALLOBJS) \
	  $(BUILD_COUNTER_OBJ) $(LIBEGNU_ARCHIVE) $(LIBES)
	$(AM_V_at)$(MAKE_PDUMPER_FINGERPRINT) $@

# There is also a binary named `android-emacs' which simply calls
# emacs.so.  It need not link against libemacs because app_process
# will do that instead.

android-emacs: android-emacs.c
	$(AM_V_CCLD)$(CC) $(lastword $^) -o $@ \
	  $(ALL_CFLAGS) $(LDFLAGS)	       \
	  $(LIBEGNU_ARCHIVE)
endif

## The following oldxmenu-related rules are only (possibly) used if
## HAVE_X11 && !USE_GTK, but there is no harm in always defining them.
$(lwlibdir)/liblw.a: $(config_h) globals.h lisp.h FORCE
	$(MAKE) -C $(dir $@) $(notdir $@)
$(oldXMenudir)/libXMenu11.a: FORCE
	$(MAKE) -C $(dir $@) $(notdir $@)
FORCE:
.PHONY: FORCE

.PRECIOUS: ../config.status Makefile
../config.status: $(top_srcdir)/configure.ac $(top_srcdir)/m4/*.m4
	$(MAKE) -C $(dir $@) $(notdir $@)
Makefile: ../config.status $(srcdir)/Makefile.in
	$(MAKE) -C .. src/$@

doc.o: buildobj.h

emacs.res: FORCE
	$(MAKE) -C ../nt ../src/emacs.res

.PHONY: ns-app
ns-app: emacs$(EXEEXT) $(pdmp)
	$(MAKE) -C ../nextstep all

.PHONY: mostlyclean clean bootstrap-clean distclean maintainer-clean
.PHONY: versionclean

mostlyclean:
	rm -f android-emacs libemacs.so
	rm -f temacs$(EXEEXT) core ./*.core \#* ./*.o build-counter.c
	rm -f dmpstruct.h
	rm -f emacs.pdmp
	rm -f ../etc/DOC
	rm -f bootstrap-emacs$(EXEEXT) $(bootstrap_pdmp)
	rm -f emacs-$(version)$(EXEEXT)
	rm -f buildobj.h
	rm -f globals.h gl-stamp
	rm -f ./*.res ./*.tmp
versionclean:
	rm -f emacs$(EXEEXT) emacs-*.*.*[0-9]$(EXEEXT) emacs-*.*.*[0-9].pdmp
	rm -f ../etc/DOC*
clean: mostlyclean versionclean
	rm -f $(DEPDIR)/*

## bootstrap-clean is used to clean up just before a bootstrap.
## It should remove all files generated during a compilation/bootstrap,
## but not things like config.status or TAGS.
bootstrap-clean: clean
	rm -f emacs-module.h epaths.h config.h config.stamp
	if test -f ./.gdbinit; then \
	  mv ./.gdbinit ./.gdbinit.save; \
	  if test -f "$(srcdir)/.gdbinit"; then rm -f ./.gdbinit.save; \
	  else mv ./.gdbinit.save ./.gdbinit; fi; \
	fi

distclean: bootstrap-clean
	rm -f Makefile lisp.mk verbose.mk
	rm -fr $(DEPDIR)

maintainer-clean: distclean
	rm -f TAGS

ETAGS = ../lib-src/etags${EXEEXT}

${ETAGS}: FORCE
	$(MAKE) -C $(dir $@) $(notdir $@)

# Remove macuvs.h since it'd cause `src/emacs`
# to be built before we can get TAGS.
ctagsfiles1 = $(filter-out ${srcdir}/macuvs.h, $(wildcard ${srcdir}/*.[hc]))
ctagsfiles2 = $(wildcard ${srcdir}/*.m)
ctagsfiles3 = $(wildcard ${srcdir}/*.cc)

## In out-of-tree builds, TAGS are generated in the build dir, like
## other non-bootstrap build products (see Bug#31744).

## This does not need to depend on ../lisp, ../lwlib and ../lib TAGS files,
## because etags "--include" only includes a pointer to the file,
## rather than the file contents.
TAGS: ${ETAGS} $(ctagsfiles1) $(ctagsfiles2)
	$(AM_V_GEN)${ETAGS} --include=../lisp/TAGS --include=$(lwlibdir)/TAGS \
	  --include=$(lib)/TAGS \
	  --regex='{c}/[ 	]*DEFVAR_[A-Z_ 	(]+"\([^"]+\)"/\1/' \
	  --regex='{c}/[ 	]*DEFVAR_[A-Z_ 	(]+"[^"]+",[ 	]\([A-Za-z0-9_]+\)/\1/' \
	  $(ctagsfiles1) \
	  --regex='{objc}/[ 	]*DEFVAR_[A-Z_ 	(]+"\([^"]+\)"/\1/' \
	  --regex='{objc}/[ 	]*DEFVAR_[A-Z_ 	(]+"[^"]+",[ 	]\([A-Za-z0-9_]+\)/\1/' \
	  $(ctagsfiles2) \
	  $(ctagsfiles3)

## Arrange to make tags tables for ../lisp, ../lwlib and ../lib,
## which the above TAGS file for the C files includes by reference.
../lisp/TAGS $(lwlibdir)/TAGS $(lib)/TAGS: FORCE
	$(MAKE) -C $(dir $@) $(notdir $@) ETAGS="$(ETAGS)"

tags: TAGS ../lisp/TAGS $(lwlibdir)/TAGS $(lib)/TAGS
.PHONY: tags


### Bootstrapping.

## Bootstrapping right is difficult because of the circular dependencies.
## Furthermore, we have to deal with the fact that many compilation targets
## such as loaddefs.el or *.elc can typically be produced by any old
## Emacs executable, so we would like to avoid rebuilding them whenever
## we build a new Emacs executable.
##
## (In other words, changing a single file src/foo.c would force
## dumping a new bootstrap-emacs, then re-byte-compiling all preloaded
## elisp files, and only then dump the actual src/emacs, which is not
## wrong, but is overkill in 99.99% of the cases.)
##
## To solve the circularity, we use 2 different Emacs executables,
## "emacs" is the main target and "bootstrap-emacs" is the one used
## to build the *.elc and loaddefs.el files.
## To solve the freshness issue, in the past we tried various clever tricks,
## but now that we require GNU make, we can simply specify
## bootstrap-emacs$(EXEEXT) as an order-only prerequisite.
##
## bootstrap-emacs doesn't have to be built when cross-compiling
## libemacs.so for Android, however, as the Lisp files have already
## been compiled by the top level `src' Makefile.

ifneq ($(XCONFIGURE),android)
%.elc: %.el | bootstrap-emacs$(EXEEXT) $(bootstrap_pdmp)
	@$(MAKE) $(AM_V_NO_PD) -C ../lisp EMACS="$(bootstrap_exe)"\
		THEFILE=$< $<c
endif

ifeq ($(HAVE_NATIVE_COMP):$(NATIVE_DISABLED),yes:)
## The following rules are used only when building a source tarball
## for the first time, when the native-lisp/ directory doesn't yet
## exist and needs to be created and populated with the preloaded
## *.eln files.

## List of *.eln files we need to produce in addition to the preloaded
## ones in $(lisp).
elnlisp := \
	emacs-lisp/byte-opt.eln \
	emacs-lisp/bytecomp.eln \
	emacs-lisp/cconv.eln \
	international/charscript.eln \
	emacs-lisp/comp.eln \
	emacs-lisp/comp-cstr.eln \
	international/emoji-zwj.eln
elnlisp := $(addprefix ${lispsource}/,${elnlisp}) $(lisp:.elc=.eln)

%.eln: %.el | emacs$(EXEEXT) $(pdmp)
	@$(MAKE) $(AM_V_NO_PD) -C ../lisp EMACS="../src/emacs$(EXEEXT)"\
		THEFILE=$< $<n

## FIXME: this is fragile!  We lie to Make about the files produced by
## this rule, and we rely on the absence of the native-lisp directory
## to trigger it.  This means that if anything goes wrong during
## native compilation, the only way to trigger it again is to remove
## the directory and re-native-compile everything.  The main
## underlying problem is that the name of the subdirectory of
## native-lisp where the *.eln files will be produced, and the exact
## names of those *.eln files, cannot be known in advance; we must ask
## Emacs to produce them.
## If AOT native compilation is requested, we additionally
## native-compile all the *.el files in ../lisp that need to be
## compiled and haven't yet been compiled.  ELDONE holds the list
## of *.el files that were already native-compiled.
NATIVE_COMPILATION_AOT = @NATIVE_COMPILATION_AOT@
../native-lisp: | $(pdmp)
	@if test ! -d $@; then \
	  mkdir $@ && $(MAKE) $(AM_V_NO_PD) $(elnlisp); \
	  if test $(SYSTEM_TYPE) = cygwin; then \
	    find $@ -name '*.eln' | rebase -v -O -T -; \
	  fi; \
	  LC_ALL=C $(RUN_TEMACS) -batch $(BUILD_DETAILS) -l loadup --temacs=pdump \
		--bin-dest $(BIN_DESTDIR) --eln-dest $(ELN_DESTDIR) \
	  && cp -f emacs$(EXEEXT) bootstrap-emacs$(EXEEXT) \
	  && cp -f $(pdmp) $(bootstrap_pdmp); \
	  if test $(NATIVE_COMPILATION_AOT) = yes; then \
	    $(MAKE) $(AM_V_NO_PD) -C ../lisp compile-eln-aot EMACS="../src/emacs$(EXEEXT)" ELNDONE="$(addprefix %,$(notdir $(elnlisp))))"; \
	  fi; \
	fi
endif

ifneq ($(XCONFIGURE),android)
$(lispsource)/loaddefs.el: | bootstrap-emacs$(EXEEXT) $(bootstrap_pdmp)
	$(MAKE) -C ../lisp autoloads EMACS="$(bootstrap_exe)"
endif

## Dump an Emacs executable named bootstrap-emacs containing the
## files from loadup.el in source form.

bootstrap-emacs$(EXEEXT): temacs$(EXEEXT)
	$(MAKE) -C ../lisp update-subdirs
ifeq ($(DUMPING),unexec)
	$(RUN_TEMACS) --batch $(BUILD_DETAILS) -l loadup --temacs=bootstrap
  ifneq ($(PAXCTL_dumped),)
	$(PAXCTL_dumped) emacs$(EXEEXT)
  endif
	mv -f emacs$(EXEEXT) bootstrap-emacs$(EXEEXT)
	@: Compile some files earlier to speed up further compilation.
	$(MAKE) -C ../lisp compile-first EMACS="$(bootstrap_exe)"
else
	@: In the pdumper case, make compile-first after the dump
	cp -f temacs$(EXEEXT) bootstrap-emacs$(EXEEXT)
ifeq ($(DO_CODESIGN),yes)
	codesign -s - -f bootstrap-emacs$(EXEEXT)
endif
endif

ifeq ($(DUMPING),pdumper)
$(bootstrap_pdmp): bootstrap-emacs$(EXEEXT)
	rm -f $@
	$(RUN_TEMACS) --batch $(BUILD_DETAILS) -l loadup --temacs=pbootstrap \
		--bin-dest $(BIN_DESTDIR) --eln-dest $(ELN_DESTDIR)
	@: Compile some files earlier to speed up further compilation.
	@: First, byte compile these files, ....
	ANCIENT=yes $(MAKE) -C ../lisp compile-first EMACS="$(bootstrap_exe)"
	@: .... then use their .elcs in native compiling these and other files.
	$(MAKE) -C ../lisp compile-first EMACS="$(bootstrap_exe)"
endif

### Flymake support (for C only)
check-syntax:
	$(AM_V_CC)$(CC) -c $(CPPFLAGS) $(ALL_CFLAGS) ${CHK_SOURCES} || true
.PHONY: check-syntax<|MERGE_RESOLUTION|>--- conflicted
+++ resolved
@@ -481,11 +481,7 @@
 	$(if $(HYBRID_MALLOC),sheap.o) 					       \
 	$(MSDOS_OBJ) $(MSDOS_X_OBJ) $(NS_OBJ) $(CYGWIN_OBJ) $(FONT_OBJ)        \
 	$(W32_OBJ) $(WINDOW_SYSTEM_OBJ) $(XGSELOBJ) $(JSON_OBJ) 	       \
-<<<<<<< HEAD
-	$(HAIKU_OBJ) $(PGTK_OBJ) $(ANDROID_OBJ)
-=======
-	$(HAIKU_OBJ) $(PGTK_OBJ) $(CAIRO_OBJ)
->>>>>>> 1029cb81
+	$(HAIKU_OBJ) $(PGTK_OBJ) $(ANDROID_OBJ) $(CAIRO_OBJ)
 doc_obj = $(base_obj) $(NS_OBJC_OBJ)
 obj = $(doc_obj) $(HAIKU_CXX_OBJ)
 
