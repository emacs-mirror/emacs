/* Profiler implementation.

Copyright (C) 2012-2025 Free Software Foundation, Inc.

This file is part of GNU Emacs.

GNU Emacs is free software: you can redistribute it and/or modify
it under the terms of the GNU General Public License as published by
the Free Software Foundation, either version 3 of the License, or (at
your option) any later version.

GNU Emacs is distributed in the hope that it will be useful,
but WITHOUT ANY WARRANTY; without even the implied warranty of
MERCHANTABILITY or FITNESS FOR A PARTICULAR PURPOSE.  See the
GNU General Public License for more details.

You should have received a copy of the GNU General Public License
along with GNU Emacs.  If not, see <https://www.gnu.org/licenses/>.  */

#include <config.h>
#include "lisp.h"
#include "syssignal.h"
#include "systime.h"
#include "pdumper.h"
#include "igc.h"

/* Return A + B, but return the maximum fixnum if the result would overflow.
   Assume A and B are nonnegative and in fixnum range.  */

static EMACS_INT
saturated_add (EMACS_INT a, EMACS_INT b)
{
  return min (a + b, MOST_POSITIVE_FIXNUM);
}

/* Logs.  */

/* A fully associative cache of size SIZE, mapping vectors of DEPTH
   Lisp objects to counts.  */
typedef struct {
  /* We use `int' throughout for table indices because anything bigger
     is overkill.  (Maybe we should make a typedef, but int is short.)  */
  int size;		        /* number of entries */
  int depth;			/* elements in each key vector */
  int index_size;	        /* size of index */
  Lisp_Object *trace;		/* working trace, `depth' elements */
  int *index;		        /* `index_size' indices or -1 if nothing */
  int *next;		        /* `size' indices to next bucket or -1 */
  EMACS_UINT *hash;	        /* `size' hash values */
  Lisp_Object *keys;		/* `size' keys of `depth' objects each */
  EMACS_INT *counts;		/* `size' entries, 0 indicates unused entry */
  int next_free;		/* next free entry, -1 if all taken */
} log_t;

#ifndef HAVE_MPS
static void
mark_log (log_t *log)
{
  if (log == NULL)
    return;
  int size = log->size;
  int depth = log->depth;
  for (int i = 0; i < size; i++)
    if (log->counts[i] > 0)	/* Only mark valid keys.  */
      mark_objects (log->keys + i * depth, depth);
}
#endif // not HAVE_MPS

static log_t *
make_log (int size, int depth)
{
  log_t *log = xmalloc (sizeof *log);
  log->size = size;
  log->depth = depth;

  /* The index size is arbitrary but for there to be any point it should be
     bigger than SIZE.  FIXME: make it a power of 2 or a (pseudo)prime.  */
  int index_size = size * 2 + 1;
  log->index_size = index_size;

#ifdef HAVE_MPS
  log->trace = igc_xzalloc_ambig (depth * sizeof *log->trace);
#else
  log->trace = xmalloc (depth * sizeof *log->trace);
#endif

  log->index = xmalloc (index_size * sizeof *log->index);
  for (int i = 0; i < index_size; i++)
    log->index[i] = -1;

  log->next = xmalloc (size * sizeof *log->next);
  for (int i = 0; i < size - 1; i++)
    log->next[i] = i + 1;
  log->next[size - 1] = -1;
  log->next_free = 0;

  log->hash = xmalloc (size * sizeof *log->hash);
#ifdef HAVE_MPS
  log->keys = igc_xzalloc_ambig (size * depth * sizeof *log->keys);
#else
  log->keys = xzalloc (size * depth * sizeof *log->keys);
#endif
  log->counts = xzalloc (size * sizeof *log->counts);

  return log;
}

static void
free_log (log_t *log)
{
#ifdef HAVE_MPS
  igc_xfree (log->trace);
  igc_xfree (log->keys);
#else
  xfree (log->trace);
  xfree (log->keys);
#endif
  xfree (log->index);
  xfree (log->next);
  xfree (log->hash);
  xfree (log->counts);
  xfree (log);
}

static inline EMACS_INT
get_log_count (log_t *log, int idx)
{
  eassume (idx >= 0 && idx < log->size);
  return log->counts[idx];
}

static inline void
set_log_count (log_t *log, int idx, EMACS_INT val)
{
  eassume (idx >= 0 && idx < log->size && val >= 0);
  log->counts[idx] = val;
}

static inline Lisp_Object *
get_key_vector (log_t *log, int idx)
{
  eassume (idx >= 0 && idx < log->size);
  return log->keys + idx * log->depth;
}

static inline int
log_hash_index (log_t *log, EMACS_UINT hash)
{
  /* FIXME: avoid division.  */
  return hash % log->index_size;
}

static void
remove_log_entry (log_t *log, int idx)
{
  eassume (idx >= 0 && idx < log->size);
  /* Remove from index.  */
  int hidx = log_hash_index (log, log->hash[idx]);
  int *p = &log->index[hidx];
  while (*p != idx)
    {
      eassert (*p >= 0 && *p < log->size);
      p = &log->next[*p];
    }
  *p = log->next[*p];
  /* Invalidate entry and put it on the free list.  */
  log->counts[idx] = 0;
  log->next[idx] = log->next_free;
  log->next_free = idx;
}

static bool
trace_equal (Lisp_Object *bt1, Lisp_Object *bt2, int depth)
{
  for (int i = 0; i < depth; i++)
    if (!BASE_EQ (bt1[i], bt2[i]) && NILP (Ffunction_equal (bt1[i], bt2[i])))
      return false;
  return true;
}

static EMACS_UINT
trace_hash (Lisp_Object *trace, int depth)
{
  EMACS_UINT hash = 0;
  for (int i = 0; i < depth; i++)
    {
      Lisp_Object f = trace[i];
      EMACS_UINT hash1;
#ifdef HAVE_MPS
      hash1 = (CLOSUREP (f) ? igc_hash (AREF (f, CLOSURE_CODE)) : igc_hash (f));
#else
      hash1 = (CLOSUREP (f) ? XHASH (AREF (f, CLOSURE_CODE)) : XHASH (f));
#endif
     hash = sxhash_combine (hash, hash1);

    }
  return hash;
}

struct profiler_log {
  log_t *log;
  EMACS_INT gc_count;  /* Samples taken during GC.  */
  EMACS_INT discarded; /* Samples evicted during table overflow.  */
};

static Lisp_Object export_log (struct profiler_log *);

static struct profiler_log
make_profiler_log (void)
{
  int size = clip_to_bounds (0, profiler_log_size,
			     min (MOST_POSITIVE_FIXNUM, INT_MAX));
  int max_stack_depth = clip_to_bounds (0, profiler_max_stack_depth, INT_MAX);
  return (struct profiler_log){make_log (size, max_stack_depth), 0, 0};
}

static void
free_profiler_log (struct profiler_log *plog)
{
  free_log (plog->log);
  plog->log = NULL;
}


/* Evict the least used half of the hash_table.

   When the table is full, we have to evict someone.
   The easiest and most efficient is to evict the value we're about to add
   (i.e. once the table is full, stop sampling).

   We could also pick the element with the lowest count and evict it,
   but finding it is O(N) and for that amount of work we get very
   little in return: for the next sample, this latest sample will have
   count==1 and will hence be a prime candidate for eviction :-(

   So instead, we take O(N) time to eliminate more or less half of the
   entries (the half with the lowest counts).  So we get an amortized
   cost of O(1) and we get O(N) time for a new entry to grow larger
   than the other least counts before a new round of eviction.  */

static EMACS_INT
approximate_median (log_t *log, int start, int size)
{
  eassert (size > 0);
  if (size < 2)
    return get_log_count (log, start);
  if (size < 3)
    /* Not an actual median, but better for our application than
       choosing either of the two numbers.  */
    return ((get_log_count (log, start)
	     + get_log_count (log, start + 1))
	    / 2);
  else
    {
      int newsize = size / 3;
      int start2 = start + newsize;
      EMACS_INT i1 = approximate_median (log, start, newsize);
      EMACS_INT i2 = approximate_median (log, start2, newsize);
      EMACS_INT i3 = approximate_median (log, start2 + newsize,
					 size - 2 * newsize);
      return (i1 < i2
	      ? (i2 < i3 ? i2 : max (i1, i3))
	      : (i1 < i3 ? i1 : max (i2, i3)));
    }
}

static void
evict_lower_half (struct profiler_log *plog)
{
  log_t *log = plog->log;
  int size = log->size;
  EMACS_INT median = approximate_median (log, 0, size);

  for (int i = 0; i < size; i++)
    {
      EMACS_INT count = get_log_count (log, i);
      /* Evict not only values smaller but also values equal to the median,
	 so as to make sure we evict something no matter what.  */
      if (count <= median)
	{
	  plog->discarded = saturated_add (plog->discarded, count);
	  remove_log_entry (log, i);
	}
    }
}

/* Record the current backtrace in LOG.  COUNT is the weight of this
   current backtrace: interrupt counts for CPU, and the allocation
   size for memory.  */

static void
record_backtrace (struct profiler_log *plog, EMACS_INT count)
{
  log_t *log = plog->log;
  get_backtrace (log->trace, log->depth);
  EMACS_UINT hash = trace_hash (log->trace, log->depth);
  int hidx = log_hash_index (log, hash);
  int idx = log->index[hidx];
  while (idx >= 0)
    {
      if (log->hash[idx] == hash
	  && trace_equal (log->trace, get_key_vector (log, idx), log->depth))
	{
	  /* Found existing entry.  */
	  set_log_count (log, idx,
			 saturated_add (get_log_count (log, idx), count));
	  return;
	}
      idx = log->next[idx];
    }

  /* Add new entry.  */
  if (log->next_free < 0)
    evict_lower_half (plog);
  idx = log->next_free;
  eassert (idx >= 0);
  log->next_free = log->next[idx];
  log->next[idx] = log->index[hidx];
  log->index[hidx] = idx;
  eassert (log->counts[idx] == 0);
  log->hash[idx] = hash;
  memcpy (get_key_vector (log, idx), log->trace,
	  log->depth * sizeof *log->trace);
  log->counts[idx] = count;

  /* FIXME: If the hash-table is almost full, we should set
     some global flag so that some Elisp code can offload its
     data elsewhere, so as to avoid the eviction code.
     There are 2 ways to do that:
     - Set a flag checked in maybe_quit, such that maybe_quit can then
     call Fprofiler_cpu_log and stash the full log for later use.
     - Set a flag check in post-gc-hook, so that Elisp code can call
     profiler-cpu-log.  That gives us more flexibility since that
     Elisp code can then do all kinds of fun stuff like write
     the log to disk.  Or turn it right away into a call tree.
     Of course, using Elisp is generally preferable, but it may
     take longer until we get a chance to run the Elisp code, so
     there's more risk that the table will get full before we
     get there.  */
}

/* Sampling profiler.  */

/* Signal handler for sampling profiler.  */

static void
add_sample (struct profiler_log *plog, EMACS_INT count)
{
<<<<<<< HEAD
#ifdef HAVE_MPS
  if (igc_busy_p ())
#else
  if (EQ (backtrace_top_function (), QAutomatic_GC)) /* bug#60237 */
#endif
=======
  if (BASE_EQ (backtrace_top_function (), QAutomatic_GC)) /* bug#60237 */
>>>>>>> 2bced74a
    /* Special case the time-count inside GC because the hash-table
       code is not prepared to be used while the GC is running.
       More specifically it uses ASIZE at many places where it does
       not expect the ARRAY_MARK_FLAG to be set.  We could try and
       harden the hash-table code, but it doesn't seem worth the
       effort.  */
    plog->gc_count = saturated_add (plog->gc_count, count);
  else
    record_backtrace (plog, count);
}

#ifdef PROFILER_CPU_SUPPORT

/* The sampling interval specified.  */
static Lisp_Object profiler_cpu_interval = LISPSYM_INITIALLY (Qnil);

/* The profiler timer and whether it was properly initialized, if
   POSIX timers are available.  */
#ifdef HAVE_ITIMERSPEC
static timer_t profiler_timer;
static bool profiler_timer_ok;
#endif

/* Status of sampling profiler.  */
static enum profiler_cpu_running
  { NOT_RUNNING,
#ifdef HAVE_ITIMERSPEC
    TIMER_SETTIME_RUNNING,
#endif
    SETITIMER_RUNNING
  }
  profiler_cpu_running;

/* Hash-table log of CPU profiler.  */
static struct profiler_log cpu;

/* Number of unprocessed profiler signals. */
static uintptr_t pending_profiler_signals;

/* The current sampling interval in nanoseconds.  */
static EMACS_INT current_sampling_interval;

static void
handle_profiler_signal (int signal)
{
  EMACS_INT count = 1;
#if defined HAVE_ITIMERSPEC && defined HAVE_TIMER_GETOVERRUN
  if (profiler_timer_ok)
    {
      int overruns = timer_getoverrun (profiler_timer);
      eassert (overruns >= 0);
      count += overruns;
    }
#endif
  pending_signals = true;
  pending_profiler_signals += count;
}

void
process_pending_profiler_signals (void)
{
  uintptr_t count = pending_profiler_signals;
  if (count)
    {
      pending_profiler_signals = 0;
      add_sample (&cpu, count);
    }
}

static void
deliver_profiler_signal (int signal)
{
  deliver_process_signal (signal, handle_profiler_signal);
}

static int
setup_cpu_timer (Lisp_Object sampling_interval)
{
  int billion = 1000000000;

  if (! RANGED_FIXNUMP (1, sampling_interval,
			 (TYPE_MAXIMUM (time_t) < EMACS_INT_MAX / billion
			  ? ((EMACS_INT) TYPE_MAXIMUM (time_t) * billion
			     + (billion - 1))
			  : EMACS_INT_MAX)))
    return -1;

  current_sampling_interval = XFIXNUM (sampling_interval);
  struct timespec interval
    = make_timespec (current_sampling_interval / billion,
		     current_sampling_interval % billion);
  struct sigaction action;
  emacs_sigaction_init (&action, deliver_profiler_signal);
  sigaction (SIGPROF, &action, 0);

#ifdef HAVE_ITIMERSPEC
  if (! profiler_timer_ok)
    {
      /* System clocks to try, in decreasing order of desirability.  */
      static clockid_t const system_clock[] = {
#ifdef CLOCK_THREAD_CPUTIME_ID
	CLOCK_THREAD_CPUTIME_ID,
#endif
#ifdef CLOCK_PROCESS_CPUTIME_ID
	CLOCK_PROCESS_CPUTIME_ID,
#endif
#ifdef CLOCK_MONOTONIC
	CLOCK_MONOTONIC,
#endif
	CLOCK_REALTIME
      };
      struct sigevent sigev;
      sigev.sigev_value.sival_ptr = &profiler_timer;
      sigev.sigev_signo = SIGPROF;
      sigev.sigev_notify = SIGEV_SIGNAL;

      for (int i = 0; i < ARRAYELTS (system_clock); i++)
	if (timer_create (system_clock[i], &sigev, &profiler_timer) == 0)
	  {
	    profiler_timer_ok = true;
	    break;
	  }
    }

  if (profiler_timer_ok)
    {
      struct itimerspec ispec;
      ispec.it_value = ispec.it_interval = interval;
      if (timer_settime (profiler_timer, 0, &ispec, 0) == 0)
	return TIMER_SETTIME_RUNNING;
    }
#endif

#ifdef HAVE_SETITIMER
  struct itimerval timer;
  timer.it_value = timer.it_interval = make_timeval (interval);
  if (setitimer (ITIMER_PROF, &timer, 0) == 0)
    return SETITIMER_RUNNING;
#endif

  return NOT_RUNNING;
}

DEFUN ("profiler-cpu-start", Fprofiler_cpu_start, Sprofiler_cpu_start,
       1, 1, 0,
       doc: /* Start or restart the cpu profiler.
It takes call-stack samples each SAMPLING-INTERVAL nanoseconds, approximately.
See also `profiler-log-size' and `profiler-max-stack-depth'.  */)
  (Lisp_Object sampling_interval)
{
  if (profiler_cpu_running)
    error ("CPU profiler is already running");

  if (cpu.log == NULL)
    cpu = make_profiler_log ();

  int status = setup_cpu_timer (sampling_interval);
  if (status < 0)
    {
      profiler_cpu_running = NOT_RUNNING;
      error ("Invalid sampling interval");
    }
  else
    {
      profiler_cpu_interval = sampling_interval;
      profiler_cpu_running = status;
      if (! profiler_cpu_running)
	error ("Unable to start profiler timer");
    }

  return Qt;
}

DEFUN ("profiler-cpu-stop", Fprofiler_cpu_stop, Sprofiler_cpu_stop,
       0, 0, 0,
       doc: /* Stop the cpu profiler.  The profiler log is not affected.
Return non-nil if the profiler was running.  */)
  (void)
{
  switch (profiler_cpu_running)
    {
    case NOT_RUNNING:
      return Qnil;

#ifdef HAVE_ITIMERSPEC
    case TIMER_SETTIME_RUNNING:
      {
	struct itimerspec disable = { 0, };
	timer_settime (profiler_timer, 0, &disable, 0);
      }
      break;
#endif

#ifdef HAVE_SETITIMER
    case SETITIMER_RUNNING:
      {
	struct itimerval disable = { 0, };
	setitimer (ITIMER_PROF, &disable, 0);
      }
      break;
#endif
    }

  signal (SIGPROF, SIG_IGN);
  profiler_cpu_running = NOT_RUNNING;
  return Qt;
}

DEFUN ("profiler-cpu-running-p",
       Fprofiler_cpu_running_p, Sprofiler_cpu_running_p,
       0, 0, 0,
       doc: /* Return non-nil if cpu profiler is running.  */)
  (void)
{
  return profiler_cpu_running ? Qt : Qnil;
}

DEFUN ("profiler-cpu-log", Fprofiler_cpu_log, Sprofiler_cpu_log,
       0, 0, 0,
       doc: /* Return the current cpu profiler log.
The log is a hash-table mapping backtraces to counters which represent
the amount of time spent at those points.  Every backtrace is a vector
of functions, where the last few elements may be nil.
Before returning, a new log is allocated for future samples.  */)
  (void)
{
  /* Temporarily stop profiling to avoid it interfering with our data
     access.  */
  bool prof_cpu = profiler_cpu_running;
  if (prof_cpu)
    Fprofiler_cpu_stop ();

  Lisp_Object ret = export_log (&cpu);

  if (prof_cpu)
    Fprofiler_cpu_start (profiler_cpu_interval);

  return ret;
}
#endif /* PROFILER_CPU_SUPPORT */

/* Extract log data to a Lisp hash table.  The log data is then erased.  */
static Lisp_Object
export_log (struct profiler_log *plog)
{
  log_t *log = plog->log;
  /* The returned hash table uses `equal' as key equivalence predicate
     which is more discriminating than the `function-equal' used by
     the log but close enough, and will never confuse two distinct
     keys in the log.  */
  Lisp_Object h = make_hash_table (&hashtest_equal, DEFAULT_HASH_SIZE,
				   Weak_None);
  for (int i = 0; i < log->size; i++)
    {
      int count = get_log_count (log, i);
      if (count > 0)
	Fputhash (Fvector (log->depth, get_key_vector (log, i)),
		  make_fixnum (count), h);
    }
  if (plog->gc_count)
    Fputhash (CALLN (Fvector, QAutomatic_GC, Qnil),
	      make_fixnum (plog->gc_count),
	      h);
  if (plog->discarded)
    Fputhash (CALLN (Fvector, QDiscarded_Samples, Qnil),
	      make_fixnum (plog->discarded),
	      h);
  free_profiler_log (plog);
  return h;
}

/* Memory profiler.  */

/* Hash-table log of Memory profiler.  */
static struct profiler_log memory;

/* True if memory profiler is running.  */
bool profiler_memory_running;

DEFUN ("profiler-memory-start", Fprofiler_memory_start, Sprofiler_memory_start,
       0, 0, 0,
       doc: /* Start/restart the memory profiler.
The memory profiler will take samples of the call-stack whenever a new
allocation takes place.  Note that most small allocations only trigger
the profiler occasionally.
See also `profiler-log-size' and `profiler-max-stack-depth'.  */)
  (void)
{
  if (profiler_memory_running)
    error ("Memory profiler is already running");

  if (memory.log == NULL)
    memory = make_profiler_log ();

  profiler_memory_running = true;

  return Qt;
}

DEFUN ("profiler-memory-stop",
       Fprofiler_memory_stop, Sprofiler_memory_stop,
       0, 0, 0,
       doc: /* Stop the memory profiler.  The profiler log is not affected.
Return non-nil if the profiler was running.  */)
  (void)
{
  if (!profiler_memory_running)
    return Qnil;
  profiler_memory_running = false;
  return Qt;
}

DEFUN ("profiler-memory-running-p",
       Fprofiler_memory_running_p, Sprofiler_memory_running_p,
       0, 0, 0,
       doc: /* Return non-nil if memory profiler is running.  */)
  (void)
{
  return profiler_memory_running ? Qt : Qnil;
}

DEFUN ("profiler-memory-log",
       Fprofiler_memory_log, Sprofiler_memory_log,
       0, 0, 0,
       doc: /* Return the current memory profiler log.
The log is a hash-table mapping backtraces to counters which represent
the amount of memory allocated at those points.  Every backtrace is a vector
of functions, where the last few elements may be nil.
Before returning, a new log is allocated for future samples.  */)
  (void)
{
  bool prof_mem = profiler_memory_running;
  if (prof_mem)
    Fprofiler_memory_stop ();

  Lisp_Object ret = export_log (&memory);

  if (prof_mem)
    Fprofiler_memory_start ();

  return ret;
}


/* Signals and probes.  */

/* Record that the current backtrace allocated SIZE bytes.  */
void
malloc_probe (size_t size)
{
  add_sample (&memory, min (size, MOST_POSITIVE_FIXNUM));
}

DEFUN ("function-equal", Ffunction_equal, Sfunction_equal, 2, 2, 0,
       doc: /* Return non-nil if F1 and F2 come from the same source.
Used to determine if different closures are just different instances of
the same lambda expression, or are really unrelated function.  */)
     (Lisp_Object f1, Lisp_Object f2)
{
  bool res;
  if (EQ (f1, f2))
    res = true;
  else if (CLOSUREP (f1) && CLOSUREP (f2))
    res = EQ (AREF (f1, CLOSURE_CODE), AREF (f2, CLOSURE_CODE));
  else
    res = false;
  return res ? Qt : Qnil;
}

#ifndef HAVE_MPS
void
mark_profiler (void)
{
#ifdef PROFILER_CPU_SUPPORT
  mark_log (cpu.log);
#endif
  mark_log (memory.log);
}
#endif // not HAVE_MPS

void
syms_of_profiler (void)
{
  DEFVAR_INT ("profiler-max-stack-depth", profiler_max_stack_depth,
	      doc: /* Number of elements from the call-stack recorded in the log.  */);
  profiler_max_stack_depth = 16;
  DEFVAR_INT ("profiler-log-size", profiler_log_size,
	      doc: /* Number of distinct call-stacks that can be recorded in a profiler log.
If the log gets full, some of the least-seen call-stacks will be evicted
to make room for new entries.  */);
  profiler_log_size = 10000;

  DEFSYM (QDiscarded_Samples, "Discarded Samples");

  defsubr (&Sfunction_equal);

#ifdef PROFILER_CPU_SUPPORT
  profiler_cpu_running = NOT_RUNNING;
  defsubr (&Sprofiler_cpu_start);
  defsubr (&Sprofiler_cpu_stop);
  defsubr (&Sprofiler_cpu_running_p);
  defsubr (&Sprofiler_cpu_log);
#endif
  profiler_memory_running = false;
  defsubr (&Sprofiler_memory_start);
  defsubr (&Sprofiler_memory_stop);
  defsubr (&Sprofiler_memory_running_p);
  defsubr (&Sprofiler_memory_log);
}<|MERGE_RESOLUTION|>--- conflicted
+++ resolved
@@ -347,15 +347,11 @@
 static void
 add_sample (struct profiler_log *plog, EMACS_INT count)
 {
-<<<<<<< HEAD
 #ifdef HAVE_MPS
   if (igc_busy_p ())
 #else
-  if (EQ (backtrace_top_function (), QAutomatic_GC)) /* bug#60237 */
-#endif
-=======
   if (BASE_EQ (backtrace_top_function (), QAutomatic_GC)) /* bug#60237 */
->>>>>>> 2bced74a
+#endif
     /* Special case the time-count inside GC because the hash-table
        code is not prepared to be used while the GC is running.
        More specifically it uses ASIZE at many places where it does
