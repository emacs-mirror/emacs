--- conflicted
+++ resolved
@@ -5617,15 +5617,12 @@
 
   dump_do_all_dump_reloc_for_phase (header, dump_base, LATE_RELOCS);
   dump_do_all_dump_reloc_for_phase (header, dump_base, VERY_LATE_RELOCS);
-<<<<<<< HEAD
-=======
 
   /* Run the functions Emacs registered for doing post-dump-load
      initialization.  */
   for (int i = 0; i < nr_dump_late_hooks; ++i)
     dump_late_hooks[i] ();
 
->>>>>>> 4fba79fe
   initialized = true;
 
   struct timespec load_timespec =
