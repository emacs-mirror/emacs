--- conflicted
+++ resolved
@@ -1,11 +1,7 @@
 /* provide consistent interface to getgroups for systems that don't allow N==0
 
-<<<<<<< HEAD
-   Copyright (C) 1996, 1999, 2003, 2006-2023 Free Software Foundation, Inc.
-=======
    Copyright (C) 1996, 1999, 2003, 2006-2024 Free Software Foundation,
    Inc.
->>>>>>> dc4e6b13
 
    This file is free software: you can redistribute it and/or modify
    it under the terms of the GNU Lesser General Public License as
