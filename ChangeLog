--- conflicted
+++ resolved
@@ -1,5 +1,4 @@
-<<<<<<< HEAD
-2011-01-13  Paul Eggert  <eggert@cs.ucla.edu>
+2011-01-14  Paul Eggert  <eggert@cs.ucla.edu>
 
 	* Makefile.in (GNULIB_MODULES): Change ftoastr to dtoastr.
 	This avoids building ftoastr and ldtoastr, which aren't needed.  See
@@ -69,8 +68,6 @@
 
 	Use gnulib's ftoastr module.
 	* Makefile.in (GNULIB_MODULES): Add ftoastr.  Remove dummy.
-
-2011-01-08  Paul Eggert  <eggert@cs.ucla.edu>
 
 	Regenerate.
 	* aclocal.m4, compile, depcomp, lib/Makefile.in, lib/dummy.c:
@@ -106,7 +103,7 @@
 	* lib/Makefile.am: New file.
 	* make-dist: Also put into the distribution aclocal.m4,
 	compile, depcomp, missing, and the files under lib/.
-=======
+
 2011-01-14  Paul Eggert  <eggert@cs.ucla.edu>
 
 	* make-dist: Distribute test/ files too.
@@ -114,7 +111,6 @@
 	using patterns like *.el to capture files that are added later.
 	Without this change, "configure" would fail, because it would
 	attempt to build from a Makefile.in that was not distributed.
->>>>>>> c2d0e4ee
 
 2011-01-13  Christian Ohler  <ohler@gnu.org>
 
