--- conflicted
+++ resolved
@@ -1305,18 +1305,6 @@
     (unless noninteractive
       (tool-bar-setup)))
 
-<<<<<<< HEAD
-  ;; Turn off blinking cursor if so specified in X resources.  This is here
-  ;; only because all other settings of no-blinking-cursor are here.
-  (unless (or noninteractive
-	      emacs-basic-display
-	      (and (memq window-system '(x w32 ns pgtk))
-		   (not (member (x-get-resource "cursorBlink" "CursorBlink")
-				'("no" "off" "false" "0")))))
-    (setq no-blinking-cursor t))
-
-=======
->>>>>>> 39b3bcd3
   (unless noninteractive
     (startup--setup-quote-display)
     (setq internal--text-quoting-flag t))
