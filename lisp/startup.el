;;; startup.el --- process Emacs shell arguments  -*- lexical-binding: t -*-

;; Copyright (C) 1985-1986, 1992, 1994-2021 Free Software Foundation,
;; Inc.

;; Maintainer: emacs-devel@gnu.org
;; Keywords: internal
;; Package: emacs

;; This file is part of GNU Emacs.

;; GNU Emacs is free software: you can redistribute it and/or modify
;; it under the terms of the GNU General Public License as published by
;; the Free Software Foundation, either version 3 of the License, or
;; (at your option) any later version.

;; GNU Emacs is distributed in the hope that it will be useful,
;; but WITHOUT ANY WARRANTY; without even the implied warranty of
;; MERCHANTABILITY or FITNESS FOR A PARTICULAR PURPOSE.  See the
;; GNU General Public License for more details.

;; You should have received a copy of the GNU General Public License
;; along with GNU Emacs.  If not, see <https://www.gnu.org/licenses/>.

;;; Commentary:

;; This file parses the command line and gets Emacs running.  Options
;; on the command line are handled in precedence order.  For priorities
;; see the structure standard_args in the emacs.c file.

;;; Code:

(setq top-level '(normal-top-level))

(defvar command-line-processed nil
  "Non-nil once command line has been processed.")

(defgroup initialization nil
  "Emacs start-up procedure."
  :group 'environment)

(defcustom initial-buffer-choice nil
  "Buffer to show after starting Emacs.
If the value is nil and `inhibit-startup-screen' is nil, show the
startup screen.  If the value is a string, switch to a buffer
visiting the file or directory that the string specifies.  If the
value is a function, call it with no arguments and switch to the buffer
that it returns.  If t, open the `*scratch*' buffer.

When `initial-buffer-choice' is non-nil, the startup screen is
inhibited.

If you use `emacsclient' with no target file, then it obeys any
string or function value that this variable has."
  :type '(choice
	  (const     :tag "Startup screen" nil)
	  (directory :tag "Directory" :value "~/")
	  (file      :tag "File" :value "~/.emacs")
	  ;; Note sure about hard-coding this as an option...
	  (const     :tag "Remember Mode notes buffer" remember-notes)
	  (function  :tag "Function")
	  (const     :tag "Lisp scratch buffer" t))
  :version "23.1")

(defvaralias 'inhibit-splash-screen 'inhibit-startup-screen)
(defvaralias 'inhibit-startup-message 'inhibit-startup-screen)

(defcustom inhibit-startup-screen nil
  "Non-nil inhibits the startup screen.

This is for use in your personal init file (but NOT site-start.el),
once you are familiar with the contents of the startup screen."
  :type 'boolean)

(defvar startup-screen-inhibit-startup-screen nil)

;; The mechanism used to ensure that only end users can disable this
;; message is not complex.  Clearly, it is possible for a determined
;; system administrator to inhibit this message anyway, but at least
;; they will do so with knowledge of why the Emacs developers think
;; this is a bad idea.
(defcustom inhibit-startup-echo-area-message nil
  "Non-nil inhibits the initial startup echo area message.

The startup message is in the echo area as it provides information
about GNU Emacs and the GNU system in general, which we want all
users to see.  As this is the least intrusive startup message,
this variable gets specialized treatment to prevent the message
from being disabled site-wide by systems administrators, while
still allowing individual users to do so.

Setting this variable takes effect only if you do it with the
customization buffer or if your init file contains a line of this
form:
 (setq inhibit-startup-echo-area-message \"YOUR-USER-NAME\")
If your init file is byte-compiled, use the following form
instead:
 (eval \\='(setq inhibit-startup-echo-area-message \"YOUR-USER-NAME\"))
Thus, someone else using a copy of your init file will see the
startup message unless he personally acts to inhibit it."
  :type '(choice (const :tag "Don't inhibit")
		 (string :tag "Enter your user name, to inhibit")))

(defcustom inhibit-default-init nil
  "Non-nil inhibits loading the `default' library."
  :type 'boolean)

(defcustom inhibit-startup-buffer-menu nil
  "Non-nil inhibits display of buffer list when more than 2 files are loaded."
  :type 'boolean)

(defvar command-switch-alist nil
  "Alist of command-line switches.
Elements look like (SWITCH-STRING . HANDLER-FUNCTION).
HANDLER-FUNCTION receives the switch string as its sole argument;
the remaining command-line args are in the variable `command-line-args-left'.")

(with-no-warnings
  (defvaralias 'argv 'command-line-args-left
    "List of command-line args not yet processed.
This is a convenience alias, so that one can write (pop argv)
inside of --eval command line arguments in order to access
following arguments."))
(internal-make-var-non-special 'argv)

(defvar command-line-args-left nil
  "List of command-line args not yet processed.")

(with-no-warnings
  (defvar argi nil
    "Current command-line argument."))
(internal-make-var-non-special 'argi)

(defvar command-line-functions nil    ;; lrs 7/31/89
  "List of functions to process unrecognized command-line arguments.
Each function should access the dynamically bound variables
`argi' (the current argument) and `command-line-args-left' (the remaining
arguments).  The function should return non-nil only if it recognizes and
processes `argi'.  If it does so, it may consume successive arguments by
altering `command-line-args-left' to remove them.")

(defvar command-line-default-directory nil
  "Default directory to use for command line arguments.
This is normally copied from `default-directory' when Emacs starts.")

;; This is here, rather than in x-win.el, so that we can ignore these
;; options when we are not using X.
(defconst command-line-x-option-alist
  '(("-bw" 1 x-handle-numeric-switch border-width)
    ("-d" 1 x-handle-display)
    ("-display" 1 x-handle-display)
    ("-name" 1 x-handle-name-switch)
    ("-title" 1 x-handle-switch title)
    ("-T" 1 x-handle-switch title)
    ("-r" 0 x-handle-switch reverse t)
    ("-rv" 0 x-handle-switch reverse t)
    ("-reverse" 0 x-handle-switch reverse t)
    ("-reverse-video" 0 x-handle-switch reverse t)
    ("-fn" 1 x-handle-switch font)
    ("-font" 1 x-handle-switch font)
    ("-fs" 0 x-handle-initial-switch fullscreen fullboth)
    ("-fw" 0 x-handle-initial-switch fullscreen fullwidth)
    ("-fh" 0 x-handle-initial-switch fullscreen fullheight)
    ("-mm" 0 x-handle-initial-switch fullscreen maximized)
    ("-ib" 1 x-handle-numeric-switch internal-border-width)
    ("-g" 1 x-handle-geometry)
    ("-lsp" 1 x-handle-numeric-switch line-spacing)
    ("-geometry" 1 x-handle-geometry)
    ("-fg" 1 x-handle-switch foreground-color)
    ("-foreground" 1 x-handle-switch foreground-color)
    ("-bg" 1 x-handle-switch background-color)
    ("-background" 1 x-handle-switch background-color)
    ("-ms" 1 x-handle-switch mouse-color)
    ("-nbi" 0 x-handle-switch icon-type nil)
    ("-iconic" 0 x-handle-iconic)
    ("-xrm" 1 x-handle-xrm-switch)
    ("-cr" 1 x-handle-switch cursor-color)
    ("-vb" 0 x-handle-switch vertical-scroll-bars t)
    ("-hb" 0 x-handle-switch horizontal-scroll-bars t)
    ("-bd" 1 x-handle-switch)
    ("--border-width" 1 x-handle-numeric-switch border-width)
    ("--display" 1 x-handle-display)
    ("--name" 1 x-handle-name-switch)
    ("--title" 1 x-handle-switch title)
    ("--reverse-video" 0 x-handle-switch reverse t)
    ("--font" 1 x-handle-switch font)
    ("--fullscreen" 0 x-handle-initial-switch fullscreen fullboth)
    ("--fullwidth" 0 x-handle-initial-switch fullscreen fullwidth)
    ("--fullheight" 0 x-handle-initial-switch fullscreen fullheight)
    ("--maximized" 0 x-handle-initial-switch fullscreen maximized)
    ("--internal-border" 1 x-handle-numeric-switch internal-border-width)
    ("--geometry" 1 x-handle-geometry)
    ("--foreground-color" 1 x-handle-switch foreground-color)
    ("--background-color" 1 x-handle-switch background-color)
    ("--mouse-color" 1 x-handle-switch mouse-color)
    ("--no-bitmap-icon" 0 x-handle-no-bitmap-icon)
    ("--iconic" 0 x-handle-iconic)
    ("--xrm" 1 x-handle-xrm-switch)
    ("--cursor-color" 1 x-handle-switch cursor-color)
    ("--vertical-scroll-bars" 0 x-handle-switch vertical-scroll-bars t)
    ("--line-spacing" 1 x-handle-numeric-switch line-spacing)
    ("--border-color" 1 x-handle-switch border-color)
    ("--smid" 1 x-handle-smid)
    ("--parent-id" 1 x-handle-parent-id))
  "Alist of X Windows options.
Each element has the form
  (NAME NUMARGS HANDLER FRAME-PARAM VALUE)
where NAME is the option name string, NUMARGS is the number of arguments
that the option accepts, HANDLER is a function to call to handle the option.
FRAME-PARAM (optional) is the frame parameter this option specifies,
and VALUE is the value which is given to that frame parameter
\(most options use the argument for this, so VALUE is not present).")

(defconst command-line-ns-option-alist
  '(("-NSAutoLaunch" 1 ns-ignore-1-arg)
    ("-NXAutoLaunch" 1 ns-ignore-1-arg)
    ("-macosx" 0 ignore)
    ("-NSHost" 1 ns-ignore-1-arg)
    ("-_NSMachLaunch" 1 ns-ignore-1-arg)
    ("-MachLaunch" 1 ns-ignore-1-arg)
    ("-NXOpen" 1 ns-ignore-1-arg)
    ("-NSOpen" 1 ns-handle-nxopen)
    ("-NXOpenTemp" 1 ns-ignore-1-arg)
    ("-NSOpenTemp" 1 ns-handle-nxopentemp)
    ("-GSFilePath" 1 ns-handle-nxopen)
    ;;("-bw" .              x-handle-numeric-switch)
    ;;("-d" .               x-handle-display)
    ;;("-display" .         x-handle-display)
    ("-name" 1 x-handle-name-switch)
    ("-title" 1 x-handle-switch title)
    ("-T" 1 x-handle-switch title)
    ("-r" 0 x-handle-switch reverse t)
    ("-rv" 0 x-handle-switch reverse t)
    ("-reverse" 0 x-handle-switch reverse t)
    ("-fn" 1 x-handle-switch font)
    ("-font" 1 x-handle-switch font)
    ("-ib" 1 x-handle-numeric-switch internal-border-width)
    ("-g" 1 x-handle-geometry)
    ("-geometry" 1 x-handle-geometry)
    ("-fg" 1 x-handle-switch foreground-color)
    ("-foreground" 1 x-handle-switch foreground-color)
    ("-bg" 1 x-handle-switch background-color)
    ("-background" 1 x-handle-switch background-color)
;    ("-ms" 1 x-handle-switch mouse-color)
    ("-itype" 0 x-handle-switch icon-type t)
    ("-i" 0 x-handle-switch icon-type t)
    ("-iconic" 0 x-handle-iconic icon-type t)
    ;;("-xrm" .             x-handle-xrm-switch)
    ("-cr" 1 x-handle-switch cursor-color)
    ("-vb" 0 x-handle-switch vertical-scroll-bars t)
    ("-hb" 0 x-handle-switch horizontal-scroll-bars t)
    ("-bd" 1 x-handle-switch)
    ;; ("--border-width" 1 x-handle-numeric-switch border-width)
    ;; ("--display" 1 ns-handle-display)
    ("--name" 1 x-handle-name-switch)
    ("--title" 1 x-handle-switch title)
    ("--reverse-video" 0 x-handle-switch reverse t)
    ("--font" 1 x-handle-switch font)
    ("--internal-border" 1 x-handle-numeric-switch internal-border-width)
    ;; ("--geometry" 1 ns-handle-geometry)
    ("--foreground-color" 1 x-handle-switch foreground-color)
    ("--background-color" 1 x-handle-switch background-color)
    ("--mouse-color" 1 x-handle-switch mouse-color)
    ("--icon-type" 0 x-handle-switch icon-type t)
    ("--iconic" 0 x-handle-iconic)
    ;; ("--xrm" 1 ns-handle-xrm-switch)
    ("--cursor-color" 1 x-handle-switch cursor-color)
    ("--vertical-scroll-bars" 0 x-handle-switch vertical-scroll-bars t)
    ("--border-color" 1 x-handle-switch border-width))
  "Alist of NS options.
Each element has the form
  (NAME NUMARGS HANDLER FRAME-PARAM VALUE)
where NAME is the option name string, NUMARGS is the number of arguments
that the option accepts, HANDLER is a function to call to handle the option.
FRAME-PARAM (optional) is the frame parameter this option specifies,
and VALUE is the value which is given to that frame parameter
\(most options use the argument for this, so VALUE is not present).")


(defvar before-init-hook nil
  "Normal hook run after handling urgent options but before loading init files.")

(defvar after-init-hook nil
  "Normal hook run after initializing the Emacs session.
It is run after Emacs loads the init file, `default' library, the
abbrevs file, and additional Lisp packages (if any), and setting
the value of `after-init-time'.

There is no `condition-case' around the running of this hook;
therefore, if `debug-on-error' is non-nil, an error in one of
these functions will invoke the debugger.")

(defvar emacs-startup-hook nil
  "Normal hook run after loading init files and handling the command line.")

(defvar term-setup-hook nil
  "Normal hook run immediately after `emacs-startup-hook'.
In new code, there is no reason to use this instead of `emacs-startup-hook'.
If you want to execute terminal-specific Lisp code, for example
to override the definitions made by the terminal-specific file,
see `tty-setup-hook'.")

(make-obsolete-variable 'term-setup-hook
			"use either `emacs-startup-hook' or \
`tty-setup-hook' instead." "24.4")

(defvar inhibit-startup-hooks nil
  "Non-nil means don't run some startup hooks, because we already did.
Currently this applies to: `emacs-startup-hook', `term-setup-hook',
and `window-setup-hook'.")

(defvar early-init-file nil
  "File name, including directory, of user's early init file.
See `user-init-file'.  The only difference is that
`early-init-file' is not set during the course of evaluating the
early init file.")

(defvar keyboard-type nil
  "The brand of keyboard you are using.
This variable is used to define the proper function and keypad
keys for use under X.  It is used in a fashion analogous to the
environment variable TERM.")
(make-obsolete-variable 'keyboard-type nil "28.1")
(internal-make-var-non-special 'keyboard-type)

(defvar window-setup-hook nil
  "Normal hook run after loading init files and handling the command line.
This is very similar to `emacs-startup-hook'.  The only difference
is that this hook runs after frame parameters have been set up in
response to any settings from your init file.  Unless this matters
to you, use `emacs-startup-hook' instead.  (The name of this hook
is due to historical reasons, and does not reflect its purpose very well.)")

(defcustom initial-major-mode 'lisp-interaction-mode
  "Major mode command symbol to use for the initial `*scratch*' buffer."
  :type 'function)

(defvar init-file-user nil
  "Identity of user whose init file is or was read.
The value is nil if `-q' or `--no-init-file' was specified,
meaning do not load any init file.

Otherwise, the value may be an empty string, meaning
use the init file for the user who originally logged in,
or it may be a string containing a user's name meaning
use that person's init file.

In either of the latter cases, `(concat \"~\" init-file-user \"/\")'
evaluates to the name of the directory where the init file was
looked for.

Setting `init-file-user' does not prevent Emacs from loading
`site-start.el'.  The only way to do that is to use `--no-site-file'.")

(defcustom site-run-file (purecopy "site-start")
  "File containing site-wide run-time initializations.
This file is loaded at run-time before `user-init-file'.  It contains
inits that need to be in place for the entire site, but which, due to
their higher incidence of change, don't make sense to put into Emacs's
dump file.  Thus, the run-time load order is: 1. file described in
this variable, if non-nil; 2. `user-init-file'; 3. `default.el'.

Don't use the `site-start.el' file for things some users may not like.
Put them in `default.el' instead, so that users can more easily
override them.  Users can prevent loading `default.el' with the `-q'
option or by setting `inhibit-default-init' in their own init files,
but inhibiting `site-start.el' requires `--no-site-file', which
is less convenient.

This variable is defined for customization so as to make
it visible in the relevant context.  However, actually customizing it
is not allowed, since it would not work anyway.  The only way to set
this variable usefully is to set it while building and dumping Emacs."
  :type '(choice (const :tag "none" nil) string)
  :initialize #'custom-initialize-default
  :set (lambda (_variable _value)
	  (error "Customizing `site-run-file' does not work")))

(make-obsolete-variable 'system-name "use (system-name) instead" "25.1")

(defcustom mail-host-address nil
  "The name of this machine, for use in constructing email addresses.
If this is nil, Emacs uses `system-name'."
  :type '(choice (const nil) string)
  :group 'mail)

(defcustom user-mail-address
  (or (getenv "EMAIL")
      (concat (user-login-name) "@" (or mail-host-address (system-name))))
  "The email address of the current user.
This defaults to either: the value of EMAIL environment variable; or
user@host, using `user-login-name' and `mail-host-address' (or `system-name')."
  :initialize 'custom-initialize-delay
  :set-after '(mail-host-address)
  :type 'string
  :group 'mail)

(defcustom auto-save-list-file-prefix
  (cond ((eq system-type 'ms-dos)
	 ;; MS-DOS cannot have initial dot, and allows only 8.3 names
	 (concat user-emacs-directory "auto-save.list/_s"))
	(t
	 (concat user-emacs-directory "auto-save-list/.saves-")))
  "Prefix for generating `auto-save-list-file-name'.
This is used after reading your init file to initialize
`auto-save-list-file-name', by appending Emacs's pid and the system name,
if you have not already set `auto-save-list-file-name' yourself.
Directories in the prefix will be created if necessary.
Set this to nil if you want to prevent `auto-save-list-file-name'
from being initialized."
  :initialize #'custom-initialize-delay
  :type '(choice (const :tag "Don't record a session's auto save list" nil)
		 string)
  :group 'auto-save)

(defvar emacs-basic-display nil)

(defvar init-file-debug nil)

(defvar init-file-had-error nil
  "Non-nil if there was an error loading the user's init file.")

(defvar normal-top-level-add-subdirs-inode-list nil)

(defvar no-blinking-cursor nil)

(defvar pure-space-overflow nil
  "Non-nil if building Emacs overflowed pure space.")

(defvar pure-space-overflow-message (purecopy "\
Warning Warning!!!  Pure space overflow    !!!Warning Warning
\(See the node Pure Storage in the Lisp manual for details.)\n"))

(defcustom tutorial-directory
  (file-name-as-directory (expand-file-name "tutorials" data-directory))
  "Directory containing the Emacs TUTORIAL files."
  :group 'installation
  :type 'directory
  :initialize #'custom-initialize-delay)

(defun normal-top-level-add-subdirs-to-load-path ()
  "Recursively add all subdirectories of `default-directory' to `load-path'.
More precisely, this uses only the subdirectories whose names
start with letters or digits; it excludes any subdirectory named `RCS'
or `CVS', and any subdirectory that contains a file named `.nosearch'."
  (let (dirs
	attrs
	(pending (list default-directory)))
    ;; This loop does a breadth-first tree walk on DIR's subtree,
    ;; putting each subdir into DIRS as its contents are examined.
    (while pending
      (push (pop pending) dirs)
      (let* ((this-dir (car dirs))
	     (contents (directory-files this-dir))
	     (default-directory this-dir)
	     (canonicalized (if (fboundp 'w32-untranslated-canonical-name)
				(w32-untranslated-canonical-name this-dir))))
	;; The Windows version doesn't report meaningful inode numbers, so
	;; use the canonicalized absolute file name of the directory instead.
	(setq attrs (or canonicalized
			(nthcdr 10 (file-attributes this-dir))))
	(unless (member attrs normal-top-level-add-subdirs-inode-list)
	  (push attrs normal-top-level-add-subdirs-inode-list)
	  (dolist (file contents)
	    (and (string-match "\\`[[:alnum:]]" file)
		 ;; The lower-case variants of RCS and CVS are for DOS/Windows.
		 (not (member file '("RCS" "CVS" "rcs" "cvs")))
		 (file-directory-p file)
		 (let ((expanded (expand-file-name file)))
		   (or (file-exists-p (expand-file-name ".nosearch" expanded))
		       (setq pending (nconc pending (list expanded))))))))))
    (normal-top-level-add-to-load-path (cdr (nreverse dirs)))))

(defun normal-top-level-add-to-load-path (dirs)
  "This function is called from a subdirs.el file.
It assumes that `default-directory' is the directory in which the
subdirs.el file exists, and it adds to `load-path' the subdirs of
that directory as specified in DIRS.  Normally the elements of
DIRS are relative."
  (let ((tail load-path)
	(thisdir (directory-file-name default-directory)))
    (while (and tail
		;;Don't go all the way to the nil terminator.
		(cdr tail)
		(not (equal thisdir (car tail)))
		(not (and (memq system-type '(ms-dos windows-nt))
			  (equal (downcase thisdir) (downcase (car tail))))))
      (setq tail (cdr tail)))
    ;;Splice the new section in.
    (when tail
      (setcdr tail (append (mapcar 'expand-file-name dirs) (cdr tail))))))

;; The default location for XDG-convention Emacs init files.
(defconst startup--xdg-config-default "~/.config/emacs/")
;; The location for XDG-convention Emacs init files.
(defvar startup--xdg-config-home-emacs)

;; Return the name of the init file directory for Emacs, assuming
;; XDG-DIR is the XDG location and USER-NAME is the user name.  If
;; USER-NAME is nil or "", use the current user.  Prefer the XDG
;; location only if the .emacs.d location does not exist.
(defun startup--xdg-or-homedot (xdg-dir user-name)
  (let ((emacs-d-dir (concat "~" user-name
                             (if (eq system-type 'ms-dos)
                                 "/_emacs.d/"
                               "/.emacs.d/"))))
    (cond
     ((or (file-exists-p emacs-d-dir)
          (if (eq system-type 'windows-nt)
              (if (file-directory-p (concat "~" user-name))
                  (directory-files (concat "~" user-name) nil
                                   "\\`[._]emacs\\(\\.elc?\\)?\\'"))
            (file-exists-p (concat "~" init-file-user
                                   (if (eq system-type 'ms-dos)
                                       "/_emacs"
                                     "/.emacs")))))
      emacs-d-dir)
     ((file-exists-p xdg-dir)
      xdg-dir)
     (t emacs-d-dir))))

(defvar comp-eln-load-path)
(defun normal-top-level ()
  "Emacs calls this function when it first starts up.
It sets `command-line-processed', processes the command-line,
reads the initialization files, etc.
It is the default value of the variable `top-level'."
  (if command-line-processed
      (message internal--top-level-message)
    (setq command-line-processed t)

    (setq startup--xdg-config-home-emacs
	  (let ((xdg-config-home (getenv-internal "XDG_CONFIG_HOME")))
	    (if xdg-config-home
		(concat xdg-config-home "/emacs/")
	      startup--xdg-config-default)))
    (setq user-emacs-directory
	  (startup--xdg-or-homedot startup--xdg-config-home-emacs nil))

    (when (featurep 'nativecomp)
      ;; Form `comp-eln-load-path'.
<<<<<<< HEAD
      (defvar comp-eln-load-path)
=======
>>>>>>> 8e2faa74
      (let ((path-env (getenv "EMACSNATIVELOADPATH")))
        (when path-env
          (dolist (path (split-string path-env path-separator))
            (unless (string= "" path)
              (push path comp-eln-load-path)))))
      (push (expand-file-name "eln-cache/" user-emacs-directory)
            comp-eln-load-path)
      ;; When $HOME is set to '/nonexistent' means we are running the
      ;; testsuite, add a temporary folder in front to produce there
      ;; new compilations.
      (when (equal (getenv "HOME") "/nonexistent")
        (push (make-temp-file "emacs-testsuite-" t) comp-eln-load-path)))
    ;; Look in each dir in load-path for a subdirs.el file.  If we
    ;; find one, load it, which will add the appropriate subdirs of
    ;; that dir into load-path.  This needs to be done before setting
    ;; the locale environment, because the latter might need to load
    ;; some support files.
    ;; Look for a leim-list.el file too.  Loading it will register
    ;; available input methods.
    (let ((tail load-path)
          (lispdir (expand-file-name "../lisp" data-directory))
          dir)
      (while tail
        (setq dir (car tail))
        (let ((default-directory dir))
          (load (expand-file-name "subdirs.el") t t t))
        ;; Do not scan standard directories that won't contain a leim-list.el.
        ;; https://lists.gnu.org/r/emacs-devel/2009-10/msg00502.html
        ;; (Except the preloaded one in lisp/leim.)
        (or (string-prefix-p lispdir dir)
            (let ((default-directory dir))
              (load (expand-file-name "leim-list.el") t t t)))
        ;; We don't use a dolist loop and we put this "setq-cdr" command at
        ;; the end, because the subdirs.el files may add elements to the end
        ;; of load-path and we want to take it into account.
        (setq tail (cdr tail))))

    ;; Set the default strings to display in mode line for end-of-line
    ;; formats that aren't native to this platform.  This should be
    ;; done before calling set-locale-environment, as the latter might
    ;; use these mnemonics.
    (cond
     ((memq system-type '(ms-dos windows-nt))
      (setq eol-mnemonic-unix "(Unix)"
	    eol-mnemonic-mac  "(Mac)"))
     (t                                   ; this is for Unix/GNU/Linux systems
      (setq eol-mnemonic-dos  "(DOS)"
	    eol-mnemonic-mac  "(Mac)")))

    (set-locale-environment nil)
    ;; Decode all default-directory's (probably, only *scratch* exists
    ;; at this point).  default-directory of *scratch* is the basis
    ;; for many other file-name variables and directory lists, so it
    ;; is important to decode it ASAP.
    (when locale-coding-system
      (let ((coding (if (eq system-type 'windows-nt)
			;; MS-Windows build converts all file names to
			;; UTF-8 during startup.
			'utf-8
		      locale-coding-system)))
	(save-excursion
	  (dolist (elt (buffer-list))
	    (set-buffer elt)
	    (if default-directory
		(setq default-directory
                      (if (eq system-type 'windows-nt)
                          ;; We pass the decoded default-directory as
                          ;; the 2nd arg to expand-file-name to make
                          ;; sure it sees a multibyte string as the
                          ;; default directory; this avoids the side
                          ;; effect of returning a unibyte string from
                          ;; expand-file-name because it still sees
                          ;; the undecoded value of default-directory.
                          (let ((defdir (decode-coding-string default-directory
                                                              coding t)))
                            ;; Convert backslashes to forward slashes.
                            (expand-file-name defdir defdir))
                        (decode-coding-string default-directory coding t))))))

	;; Decode all the important variables and directory lists, now
	;; that we know the locale's encoding.  This is because the
	;; values of these variables are until here unibyte undecoded
	;; strings created by build_unibyte_string.  data-directory in
	;; particular is used to construct many other standard
	;; directory names, so it must be decoded ASAP.  Note that
	;; charset-map-path cannot be decoded here, since we could
	;; then be trapped in infinite recursion below, when we load
	;; subdirs.el, because encoding a directory name might need to
	;; load a charset map, which will want to encode
	;; charset-map-path, which will want to load the same charset
	;; map...  So decoding of charset-map-path is delayed until
	;; further down below.
	(dolist (pathsym '(load-path exec-path))
	  (let ((path (symbol-value pathsym)))
	    (if (listp path)
		(set pathsym (mapcar (lambda (dir)
				       (decode-coding-string dir coding t))
				     path)))))
        (when (featurep 'nativecomp)
          (let ((npath (symbol-value 'comp-eln-load-path)))
            (set 'comp-eln-load-path
                 (mapcar (lambda (dir)
                           ;; Call expand-file-name to remove all the
                           ;; pesky ".." from the directyory names in
                           ;; comp-eln-load-path.
                           (expand-file-name
                            (decode-coding-string dir coding t)))
                         npath))))
	(dolist (filesym '(data-directory doc-directory exec-directory
					  installation-directory
					  invocation-directory invocation-name
					  source-directory
					  shared-game-score-directory))
	  (let ((file (symbol-value filesym)))
	    (if (stringp file)
		(set filesym (decode-coding-string file coding t)))))))

    (let ((dir default-directory))
      (with-current-buffer "*Messages*"
        (messages-buffer-mode)
        ;; Make it easy to do like "tail -f".
        (setq-local window-point-insertion-type t)
        ;; Give *Messages* the same default-directory as *scratch*,
        ;; just to keep things predictable.
	(setq default-directory (or dir (expand-file-name "~/")))))
    ;; `user-full-name' is now known; reset its standard-value here.
    (put 'user-full-name 'standard-value
	 (list (default-value 'user-full-name)))
    ;; If the PWD environment variable isn't accurate, delete it.
    (let ((pwd (getenv "PWD")))
      (and pwd
	   (or (and default-directory
		    (ignore-errors
		      (equal (file-attributes
			      (file-name-as-directory pwd))
			     (file-attributes
			      (file-name-as-directory default-directory)))))
	       (setq process-environment
		     (delete (concat "PWD=" pwd)
			     process-environment)))))
    ;; Now, that other directories were searched, and any charsets we
    ;; need for encoding them are already loaded, we are ready to
    ;; decode charset-map-path.
    (if (listp charset-map-path)
	(let ((coding (if (eq system-type 'windows-nt)
			  'utf-8
			locale-coding-system)))
	  (setq charset-map-path
		(mapcar (lambda (dir)
			  (decode-coding-string dir coding t))
			charset-map-path))))
    (if default-directory
	(setq default-directory (abbreviate-file-name default-directory))
      (display-warning 'initialization "Error setting default-directory"))
    (let ((old-face-font-rescale-alist face-font-rescale-alist))
      (unwind-protect
	  (command-line)
	;; Do this again, in case .emacs defined more abbreviations.
	(if default-directory
	    (setq default-directory (abbreviate-file-name default-directory)))
	;; Specify the file for recording all the auto save files of this session.
	;; This is used by recover-session.
	(or auto-save-list-file-name
	    (and auto-save-list-file-prefix
		 (setq auto-save-list-file-name
		       ;; Under MS-DOS our PID is almost always reused between
		       ;; Emacs invocations.  We need something more unique.
		       (cond ((eq system-type 'ms-dos)
			      ;; We are going to access the auto-save
			      ;; directory, so make sure it exists.
			      (make-directory
			       (file-name-directory auto-save-list-file-prefix)
			       t)
			      (concat
			       (make-temp-name
				(expand-file-name
				 auto-save-list-file-prefix))
			       "~"))
			     (t
			      (expand-file-name
			       (format "%s%d-%s~"
				       auto-save-list-file-prefix
				       (emacs-pid)
				       (system-name))))))))
	(unless inhibit-startup-hooks
	  (run-hooks 'emacs-startup-hook 'term-setup-hook))

	;; Don't do this if we failed to create the initial frame,
	;; for instance due to a dense colormap.
	(when (or frame-initial-frame
		  ;; If frame-initial-frame has no meaning, do this anyway.
		  (not (and initial-window-system
			    (not noninteractive)
			    (not (eq initial-window-system 'pc)))))

	  ;; FIXME: The user's init file may change
	  ;; face-font-rescale-alist.  However, the default face
	  ;; already has an assigned font object, which does not take
	  ;; face-font-rescale-alist into account.  For such
	  ;; situations, we ought to have a way to find all font
	  ;; objects and regenerate them; currently we do not.  As a
	  ;; workaround, we specifically reset te default face's :font
	  ;; attribute here.  See bug#1785.
	  (unless (eq face-font-rescale-alist
		      old-face-font-rescale-alist)
	    (set-face-attribute 'default nil :font (font-spec)))

	  ;; Modify the initial frame based on what .emacs puts into
	  ;; ...-frame-alist.
	  (if (fboundp 'frame-notice-user-settings)
	      (frame-notice-user-settings))
	  ;; Set the faces for the initial background mode even if
	  ;; frame-notice-user-settings didn't (such as on a tty).
	  ;; frame-set-background-mode is idempotent, so it won't
	  ;; cause any harm if it's already been done.
	  (if (fboundp 'frame-set-background-mode)
	      (frame-set-background-mode (selected-frame))))

	;; Now we know the user's default font, so add it to the menu.
	(if (fboundp 'font-menu-add-default)
	    (font-menu-add-default))
	(unless inhibit-startup-hooks
	  (run-hooks 'window-setup-hook))))
    ;; Subprocesses of Emacs do not have direct access to the terminal, so
    ;; unless told otherwise they should only assume a dumb terminal.
    ;; We are careful to do it late (after term-setup-hook), although the
    ;; new multi-tty code does not use $TERM any more there anyway.
    (setenv "TERM" "dumb")
    ;; Remove DISPLAY from the process-environment as well.  This allows
    ;; `callproc.c' to give it a useful adaptive default which is either
    ;; the value of the `display' frame-parameter or the DISPLAY value
    ;; from initial-environment.
    (let ((display (frame-parameter nil 'display)))
      ;; Be careful which DISPLAY to remove from process-environment: follow
      ;; the logic of `callproc.c'.
      (if (stringp display) (setq display (concat "DISPLAY=" display))
        (dolist (varval initial-environment)
          (if (string-match "\\`DISPLAY=" varval)
              (setq display varval))))
      (when display
        (delete display process-environment)))))

;; Precompute the keyboard equivalents in the menu bar items.
;; Command-line options supported by tty's:
(defconst tty-long-option-alist
  '(("--name"		  . "-name")
    ("--title"		  . "-T")
    ("--reverse-video"	  . "-reverse")
    ("--foreground-color" . "-fg")
    ("--background-color" . "-bg")
    ("--color"		  . "-color")))

;; FIXME: this var unused?
(defconst tool-bar-images-pixel-height 24
  "Height in pixels of images in the tool-bar.")

(cl-defgeneric handle-args-function (args)
  "Method for processing window-system dependent command-line arguments.
Window system startup files should add their own function to this
method, which should parse the command line arguments.  Those
pertaining to the window system should be processed and removed
from the returned command line.")
(cl-defmethod handle-args-function (args &context (window-system nil))
  (tty-handle-args args))

(cl-defgeneric window-system-initialization (&optional _display)
  "Method for window-system initialization.
Window-system startup files should add their own implementation
to this method.  The function should initialize the window system environment
to prepare for opening the first frame (e.g. open a connection to an X server)."
  nil)

(defun tty-handle-args (args)
  "Handle the X-like command-line arguments \"-fg\", \"-bg\", \"-name\", etc."
  (let (rest)
    (while (and args
		(not (equal (car args) "--")))
      (let* ((argi (pop args))
	     (orig-argi argi)
	     argval completion)
	;; Check for long options with attached arguments
	;; and separate out the attached option argument into argval.
	(when (string-match "^\\(--[^=]*\\)=" argi)
          (setq argval (substring argi (match-end 0))
                argi (match-string 1 argi)))
	(when (string-match "^--" argi)
	  (setq completion (try-completion argi tty-long-option-alist))
	  (if (eq completion t)
	      ;; Exact match for long option.
	      (setq argi (cdr (assoc argi tty-long-option-alist)))
	    (if (stringp completion)
		(let ((elt (assoc completion tty-long-option-alist)))
		  ;; Check for abbreviated long option.
		  (or elt
		      (error "Option `%s' is ambiguous" argi))
		  (setq argi (cdr elt)))
	      ;; Check for a short option.
	      (setq argval nil
                    argi orig-argi))))
	(cond ((member argi '("-fg" "-foreground"))
	       (push (cons 'foreground-color (or argval (pop args)))
                     default-frame-alist))
	      ((member argi '("-bg" "-background"))
	       (push (cons 'background-color (or argval (pop args)))
                     default-frame-alist))
	      ((member argi '("-T" "-name"))
	       (unless argval (setq argval (pop args)))
	       (push (cons 'title
                           (if (stringp argval)
                               argval
                             (let ((case-fold-search t)
                                   i)
                               (setq argval (copy-sequence invocation-name))

                               ;; Change any . or * characters in name to
                               ;; hyphens, so as to emulate behavior on X.
                               (while
                                   (setq i (string-match "[.*]" argval))
                                 (aset argval i ?-))
                               argval)))
                     default-frame-alist))
	      ((member argi '("-r" "-rv" "-reverse"))
	       (push '(reverse . t)
                     default-frame-alist))
	      ((equal argi "-color")
	       (unless argval (setq argval 8)) ; default --color means 8 ANSI colors
	       (push (cons 'tty-color-mode
                           (cond
                            ((numberp argval) argval)
                            ((string-match "-?[0-9]+" argval)
                             (string-to-number argval))
                            (t (intern argval))))
                     default-frame-alist))
	      (t
               (push argi rest)))))
    (nconc (nreverse rest) args)))

(declare-function x-get-resource "frame.c"
		  (attribute class &optional component subclass))
(declare-function tool-bar-mode "tool-bar" (&optional arg))
(declare-function tool-bar-setup "tool-bar")

(defvar server-name)
(defvar server-process)

(defun startup--setup-quote-display (&optional style)
  "If needed, display ASCII approximations to curved quotes.
Do this by modifying `standard-display-table'.  Optional STYLE
specifies the desired quoting style, as in `text-quoting-style'.
If STYLE is nil, display appropriately for the terminal."
  (let ((repls (let ((style-repls (assq style '((grave . "`'\"\"")
                                                (straight . "''\"\"")))))
                 (if style-repls (cdr style-repls) (make-vector 4 nil))))
        glyph-count)
    ;; REPLS is a sequence of the four replacements for "‘’“”", respectively.
    ;; If STYLE is nil, infer REPLS from terminal characteristics.
    (unless style
      ;; On a terminal that supports glyph codes,
      ;; GLYPH-COUNT[i] is the number of times that glyph code I
      ;; represents either an ASCII character or one of the 4
      ;; quote characters.  This assumes glyph codes are valid
      ;; Elisp characters, which is a safe assumption in practice.
      (when (integerp (internal-char-font nil (max-char)))
        (setq glyph-count (make-char-table nil 0))
        (dotimes (i 132)
          (let ((glyph (internal-char-font
                        nil (if (< i 128) i (aref "‘’“”" (- i 128))))))
            (when (<= 0 glyph)
              (aset glyph-count glyph (1+ (aref glyph-count glyph)))))))
      (dotimes (i 2)
        (let ((lq (aref "‘“" i)) (rq (aref "’”" i))
              (lr (aref "`\"" i)) (rr (aref "'\"" i))
              (i2 (* i 2)))
          (unless (if glyph-count
                      ;; On a terminal that supports glyph codes, use
                      ;; ASCII replacements unless both quotes are displayable.
                      ;; If not using ASCII replacements, highlight
                      ;; quotes unless they are both unique among the
                      ;; 128 + 4 characters of concern.
                      (let ((lglyph (internal-char-font nil lq))
                            (rglyph (internal-char-font nil rq)))
                        (when (and (<= 0 lglyph) (<= 0 rglyph))
                          (setq lr lq rr rq)
                          (and (= 1 (aref glyph-count lglyph))
                               (= 1 (aref glyph-count rglyph)))))
                    ;; On a terminal that does not support glyph codes, use
                    ;; ASCII replacements unless both quotes are displayable.
                    (and (char-displayable-p lq)
                         (char-displayable-p rq)))
            (aset repls i2 lr)
            (aset repls (1+ i2) rr)))))
    (dotimes (i 4)
      (let ((char (aref "‘’“”" i))
            (repl (aref repls i)))
        (if repl
            (aset (or standard-display-table
                      (setq standard-display-table (make-display-table)))
                  char (vector (make-glyph-code repl 'homoglyph)))
          (when standard-display-table
            (aset standard-display-table char nil)))))))

(defun startup--load-user-init-file
    (filename-function &optional alternate-filename-function load-defaults)
  "Load a user init-file.
FILENAME-FUNCTION is called with no arguments and should return
the name of the init-file to load.  If this file cannot be
loaded, and ALTERNATE-FILENAME-FUNCTION is non-nil, then it is
called with no arguments and should return the name of an
alternate init-file to load.  If LOAD-DEFAULTS is non-nil, then
load default.el after the init-file, unless `inhibit-default-init'
is non-nil.

This function sets `user-init-file' to the name of the loaded
init-file, or to a default value if loading is not possible."
  (let ((debug-on-error-from-init-file nil)
        (debug-on-error-should-be-set nil)
        (debug-on-error-initial
         (if (eq init-file-debug t)
             'startup
           init-file-debug)))
    (let ((debug-on-error debug-on-error-initial))
      (condition-case-unless-debug error
          (when init-file-user
            (let ((init-file-name (funcall filename-function)))

              ;; If `user-init-file' is t, then `load' will store
              ;; the name of the file that it loads into
              ;; `user-init-file'.
              (setq user-init-file t)
	      (when init-file-name
		(load (if (equal (file-name-extension init-file-name)
				 "el")
			  (file-name-sans-extension init-file-name)
			init-file-name)
		      'noerror 'nomessage))

              (when (and (eq user-init-file t) alternate-filename-function)
                (let ((alt-file (funcall alternate-filename-function)))
		  (unless init-file-name
		    (setq init-file-name alt-file))
                  (and (equal (file-name-extension alt-file) "el")
                       (setq alt-file (file-name-sans-extension alt-file)))
                  (load alt-file 'noerror 'nomessage)))

              ;; If we did not find the user's init file, set
              ;; user-init-file conclusively.  Don't let it be
              ;; set from default.el.
              (when (eq user-init-file t)
                (setq user-init-file init-file-name)))

            ;; If we loaded a compiled file, set `user-init-file' to
            ;; the source version if that exists.
            (when (equal (file-name-extension user-init-file)
                         "elc")
              (let* ((source (file-name-sans-extension user-init-file))
                     (alt (concat source ".el")))
                (setq source (cond ((file-exists-p alt) alt)
                                   ((file-exists-p source) source)
                                   (t nil)))
                (when source
                  (when (file-newer-than-file-p source user-init-file)
                    (message "Warning: %s is newer than %s"
                             source user-init-file)
                    (sit-for 1))
                  (setq user-init-file source))))

            (when (and load-defaults
                       (not inhibit-default-init))
              ;; Prevent default.el from changing the value of
              ;; `inhibit-startup-screen'.
              (let ((inhibit-startup-screen nil))
                (load "default" 'noerror 'nomessage))))
        (error
         (display-warning
          'initialization
          (format-message "\
An error occurred while loading `%s':\n\n%s%s%s\n\n\
To ensure normal operation, you should investigate and remove the
cause of the error in your initialization file.  Start Emacs with
the `--debug-init' option to view a complete error backtrace."
                          user-init-file
                          (get (car error) 'error-message)
                          (if (cdr error) ": " "")
                          (mapconcat (lambda (s) (prin1-to-string s t))
                                     (cdr error) ", "))
          :warning)
         (setq init-file-had-error t)))

      ;; If we can tell that the init file altered debug-on-error,
      ;; arrange to preserve the value that it set up.
      (or (eq debug-on-error debug-on-error-initial)
          (setq debug-on-error-should-be-set t
                debug-on-error-from-init-file debug-on-error)))

    (when debug-on-error-should-be-set
      (setq debug-on-error debug-on-error-from-init-file))))

(defun command-line ()
  "A subroutine of `normal-top-level'.
Amongst another things, it parses the command-line arguments."
 (let (xdg-dir startup-init-directory)
  (setq before-init-time (current-time)
	after-init-time nil
        command-line-default-directory default-directory)

  ;; Force recomputation, in case it was computed during the dump.
  (setq abbreviated-home-dir nil)

  ;; See if we should import version-control from the environment variable.
  (let ((vc (getenv "VERSION_CONTROL")))
    (cond ((eq vc nil))			;don't do anything if not set
	  ((member vc '("t" "numbered"))
	   (setq version-control t))
	  ((member vc '("nil" "existing"))
	   (setq version-control nil))
	  ((member vc '("never" "simple"))
	   (setq version-control 'never))))

  ;;! This has been commented out; I currently find the behavior when
  ;;! split-window-keep-point is nil disturbing, but if I can get used
  ;;! to it, then it would be better to eliminate the option.
  ;;! ;; Choose a good default value for split-window-keep-point.
  ;;! (setq split-window-keep-point (> baud-rate 2400))

  ;; Convert preloaded file names in load-history to absolute.
  (let ((simple-file-name
	 ;; Look for simple.el or simple.elc and use their directory
	 ;; as the place where all Lisp files live.
	 (locate-file "simple" load-path (get-load-suffixes)))
	lisp-dir)
    ;; Don't abort if simple.el cannot be found, but print a warning.
    ;; Although in most usage we are going to cryptically abort a moment
    ;; later anyway, due to missing required bidi data files (eg bug#13430).
    (if (null simple-file-name)
	(let ((standard-output 'external-debugging-output)
	      (lispdir (expand-file-name "../lisp" data-directory)))
	  (princ "Warning: Could not find simple.el or simple.elc")
	  (terpri)
	  (when (getenv "EMACSLOADPATH")
	    (princ "The EMACSLOADPATH environment variable is set, \
please check its value")
	    (terpri))
	  (unless (file-readable-p lispdir)
	    (princ (format "Lisp directory %s not readable?" lispdir))
	    (terpri)))
      (setq lisp-dir (file-truename (file-name-directory simple-file-name)))
      (setq load-history
	    (mapcar (lambda (elt)
		      (if (and (stringp (car elt))
			       (not (file-name-absolute-p (car elt))))
			  (cons (concat lisp-dir
					(car elt))
				(cdr elt))
			elt))
		    load-history))))

  ;; Convert the arguments to Emacs internal representation.
  (let ((args command-line-args))
    (while args
      (setcar args
	      (decode-coding-string (car args) locale-coding-system t))
      (pop args)))

  (let ((done nil)
	(args (cdr command-line-args))
	display-arg)

    ;; Figure out which user's init file to load,
    ;; either from the environment or from the options.
    (setq init-file-user (if noninteractive nil (user-login-name)))
    ;; If user has not done su, use current $HOME to find .emacs.
    (and init-file-user
         (equal init-file-user (user-real-login-name))
	 (setq init-file-user ""))

    ;; Process the command-line args, and delete the arguments
    ;; processed.  This is consistent with the way main in emacs.c
    ;; does things.
    (while (and (not done) args)
      (let* ((longopts '(("--no-init-file") ("--no-site-file")
                         ("--no-x-resources") ("--debug-init")
                         ("--user") ("--iconic") ("--icon-type") ("--quick")
			 ("--no-blinking-cursor") ("--basic-display")
                         ("--dump-file") ("--temacs") ("--seccomp")))
             (argi (pop args))
             (orig-argi argi)
             argval)
	;; Handle --OPTION=VALUE format.
	(when (string-match "\\`\\(--[^=]*\\)=" argi)
	  (setq argval (substring argi (match-end 0))
                argi (match-string 1 argi)))
	(when (string-match "\\`--." orig-argi)
	  (let ((completion (try-completion argi longopts)))
	    (cond ((eq completion t)
		   (setq argi (substring argi 1)))
		  ((stringp completion)
		   (let ((elt (assoc completion longopts)))
		     (unless elt
		       (error "Option `%s' is ambiguous" argi))
		     (setq argi (substring (car elt) 1))))
		  (t
		   (setq argval nil
			 argi orig-argi)))))
	(cond
	 ;; The --display arg is handled partly in C, partly in Lisp.
	 ;; When it shows up here, we just put it back to be handled
	 ;; by `command-line-1'.
	 ((member argi '("-d" "-display"))
	  (setq display-arg (list argi (pop args))))
	 ((member argi '("-Q" "-quick"))
	  (setq init-file-user nil
		site-run-file nil
		inhibit-x-resources t)
	  ;; Stop it showing up in emacs -Q's customize-rogue.
	  (put 'site-run-file 'standard-value '(nil)))
         ((member argi '("-no-x-resources"))
          (setq inhibit-x-resources t))
	 ((member argi '("-D" "-basic-display"))
	  (setq no-blinking-cursor t
		emacs-basic-display t)
	  (push '(vertical-scroll-bars . nil) initial-frame-alist))
	 ((member argi '("-q" "-no-init-file"))
	  (setq init-file-user nil))
	 ((member argi '("-u" "-user"))
	  (setq init-file-user (or argval (pop args))
		argval nil))
	 ((equal argi "-no-site-file")
	  (setq site-run-file nil)
	  (put 'site-run-file 'standard-value '(nil)))
	 ((equal argi "-debug-init")
	  (setq init-file-debug t))
	 ((equal argi "-iconic")
	  (push '(visibility . icon) initial-frame-alist))
	 ((member argi '("-nbc" "-no-blinking-cursor"))
	  (setq no-blinking-cursor t))
         ((member argi '("-dump-file" "-temacs" "-seccomp"))
          ;; Handled in C
          (or argval (pop args))
          (setq argval nil))
	 ;; Push the popped arg back on the list of arguments.
	 (t
          (push argi args)
          (setq done t)))
	;; Was argval set but not used?
	(and argval
	     (error "Option `%s' doesn't allow an argument" argi))))

    ;; Re-attach the --display arg.
    (and display-arg (setq args (append display-arg args)))

    ;; Re-attach the program name to the front of the arg list.
    (and command-line-args
         (setcdr command-line-args args)))

  ;; Re-evaluate predefined variables whose initial value depends on
  ;; the runtime context.
  (setq custom-delayed-init-variables
        ;; Initialize them in the same order they were loaded, in case there
        ;; are dependencies between them.
        (nreverse custom-delayed-init-variables))
  (mapc #'custom-reevaluate-setting custom-delayed-init-variables)
  (setq custom-delayed-init-variables t)

  ;; Warn for invalid user name.
  (when init-file-user
    (if (string-match "[~/:\n]" init-file-user)
        (display-warning 'initialization
                         (format "Invalid user name %s"
                                 init-file-user)
                         :error)
      (if (file-directory-p (expand-file-name
                             ;; We don't support ~USER on MS-Windows
                             ;; and MS-DOS except for the current
                             ;; user, and always load .emacs from
                             ;; the current user's home directory
                             ;; (see below).  So always check "~",
                             ;; even if invoked with "-u USER", or
                             ;; if $USER or $LOGNAME are set to
                             ;; something different.
                             (if (memq system-type '(windows-nt ms-dos))
                                 "~"
                               (concat "~" init-file-user))))
          nil
        (display-warning 'initialization
                         (format "User %s has no home directory"
                                 (if (equal init-file-user "")
                                     (user-real-login-name)
                                   init-file-user))
                         :error))))

  ;; Calculate the name of the Emacs init directory.
  ;; This is typically ~INIT-FILE-USER/.config/emacs unless the user
  ;; is following the ~INIT-FILE-USER/.emacs.d convention.
  (setq xdg-dir startup--xdg-config-home-emacs)
  (setq startup-init-directory
	(if (or (zerop (length init-file-user))
		(and (eq xdg-dir user-emacs-directory)
		     (not (eq xdg-dir startup--xdg-config-default))))
	    user-emacs-directory
	  ;; The name is not obvious, so access more directories to calculate it.
	  (setq xdg-dir (concat "~" init-file-user "/.config/emacs/"))
	  (startup--xdg-or-homedot xdg-dir init-file-user)))

  ;; Load the early init file, if found.
  (startup--load-user-init-file
   (lambda ()
     (expand-file-name
      ;; We use an explicit .el extension here to force
      ;; startup--load-user-init-file to set user-init-file to "early-init.el",
      ;; with the .el extension, if the file doesn't exist, not just
      ;; "early-init" without an extension, as it does for ".emacs".
      "early-init.el"
      startup-init-directory)))
  (setq early-init-file user-init-file)

  ;; If any package directory exists, initialize the package system.
  (and user-init-file
       package-enable-at-startup
       (not (bound-and-true-p package--activated))
       (catch 'package-dir-found
	 (let ((dirs (cons package-user-dir package-directory-list)))
	   (dolist (dir dirs)
	     (when (file-directory-p dir)
	       (dolist (subdir (directory-files dir))
		 (when (let ((subdir (expand-file-name subdir dir)))
                         (and (file-directory-p subdir)
                              (file-exists-p
                               (expand-file-name
                                (package--description-file subdir)
                                subdir))))
		   (throw 'package-dir-found t)))))))
       (package-activate-all))

  ;; Make sure window system's init file was loaded in loadup.el if
  ;; using a window system.
  ;; Initialize the window-system only after processing the command-line
  ;; args so that -Q can influence this initialization.
  (condition-case error
    (unless noninteractive
      (if (and initial-window-system
	       (not (featurep
		     (intern
		      (concat (symbol-name initial-window-system) "-win")))))
	  (error "Unsupported window system `%s'" initial-window-system))
      ;; Process window-system specific command line parameters.
      (setq command-line-args
            (let ((window-system initial-window-system)) ;Hack attack!
              (handle-args-function command-line-args)))
      ;; Initialize the window system. (Open connection, etc.)
      (let ((window-system initial-window-system)) ;Hack attack!
        (window-system-initialization))
      (put initial-window-system 'window-system-initialized t))
    ;; If there was an error, print the error message and exit.
    (error
     (princ
      (if (eq (car error) 'error)
	  (apply 'concat (cdr error))
	(if (memq 'file-error (get (car error) 'error-conditions))
	    (format "%s: %s"
                    (nth 1 error)
                    (mapconcat (lambda (obj) (prin1-to-string obj t))
                               (cdr (cdr error)) ", "))
	  (format "%s: %s"
                  (get (car error) 'error-message)
                  (mapconcat (lambda (obj) (prin1-to-string obj t))
                             (cdr error) ", "))))
      'external-debugging-output)
     (terpri 'external-debugging-output)
     (setq initial-window-system nil)
     (kill-emacs)))

  (run-hooks 'before-init-hook)

  ;; Under X, create the X frame and delete the terminal frame.
  (unless (daemonp)
    (if (or noninteractive emacs-basic-display)
	(setq menu-bar-mode nil
	      tab-bar-mode nil
	      tool-bar-mode nil))
    (frame-initialize))

  (when (fboundp 'x-create-frame)
    ;; Set up the tool-bar (even in tty frames, since Emacs might open a
    ;; graphical frame later).
    (unless noninteractive
      (tool-bar-setup)))

  (unless noninteractive
    (startup--setup-quote-display)
    (setq internal--text-quoting-flag t))

  (normal-erase-is-backspace-setup-frame)

  ;; Register default TTY colors for the case the terminal hasn't a
  ;; terminal init file.  We do this regardless of whether the terminal
  ;; supports colors or not and regardless the current display type,
  ;; since users can connect to color-capable terminals and also
  ;; switch color support on or off in mid-session by setting the
  ;; tty-color-mode frame parameter.
  ;; Exception: the `pc' ``window system'' has only 16 fixed colors,
  ;; and they are already set at this point by a suitable method of
  ;; window-system-initialization.
  (or (eq initial-window-system 'pc)
      (tty-register-default-colors))

  (let ((old-scalable-fonts-allowed scalable-fonts-allowed)
	(old-face-ignored-fonts face-ignored-fonts))

    ;; Run the site-start library if it exists.  The point of this file is
    ;; that it is run before .emacs.  There is no point in doing this after
    ;; .emacs; that is useless.
    ;; Note that user-init-file is nil at this point.  Code that might
    ;; be loaded from site-run-file and wants to test if -q was given
    ;; should check init-file-user instead, since that is already set.
    ;; See cus-edit.el for an example.
    (if site-run-file
        ;; Sites should not disable the startup screen.
        ;; Only individuals should disable the startup screen.
        (let ((inhibit-startup-screen inhibit-startup-screen))
	  (load site-run-file t t)))

    ;; Load that user's init file, or the default one, or none.
    (startup--load-user-init-file
     (lambda ()
       (cond
	((eq startup-init-directory xdg-dir) nil)
        ((eq system-type 'ms-dos)
         (concat "~" init-file-user "/_emacs"))
        ((not (eq system-type 'windows-nt))
         (concat "~" init-file-user "/.emacs"))
        ;; Else deal with the Windows situation.
        ((directory-files "~" nil "\\`\\.emacs\\(\\.elc?\\)?\\'")
         ;; Prefer .emacs on Windows.
         "~/.emacs")
        ((directory-files "~" nil "\\`_emacs\\(\\.elc?\\)?\\'")
         ;; Also support _emacs for compatibility, but warn about it.
         (push `(initialization
                 ,(format-message
                   "`_emacs' init file is deprecated, please use `.emacs'"))
               delayed-warnings-list)
         "~/_emacs")
        (t ;; But default to .emacs if _emacs does not exist.
         "~/.emacs")))
     (lambda ()
       (expand-file-name
        "init.el"
        startup-init-directory))
     t)

    (when (and deactivate-mark transient-mark-mode)
      (with-current-buffer (window-buffer)
        (deactivate-mark)))

    ;; If the user has a file of abbrevs, read it (unless -batch).
    (when (and (not noninteractive)
               (file-exists-p abbrev-file-name)
               (file-readable-p abbrev-file-name))
      (quietly-read-abbrev-file abbrev-file-name))

    ;; If the abbrevs came entirely from the init file or the
    ;; abbrevs file, they do not need saving.
    (setq abbrevs-changed nil)

    ;; Do this here in case the init file sets mail-host-address.
    (and mail-host-address
	 ;; Check that user-mail-address has not been set by hand.
	 ;; Yes, this is ugly, but slightly less so than leaving
	 ;; user-mail-address uninitialized during init file processing.
	 ;; Perhaps we should make :set-after do something like this?
	 ;; Ie, extend it to also mean (re)initialize-after.  See etc/TODO.
	 (equal user-mail-address
		(let (mail-host-address)
		  (ignore-errors
		    (custom--standard-value 'user-mail-address))))
	 (custom-reevaluate-setting 'user-mail-address))

    ;; If parameter have been changed in the init file which influence
    ;; face realization, clear the face cache so that new faces will
    ;; be realized.
    (unless (and (eq scalable-fonts-allowed old-scalable-fonts-allowed)
		 (eq face-ignored-fonts old-face-ignored-fonts))
      (clear-face-cache)))

  (setq after-init-time (current-time))
  ;; Display any accumulated warnings after all functions in
  ;; `after-init-hook' like `desktop-read' have finalized possible
  ;; changes in the window configuration.
  (run-hooks 'after-init-hook 'delayed-warnings-hook)

  ;; If *scratch* exists and init file didn't change its mode, initialize it.
  (if (get-buffer "*scratch*")
      (with-current-buffer "*scratch*"
	(if (eq major-mode 'fundamental-mode)
	    (funcall initial-major-mode))))

  ;; Load library for our terminal type.
  ;; User init file can set term-file-prefix to nil to prevent this.
  (unless (or noninteractive
              initial-window-system
              (daemonp))
    (tty-run-terminal-initialization (selected-frame) nil t))

  ;; Update the out-of-memory error message based on user's key bindings
  ;; for save-some-buffers.
  (setq memory-signal-data
	(list 'error
	      (substitute-command-keys "Memory exhausted--use \\[save-some-buffers] then exit and restart Emacs")))

  ;; Process the remaining args.
  (command-line-1 (cdr command-line-args))

  ;; This is a problem because, e.g. if emacs.d/gnus.el exists,
  ;; trying to load gnus could load the wrong file.
  ;; OK, it would not matter if .emacs.d were at the end of load-path.
  ;; but for the sake of simplicity, we discourage it full-stop.
  ;; Ref eg https://lists.gnu.org/r/emacs-devel/2012-03/msg00056.html
  ;;
  ;; A bad element could come from user-emacs-file, the command line,
  ;; or EMACSLOADPATH, so we basically always have to check.
  (let (warned)
    (dolist (dir load-path)
      (and (not warned)
	   (stringp dir)
	   (string-equal (file-name-as-directory (expand-file-name dir))
			 (expand-file-name user-emacs-directory))
	   (setq warned t)
	   (display-warning 'initialization
			    (format-message "\
Your `load-path' seems to contain\n\
your `.emacs.d' directory: %s\n\
This is likely to cause problems...\n\
Consider using a subdirectory instead, e.g.: %s"
                                    dir (expand-file-name
                                         "lisp" user-emacs-directory))
                            :warning))))

  ;; If -batch, terminate after processing the command options.
  (if noninteractive (kill-emacs t))

  ;; In daemon mode, start the server to allow clients to connect.
  ;; This is done after loading the user's init file and after
  ;; processing all command line arguments to allow e.g. `server-name'
  ;; to be changed before the server starts.
  (let ((dn (daemonp)))
    (when dn
      (when (stringp dn) (setq server-name dn))
      (server-start)
      (if server-process
	  (daemon-initialized)
	(if (stringp dn)
	    (message
	     "Unable to start daemon: Emacs server named %S already running"
	     server-name)
	  (message "Unable to start the daemon.\nAnother instance of Emacs is running the server, either as daemon or interactively.\nYou can use emacsclient to connect to that Emacs process."))
	(kill-emacs 1))))

  ;; Run emacs-session-restore (session management) if started by
  ;; the session manager and we have a session manager connection.
  (if (and (boundp 'x-session-previous-id)
           (stringp x-session-previous-id))
      (with-no-warnings
	(emacs-session-restore x-session-previous-id)))))

(defun x-apply-session-resources ()
  "Apply X resources which specify initial values for Emacs variables.
This is called from a window-system initialization function, such
as `window-system-initialization' for X, either at startup (prior
to reading the init file), or afterwards when the user first
opens a graphical frame.

This can set the values of `menu-bar-mode', `tool-bar-mode',
`tab-bar-mode', and `blink-cursor-mode', as well as the `cursor' face.
Changed settings will be marked as \"CHANGED outside of Customize\"."
  (let ((no-vals  '("no" "off" "false" "0"))
	(settings '(("menuBar" "MenuBar" menu-bar-mode nil)
		    ("toolBar" "ToolBar" tool-bar-mode nil)
		    ("scrollBar" "ScrollBar" scroll-bar-mode nil)
		    ("cursorBlink" "CursorBlink" blink-cursor-mode nil))))
    (dolist (x settings)
      (if (member (x-get-resource (nth 0 x) (nth 1 x)) no-vals)
	  (set (nth 2 x) (nth 3 x)))))
  (let ((yes-vals  '("yes" "on" "true" "1"))
	(settings '(("tabBar" "TabBar" tab-bar-mode 1))))
    (dolist (x settings)
      (if (member (x-get-resource (nth 0 x) (nth 1 x)) yes-vals)
	  (funcall (nth 2 x) (nth 3 x)))))
  (let ((color (x-get-resource "cursorColor" "Foreground")))
    (when color
      (put 'cursor 'theme-face
	   `((changed ((t :background ,color)))))
      (put 'cursor 'face-modified t))))

(defcustom initial-scratch-message (purecopy "\
;; This buffer is for text that is not saved, and for Lisp evaluation.
;; To create a file, visit it with \\[find-file] and enter text in its buffer.

")
  "Initial documentation displayed in *scratch* buffer at startup.
If this is nil, no message will be displayed."
  :type '(choice (text :tag "Message")
		 (const :tag "none" nil)))


;;;;;;;;;;;;;;;;;;;;;;;;;;;;;;;;;;;;;;;;;;;;;;;;;;;;;;;;;;;;;;;;;;;;;;;;
;;; Fancy splash screen
;;;;;;;;;;;;;;;;;;;;;;;;;;;;;;;;;;;;;;;;;;;;;;;;;;;;;;;;;;;;;;;;;;;;;;;;

(defconst fancy-startup-text
  `((:face (variable-pitch font-lock-comment-face)
     "Welcome to "
     :link ("GNU Emacs"
	    ,(lambda (_button) (browse-url "https://www.gnu.org/software/emacs/"))
	    "Browse https://www.gnu.org/software/emacs/")
     ", one component of the "
     :link
     ,(lambda ()
       (if (eq system-type 'gnu/linux)
            `("GNU/Linux"
              ,(lambda (_button) (browse-url "https://www.gnu.org/gnu/linux-and-gnu.html"))
	     "Browse https://www.gnu.org/gnu/linux-and-gnu.html")
          `("GNU" ,(lambda (_button)
		     (browse-url "https://www.gnu.org/gnu/thegnuproject.html"))
	    "Browse https://www.gnu.org/gnu/thegnuproject.html")))
     " operating system.\n\n"
     :face variable-pitch
     :link ("Emacs Tutorial" ,(lambda (_button) (help-with-tutorial)))
     "\tLearn basic keystroke commands"
     ,(lambda ()
       (let* ((en "TUTORIAL")
	      (tut (or (get-language-info current-language-environment
					  'tutorial)
		       en))
	      (title (with-temp-buffer
		       (insert-file-contents
			(expand-file-name tut tutorial-directory)
			;; We used to read only the first 256 bytes of
			;; the tutorial, but that prevents the coding:
			;; setting, if any, in file-local variables
			;; section to be seen by insert-file-contents,
			;; and results in gibberish when the language
			;; environment's preferred encoding is
			;; different from what the file-local variable
			;; says.  One case in point is Hebrew.
			nil)
		       (search-forward ".")
		       (buffer-substring (point-min) (1- (point))))))
	 ;; If there is a specific tutorial for the current language
	 ;; environment and it is not English, append its title.
	 (if (string= en tut)
	     ""
	   (concat " (" title ")"))))
     "\n"
     :link ("Emacs Guided Tour"
	    ,(lambda (_button)
               (browse-url "https://www.gnu.org/software/emacs/tour/"))
	    "Browse https://www.gnu.org/software/emacs/tour/")
     "\tOverview of Emacs features at gnu.org\n"
     :link ("View Emacs Manual" ,(lambda (_button) (info-emacs-manual)))
     "\tView the Emacs manual using Info\n"
     :link ("Absence of Warranty" ,(lambda (_button) (describe-no-warranty)))
     "\tGNU Emacs comes with "
     :face (variable-pitch (:slant oblique))
     "ABSOLUTELY NO WARRANTY\n"
     :face variable-pitch
     :link ("Copying Conditions" ,(lambda (_button) (describe-copying)))
     "\tConditions for redistributing and changing Emacs\n"
     :link ("Ordering Manuals" ,(lambda (_button) (view-order-manuals)))
     "\tPurchasing printed copies of manuals\n"
     "\n"))
  "A list of texts to show in the middle part of splash screens.
Each element in the list should be a list of strings or pairs
`:face FACE', like `fancy-splash-insert' accepts them.")

(defconst fancy-about-text
  `((:face (variable-pitch font-lock-comment-face)
     "This is "
     :link ("GNU Emacs"
	    ,(lambda (_button) (browse-url "https://www.gnu.org/software/emacs/"))
	    "Browse https://www.gnu.org/software/emacs/")
     ", one component of the "
     :link
     ,(lambda ()
       (if (eq system-type 'gnu/linux)
	   `("GNU/Linux"
	     ,(lambda (_button)
                (browse-url "https://www.gnu.org/gnu/linux-and-gnu.html"))
	     "Browse https://www.gnu.org/gnu/linux-and-gnu.html")
	 `("GNU" ,(lambda (_button) (describe-gnu-project))
	   "Display info on the GNU project.")))
     " operating system.\n"
     :face (variable-pitch font-lock-builtin-face)
     "\n"
     ,(lambda () (emacs-version))
     "\n"
     :face (variable-pitch (:height 0.8))
     ,(lambda () emacs-copyright)
     "\n\n"
     :face variable-pitch
     :link ("Authors"
	    ,(lambda (_button)
	      (view-file (expand-file-name "AUTHORS" data-directory))
	      (goto-char (point-min))))
     "\tMany people have contributed code included in GNU Emacs\n"
     :link ("Contributing"
	    ,(lambda (_button) (info "(emacs)Contributing")))
     "\tHow to report bugs and contribute improvements to Emacs\n"
     "\n"
     :link ("GNU and Freedom" ,(lambda (_button) (describe-gnu-project)))
     "\tWhy we developed GNU Emacs, and the GNU operating system\n"
     :link ("Absence of Warranty" ,(lambda (_button) (describe-no-warranty)))
     "\tGNU Emacs comes with "
     :face (variable-pitch (:slant oblique))
     "ABSOLUTELY NO WARRANTY\n"
     :face variable-pitch
     :link ("Copying Conditions" ,(lambda (_button) (describe-copying)))
     "\tConditions for redistributing and changing Emacs\n"
     :link ("Getting New Versions" ,(lambda (_button) (describe-distribution)))
     "\tHow to obtain the latest version of Emacs\n"
     :link ("Ordering Manuals" ,(lambda (_button) (view-order-manuals)))
     "\tBuying printed manuals from the FSF\n"
     "\n"
     :link ("Emacs Tutorial" ,(lambda (_button) (help-with-tutorial)))
     "\tLearn basic Emacs keystroke commands"
     ,(lambda ()
       (let* ((en "TUTORIAL")
	      (tut (or (get-language-info current-language-environment
					  'tutorial)
		       en))
	      (title (with-temp-buffer
		       (insert-file-contents
			(expand-file-name tut tutorial-directory)
			;; Read the entire file, to make sure any
			;; coding cookies and other local variables
			;; get acted upon.
			nil)
		       (search-forward ".")
		       (buffer-substring (point-min) (1- (point))))))
	 ;; If there is a specific tutorial for the current language
	 ;; environment and it is not English, append its title.
	 (if (string= en tut)
	     ""
	   (concat " (" title ")"))))
     "\n"
     :link ("Emacs Guided Tour"
	    ,(lambda (_button)
               (browse-url "https://www.gnu.org/software/emacs/tour/"))
	    "Browse https://www.gnu.org/software/emacs/tour/")
     "\tSee an overview of Emacs features at gnu.org\n"
     :link ("Emacs Manual" ,(lambda (_button) (info-emacs-manual)))
     "\tDisplay the Emacs manual in Info mode"))
  "A list of texts to show in the middle part of the About screen.
Each element in the list should be a list of strings or pairs
`:face FACE', like `fancy-splash-insert' accepts them.")


(defgroup fancy-splash-screen ()
  ;; FIXME: Do we really need this group with a single custom var?
  "Fancy splash screen when Emacs starts."
  :version "21.1"
  :group 'initialization)

(defcustom fancy-splash-image nil
  "The image to show in the splash screens, or nil for defaults."
  :type '(choice (const :tag "Default" nil)
		 (file :tag "File")))


(defvar splash-screen-keymap
  (let ((map (make-sparse-keymap)))
    (suppress-keymap map)
    (set-keymap-parent map button-buffer-map)
    (define-key map "\C-?" 'scroll-down-command)
    (define-key map [?\S-\ ] 'scroll-down-command)
    (define-key map " " 'scroll-up-command)
    (define-key map "q" 'exit-splash-screen)
    map)
  "Keymap for splash screen buffer.")

;; These are temporary storage areas for the splash screen display.

(defun fancy-splash-insert (&rest args)
  "Insert text into the current buffer, with faces.
Arguments from ARGS should be either strings; functions called
with no args that return a string; pairs `:face FACE', where FACE
is a face specification usable with `put-text-property'; or pairs
`:link LINK' where LINK is a list of arguments to pass to
`insert-button', of the form (LABEL ACTION [HELP-ECHO]), which
specifies the button's label, `action' property and help-echo string.
FACE and LINK can also be functions, which are evaluated to obtain
a face or button specification."
  (let ((current-face nil))
    (while args
      (cond ((eq (car args) :face)
	     (setq args (cdr args) current-face (car args))
	     (if (functionp current-face)
		 (setq current-face (funcall current-face))))
	    ((eq (car args) :link)
	     (setq args (cdr args))
	     (let ((spec (car args)))
	       (if (functionp spec)
		   (setq spec (funcall spec)))
	       (insert-button (car spec)
			      'face (list 'link current-face)
			      'action (cadr spec)
			      'help-echo (concat "mouse-2, RET: "
						 (or (nth 2 spec)
						     "Follow this link"))
			      'follow-link t)))
	    (t (insert (propertize (let ((it (car args)))
				     (if (functionp it)
					 (funcall it)
				       it))
				   'face current-face
				   'help-echo (startup-echo-area-message)))))
      (setq args (cdr args)))))

(declare-function image-size "image.c" (spec &optional pixels frame))

(defun fancy-splash-image-file ()
  (cond ((stringp fancy-splash-image) fancy-splash-image)
	((display-color-p)
	 (cond ((<= (display-planes) 8)
		(if (image-type-available-p 'xpm)
		    "splash.xpm"
		  "splash.pbm"))
	       ((or (image-type-available-p 'svg)
		    (image-type-available-p 'imagemagick))
		"splash.svg")
	       ((image-type-available-p 'png)
		"splash.png")
	       ((image-type-available-p 'xpm)
		"splash.xpm")
	       (t "splash.pbm")))
	(t "splash.pbm")))

(defun fancy-splash-head ()
  "Insert the head part of the splash screen into the current buffer."
  (let* ((image-file (fancy-splash-image-file))
	 (img (create-image image-file))
	 (image-width (and img (car (image-size img))))
	 (window-width (window-width)))
    (when img
      (when (> window-width image-width)
	;; Center the image in the window.
	(insert (propertize " " 'display
			    `(space :align-to (+ center (-0.5 . ,img)))))

	;; Change the color of the XPM version of the splash image
	;; so that it is visible with a dark frame background.
	(when (and (memq 'xpm img)
		   (eq (frame-parameter nil 'background-mode) 'dark))
	  (setq img (append img '(:color-symbols (("#000000" . "gray30"))))))

	;; Insert the image with a help-echo and a link.
	(make-button (prog1 (point) (insert-image img)) (point)
		     'face 'default
		     'help-echo "mouse-2, RET: Browse https://www.gnu.org/"
		     'action (lambda (_button) (browse-url "https://www.gnu.org/"))
		     'follow-link t)
	(insert "\n\n")))))

(defun fancy-startup-tail (&optional concise)
  "Insert the tail part of the splash screen into the current buffer."
  (unless concise
    (fancy-splash-insert
     :face 'variable-pitch
     "\nTo start...     "
     :link `("Open a File"
	     ,(lambda (_button) (call-interactively 'find-file))
	     "Specify a new file's name, to edit the file")
     "     "
     :link `("Open Home Directory"
	     ,(lambda (_button) (dired "~"))
	     "Open your home directory, to operate on its files")
     "     "
     :link `("Customize Startup"
	     ,(lambda (_button) (customize-group 'initialization))
	     "Change initialization settings including this screen")
     "\n"))
  (fancy-splash-insert
   :face 'variable-pitch "To quit a partially entered command, type "
   :face 'default "Control-g"
   :face 'variable-pitch ".\n")
  (fancy-splash-insert :face '(variable-pitch font-lock-builtin-face)
		       "\nThis is "
		       (emacs-version)
		       "\n"
		       :face '(variable-pitch (:height 0.8))
		       emacs-copyright
		       "\n")
  (when auto-save-list-file-prefix
    (let ((dir  (file-name-directory auto-save-list-file-prefix))
	  (name (file-name-nondirectory auto-save-list-file-prefix))
	  files)
      ;; Don't warn if the directory for auto-save-list files does not
      ;; yet exist.
      (and (file-directory-p dir)
	   (setq files (directory-files dir nil (concat "\\`" name) t))
	   (fancy-splash-insert :face '(variable-pitch font-lock-comment-face)
				(if (= (length files) 1)
				    "\nAn auto-save file list was found.  "
				  "\nAuto-save file lists were found.  ")
				"If an Emacs session crashed recently,\ntype "
				:link `("M-x recover-session RET"
					,(lambda (_button)
					   (call-interactively
					    'recover-session)))
				" to recover the files you were editing."))))

  (when concise
    (fancy-splash-insert
     :face 'variable-pitch "\n"
     :link `("Dismiss this startup screen"
	     ,(lambda (_button)
		(when startup-screen-inhibit-startup-screen
		  (customize-set-variable 'inhibit-startup-screen t)
		  (customize-mark-to-save 'inhibit-startup-screen)
		  (custom-save-all))
		(quit-windows-on "*GNU Emacs*" t)))
     "  ")
    (when (or user-init-file custom-file)
      (let ((checked (create-image "checked.xpm"
				   nil nil :ascent 'center))
	    (unchecked (create-image "unchecked.xpm"
				     nil nil :ascent 'center)))
	(insert-button
	 " "
	 :on-glyph checked
	 :off-glyph unchecked
	 'checked nil 'display unchecked 'follow-link t
	 'action (lambda (button)
		   (if (overlay-get button 'checked)
		       (progn (overlay-put button 'checked nil)
			      (overlay-put button 'display
					   (overlay-get button :off-glyph))
			      (setq startup-screen-inhibit-startup-screen
				    nil))
		     (overlay-put button 'checked t)
		     (overlay-put button 'display
				  (overlay-get button :on-glyph))
		     (setq startup-screen-inhibit-startup-screen t)))))
      (fancy-splash-insert :face '(variable-pitch (:height 0.9))
			   " Never show it again."))))

(defun exit-splash-screen ()
  "Stop displaying the splash screen buffer."
  (interactive)
  (quit-window t))

(defun fancy-startup-screen (&optional concise)
  "Display fancy startup screen.
If CONCISE is non-nil, display a concise version of the
splash screen in another window."
  (let ((splash-buffer (get-buffer-create "*GNU Emacs*")))
    (with-current-buffer splash-buffer
      (let ((inhibit-read-only t))
	(erase-buffer)
	(setq default-directory command-line-default-directory)
	(make-local-variable 'startup-screen-inhibit-startup-screen)
	(if pure-space-overflow
	    (insert pure-space-overflow-message))
	(unless concise
	  (fancy-splash-head))
	(dolist (text fancy-startup-text)
	  (apply #'fancy-splash-insert text)
	  (insert "\n"))
	(skip-chars-backward "\n")
	(delete-region (point) (point-max))
	(insert "\n")
	(fancy-startup-tail concise))
      (use-local-map splash-screen-keymap)
      (setq-local browse-url-browser-function 'eww-browse-url)
      (setq tab-width 22
	    buffer-read-only t)
      (set-buffer-modified-p nil)
      (if (and view-read-only (not view-mode))
	  (view-mode-enter nil 'kill-buffer))
      (goto-char (point-min))
      (forward-line (if concise 2 4)))
    (if concise
	(progn
	  (display-buffer splash-buffer)
	  ;; If the splash screen is in a split window, fit it.
	  (let ((window (get-buffer-window splash-buffer t)))
	    (or (null window)
		(eq window (selected-window))
		(eq window (next-window window))
		(fit-window-to-buffer window))))
      (switch-to-buffer splash-buffer))))

(defun fancy-about-screen ()
  "Display fancy About screen."
  (let ((frame (fancy-splash-frame)))
    (save-selected-window
      (select-frame frame)
      (switch-to-buffer "*About GNU Emacs*")
      (setq buffer-undo-list t)
      (let ((inhibit-read-only t))
	(erase-buffer)
	(if pure-space-overflow
	    (insert pure-space-overflow-message))
	(fancy-splash-head)
	(dolist (text fancy-about-text)
	  (apply #'fancy-splash-insert text)
	  (insert "\n"))
	(set-buffer-modified-p nil)
	(goto-char (point-min))
	(force-mode-line-update))
      (use-local-map splash-screen-keymap)
      (setq-local browse-url-browser-function 'eww-browse-url)
      (setq tab-width 22)
      (setq buffer-read-only t)
      (goto-char (point-min))
      (forward-line 3))))

(defun fancy-splash-frame ()
  "Return the frame to use for the fancy splash screen.
Returning non-nil does not mean we should necessarily
use the fancy splash screen, but if we do use it,
we put it on this frame."
  (let (chosen-frame)
    ;; MS-Windows needs this to have a chance to make the initial
    ;; frame visible.
    (if (eq (window-system) 'w32)
	(sit-for 0 t))
    (if (eq (window-system) 'pgtk)
	(sit-for 0.1 t))
    (dolist (frame (append (frame-list) (list (selected-frame))))
      (if (and (frame-visible-p frame)
	       (not (window-minibuffer-p (frame-selected-window frame))))
	  (setq chosen-frame frame)))
    ;; If there are no visible frames yet, try the selected one.
    (or chosen-frame (selected-frame))))

(defun use-fancy-splash-screens-p ()
  "Return t if fancy splash screens should be used."
  (when (and (display-graphic-p)
             (or (and (display-color-p)
		      (image-type-available-p 'xpm))
                 (image-type-available-p 'pbm)))
    (let ((frame (fancy-splash-frame)))
      (when frame
	(let ((img (create-image (fancy-splash-image-file))))
          (when img
            (let ((image-height (cdr (image-size img nil frame)))
	          ;; We test frame-height and not window-height so that,
	          ;; if the frame is split by displaying a warning, that
	          ;; doesn't cause the normal splash screen to be used.
	          ;; We subtract 2 from frame-height to account for the
	          ;; echo area and the mode line.
	          (frame-height (- (frame-height frame) 2)))
	      (> frame-height (+ image-height 19)))))))))

(defun normal-splash-screen (&optional startup concise)
  "Display non-graphic splash screen.
If optional argument STARTUP is non-nil, display the startup screen
after Emacs starts.  If STARTUP is nil, display the About screen.
If CONCISE is non-nil, display a concise version of the
splash screen in another window."
  (let ((splash-buffer (get-buffer-create "*About GNU Emacs*")))
    (with-current-buffer splash-buffer
      (setq buffer-read-only nil)
      (erase-buffer)
      (setq default-directory command-line-default-directory)
      (setq-local tab-width 8)

      (if pure-space-overflow
	  (insert pure-space-overflow-message))

      ;; The convention for this piece of code is that
      ;; each piece of output starts with one or two newlines
      ;; and does not end with any newlines.
      (insert (if startup "Welcome to GNU Emacs" "This is GNU Emacs"))
      (insert
       (if (eq system-type 'gnu/linux)
	   ", one component of the GNU/Linux operating system.\n"
	 ", a part of the GNU operating system.\n"))

      (if startup
	  (if (display-mouse-p)
	      ;; The user can use the mouse to activate menus
	      ;; so give help in terms of menu items.
	      (normal-mouse-startup-screen)

	    ;; No mouse menus, so give help using kbd commands.
	    (normal-no-mouse-startup-screen))

	(normal-about-screen))

      ;; The rest of the startup screen is the same on all
      ;; kinds of terminals.

      ;; Give information on recovering, if there was a crash.
      (and startup
	   auto-save-list-file-prefix
	   ;; Don't signal an error if the
	   ;; directory for auto-save-list files
	   ;; does not yet exist.
	   (file-directory-p (file-name-directory
			      auto-save-list-file-prefix))
	   (directory-files
	    (file-name-directory auto-save-list-file-prefix)
	    nil
	    (concat "\\`"
		    (regexp-quote (file-name-nondirectory
				   auto-save-list-file-prefix)))
	    t)
	   (insert "\n\nIf an Emacs session crashed recently, "
		   "type M-x recover-session RET\nto recover"
		   " the files you were editing.\n"))

      (use-local-map splash-screen-keymap)

      ;; Display the input that we set up in the buffer.
      (set-buffer-modified-p nil)
      (setq buffer-read-only t)
      (if (and view-read-only (not view-mode))
	  (view-mode-enter nil 'kill-buffer))
      (if startup (rename-buffer "*GNU Emacs*" t))
      (goto-char (point-min)))
    (if concise
	(display-buffer splash-buffer)
      (switch-to-buffer splash-buffer))))

(defun normal-mouse-startup-screen ()
  ;; The user can use the mouse to activate menus
  ;; so give help in terms of menu items.
  (insert "\
To follow a link, click Mouse-1 on it, or move to it and type RET.
To quit a partially entered command, type Control-g.\n")

  (insert "\nImportant Help menu items:\n")
  (insert-button "Emacs Tutorial"
		 'action (lambda (_button) (help-with-tutorial))
		 'follow-link t)
  (insert "\t\tLearn basic Emacs keystroke commands\n")
  (insert-button "Read the Emacs Manual"
		 'action (lambda (_button) (info-emacs-manual))
		 'follow-link t)
  (insert "\tView the Emacs manual using Info\n")
  (insert-button "(Non)Warranty"
		 'action (lambda (_button) (describe-no-warranty))
		 'follow-link t)
  (insert "\t\tGNU Emacs comes with ABSOLUTELY NO WARRANTY\n")
  (insert-button "Copying Conditions"
		 'action (lambda (_button) (describe-copying))
		 'follow-link t)
  (insert "\tConditions for redistributing and changing Emacs\n")
  (insert-button "More Manuals / Ordering Manuals"
		 'action (lambda (_button) (view-order-manuals))
		 'follow-link t)
  (insert "  How to order printed manuals from the FSF\n")

  (insert "\nUseful tasks:\n")
  (insert-button "Visit New File"
		 'action (lambda (_button) (call-interactively 'find-file))
		 'follow-link t)
  (insert (substitute-command-keys
	   "\t\tSpecify a new file's name, to edit the file\n"))
  (insert-button "Open Home Directory"
		 'action (lambda (_button) (dired "~"))
		 'follow-link t)
  (insert "\tOpen your home directory, to operate on its files\n")
  (insert-button "Customize Startup"
		 'action (lambda (_button) (customize-group 'initialization))
		 'follow-link t)
  (insert "\tChange initialization settings including this screen\n")

  (insert "\n" (emacs-version)
	  "\n" emacs-copyright))

(defun normal-no-mouse-startup-screen ()
  "Show a splash screen suitable for displays without mouse support."
  (let* ((c-h-accessible
          ;; If normal-erase-is-backspace is used on a tty, there's
          ;; no way to invoke C-h and you have to use F1 instead.
          (or (not (char-table-p keyboard-translate-table))
              (eq (aref keyboard-translate-table ?\C-h) ?\C-h)))
         (minor-mode-overriding-map-alist
          (cons (cons (not c-h-accessible)
                      ;; If C-h can't be invoked, temporarily disable its
                      ;; binding, so where-is uses alternative bindings.
                      (let ((map (make-sparse-keymap)))
                        (define-key map [?\C-h] 'undefined)
                        map))
                minor-mode-overriding-map-alist)))

    (insert (format "\nGet help\t   %s\n"
                    (let ((where (where-is-internal 'help-command nil t)))
                      (cond
                       ((equal where [?\C-h])
                        "C-h  (Hold down CTRL and press h)")
                       (where (key-description where))
                       (t "M-x help")))))
    (insert-button "Emacs manual"
                   'action (lambda (_button) (info-emacs-manual))
                   'follow-link t)
    (insert (substitute-command-keys"\t   \\[info-emacs-manual]\t"))
    (insert-button "Browse manuals"
                   'action (lambda (_button) (Info-directory))
                   'follow-link t)
    (insert (substitute-command-keys "\t   \\[info]\n"))
    (insert-button "Emacs tutorial"
                   'action (lambda (_button) (help-with-tutorial))
                   'follow-link t)
    (insert (substitute-command-keys
             "\t   \\[help-with-tutorial]\tUndo changes\t   \\[undo]\n"))
    (insert-button "Buy manuals"
                   'action (lambda (_button) (view-order-manuals))
                   'follow-link t)
    (insert (substitute-command-keys
             "\t   \\[view-order-manuals]\tExit Emacs\t   \\[save-buffers-kill-terminal]")))

  ;; Say how to use the menu bar with the keyboard.
  (insert "\n")
  (insert-button "Activate menubar"
		 'action (lambda (_button) (tmm-menubar))
		 'follow-link t)
  (if (and (eq (key-binding "\M-`") 'tmm-menubar)
	   (eq (key-binding [f10]) 'tmm-menubar))
      (insert "   F10  or  ESC `  or   M-`")
    (insert (substitute-command-keys "   \\[tmm-menubar]")))

  ;; Many users seem to have problems with these.
  (insert (substitute-command-keys "
\(`C-' means use the CTRL key.  `M-' means use the Meta (or Alt) key.
If you have no Meta key, you may instead type ESC followed by the character.)"))

  ;; Insert links to useful tasks
  (insert "\nUseful tasks:\n")

  (insert-button "Visit New File"
		 'action (lambda (_button) (call-interactively 'find-file))
		 'follow-link t)
  (insert "\t\t\t")
  (insert-button "Open Home Directory"
		 'action (lambda (_button) (dired "~"))
		 'follow-link t)
  (insert "\n")

  (insert-button "Customize Startup"
		 'action (lambda (_button) (customize-group 'initialization))
		 'follow-link t)
  (insert "\t\t")
  (insert-button "Open *scratch* buffer"
		 'action (lambda (_button) (switch-to-buffer
                                       (startup--get-buffer-create-scratch)))
		 'follow-link t)
  (insert "\n")
  (insert "\n" (emacs-version) "\n" emacs-copyright "\n")
  (insert (substitute-command-keys
	   "
GNU Emacs comes with ABSOLUTELY NO WARRANTY; type \\[describe-no-warranty] for "))
  (insert-button "full details"
		 'action (lambda (_button) (describe-no-warranty))
		 'follow-link t)
  (insert (substitute-command-keys ".
Emacs is Free Software--Free as in Freedom--so you can redistribute copies
of Emacs and modify it; type \\[describe-copying] to see "))
  (insert-button "the conditions"
		 'action (lambda (_button) (describe-copying))
		 'follow-link t)
  (insert (substitute-command-keys".
Type \\[describe-distribution] for information on "))
  (insert-button "getting the latest version"
		 'action (lambda (_button) (describe-distribution))
		 'follow-link t)
  (insert "."))

(defun normal-about-screen ()
  (insert "\n" (emacs-version) "\n" emacs-copyright "\n\n")

  (insert "To follow a link, click Mouse-1 on it, or move to it and type RET.\n\n")

  (insert-button "Authors"
		 'action
		 (lambda (_button)
		   (view-file (expand-file-name "AUTHORS" data-directory))
		   (goto-char (point-min)))
		 'follow-link t)
  (insert "\t\tMany people have contributed code included in GNU Emacs\n")

  (insert-button "Contributing"
		 'action
		 (lambda (_button) (info "(emacs)Contributing"))
		 'follow-link t)
  (insert "\tHow to report bugs and contribute improvements to Emacs\n\n")

  (insert-button "GNU and Freedom"
		 'action (lambda (_button) (describe-gnu-project))
		 'follow-link t)
  (insert "\t\tWhy we developed GNU Emacs and the GNU system\n")

  (insert-button "Absence of Warranty"
		 'action (lambda (_button) (describe-no-warranty))
		 'follow-link t)
  (insert "\tGNU Emacs comes with ABSOLUTELY NO WARRANTY\n")

  (insert-button "Copying Conditions"
		 'action (lambda (_button) (describe-copying))
		 'follow-link t)
  (insert "\tConditions for redistributing and changing Emacs\n")

  (insert-button "Getting New Versions"
		 'action (lambda (_button) (describe-distribution))
		 'follow-link t)
  (insert "\tHow to get the latest version of GNU Emacs\n")

  (insert-button "More Manuals / Ordering Manuals"
		 'action (lambda (_button) (view-order-manuals))
		 'follow-link t)
  (insert "\tBuying printed manuals from the FSF\n"))

(defun startup-echo-area-message ()
  (if (daemonp)
      "Starting Emacs daemon."
    (substitute-command-keys
     "For information about GNU Emacs and the GNU system, type \
\\[about-emacs].")))

(defun display-startup-echo-area-message ()
  (let ((resize-mini-windows t))
    (or noninteractive                  ;(input-pending-p) init-file-had-error
	;; t if the init file says to inhibit the echo area startup message.
	(and inhibit-startup-echo-area-message
	     user-init-file
	     (or (and (get 'inhibit-startup-echo-area-message 'saved-value)
		      (equal inhibit-startup-echo-area-message
			     (if (equal init-file-user "")
				 (user-login-name)
			       init-file-user)))
		 ;; Wasn't set with custom; see if .emacs has a setq.
                 (condition-case nil
                     (with-temp-buffer
                       (insert-file-contents user-init-file)
                       (re-search-forward
                        (concat
                         "([ \t\n]*setq[ \t\n]+"
                         "inhibit-startup-echo-area-message[ \t\n]+"
                         (regexp-quote
                          (prin1-to-string
                           (if (equal init-file-user "")
                               (user-login-name)
                             init-file-user)))
                         "[ \t\n]*)")
                        nil t))
                   (error nil))))
	(message "%s" (startup-echo-area-message)))))

(defun display-startup-screen (&optional concise)
  "Display startup screen according to display.
A fancy display is used on graphic displays, normal otherwise.

If CONCISE is non-nil, display a concise version of the startup
screen."
  ;; Prevent recursive calls from server-process-filter.
  (if (not (get-buffer "*GNU Emacs*"))
      (if (use-fancy-splash-screens-p)
      	  (fancy-startup-screen concise)
      	(normal-splash-screen t concise))))

(defun display-about-screen ()
  "Display the *About GNU Emacs* buffer.
A fancy display is used on graphic displays, normal otherwise."
  (interactive)
  (if (use-fancy-splash-screens-p)
      (fancy-about-screen)
    (normal-splash-screen nil)))

(defalias 'about-emacs 'display-about-screen)
(defalias 'display-splash-screen 'display-startup-screen)

(defun startup--get-buffer-create-scratch ()
  (or (get-buffer "*scratch*")
      (with-current-buffer (get-buffer-create "*scratch*")
        (set-buffer-major-mode (current-buffer))
        (current-buffer))))

(defun command-line-1 (args-left)
  "A subroutine of `command-line'."
  (display-startup-echo-area-message)
  (when (and pure-space-overflow
	     (not noninteractive)
             ;; If we were dumped with pdumper, we don't care about
             ;; pure-space overflow.
             (or (not (fboundp 'pdumper-stats))
                 (null (pdumper-stats))))
    (display-warning
     'initialization
     "Building Emacs overflowed pure space.\
  (See the node Pure Storage in the Lisp manual for details.)"
     :warning))

  ;; `displayable-buffers' is a list of buffers that may be displayed,
  ;; which includes files parsed from the command line arguments and
  ;; `initial-buffer-choice'.  All of the display logic happens at the
  ;; end of this `let'.  As files as processed from the command line
  ;; arguments, their buffers are prepended to `displayable-buffers'.
  ;; In order for options like "--eval" to work with the "--file" arg,
  ;; the file buffers are set as the current buffer as they are seen
  ;; on the command line (so "emacs --batch --file a --file b
  ;; --eval='(message "%s" (buffer-name))'" will print "b"), but this
  ;; does not affect the final displayed state of the buffers.
  (let ((displayable-buffers nil))
    ;; This `let' processes the command line arguments.
    (let ((command-line-args-left args-left))
      (when command-line-args-left
        ;; We have command args; process them.
        (let* ((dir command-line-default-directory)
               tem
               ;; This approach loses for "-batch -L DIR --eval "(require foo)",
               ;; if foo is intended to be found in DIR.
               ;;
               ;; The directories listed in --directory/-L options will *appear*
               ;; at the front of `load-path' in the order they appear on the
               ;; command-line.  We cannot do this by *placing* them at the front
               ;; in the order they appear, so we need this variable to hold them,
               ;; temporarily.
               ;;
               ;; To DTRT we keep track of the splice point and modify `load-path'
               ;; straight away upon any --directory/-L option.
               splice
               just-files ;; t if this follows the magic -- option.
               ;; This includes our standard options' long versions
               ;; and long versions of what's on command-switch-alist.
               (longopts
                (append '("--funcall" "--load" "--insert" "--kill"
                          "--directory" "--eval" "--execute" "--no-splash"
                          "--find-file" "--visit" "--file" "--no-desktop")
                        (mapcar (lambda (elt) (concat "-" (car elt)))
                                command-switch-alist)))
               (line 0)
               (column 0)
               ;; `process-file-arg' opens a file buffer for `name',
               ;; sets that buffer as the current buffer without
               ;; displaying it, adds the buffer to
               ;; `displayable-buffers', and puts the point at
               ;; `line':`column'.  `line' and `column' are both reset
               ;; to zero when `process-file-arg' returns.
               (process-file-arg
                (lambda (name)
		  ;; This can only happen if PWD is deleted.
		  (if (not (or dir (file-name-absolute-p name)))
		      (message "Ignoring relative file name (%s) due to \
nil default-directory" name)
		    (let* ((file (expand-file-name
				  (command-line-normalize-file-name name)
				  dir))
			   (buf (find-file-noselect file)))
		      (setq displayable-buffers (cons buf displayable-buffers))
                      ;; Set the file buffer to the current buffer so
                      ;; that it will be used with "--eval" and
                      ;; similar options.
                      (set-buffer buf)
                      ;; Put the point at `line':`column' in the file
                      ;; buffer, and reset `line' and `column' to 0.
                      (unless (zerop line)
                        (goto-char (point-min))
                        (forward-line (1- line)))
                      (setq line 0)
                      (unless (< column 1)
                        (move-to-column (1- column)))
                      (setq column 0))))))

          ;; Add the long X options to longopts.
          (dolist (tem command-line-x-option-alist)
            (if (string-match "^--" (car tem))
                (push (car tem) longopts)))

          ;; Add the long NS options to longopts.
          (dolist (tem command-line-ns-option-alist)
            (if (string-match "^--" (car tem))
                (push (list (car tem)) longopts)))

          ;; Loop, processing options.
          (while command-line-args-left
            (let* ((argi (car command-line-args-left))
                   (orig-argi argi)
                   argval completion)
              (setq command-line-args-left (cdr command-line-args-left))

              ;; Do preliminary decoding of the option.
              (if just-files
                  ;; After --, don't look for options; treat all args as files.
                  (setq argi "")
                ;; Convert long options to ordinary options
                ;; and separate out an attached option argument into argval.
                (when (string-match "\\`\\(--[^=]*\\)=" argi)
                  (setq argval (substring argi (match-end 0))
                        argi (match-string 1 argi)))
                (when (string-match "\\`--?[^-]" orig-argi)
                  (setq completion (try-completion argi longopts))
                  (if (eq completion t)
                      (setq argi (substring argi 1))
                    (if (stringp completion)
                        (let ((elt (member completion longopts)))
                          (or elt
                              (error "Option `%s' is ambiguous" argi))
                          (setq argi (substring (car elt) 1)))
                      (setq argval nil
                            argi orig-argi)))))

              ;; Execute the option.
              (cond ((setq tem (assoc argi command-switch-alist))
                     (if argval
                         (let ((command-line-args-left
                                (cons argval command-line-args-left)))
                           (funcall (cdr tem) argi))
                       (funcall (cdr tem) argi)))

                    ((equal argi "-no-splash")
                     (setq inhibit-startup-screen t))

                    ((member argi '("-f"	; what the manual claims
                                    "-funcall"
                                    "-e"))  ; what the source used to say
                     (setq inhibit-startup-screen t)
                     (setq tem (intern (or argval (pop command-line-args-left))))
                     (if (commandp tem)
                         (command-execute tem)
                       (funcall tem)))

                    ((member argi '("-eval" "-execute"))
                     (setq inhibit-startup-screen t)
                     (let* ((str-expr (or argval (pop command-line-args-left)))
                            (read-data (read-from-string str-expr))
                            (expr (car read-data))
                            (end (cdr read-data)))
                       ;; Allow same trailing chars as minibuf.c's
                       ;; `string_to_object'.
                       (unless (string-match-p "[\s\t\n]*\\'" str-expr end)
                         (error "Trailing garbage following expression: %s"
                                (substring str-expr end)))
                       (eval expr t)))

                    ((member argi '("-L" "-directory"))
                     ;; -L :/foo adds /foo to the _end_ of load-path.
                     (let (append)
                       (if (string-match-p
                            (format "\\`%s" path-separator)
                            (setq tem (or argval (pop command-line-args-left))))
                           (setq tem (substring tem 1)
                                 append t))
                       (setq tem (expand-file-name
                                  (command-line-normalize-file-name tem)))
                       (cond (append (setq load-path
                                           (append load-path (list tem)))
                                     (if splice (setq splice load-path)))
                             (splice (setcdr splice (cons tem (cdr splice)))
                                     (setq splice (cdr splice)))
                             (t (setq load-path (cons tem load-path)
                                      splice load-path)))))

                    ((member argi '("-l" "-load"))
                     (let* ((file (command-line-normalize-file-name
                                   (or argval (pop command-line-args-left))))
                            ;; Take file from default dir if it exists there;
                            ;; otherwise let `load' search for it.
                            (file-ex (expand-file-name file)))
                       (when (file-regular-p file-ex)
                         (setq file file-ex))
                       (load file nil t)))

                    ;; This is used to handle -script.  It's not clear
                    ;; we need to document it (it is totally internal).
                    ((member argi '("-scriptload"))
                     (let* ((file (command-line-normalize-file-name
                                   (or argval (pop command-line-args-left))))
                            ;; Take file from default dir.
                            (file-ex (expand-file-name file)))
                       (load file-ex nil t t)))

                    ((equal argi "-insert")
                     (setq inhibit-startup-screen t)
                     (setq tem (or argval (pop command-line-args-left)))
                     (or (stringp tem)
                         (error "File name omitted from `-insert' option"))
                     (insert-file-contents (command-line-normalize-file-name tem)))

                    ((equal argi "-kill")
                     (kill-emacs t))

                    ;; This is for when they use --no-desktop with -q, or
                    ;; don't load Desktop in their .emacs.  If desktop.el
                    ;; _is_ loaded, it will handle this switch, and we
                    ;; won't see it by the time we get here.
                    ((equal argi "-no-desktop")
                     (message "\"--no-desktop\" ignored because the Desktop package is not loaded"))

                    ((string-match "^\\+[0-9]+\\'" argi)
                     (setq line (string-to-number argi)))

                    ((string-match "^\\+\\([0-9]+\\):\\([0-9]+\\)\\'" argi)
                     (setq line (string-to-number (match-string 1 argi))
                           column (string-to-number (match-string 2 argi))))

                    ((setq tem (assoc orig-argi command-line-x-option-alist))
                     ;; Ignore X-windows options and their args if not using X.
                     (setq command-line-args-left
                           (nthcdr (nth 1 tem) command-line-args-left)))

                    ((setq tem (assoc orig-argi command-line-ns-option-alist))
                     ;; Ignore NS-windows options and their args if not using NS.
                     (setq command-line-args-left
                           (nthcdr (nth 1 tem) command-line-args-left)))

                    ((member argi '("-find-file" "-file" "-visit"))
                     (setq inhibit-startup-screen t)
                     ;; An explicit option to specify visiting a file.
                     (setq tem (or argval (pop command-line-args-left)))
                     (unless (stringp tem)
                       (error "File name omitted from `%s' option" argi))
                     (funcall process-file-arg tem))

                    ;; These command lines now have no effect.
                    ((string-match "\\`--?\\(no-\\)?\\(uni\\|multi\\)byte$" argi)
                     (display-warning 'initialization
                                      (format "Ignoring obsolete arg %s" argi)))

                    ((equal argi "--")
                     (setq just-files t))
                    (t
                     ;; We have almost exhausted our options. See if the
                     ;; user has made any other command-line options available
                     (let ((hooks command-line-functions)
                           (did-hook nil))
                       (while (and hooks
                                   (not (setq did-hook (funcall (car hooks)))))
                         (setq hooks (cdr hooks)))
                       (unless did-hook
                         ;; Presume that the argument is a file name.
                         (if (string-match "\\`-" argi)
                             (error "Unknown option `%s'" argi))
                         ;; FIXME: Why do we only inhibit the startup
                         ;; screen for -nw?
                         (unless initial-window-system
                           (setq inhibit-startup-screen t))
                         (funcall process-file-arg orig-argi)))))

              ;; In unusual circumstances, the execution of Lisp code due
              ;; to command-line options can cause the last visible frame
              ;; to be deleted.  In this case, kill emacs to avoid an
              ;; abort later.
              (unless (frame-live-p (selected-frame)) (kill-emacs nil)))))))

    (when (eq initial-buffer-choice t)
      ;; When `initial-buffer-choice' equals t make sure that *scratch*
      ;; exists.
      (startup--get-buffer-create-scratch))

    ;; If *scratch* exists and is empty, insert initial-scratch-message.
    ;; Do this before switching to *scratch* below to handle bug#9605.
    (and initial-scratch-message
	 (get-buffer "*scratch*")
	 (with-current-buffer "*scratch*"
	   (when (zerop (buffer-size))
	     (insert (substitute-command-keys initial-scratch-message))
	     (set-buffer-modified-p nil))))

    ;; Prepend `initial-buffer-choice' to `displayable-buffers'. If
    ;; the buffer is already a member of that list then shift the
    ;; buffer to the head of the list. The shift behavior is intended
    ;; to prevent the same buffer being displayed in two windows when
    ;; an `initial-buffer-choice' function happens to return the head
    ;; of `displayable-buffers'.
    (when initial-buffer-choice
      (let ((buf
             (cond ((stringp initial-buffer-choice)
		    (find-file-noselect initial-buffer-choice))
		   ((functionp initial-buffer-choice)
		    (funcall initial-buffer-choice))
                   ((eq initial-buffer-choice t)
                    (startup--get-buffer-create-scratch))
                   (t
                    (error "`initial-buffer-choice' must be a string, a function, or t")))))
        (unless (buffer-live-p buf)
          (error "Value returned by `initial-buffer-choice' is not a live buffer: %S" buf))
        (setq displayable-buffers (cons buf (delq buf displayable-buffers)))))

    ;; Display the first two buffers in `displayable-buffers'.  If
    ;; `initial-buffer-choice' is non-nil, its buffer will be the
    ;; first buffer in `displayable-buffers'.  The first buffer will
    ;; be focused.
    (let ((displayable-buffers-len (length displayable-buffers))
          ;; `nondisplayed-buffers-p' is true if there exist buffers
          ;; in `displayable-buffers' that were not displayed to the
          ;; user.
          (nondisplayed-buffers-p nil))
      (when (> displayable-buffers-len 0)
        (switch-to-buffer (car displayable-buffers)))
      (when (> displayable-buffers-len 1)
        (switch-to-buffer-other-window (car (cdr displayable-buffers)))
        ;; Focus on the first buffer.
        (other-window -1))
      (when (> displayable-buffers-len 2)
        (setq nondisplayed-buffers-p t))

      (if (or inhibit-startup-screen
              initial-buffer-choice
              noninteractive
              (daemonp)
              inhibit-x-resources)

          ;; Not displaying a startup screen.  Display *Buffer List* if
          ;; there exist buffers that were not displayed.
          (when (and nondisplayed-buffers-p
                     (not noninteractive)
                     (not inhibit-startup-buffer-menu))
            (list-buffers))

        ;; Display a startup screen, after some preparations.

        ;; If there are no switches to process, we might as well
        ;; run this hook now, and there may be some need to do it
        ;; before doing any output.
        (run-hooks 'emacs-startup-hook 'term-setup-hook)

        ;; It's important to notice the user settings before we
        ;; display the startup message; otherwise, the settings
        ;; won't take effect until the user gives the first
        ;; keystroke, and that's distracting.
        (when (fboundp 'frame-notice-user-settings)
          (frame-notice-user-settings))

        ;; If there are no switches to process, we might as well
        ;; run this hook now, and there may be some need to do it
        ;; before doing any output.
        (run-hooks 'window-setup-hook)

        (setq inhibit-startup-hooks t)

        ;; ;; Do this now to avoid an annoying delay if the user
        ;; ;; clicks the menu bar during the sit-for.
        ;; (when (display-popup-menus-p)
        ;; 	(precompute-menubar-bindings))
        ;; (with-no-warnings
        ;; 	(setq menubar-bindings-done t))

        (display-startup-screen (> displayable-buffers-len 0))))))

(defun command-line-normalize-file-name (file)
  "Collapse multiple slashes to one, to handle non-Emacs file names."
  (save-match-data
    ;; Use arg 1 so that we don't collapse // at the start of the file name.
    ;; That is significant on some systems.
    ;; However, /// at the beginning is supposed to mean just /, not //.
    (if (string-match
	 (if (memq system-type '(ms-dos windows-nt))
	     "^\\([\\/][\\/][\\/]\\)+"
	   "^///+")
	 file)
	(setq file (replace-match "/" t t file)))
    (if (memq system-type '(ms-dos windows-nt))
	(while (string-match "\\([\\/][\\/]\\)+" file 1)
	  (setq file (replace-match "/" t t file)))
      (while (string-match "//+" file 1)
	(setq file (replace-match "/" t t file))))
    file))

;;; startup.el ends here<|MERGE_RESOLUTION|>--- conflicted
+++ resolved
@@ -539,10 +539,6 @@
 
     (when (featurep 'nativecomp)
       ;; Form `comp-eln-load-path'.
-<<<<<<< HEAD
-      (defvar comp-eln-load-path)
-=======
->>>>>>> 8e2faa74
       (let ((path-env (getenv "EMACSNATIVELOADPATH")))
         (when path-env
           (dolist (path (split-string path-env path-separator))
