--- conflicted
+++ resolved
@@ -2605,11 +2605,8 @@
                             (setf comp-speed ,comp-speed
                                   comp-debug ,comp-debug
                                   comp-verbose ,comp-verbose
-<<<<<<< HEAD
                                   comp-native-driver-options ',comp-native-driver-options
-=======
                                   comp-eln-load-path ',comp-eln-load-path
->>>>>>> fc9b6863
                                   load-path ',load-path)
                             ,comp-async-env-modifier-form
                             (message "Compiling %s..." ,source-file)
