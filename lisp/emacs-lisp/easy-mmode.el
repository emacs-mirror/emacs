;;; easy-mmode.el --- easy definition for major and minor modes  -*- lexical-binding: t; -*-

;; Copyright (C) 1997, 2000-2021 Free Software Foundation, Inc.

;; Author: Georges Brun-Cottan <Georges.Brun-Cottan@inria.fr>
;; Maintainer: Stefan Monnier <monnier@gnu.org>
;; Package: emacs

;; Keywords: extensions lisp

;; This file is part of GNU Emacs.

;; GNU Emacs is free software: you can redistribute it and/or modify
;; it under the terms of the GNU General Public License as published by
;; the Free Software Foundation, either version 3 of the License, or
;; (at your option) any later version.

;; GNU Emacs is distributed in the hope that it will be useful,
;; but WITHOUT ANY WARRANTY; without even the implied warranty of
;; MERCHANTABILITY or FITNESS FOR A PARTICULAR PURPOSE.  See the
;; GNU General Public License for more details.

;; You should have received a copy of the GNU General Public License
;; along with GNU Emacs.  If not, see <https://www.gnu.org/licenses/>.

;;; Commentary:

;; Minor modes are useful and common.  This package makes defining a
;; minor mode easy, by focusing on the writing of the minor mode
;; functionalities themselves.  Moreover, this package enforces a
;; conventional naming of user interface primitives, making things
;; natural for the minor-mode end-users.

;; For each mode, easy-mmode defines the following:
;; <mode>      : The minor mode predicate. A buffer-local variable.
;; <mode>-map  : The keymap possibly associated to <mode>.
;;       see `define-minor-mode' documentation
;;
;; eval
;;  (pp (macroexpand '(define-minor-mode <your-mode> <doc>)))
;; to check the result before using it.

;; The order in which minor modes are installed is important.  Keymap
;; lookup proceeds down minor-mode-map-alist, and the order there
;; tends to be the reverse of the order in which the modes were
;; installed.  Perhaps there should be a feature to let you specify
;; orderings.

;; Additionally to `define-minor-mode', the package provides convenient
;; ways to define keymaps, and other helper functions for major and minor modes.

;;; Code:

(defun easy-mmode-pretty-mode-name (mode &optional lighter)
  "Turn the symbol MODE into a string intended for the user.
If provided, LIGHTER will be used to help choose capitalization by,
replacing its case-insensitive matches with the literal string in LIGHTER."
  (let* ((case-fold-search t)
	 ;; Produce "Foo-Bar minor mode" from foo-bar-minor-mode.
	 (name (concat (replace-regexp-in-string
			;; If the original mode name included "-minor" (some
			;; of them don't, e.g. auto-revert-mode), then
			;; replace it with " minor".
			"-Minor" " minor"
			;; "foo-bar-minor" -> "Foo-Bar-Minor"
			(capitalize (replace-regexp-in-string
				     ;; "foo-bar-minor-mode" -> "foo-bar-minor"
				     "toggle-\\|-mode\\'" ""
                                     (symbol-name mode))))
		       " mode")))
    (setq name (replace-regexp-in-string "\\`Global-" "Global " name))
    (if (not (stringp lighter)) name
      ;; Strip leading and trailing whitespace from LIGHTER.
      (setq lighter (replace-regexp-in-string "\\`\\s-+\\|\\s-+\\'" ""
					      lighter))
      ;; Replace any (case-insensitive) matches for LIGHTER in NAME
      ;; with a literal LIGHTER.  E.g., if NAME is "Iimage mode" and
      ;; LIGHTER is " iImag", then this will produce "iImage mode".
      ;; (LIGHTER normally comes from the mode-line string passed to
      ;; define-minor-mode, and normally includes at least one leading
      ;; space.)
      (replace-regexp-in-string (regexp-quote lighter) lighter name t t))))

(defconst easy-mmode--arg-docstring
  "

If called interactively, toggle `%s'.  If the prefix argument is
positive, enable the mode, and if it is zero or negative, disable
the mode.

If called from Lisp, toggle the mode if ARG is `toggle'.
Enable the mode if ARG is nil, omitted, or is a positive number.
Disable the mode if ARG is a negative number.

The mode's hook is called both when the mode is enabled and when
it is disabled.")

(defun easy-mmode--mode-docstring (doc mode-pretty-name keymap-sym)
  (let ((doc (or doc (format "Toggle %s on or off.

\\{%s}" mode-pretty-name keymap-sym))))
    (if (string-match-p "\\bARG\\b" doc)
        doc
      (let* ((fill-prefix nil)
             (docs-fc (bound-and-true-p emacs-lisp-docstring-fill-column))
             (fill-column (if (integerp docs-fc) docs-fc 65))
             (argdoc (format easy-mmode--arg-docstring mode-pretty-name))
             (filled (if (fboundp 'fill-region)
                         (with-temp-buffer
                           (insert argdoc)
                           (fill-region (point-min) (point-max) 'left t)
                           (buffer-string))
                       argdoc)))
        (replace-regexp-in-string "\\(\n\n\\|\\'\\)\\(.\\|\n\\)*\\'"
                                  (concat filled "\\1")
                                  doc nil nil 1)))))

;;;###autoload
(defalias 'easy-mmode-define-minor-mode #'define-minor-mode)
;;;###autoload
(defmacro define-minor-mode (mode doc &optional init-value lighter keymap &rest body)
  "Define a new minor mode MODE.
This defines the toggle command MODE and (by default) a control variable
MODE (you can override this with the :variable keyword, see below).
DOC is the documentation for the mode toggle command.

The defined mode command takes one optional (prefix) argument.
Interactively with no prefix argument, it toggles the mode.
A prefix argument enables the mode if the argument is positive,
and disables it otherwise.

When called from Lisp, the mode command toggles the mode if the
argument is `toggle', disables the mode if the argument is a
non-positive integer, and enables the mode otherwise (including
if the argument is omitted or nil or a positive integer).

If DOC is nil, give the mode command a basic doc-string
documenting what its argument does.  If the word \"ARG\" does not
appear in DOC, a paragraph is added to DOC explaining
usage of the mode argument.

BODY contains code to execute each time the mode is enabled or disabled.
  It is executed after toggling the mode, and before running MODE-hook.
  Before the actual body code, you can write keyword arguments, i.e.
  alternating keywords and values.  If you provide BODY, then you must
<<<<<<< HEAD
  provide at least one keyword argument.  The following special
  keywords are supported (other keywords are passed to `defcustom' if
  the minor mode is global):
=======
  provide at least one keyword argument (e.g. `:lighter nil`).
  The following special keywords are supported (other keywords are passed
  to `defcustom' if the minor mode is global):
>>>>>>> de46c779

:global GLOBAL	If non-nil specifies that the minor mode is not meant to be
		buffer-local, so don't make the variable MODE buffer-local.
		By default, the mode is buffer-local.
:init-value VAL	the initial value of the mode's variable.
		Note that the minor mode function won't be called by setting
		this option, so the value *reflects* the minor mode's natural
		initial state, rather than *setting* it.
		In the vast majority of cases it should be nil.
		Not used if you also specify :variable.
:lighter SPEC	Text displayed in the mode line when the mode is on.
:keymap MAP	Keymap bound to the mode keymap.  Defaults to `MODE-map'.
		If non-nil, it should be a variable name (whose value is
		a keymap), or an expression that returns either a keymap or
		a list of (KEY . BINDING) pairs where KEY and BINDING are
		suitable for `define-key'.  If you supply a KEYMAP argument
		that is not a symbol, this macro defines the variable MODE-map
		and gives it the value that KEYMAP specifies.
:interactive VAL  Whether this mode should be a command or not.  The default
                is to make it one; use nil to avoid that.  If VAL is a list,
                it's interpreted as a list of major modes this minor mode
                is useful in.
:variable PLACE	The location to use instead of the variable MODE to store
		the state of the mode.	This can be simply a different
		named variable, or a generalized variable.
		PLACE can also be of the form (GET . SET), where GET is
		an expression that returns the current state, and SET is
		a function that takes one argument, the new state, and
		sets it.  If you specify a :variable, this function does
		not define a MODE variable (nor any of the terms used
		in :variable).
:after-hook     A single lisp form which is evaluated after the mode hooks
                have been run.  It should not be quoted.

For example, you could write
  (define-minor-mode foo-mode \"If enabled, foo on you!\"
    :lighter \" Foo\" :require \\='foo :global t :group \\='hassle :version \"27.5\"
    ...BODY CODE...)

For backward compatibility with the Emacs<21 calling convention,
<<<<<<< HEAD
BODY can also start with the triplet INIT-VALUE LIGHTER KEYMAP."
=======
the keywords can also be preceded by the obsolete triplet
INIT-VALUE LIGHTER KEYMAP.

\(fn MODE DOC [KEYWORD VAL ... &rest BODY])"
>>>>>>> de46c779
  (declare (doc-string 2)
           (advertised-calling-convention (mode doc &rest body) "28.1")
           (debug (&define name string-or-null-p
			   [&optional [&not keywordp] sexp
			    &optional [&not keywordp] sexp
			    &optional [&not keywordp] sexp]
			   [&rest [keywordp sexp]]
			   def-body)))

  (let* ((last-message (make-symbol "last-message"))
         (mode-name (symbol-name mode))
	 (pretty-name nil)
	 (globalp nil)
	 (set nil)
	 (initialize nil)
	 (type nil)
	 (extra-args nil)
	 (extra-keywords nil)
         (variable nil)          ;The PLACE where the state is stored.
         (setter `(setq ,mode))  ;The beginning of the exp to set the mode var.
         (getter mode)           ;The exp to get the mode value.
         (modefun mode)          ;The minor mode function name we're defining.
	 (after-hook nil)
	 (hook (intern (concat mode-name "-hook")))
	 (hook-on (intern (concat mode-name "-on-hook")))
	 (hook-off (intern (concat mode-name "-off-hook")))
         (interactive t)
         (warnwrap (if (keywordp init-value) #'identity
                     (lambda (exp)
                       (macroexp-warn-and-return
                        "Use keywords rather than deprecated positional arguments to `define-minor-mode'"
                        exp))))
	 keyw keymap-sym tmp)

    ;; Allow skipping the first three args.
    (cond
     ((keywordp init-value)
      (setq body (if keymap `(,init-value ,lighter ,keymap ,@body)
		   `(,init-value ,lighter))
	    init-value nil lighter nil keymap nil))
     ((keywordp lighter)
      (setq body `(,lighter ,keymap ,@body) lighter nil keymap nil))
     ((keywordp keymap) (push keymap body) (setq keymap nil)))

    ;; Check keys.
    (while (keywordp (setq keyw (car body)))
      (setq body (cdr body))
      (pcase keyw
	(:init-value (setq init-value (pop body)))
	(:lighter (setq lighter (purecopy (pop body))))
	(:global (setq globalp (pop body))
                 (when (and globalp (symbolp mode))
                   (setq setter `(setq-default ,mode))
                   (setq getter `(default-value ',mode))))
	(:extra-args (setq extra-args (pop body)))
	(:set (setq set (list :set (pop body))))
	(:initialize (setq initialize (list :initialize (pop body))))
	(:type (setq type (list :type (pop body))))
	(:keymap (setq keymap (pop body)))
	(:interactive (setq interactive (pop body)))
        (:variable (setq variable (pop body))
                   (if (not (and (setq tmp (cdr-safe variable))
                                 (or (symbolp tmp)
                                     (functionp tmp))))
                       ;; PLACE is not of the form (GET . SET).
                       (progn
                         (setq setter `(setf ,variable))
                         (setq getter variable))
                     (setq getter (car variable))
                     (setq setter `(funcall #',(cdr variable)))))
	(:after-hook (setq after-hook (pop body)))
	(_ (push keyw extra-keywords) (push (pop body) extra-keywords))))

    (setq pretty-name (easy-mmode-pretty-mode-name mode lighter))
    (setq keymap-sym (if (and keymap (symbolp keymap)) keymap
		       (intern (concat mode-name "-map"))))

    (unless set (setq set '(:set #'custom-set-minor-mode)))

    (unless initialize
      (setq initialize '(:initialize #'custom-initialize-default)))

    ;; TODO? Mark booleans as safe if booleanp?  Eg abbrev-mode.
    (unless type (setq type '(:type 'boolean)))

    `(progn
       ;; Define the variable to enable or disable the mode.
       ,(cond
         ;; If :variable is specified, then the var will be
         ;; declared elsewhere.
         (variable nil)
         ((not globalp)
          `(progn
             :autoload-end
             (defvar-local ,mode ,init-value
               ,(concat (format "Non-nil if %s is enabled.\n" pretty-name)
                        (internal--format-docstring-line
                         "Use the command `%s' to change this variable." mode)))))
         (t
	  (let ((base-doc-string
                 (concat "Non-nil if %s is enabled.
See the `%s' command
for a description of this minor mode."
                         (if body "
Setting this variable directly does not take effect;
either customize it (see the info node `Easy Customization')
or call the function `%s'."))))
	    `(defcustom ,mode ,init-value
	       ,(format base-doc-string pretty-name mode mode)
	       ,@set
	       ,@initialize
	       ,@type
               ,@(nreverse extra-keywords)))))

       ;; The actual function.
       ,(funcall
         warnwrap
         `(defun ,modefun (&optional arg ,@extra-args)
            ,(easy-mmode--mode-docstring doc pretty-name keymap-sym)
            ,(when interactive
	       ;; Use `toggle' rather than (if ,mode 0 1) so that using
	       ;; repeat-command still does the toggling correctly.
               (if (consp interactive)
                   `(interactive
                     (list (if current-prefix-arg
                               (prefix-numeric-value current-prefix-arg)
                             'toggle))
                     ,@interactive)
	         '(interactive
                   (list (if current-prefix-arg
                             (prefix-numeric-value current-prefix-arg)
                           'toggle)))))
	    (let ((,last-message (current-message)))
              (,@setter
               (cond ((eq arg 'toggle)
                      (not ,getter))
                     ((and (numberp arg)
                           (< arg 1))
                      nil)
                     (t
                      t)))
              ;; Keep minor modes list up to date.
              ,@(if globalp
                    ;; When running this byte-compiled code in earlier
                    ;; Emacs versions, these variables may not be defined
                    ;; there.  So check defensively, even if they're
                    ;; always defined in Emacs 28 and up.
                    `((when (boundp 'global-minor-modes)
                        (setq global-minor-modes
                              (delq ',modefun global-minor-modes))
                        (when ,getter
                          (push ',modefun global-minor-modes))))
                  ;; Ditto check.
                  `((when (boundp 'local-minor-modes)
                      (setq local-minor-modes
                            (delq ',modefun local-minor-modes))
                      (when ,getter
                        (push ',modefun local-minor-modes)))))
              ,@body
              ;; The on/off hooks are here for backward compatibility only.
              (run-hooks ',hook (if ,getter ',hook-on ',hook-off))
              (if (called-interactively-p 'any)
                  (progn
                    ,(if (and globalp (not variable))
                         `(customize-mark-as-set ',mode))
                    ;; Avoid overwriting a message shown by the body,
                    ;; but do overwrite previous messages.
                    (unless (and (current-message)
                                 (not (equal ,last-message
                                             (current-message))))
                      (let ((local ,(if globalp "" " in current buffer")))
			(message ,(format "%s %%sabled%%s" pretty-name)
			         (if ,getter "en" "dis") local)))))
	      ,@(when after-hook `(,after-hook)))
	    (force-mode-line-update)
	    ;; Return the new setting.
	    ,getter))

       ;; Autoloading a define-minor-mode autoloads everything
       ;; up-to-here.
       :autoload-end

       (defvar ,hook nil)
       (unless (get ',hook 'variable-documentation)
         (put ',hook 'variable-documentation
              ,(format "Hook run after entering or leaving `%s'.
No problems result if this variable is not bound.
`add-hook' automatically binds it.  (This is true for all hook variables.)"
                       modefun)))
       ;; Allow using using `M-x customize-variable' on the hook.
       (put ',hook 'custom-type 'hook)
       (put ',hook 'standard-value (list nil))

       ;; Define the minor-mode keymap.
       ,(unless (symbolp keymap)	;nil is also a symbol.
	  `(defvar ,keymap-sym
	     (let ((m ,keymap))
	       (cond ((keymapp m) m)
		     ((listp m) (easy-mmode-define-keymap m))
		     (t (error "Invalid keymap %S" m))))
	     ,(format "Keymap for `%s'." mode-name)))

       ,(let ((modevar (pcase getter (`(default-value ',v) v) (_ getter))))
          (if (not (symbolp modevar))
              (if (or lighter keymap)
                  (error ":lighter and :keymap unsupported with mode expression %S" getter))
            `(with-no-warnings
               (add-minor-mode ',modevar ',lighter
                               ,(if keymap keymap-sym
                                  `(if (boundp ',keymap-sym) ,keymap-sym))
                               nil
                               ,(unless (eq mode modefun) `',modefun))))))))

;;;
;;; make global minor mode
;;;

;;;###autoload
(defalias 'easy-mmode-define-global-mode #'define-globalized-minor-mode)
;;;###autoload
(defalias 'define-global-minor-mode #'define-globalized-minor-mode)
;;;###autoload
(defmacro define-globalized-minor-mode (global-mode mode turn-on &rest body)
  "Make a global mode GLOBAL-MODE corresponding to buffer-local minor MODE.
TURN-ON is a function that will be called with no args in every buffer
and that should try to turn MODE on if applicable for that buffer.

Each of KEY VALUE is a pair of CL-style keyword arguments.  :predicate
specifies which major modes the globalized minor mode should be switched on
in.  As the minor mode defined by this function is always global, any
:global keyword is ignored.  Other keywords have the same meaning as in
`define-minor-mode', which see.  In particular, :group specifies the custom
group.  The most useful keywords are those that are passed on to the
`defcustom'.  It normally makes no sense to pass the :lighter or :keymap
keywords to `define-globalized-minor-mode', since these are usually passed
to the buffer-local version of the minor mode.

BODY contains code to execute each time the mode is enabled or disabled.
It is executed after toggling the mode, and before running
GLOBAL-MODE-hook.

If MODE's set-up depends on the major mode in effect when it was
enabled, then disabling and reenabling MODE should make MODE work
correctly with the current major mode.  This is important to
prevent problems with derived modes, that is, major modes that
call another major mode in their body.

When a major mode is initialized, MODE is actually turned on just
after running the major mode's hook.  However, MODE is not turned
on if the hook has explicitly disabled it.

\(fn GLOBAL-MODE MODE TURN-ON [KEY VALUE]... BODY...)"
  (declare (doc-string 2))
  (let* ((global-mode-name (symbol-name global-mode))
	 (mode-name (symbol-name mode))
	 (pretty-name (easy-mmode-pretty-mode-name mode))
	 (pretty-global-name (easy-mmode-pretty-mode-name global-mode))
	 (group nil)
	 (extra-keywords nil)
         (MODE-variable mode)
	 (MODE-buffers (intern (concat global-mode-name "-buffers")))
	 (MODE-enable-in-buffers
	  (intern (concat global-mode-name "-enable-in-buffers")))
	 (MODE-check-buffers
	  (intern (concat global-mode-name "-check-buffers")))
	 (MODE-cmhh (intern (concat global-mode-name "-cmhh")))
	 (minor-MODE-hook (intern (concat mode-name "-hook")))
	 (MODE-set-explicitly (intern (concat mode-name "-set-explicitly")))
	 (MODE-major-mode (intern (concat (symbol-name mode) "-major-mode")))
         (MODE-predicate (intern (concat (replace-regexp-in-string
                                          "-mode\\'" "" global-mode-name)
                                         "-modes")))
         (turn-on-function `#',turn-on)
	 keyw predicate)

    ;; Check keys.
    (while (keywordp (setq keyw (car body)))
      (pop body)
      (pcase keyw
        (:group (setq group (nconc group (list :group (pop body)))))
        (:global (pop body))
        (:variable (setq MODE-variable (pop body)))
        (:predicate
         (setq predicate (list (pop body)))
         (setq turn-on-function
               `(lambda ()
                  (require 'easy-mmode)
                  (when (easy-mmode--globalized-predicate-p ,(car predicate))
                    (funcall ,turn-on-function)))))
        (_ (push keyw extra-keywords) (push (pop body) extra-keywords))))

    `(progn
       (progn
         (put ',global-mode 'globalized-minor-mode t)
         :autoload-end
         (defvar-local ,MODE-major-mode nil))
       ;; The actual global minor-mode
       (define-minor-mode ,global-mode
         ,(concat (format "Toggle %s in all buffers.\n" pretty-name)
                  (internal--format-docstring-line
                   "With prefix ARG, enable %s if ARG is positive; otherwise, \
disable it.  If called from Lisp, enable the mode if ARG is omitted or nil.\n\n"
                   pretty-global-name)
                  (internal--format-docstring-line
                   "%s is enabled in all buffers where `%s' would do it.\n\n"
                   pretty-name turn-on)
                  (internal--format-docstring-line
                   "See `%s' for more information on %s."
                   mode pretty-name)
                  (if predicate
                      (concat
                       "\n\n"
                       (internal--format-docstring-line
                        "`%s' is used to control which modes this minor mode is used in."
                        MODE-predicate))
                    ""))
         :global t ,@group ,@(nreverse extra-keywords)

	 ;; Setup hook to handle future mode changes and new buffers.
	 (if ,global-mode
	     (progn
	       (add-hook 'after-change-major-mode-hook
			 #',MODE-enable-in-buffers)
	       (add-hook 'find-file-hook #',MODE-check-buffers)
	       (add-hook 'change-major-mode-hook #',MODE-cmhh))
	   (remove-hook 'after-change-major-mode-hook #',MODE-enable-in-buffers)
	   (remove-hook 'find-file-hook #',MODE-check-buffers)
	   (remove-hook 'change-major-mode-hook #',MODE-cmhh))

	 ;; Go through existing buffers.
	 (dolist (buf (buffer-list))
	   (with-current-buffer buf
             (if ,global-mode (funcall ,turn-on-function)
               (when ,mode (,mode -1)))))
         ,@body)

       ,(when predicate
          `(defcustom ,MODE-predicate ,(car predicate)
             ,(format "Which major modes `%s' is switched on in.
This variable can be either t (all major modes), nil (no major modes),
or a list of modes and (not modes) to switch use this minor mode or
not.  For instance

  (c-mode (not message-mode mail-mode) text-mode)

means \"use this mode in all modes derived from `c-mode', don't use in
modes derived from `message-mode' or `mail-mode', but do use in other
modes derived from `text-mode'\".  An element with value t means \"use\"
and nil means \"don't use\".  There's an implicit nil at the end of the
list."
                      mode)
             :type '(repeat sexp)
             :group ,group))

       ;; Autoloading define-globalized-minor-mode autoloads everything
       ;; up-to-here.
       :autoload-end

       ;; MODE-set-explicitly is set in MODE-set-explicitly and cleared by
       ;; kill-all-local-variables.
       (defvar-local ,MODE-set-explicitly nil)
       (defun ,MODE-set-explicitly ()
         (setq ,MODE-set-explicitly t))
       (put ',MODE-set-explicitly 'definition-name ',global-mode)

       ;; A function which checks whether MODE has been disabled in the major
       ;; mode hook which has just been run.
       (add-hook ',minor-MODE-hook #',MODE-set-explicitly)

       ;; List of buffers left to process.
       (defvar ,MODE-buffers nil)

       ;; The function that calls TURN-ON in each buffer.
       (defun ,MODE-enable-in-buffers ()
         (let ((buffers ,MODE-buffers))
           ;; Clear MODE-buffers to avoid scanning the same list of
           ;; buffers in recursive calls to MODE-enable-in-buffers.
           ;; Otherwise it could lead to infinite recursion.
           (setq ,MODE-buffers nil)
           (dolist (buf buffers)
             (when (buffer-live-p buf)
               (with-current-buffer buf
                 (unless ,MODE-set-explicitly
                   (unless (eq ,MODE-major-mode major-mode)
                     (if ,MODE-variable
                         (progn
                           (,mode -1)
                           (funcall ,turn-on-function))
                       (funcall ,turn-on-function))))
                 (setq ,MODE-major-mode major-mode))))))
       (put ',MODE-enable-in-buffers 'definition-name ',global-mode)

       (defun ,MODE-check-buffers ()
	 (,MODE-enable-in-buffers)
	 (remove-hook 'post-command-hook #',MODE-check-buffers))
       (put ',MODE-check-buffers 'definition-name ',global-mode)

       ;; The function that catches kill-all-local-variables.
       (defun ,MODE-cmhh ()
	 (add-to-list ',MODE-buffers (current-buffer))
	 (add-hook 'post-command-hook #',MODE-check-buffers))
       (put ',MODE-cmhh 'definition-name ',global-mode))))

(defun easy-mmode--globalized-predicate-p (predicate)
  (cond
   ((eq predicate t)
    t)
   ((eq predicate nil)
    nil)
   ((listp predicate)
    ;; Legacy support for (not a b c).
    (when (eq (car predicate) 'not)
      (setq predicate (nconc (mapcar (lambda (e) (list 'not e))
                                     (cdr predicate))
                             (list t))))
    (catch 'found
      (dolist (elem predicate)
        (cond
         ((eq elem t)
          (throw 'found t))
         ((eq elem nil)
          (throw 'found nil))
         ((and (consp elem)
               (eq (car elem) 'not))
          (when (apply #'derived-mode-p (cdr elem))
            (throw 'found nil)))
         ((symbolp elem)
          (when (derived-mode-p elem)
            (throw 'found t)))))))))

;;;
;;; easy-mmode-defmap
;;;

(defun easy-mmode-set-keymap-parents (m parents)
  (set-keymap-parent
   m (if (cdr parents) (make-composed-keymap parents) (car parents))))

;;;###autoload
(defun easy-mmode-define-keymap (bs &optional name m args)
  "Return a keymap built from bindings BS.
BS must be a list of (KEY . BINDING) where
KEY and BINDINGS are suitable for `define-key'.
Optional NAME is passed to `make-sparse-keymap'.
Optional map M can be used to modify an existing map.
ARGS is a list of additional keyword arguments.

Valid keywords and arguments are:

  :name      Name of the keymap; overrides NAME argument.
  :dense     Non-nil for a dense keymap.
  :inherit   Parent keymap.
  :group     Ignored.
  :suppress  Non-nil to call `suppress-keymap' on keymap,
             `nodigits' to suppress digits as prefix arguments."
  (let (inherit dense suppress)
    (while args
      (let ((key (pop args))
	    (val (pop args)))
	(pcase key
	  (:name (setq name val))
	  (:dense (setq dense val))
	  (:inherit (setq inherit val))
	  (:suppress (setq suppress val))
	  (:group)
	 (_ (message "Unknown argument %s in defmap" key)))))
    (unless (keymapp m)
      (setq bs (append m bs))
      (setq m (if dense (make-keymap name) (make-sparse-keymap name))))
    (when suppress
      (suppress-keymap m (eq suppress 'nodigits)))
    (dolist (b bs)
      (let ((keys (car b))
	    (binding (cdr b)))
	(dolist (key (if (consp keys) keys (list keys)))
	  (cond
	   ((symbolp key)
	    (substitute-key-definition key binding m global-map))
	   ((null binding)
	    (unless (keymapp (lookup-key m key)) (define-key m key binding)))
	   ((let ((o (lookup-key m key)))
	      (or (null o) (numberp o) (eq o 'undefined)))
	    (define-key m key binding))))))
    (cond
     ((keymapp inherit) (set-keymap-parent m inherit))
     ((consp inherit) (easy-mmode-set-keymap-parents m inherit)))
    m))

;;;###autoload
(defmacro easy-mmode-defmap (m bs doc &rest args)
  "Define a constant M whose value is the result of `easy-mmode-define-keymap'.
The M, BS, and ARGS arguments are as per that function.  DOC is
the constant's documentation."
  (declare (indent 1))
  `(defconst ,m
     (easy-mmode-define-keymap ,bs nil (if (boundp ',m) ,m) ,(cons 'list args))
     ,doc))


;;;
;;; easy-mmode-defsyntax
;;;

(defun easy-mmode-define-syntax (css args)
  (let ((st (make-syntax-table (plist-get args :copy)))
	(parent (plist-get args :inherit)))
    (dolist (cs css)
      (let ((char (car cs))
	    (syntax (cdr cs)))
	(if (sequencep char)
	    (mapc (lambda (c) (modify-syntax-entry c syntax st)) char)
	  (modify-syntax-entry char syntax st))))
    (if parent (set-char-table-parent
		st (if (symbolp parent) (symbol-value parent) parent)))
    st))

;;;###autoload
(defmacro easy-mmode-defsyntax (st css doc &rest args)
  "Define variable ST as a syntax-table.
CSS contains a list of syntax specifications of the form (CHAR . SYNTAX)."
  (declare (indent 1))
  `(progn
     (autoload 'easy-mmode-define-syntax "easy-mmode")
     (defconst ,st (easy-mmode-define-syntax ,css ,(cons 'list args)) ,doc)))



;;;
;;; easy-mmode-define-navigation
;;;

(defmacro easy-mmode-define-navigation (base re &optional name endfun narrowfun
                                             &rest body)
  "Define BASE-next and BASE-prev to navigate in the buffer.
RE determines the places the commands should move point to.
NAME should describe the entities matched by RE.  It is used to build
  the docstrings of the two functions.
BASE-next also tries to make sure that the whole entry is visible by
  searching for its end (by calling ENDFUN if provided or by looking for
  the next entry) and recentering if necessary.
ENDFUN should return the end position (with or without moving point).
NARROWFUN non-nil means to check for narrowing before moving, and if
found, do `widen' first and then call NARROWFUN with no args after moving.
BODY is executed after moving to the destination location."
  (declare (indent 5) (debug (exp exp exp def-form def-form def-body)))
  (let* ((base-name (symbol-name base))
	 (prev-sym (intern (concat base-name "-prev")))
	 (next-sym (intern (concat base-name "-next")))
         (when-narrowed
          (lambda (body)
            (if (null narrowfun) body
              `(let ((was-narrowed (prog1 (buffer-narrowed-p) (widen))))
                 ,body
                 (when was-narrowed (funcall #',narrowfun)))))))
    (unless name (setq name base-name))
    ;; FIXME: Move most of those functions's bodies to helper functions!
    `(progn
       (defun ,next-sym (&optional count)
	 ,(format "Go to the next COUNT'th %s.
Interactively, COUNT is the prefix numeric argument, and defaults to 1." name)
	 (interactive "p")
	 (unless count (setq count 1))
	 (if (< count 0) (,prev-sym (- count))
	   (if (looking-at ,re) (setq count (1+ count)))
           ,(funcall when-narrowed
             `(if (not (re-search-forward ,re nil t count))
                  (if (looking-at ,re)
                      (goto-char (or ,(if endfun `(funcall #',endfun)) (point-max)))
                    (user-error "No next %s" ,name))
                (goto-char (match-beginning 0))
                (when (and (eq (current-buffer) (window-buffer))
                           (called-interactively-p 'interactive))
                  (let ((endpt (or (save-excursion
                                     ,(if endfun `(funcall #',endfun)
                                        `(re-search-forward ,re nil t 2)))
                                   (point-max))))
                    (unless (pos-visible-in-window-p endpt nil t)
                      (let ((ws (window-start)))
                        (recenter '(0))
                        (if (< (window-start) ws)
                            ;; recenter scrolled in the wrong direction!
                            (set-window-start nil ws))))))))
           ,@body))
       (put ',next-sym 'definition-name ',base)
       (defun ,prev-sym (&optional count)
	 ,(format "Go to the previous COUNT'th %s.
Interactively, COUNT is the prefix numeric argument, and defaults to 1."
                  (or name base-name))
	 (interactive "p")
	 (unless count (setq count 1))
	 (if (< count 0) (,next-sym (- count))
           ,(funcall when-narrowed
             `(unless (re-search-backward ,re nil t count)
                (user-error "No previous %s" ,name)))
           ,@body))
       (put ',prev-sym 'definition-name ',base))))


(provide 'easy-mmode)

;;; easy-mmode.el ends here<|MERGE_RESOLUTION|>--- conflicted
+++ resolved
@@ -143,15 +143,9 @@
   It is executed after toggling the mode, and before running MODE-hook.
   Before the actual body code, you can write keyword arguments, i.e.
   alternating keywords and values.  If you provide BODY, then you must
-<<<<<<< HEAD
-  provide at least one keyword argument.  The following special
-  keywords are supported (other keywords are passed to `defcustom' if
-  the minor mode is global):
-=======
   provide at least one keyword argument (e.g. `:lighter nil`).
   The following special keywords are supported (other keywords are passed
   to `defcustom' if the minor mode is global):
->>>>>>> de46c779
 
 :global GLOBAL	If non-nil specifies that the minor mode is not meant to be
 		buffer-local, so don't make the variable MODE buffer-local.
@@ -192,16 +186,11 @@
     ...BODY CODE...)
 
 For backward compatibility with the Emacs<21 calling convention,
-<<<<<<< HEAD
-BODY can also start with the triplet INIT-VALUE LIGHTER KEYMAP."
-=======
 the keywords can also be preceded by the obsolete triplet
 INIT-VALUE LIGHTER KEYMAP.
 
 \(fn MODE DOC [KEYWORD VAL ... &rest BODY])"
->>>>>>> de46c779
   (declare (doc-string 2)
-           (advertised-calling-convention (mode doc &rest body) "28.1")
            (debug (&define name string-or-null-p
 			   [&optional [&not keywordp] sexp
 			    &optional [&not keywordp] sexp
