;;; debug-early.el --- Dump a Lisp backtrace without frills  -*- lexical-binding: t; -*-

;; Copyright (C) 2022-2024 Free Software Foundation, Inc.

;; Author: Alan Mackenzie <acm@muc.de>
;; Maintainer: emacs-devel@gnu.org
;; Keywords: internal, backtrace, bootstrap.
;; Package: emacs

;; This file is part of GNU Emacs.

;; GNU Emacs is free software: you can redistribute it and/or modify
;; it under the terms of the GNU General Public License as published by
;; the Free Software Foundation, either version 3 of the License, or
;; (at your option) any later version.

;; GNU Emacs is distributed in the hope that it will be useful,
;; but WITHOUT ANY WARRANTY; without even the implied warranty of
;; MERCHANTABILITY or FITNESS FOR A PARTICULAR PURPOSE.  See the
;; GNU General Public License for more details.

;; You should have received a copy of the GNU General Public License
;; along with GNU Emacs.  If not, see <https://www.gnu.org/licenses/>.

;;; Commentary:

;; This file dumps a backtrace on stderr when an error is thrown.  It
;; has no dependencies on any Lisp libraries and is thus used for
;; generating backtraces for bugs in the early parts of bootstrapping.
;; It is also always used in batch mode.  It was introduced in Emacs
;; 29, before which there was no backtrace available during early
;; bootstrap.

;;; Code:

<<<<<<< HEAD
;; The following function is a separate function so that the early
;; bootstrap mechanism for stripping lambda symbols of their positions
;; can work.

(defvar prin1 nil
  "Variable to hold the current `prin1' like function for debug-early.")

(defalias 'debug-early-frame
  #'(lambda (evald func args _flags)
      "Print one frame of the currently active backtrace.
For details, see `debug-early-backtrace'."
      (let ((args args))
	(if evald
	    (progn
	      (princ "  ")
	      (funcall prin1 func)
	      (princ "("))
	  (progn
	    (princ "  (")
	    (setq args (cons func args))))
	(if args
	    (while (progn
	             (funcall prin1 (car args))
	             (setq args (cdr args)))
	      (princ " ")))
	(princ ")\n"))))
=======
;; For bootstrap reasons, we cannot use any macros here since they're
;; not defined yet.
>>>>>>> 25bf8d3c

(defalias 'debug-early-backtrace
  #'(lambda (&optional base)
      "Print a trace of Lisp function calls currently active.
The output stream used is the value of `standard-output'.

This is a simplified version of the standard `backtrace'
function, intended for use in debugging the early parts
of the build process."
      (princ "\n")
      (let ((print-escape-newlines t)
            (print-escape-control-characters t)
            (print-escape-nonascii t)
<<<<<<< HEAD
            (prin1
;;;; TEMP OLD STOUGH, 2024-01-15
                   ;; (if (and (fboundp 'cl-prin1)
                   ;;          (fboundp 'cl-defmethod) ;Used by `cl-print'.
                   ;;          (condition-case nil
                   ;;              (require 'cl-print)
                   ;;            (error nil)))
                   ;;     #'cl-prin1
                   ;;   #'prin1)
;;;; TEMP NEW STOUGH, 2024-01-15
             #'prin1
;;;; END OF TEMP STOUGH
                   ))
        (mapbacktrace
         #'debug-early-frame))))

(defalias 'debug-early
=======
            (prin1 (if (and (fboundp 'cl-prin1)
                            (fboundp 'cl-defmethod) ;Used by `cl-print'.
                            (condition-case nil
                                (require 'cl-print)
                              (error nil)))
                       #'cl-prin1
                     #'prin1))
            (first t))
        (mapbacktrace
         #'(lambda (evald func args _flags)
            (if first
                ;; The first is the debug-early entry point itself.
                (setq first nil)
               (let ((args args))
	         (if evald
	             (progn
	               (princ "  ")
	               (funcall prin1 func)
	               (princ "("))
	           (progn
	             (princ "  (")
	             (setq args (cons func args))))
	         (if args
	             (while (progn
	                      (funcall prin1 (car args))
	                      (setq args (cdr args)))
	               (princ " ")))
	         (princ ")\n"))))
	 base))))

(defalias 'debug--early
  #'(lambda (error base)
  (princ "\nError: ")
  (prin1 (car error))	; The error symbol.
  (princ " ")
  (prin1 (cdr error))	; The error data.
  (debug-early-backtrace base)))

(defalias 'debug-early                  ;Called from C.
>>>>>>> 25bf8d3c
  #'(lambda (&rest args)
  "Print an error message with a backtrace of active Lisp function calls.
The output stream used is the value of `standard-output'.

The Emacs core calls this function after an error has been
signaled, and supplies two ARGS.  These are the symbol
`error' (which is ignored) and a cons of the error symbol and the
error data.

`debug-early' is a simplified version of `debug', and is
available during the early parts of the build process.  It is
superseded by `debug' after enough Lisp has been loaded to
support the latter, except in batch mode which always uses
`debug-early'.

\(In versions of Emacs prior to Emacs 29, no backtrace was
available before `debug' was usable.)"
  (debug--early (car (cdr args)) #'debug-early)))	; The error object.

(defalias 'debug-early--handler         ;Called from C.
  #'(lambda (err)
      (if backtrace-on-error-noninteractive
          (debug--early err #'debug-early--handler))))

(defalias 'debug-early--muted           ;Called from C.
  #'(lambda (err)
      (save-current-buffer
        (set-buffer (get-buffer-create "*Redisplay-trace*"))
        (goto-char (point-max))
        (if (bobp) nil
          (let ((separator "\n\n\n\n"))
            (save-excursion
              ;; The C code tested `backtrace_yet', instead we
              ;; keep a max of 10 backtraces.
              (if (search-backward separator nil t 10)
                (delete-region (point-min) (match-end 0))))
            (insert separator)))
        (insert "-- Caught at " (current-time-string) "\n")
        (let ((standard-output (current-buffer)))
          (debug--early err #'debug-early--muted))
        (setq delayed-warnings-list
              (cons '(error "Error in a redisplay Lisp hook.  See buffer *Redisplay-trace*")
                    delayed-warnings-list)))))

;;; debug-early.el ends here.<|MERGE_RESOLUTION|>--- conflicted
+++ resolved
@@ -33,7 +33,6 @@
 
 ;;; Code:
 
-<<<<<<< HEAD
 ;; The following function is a separate function so that the early
 ;; bootstrap mechanism for stripping lambda symbols of their positions
 ;; can work.
@@ -60,10 +59,9 @@
 	             (setq args (cdr args)))
 	      (princ " ")))
 	(princ ")\n"))))
-=======
+
 ;; For bootstrap reasons, we cannot use any macros here since they're
 ;; not defined yet.
->>>>>>> 25bf8d3c
 
 (defalias 'debug-early-backtrace
   #'(lambda (&optional base)
@@ -77,7 +75,6 @@
       (let ((print-escape-newlines t)
             (print-escape-control-characters t)
             (print-escape-nonascii t)
-<<<<<<< HEAD
             (prin1
 ;;;; TEMP OLD STOUGH, 2024-01-15
                    ;; (if (and (fboundp 'cl-prin1)
@@ -94,38 +91,6 @@
         (mapbacktrace
          #'debug-early-frame))))
 
-(defalias 'debug-early
-=======
-            (prin1 (if (and (fboundp 'cl-prin1)
-                            (fboundp 'cl-defmethod) ;Used by `cl-print'.
-                            (condition-case nil
-                                (require 'cl-print)
-                              (error nil)))
-                       #'cl-prin1
-                     #'prin1))
-            (first t))
-        (mapbacktrace
-         #'(lambda (evald func args _flags)
-            (if first
-                ;; The first is the debug-early entry point itself.
-                (setq first nil)
-               (let ((args args))
-	         (if evald
-	             (progn
-	               (princ "  ")
-	               (funcall prin1 func)
-	               (princ "("))
-	           (progn
-	             (princ "  (")
-	             (setq args (cons func args))))
-	         (if args
-	             (while (progn
-	                      (funcall prin1 (car args))
-	                      (setq args (cdr args)))
-	               (princ " ")))
-	         (princ ")\n"))))
-	 base))))
-
 (defalias 'debug--early
   #'(lambda (error base)
   (princ "\nError: ")
@@ -135,7 +100,6 @@
   (debug-early-backtrace base)))
 
 (defalias 'debug-early                  ;Called from C.
->>>>>>> 25bf8d3c
   #'(lambda (&rest args)
   "Print an error message with a backtrace of active Lisp function calls.
 The output stream used is the value of `standard-output'.
