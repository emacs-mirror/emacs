;;; erc-dcc.el --- CTCP DCC module for ERC  -*- lexical-binding: t; -*-

<<<<<<< HEAD
;; Copyright (C) 1993-2021 Free Software Foundation, Inc.
=======
;; Copyright (C) 1993-1995, 1998, 2002-2004, 2006-2022 Free Software
;; Foundation, Inc.
>>>>>>> 836be7a1

;; Author: Ben A. Mesander <ben@gnu.ai.mit.edu>
;;         Noah Friedman <friedman@prep.ai.mit.edu>
;;         Per Persson <pp@sno.pp.se>
;; Maintainer: Amin Bandali <bandali@gnu.org>
;; Keywords: comm
;; Created: 1994-01-23

;; This file is part of GNU Emacs.

;; GNU Emacs is free software: you can redistribute it and/or modify
;; it under the terms of the GNU General Public License as published by
;; the Free Software Foundation, either version 3 of the License, or
;; (at your option) any later version.

;; GNU Emacs is distributed in the hope that it will be useful,
;; but WITHOUT ANY WARRANTY; without even the implied warranty of
;; MERCHANTABILITY or FITNESS FOR A PARTICULAR PURPOSE.  See the
;; GNU General Public License for more details.

;; You should have received a copy of the GNU General Public License
;; along with GNU Emacs.  If not, see <https://www.gnu.org/licenses/>.

;;; Commentary:

;; This file provides Direct Client-to-Client support for ERC.
;;
;; The original code was taken from zenirc-dcc.el, heavily mangled and
;; rewritten to support the way how ERC operates.  Server socket support
;; was added for DCC CHAT and SEND afterwards.  Thanks
;; to the original authors for their work.

;;; Usage:

;; To use this file, put
;;  (require 'erc-dcc)
;; in your .emacs.
;;
;; Provided commands
;;  /dcc chat nick - Either accept pending chat offer from nick, or offer
;;                   DCC chat to nick
;;  /dcc close type [nick] - Close DCC connection (SEND/GET/CHAT) with nick
;;  /dcc get nick [file] - Accept DCC offer from nick
;;  /dcc list - List all DCC offers/connections
;;  /dcc send nick file - Offer DCC SEND to nick

;;; Code:

(require 'erc)
;; Strictly speaking, should only be needed at compile time.
;; Require at run-time too to silence compiler.
(require 'pcomplete)

(defgroup erc-dcc nil
  "DCC stands for Direct Client Communication, where you and your
friend's client programs connect directly to each other,
bypassing IRC servers and their occasional \"lag\" or \"split\"
problems.  Like /MSG, the DCC chat is completely private.

Using DCC get and send, you can transfer files directly from and to other
IRC users."
  :group 'erc)

;;;###autoload(autoload 'erc-dcc-mode "erc-dcc")
(define-erc-module dcc nil
  "Provide Direct Client-to-Client support for ERC."
  ((add-hook 'erc-server-401-functions #'erc-dcc-no-such-nick))
  ((remove-hook 'erc-server-401-functions #'erc-dcc-no-such-nick)))

(defcustom erc-dcc-verbose nil
  "If non-nil, be verbose about DCC activity reporting."
  :type 'boolean)

(defconst erc-dcc-connection-types
  '("CHAT" "GET" "SEND")
  "List of valid DCC connection types.
All values of the list must be uppercase strings.")

(defvar erc-dcc-list nil
  "List of DCC connections.
Looks like:
  ((:nick \"nick!user@host\" :type GET :peer proc
    :parent proc :size size :file file)
   (:nick \"nick!user@host\" :type CHAT :peer proc :parent proc)
   (:nick \"nick\" :type SEND :peer server-proc :parent parent-proc :file
   file :sent <marker> :confirmed <marker>))

 :nick - a user or userhost for the peer.  Combine with :parent to reach them

 :type - the type of DCC connection - SEND for outgoing files, GET for
         incoming, and CHAT for both directions.  To tell which end started
         the DCC chat, look at :peer

 :peer - the other end of the DCC connection.  In the case of outgoing DCCs,
         this represents a server process until a connection is established

 :parent - the server process where the dcc connection was established.
           Note that this can be nil or an invalid process since a DCC
           connection is in general independent from a particular server
           connection after it was established.

 :file - for outgoing sends, the full path to the file.  For incoming sends,
         the suggested filename or vetted filename

 :size - size of the file, may be nil on incoming DCCs")

(defun erc-dcc-list-add (type nick peer parent &rest args)
  "Add a new entry of type TYPE to `erc-dcc-list' and return it."
  (car
   (setq erc-dcc-list
         (cons
          (append (list :nick nick :type type :peer peer :parent parent) args)
          erc-dcc-list))))

;; This function takes all the usual args as open-network-stream, plus one
;; more: the entry data from erc-dcc-list for this particular process.
(defvar erc-dcc-connect-function 'erc-dcc-open-network-stream)

(defun erc-dcc-open-network-stream (procname buffer addr port _entry)
  ;; FIXME: Time to try activating this again!?
  (if nil;  (fboundp 'open-network-stream-nowait)  ;; this currently crashes
                                                   ;; cvs emacs
      (open-network-stream-nowait procname buffer addr port)
    (open-network-stream procname buffer addr port)))

(erc-define-catalog
 'english
 '((dcc-chat-discarded
    . "DCC: previous chat request from %n (%u@%h) discarded")
   (dcc-chat-ended . "DCC: chat with %n ended %t: %e")
   (dcc-chat-no-request . "DCC: chat request from %n not found")
   (dcc-chat-offered . "DCC: chat offered by %n (%u@%h:%p)")
   (dcc-chat-offer . "DCC: offering chat to %n")
   (dcc-chat-accept . "DCC: accepting chat from %n")
   (dcc-chat-privmsg . "=%n= %m")
   (dcc-closed . "DCC: Closed %T from %n")
   (dcc-command-undefined
    . "DCC: %c undefined subcommand. GET, CHAT and LIST are defined.")
   (dcc-ctcp-errmsg . "DCC: `%s' is not a DCC subcommand known to this client")
   (dcc-ctcp-unknown . "DCC: unknown dcc command `%q' from %n (%u@%h)")
   (dcc-get-bytes-received . "DCC: %f: %b bytes received")
   (dcc-get-complete
    . "DCC: file %f transfer complete (%s bytes in %t seconds)")
   (dcc-get-cmd-aborted . "DCC: Aborted getting %f from %n")
   (dcc-get-file-too-long
    . "DCC: %f: File longer than sender claimed; aborting transfer")
   (dcc-get-notfound . "DCC: %n hasn't offered %f for DCC transfer")
   (dcc-list-head . "DCC: From      Type  Active  Size            Filename")
   (dcc-list-line . "DCC: --------  ----  ------  --------------  --------")
   (dcc-list-item . "DCC: %-8n  %-4t  %-6a  %-14s  %f")
   (dcc-list-end  . "DCC: End of list.")
   (dcc-malformed . "DCC: error: %n (%u@%h) sent malformed request: %q")
   (dcc-privileged-port
    . "DCC: possibly bogus request: %p is a privileged port.")
   (dcc-request-bogus . "DCC: bogus dcc `%r' from %n (%u@%h)")
   (dcc-send-finished . "DCC: SEND of %f to %n finished (size %s)")
   (dcc-send-offered . "DCC: file %f offered by %n (%u@%h) (size %s)")
   (dcc-send-offer . "DCC: offering %f to %n")))

;;; Misc macros and utility functions

(defun erc-dcc-member (&rest args)
  "Return first matching entry in `erc-dcc-list' satisfying constraints in ARGS.
ARGS is a plist.  Return nil on no match.

The property :nick is treated specially, if it contains a `!' character,
it is treated as a nick!user@host string, and compared with the :nick property
value of the individual elements using string-equal.  Otherwise it is
compared with `erc-nick-equal-p' which is IRC case-insensitive."
  (let ((list erc-dcc-list)
        result test)
    ;; for each element in erc-dcc-list
    (while (and list (not result))
      (let ((elt (car list))
            (prem args)
            (cont t))
        ;; loop through the constraints
        (while (and prem cont)
          (let ((prop (car prem))
                (val (cadr prem)))
            (setq prem (cddr prem)
                  test (cadr (plist-member elt prop)))
            ;; if the property exists and is equal, we continue, else, try the
            ;; next element of the list
            (or (and (eq prop :nick) (if (>= emacs-major-version 28)
                                         (string-search "!" val)
                                       (string-match "!" val))
                     test (string-equal test val))
                (and (eq prop :nick)
                     test val
                     (erc-nick-equal-p
                      (erc-extract-nick test)
                      (erc-extract-nick val)))
                ;; not a nick
                (eq test val)
                (setq cont nil))))
        (if cont
            (setq result elt)
          (setq list (cdr list)))))
    result))

(defun erc-pack-int (value)
  "Convert integer into a packed string in network byte order, which is big-endian."
  ;; make sure value is not negative
  (when (< value 0)
    (error "ERC-DCC (erc-pack-int): packet size is negative"))
  ;; make sure size is not larger than 4 bytes
  (let ((len (if (= value 0) 0
               (ceiling (/ (ceiling (/ (log value) (log 2))) 8.0)))))
    (when (> len 4)
      (error "ERC-DCC (erc-pack-int): packet too large")))
  ;; pack
  (let ((str (make-string 4 0))
        (i 3))
    (while (and (>= i 0) (> value 0))
      (aset str i (% value 256))
      (setq value (/ value 256))
      (setq i (1- i)))
    str))

(defun erc-unpack-int (str)
  "Unpack a packed string into an integer."
  (let ((len (length str)))
    ;; strip leading 0-bytes
    (let ((start 0))
      (while (and (> len start) (eq (aref str start) 0))
        (setq start (1+ start)))
      (when (> start 0)
        (setq str (substring str start))
        (setq len (- len start))))
    ;; unpack
    (let ((num 0)
          (count 0))
      (while (< count len)
        (setq num (+ num (ash (aref str (- len count 1)) (* 8 count))))
        (setq count (1+ count)))
      num)))

(defconst erc-dcc-ipv4-regexp
  (concat "^"
          (mapconcat #'identity (make-list 4 "\\([0-9]\\{1,3\\}\\)") "\\.")
          "$"))

(defun erc-ip-to-decimal (ip)
  "Convert IP address to its decimal representation.
Argument IP is the address as a string.  The result is also a string."
  (interactive "sIP Address: ")
  (if (not (string-match erc-dcc-ipv4-regexp ip))
      (error "Not an IP address")
    (let* ((ips (mapcar
                 (lambda (str)
                   (let ((n (string-to-number str)))
                     (if (and (>= n 0) (< n 256))
                         n
                       (error "%d out of range" n))))
                 (split-string ip "\\.")))
           (res (+ (* (car ips) 16777216.0)
                   (* (nth 1 ips) 65536.0)
                   (* (nth 2 ips) 256.0)
                   (nth 3 ips))))
      (if (called-interactively-p 'interactive)
          (message "%s is %.0f" ip res)
        (format "%.0f" res)))))

(defun erc-decimal-to-ip (dec)
  "Convert a decimal representation DEC to an IP address.
The result is also a string."
  (when (stringp dec)
    (setq dec (string-to-number (concat dec ".0"))))
  (let* ((first (floor (/ dec 16777216.0)))
         (first-rest (- dec (* first 16777216.0)))
         (second (floor (/ first-rest 65536.0)))
         (second-rest (- first-rest (* second 65536.0)))
         (third (floor (/ second-rest 256.0)))
         (third-rest (- second-rest (* third 256.0)))
         (fourth (floor third-rest)))
    (format "%s.%s.%s.%s" first second third fourth)))

;;; Server code

(defcustom erc-dcc-listen-host nil
  "IP address to listen on when offering files.
Should be set to a string or nil.  If nil, automatic detection of
the host interface to use will be attempted."
  :type (list 'choice (list 'const :tag "Auto-detect" nil)
              (list 'string :tag "IP-address"
                    :valid-regexp erc-dcc-ipv4-regexp)))

(defcustom erc-dcc-public-host nil
  "IP address to use for outgoing DCC offers.
Should be set to a string or nil.  If nil, use the value of
`erc-dcc-listen-host'."
  :type (list 'choice (list 'const :tag "Same as erc-dcc-listen-host" nil)
              (list 'string :tag "IP-address"
                    :valid-regexp erc-dcc-ipv4-regexp)))

(defcustom erc-dcc-send-request 'ask
  "How to treat incoming DCC Send requests.
`ask' - Report the Send request, and wait for the user to manually accept it
        You might want to set `erc-dcc-auto-masks' for this.
`auto' - Automatically accept the request and begin downloading the file
`ignore' - Ignore incoming DCC Send requests completely."
  :type '(choice (const ask) (const auto) (const ignore)))

(defun erc-dcc-get-host (proc)
  "Return the local IP address used for an open process PROC."
  (format-network-address (process-contact proc :local) t))

(defun erc-dcc-host ()
  "Determine the IP address we are using.
If variable `erc-dcc-host' is non-nil, use it.  Otherwise call
`erc-dcc-get-host' on the erc-server-process."
  (or erc-dcc-listen-host (erc-dcc-get-host erc-server-process)
      (error "Unable to determine local address")))

(defcustom erc-dcc-port-range nil
  "If nil, any available user port is used for outgoing DCC connections.
If set to a cons, it specifies a range of ports to use in the form (min . max)"
  :type '(choice
          (const :tag "Any port" nil)
          (cons :tag "Port range"
                (integer :tag "Lower port")
                (integer :tag "Upper port"))))

(defcustom erc-dcc-auto-masks nil
  "List of regexps matching user identifiers whose DCC send offers should be
accepted automatically.  A user identifier has the form \"nick!login@host\".
For instance, to accept all incoming DCC send offers automatically, add the
string \".*!.*@.*\" to this list."
  :type '(repeat regexp))

(defun erc-dcc-server (name filter sentinel)
  "Start listening on a port for an incoming DCC connection.
Returns the newly created subprocess, or nil."
  (let ((port (or (and erc-dcc-port-range (car erc-dcc-port-range)) t))
        (upper (and erc-dcc-port-range (cdr erc-dcc-port-range)))
        process)
    (while (not process)
      (condition-case err
          (progn
            (setq process
                  (make-network-process :name name
                                        :buffer nil
                                        :host (erc-dcc-host)
                                        :service port
                                        :noquery nil
                                        :filter filter
                                        :sentinel sentinel
                                        :log #'erc-dcc-server-accept
                                        :server t))
            (when (processp process)
              (when (fboundp 'set-process-coding-system)
                (set-process-coding-system process 'binary 'binary))
              (when (fboundp 'set-process-filter-multibyte)
                (with-no-warnings       ; obsolete since 23.1
                  (set-process-filter-multibyte process nil)))))
        (file-error
         (unless (and (string= "Cannot bind server socket" (nth 1 err))
                      (string= "address already in use" (downcase (nth 2 err))))
           (signal (car err) (cdr err)))
         (setq port (1+ port))
         (unless (< port upper)
           (error "No available ports in erc-dcc-port-range")))))
    process))

(defun erc-dcc-server-accept (server client message)
  "Log an accepted DCC offer, then terminate the listening process and set up
the accepted connection."
  (erc-log (format "(erc-dcc-server-accept): server %s client %s message %s"
           server client message))
  (when (and (string-match "^accept from " message)
             (processp server) (processp client))
    (let ((elt (erc-dcc-member :peer server)))
      ;; change the entry in erc-dcc-list from the listening process to the
      ;; accepted process
      (setq elt (plist-put elt :peer client))
      ;; delete the listening process, as we've accepted the connection
      (delete-process server))))

;;; Interactive command handling

(defcustom erc-dcc-get-default-directory nil
  "Default directory for incoming DCC file transfers.
If this is nil, then the current value of `default-directory' is used."
  :type '(choice (const nil :tag "Default directory") directory))

;;;###autoload
(defun erc-cmd-DCC (cmd &rest args)
  "Parser for /dcc command.
This figures out the dcc subcommand and calls the appropriate routine to
handle it.  The function dispatched should be named \"erc-dcc-do-FOO-command\",
where FOO is one of CLOSE, GET, SEND, LIST, CHAT, etc."
  (when cmd
    (let ((fn (intern-soft (concat "erc-dcc-do-" (upcase cmd) "-command"))))
      (if fn
          (apply fn erc-server-process args)
        (erc-display-message
         nil 'notice 'active
         'dcc-command-undefined ?c cmd)
        (apropos "erc-dcc-do-.*-command")
        t))))

(autoload 'pcomplete-erc-all-nicks "erc-pcomplete")

;;;###autoload
(defun pcomplete/erc-mode/DCC ()
  "Provide completion for the /DCC command."
  (pcomplete-here (append '("chat" "close" "get" "list")
                          (when (fboundp 'make-network-process) '("send"))))
  (pcomplete-here
   (pcase (intern (downcase (pcomplete-arg 1)))
     ('chat (mapcar (lambda (elt) (plist-get elt :nick))
                    (cl-remove-if-not
                     (lambda (elt)
                       (eq (plist-get elt :type) 'CHAT))
                     erc-dcc-list)))
     ('close (delete-dups
              (mapcar (lambda (elt) (symbol-name (plist-get elt :type)))
                      erc-dcc-list)))
     ('get (mapcar #'erc-dcc-nick
                   (cl-remove-if-not
                    (lambda (elt)
                      (eq (plist-get elt :type) 'GET))
                    erc-dcc-list)))
     ('send (pcomplete-erc-all-nicks))))
  (pcomplete-here
   (pcase (intern (downcase (pcomplete-arg 2)))
     ('get (mapcar (lambda (elt) (plist-get elt :file))
                   (cl-remove-if-not
                    (lambda (elt)
                      (and (eq (plist-get elt :type) 'GET)
                           (erc-nick-equal-p (erc-extract-nick
                                              (plist-get elt :nick))
                                             (pcomplete-arg 1))))
                    erc-dcc-list)))
     ('close (mapcar #'erc-dcc-nick
                     (cl-remove-if-not
                      (lambda (elt)
                        (eq (plist-get elt :type)
                            (intern (upcase (pcomplete-arg 1)))))
                      erc-dcc-list)))
     ('send (pcomplete-entries)))))

(defun erc-dcc-do-CHAT-command (proc &optional nick)
  (when nick
    (let ((elt (erc-dcc-member :nick nick :type 'CHAT :parent proc)))
      (if (and elt (not (processp (plist-get elt :peer))))
          ;; accept an existing chat offer
          ;; FIXME: perhaps /dcc accept like other clients?
          (progn (erc-dcc-chat-accept elt erc-server-process)
                 (erc-display-message
                  nil 'notice 'active
                  'dcc-chat-accept ?n nick)
                 t)
        (erc-dcc-chat nick erc-server-process)
        (erc-display-message
         nil 'notice 'active
         'dcc-chat-offer ?n nick)
        t))))

(defun erc-dcc-do-CLOSE-command (_proc &optional type nick)
  "Close a connection.  Usage: /dcc close type nick.
At least one of TYPE and NICK must be provided."
  ;; disambiguate type and nick if only one is provided
  (when (and type (null nick)
             (not (member (upcase type) erc-dcc-connection-types)))
    (setq nick type)
    (setq type nil))
  ;; validate nick argument
  (unless (and nick (string-match (concat "\\`" erc-valid-nick-regexp "\\'")
                                  nick))
    (setq nick nil))
  ;; validate type argument
  (if (and type (member (upcase type) erc-dcc-connection-types))
      (setq type (intern (upcase type)))
    (setq type nil))
  (when (or nick type)
    (let ((ret t))
      (while ret
        (cond ((and nick type)
               (setq ret (erc-dcc-member :type type :nick nick)))
              (nick
               (setq ret (erc-dcc-member :nick nick)))
              (type
               (setq ret (erc-dcc-member :type type)))
              (t
               (setq ret nil)))
        (when ret
          ;; found a match - delete process if it exists.
          (and (processp (plist-get ret :peer))
               (delete-process (plist-get ret :peer)))
          (setq erc-dcc-list (delq ret erc-dcc-list))
          (erc-display-message
           nil 'notice 'active
           'dcc-closed
           ?T (plist-get ret :type)
           ?n (erc-extract-nick (plist-get ret :nick))))))
    t))

(defun erc-dcc-do-GET-command (proc nick &rest file)
  "Do a DCC GET command.  NICK is the person who is sending the file.
FILE is the filename.  If FILE is split into multiple arguments,
re-join the arguments, separated by a space.
PROC is the server process."
  (setq file (and file (mapconcat #'identity file " ")))
  (let* ((elt (erc-dcc-member :nick nick :type 'GET))
         (filename (or file (plist-get elt :file) "unknown")))
    (if elt
        (let* ((file (read-file-name
                      (format-prompt "Local filename"
                                     (file-name-nondirectory filename))
                      (or erc-dcc-get-default-directory
                          default-directory)
                      (expand-file-name (file-name-nondirectory filename)
                                        (or erc-dcc-get-default-directory
                                            default-directory)))))
          (cond ((file-exists-p file)
                 (if (yes-or-no-p (format "File %s exists.  Overwrite? "
                                          file))
                     (erc-dcc-get-file elt file proc)
                   (erc-display-message
                    nil '(notice error) proc
                    'dcc-get-cmd-aborted
                    ?n nick ?f filename)))
                (t
                 (erc-dcc-get-file elt file proc))))
      (erc-display-message
       nil '(notice error) 'active
       'dcc-get-notfound ?n nick ?f filename))))

(defvar-local erc-dcc-byte-count nil)

(defun erc-dcc-do-LIST-command (_proc)
  "This is the handler for the /dcc list command.
It lists the current state of `erc-dcc-list' in an easy to read manner."
  (let ((alist erc-dcc-list)
        size elt)
    (erc-display-message
     nil 'notice 'active
     'dcc-list-head)
    (erc-display-message
     nil 'notice 'active
     'dcc-list-line)
    (while alist
      (setq elt (car alist)
            alist (cdr alist))

      (setq size (or (and (plist-member elt :size)
                          (plist-get elt :size))
                     ""))
      (setq size
            (cond ((null size) "")
                 ((numberp size) (number-to-string size))
                 ((string= size "") "unknown")))
      (erc-display-message
       nil 'notice 'active
       'dcc-list-item
       ?n (erc-dcc-nick elt)
       ?t (plist-get elt :type)
       ?a (if (processp (plist-get elt :peer))
              (process-status (plist-get elt :peer))
            "no")
       ?s (concat size
                  (if (and (eq 'GET (plist-get elt :type))
                           (plist-member elt :file)
                           (buffer-live-p (get-buffer (plist-get elt :file)))
                           (plist-member elt :size))
                      (let ((byte-count (with-current-buffer
                                            (get-buffer (plist-get elt :file))
                                          (+ (buffer-size) 0.0
                                             erc-dcc-byte-count))))
                        (format " (%d%%)"
                                (floor (* 100.0 byte-count)
                                       (plist-get elt :size))))))
       ?f (or (and (plist-member elt :file) (plist-get elt :file)) "")))
    (erc-display-message
     nil 'notice 'active
     'dcc-list-end)
    t))

(defun erc-dcc-do-SEND-command (proc nick &rest file)
  "Offer FILE to NICK by sending a ctcp dcc send message.
If FILE is split into multiple arguments, re-join the arguments,
separated by a space."
  (setq file (and file (mapconcat #'identity file " ")))
  (if (file-exists-p file)
      (progn
        (erc-display-message
         nil 'notice 'active
         'dcc-send-offer ?n nick ?f file)
        (erc-dcc-send-file nick file) t)
    (erc-display-message nil '(notice error) proc "File not found") t))

;;; Server message handling (i.e. messages from remote users)

;;;###autoload
(defvar erc-ctcp-query-DCC-hook '(erc-ctcp-query-DCC)
  "Hook variable for CTCP DCC queries.")

(defvar erc-dcc-query-handler-alist
  '(("SEND" . erc-dcc-handle-ctcp-send)
    ("CHAT" . erc-dcc-handle-ctcp-chat)))

;;;###autoload
(defun erc-ctcp-query-DCC (proc nick login host to query)
  "The function called when a CTCP DCC request is detected by the client.
It examines the DCC subcommand, and calls the appropriate routine for
that subcommand."
  (let* ((cmd (cadr (split-string query " ")))
         (handler (cdr (assoc cmd erc-dcc-query-handler-alist))))
    (if handler
        (funcall handler proc query nick login host to)
      ;; FIXME: Send a ctcp error notice to the remote end?
      (erc-display-message
       nil '(notice error) proc
       'dcc-ctcp-unknown
       ?q query ?n nick ?u login ?h host))))

(defconst erc-dcc-ctcp-query-send-regexp
  (concat "^DCC SEND \\(?:"
          ;; Following part matches either filename without spaces
          ;; or filename enclosed in double quotes with any number
          ;; of escaped double quotes inside.
          "\"\\(\\(?:\\\\\"\\|[^\"\\]\\)+\\)\"\\|\\([^ ]+\\)"
          "\\) \\([0-9]+\\) \\([0-9]+\\) *\\([0-9]*\\)"))

(define-inline erc-dcc-unquote-filename (filename)
  (inline-quote
   (if (>= emacs-major-version 28)
       (string-replace
        "\\\\" "\\"
        (string-replace "\\\"" "\"" ,filename))
     (replace-regexp-in-string
      "\\\\\\\\" "\\"
      (replace-regexp-in-string "\\\\\"" "\"" ,filename t t) t t))))

(defun erc-dcc-handle-ctcp-send (proc query nick login host to)
  "This is called if a CTCP DCC SEND subcommand is sent to the client.
It extracts the information about the dcc request and adds it to
`erc-dcc-list'."
  (unless (eq erc-dcc-send-request 'ignore)
    (cond
     ((not (erc-current-nick-p to))
      ;; DCC SEND requests must be sent to you, and you alone.
      (erc-display-message
       nil 'notice proc
       'dcc-request-bogus
       ?r "SEND" ?n nick ?u login ?h host))
     ((string-match erc-dcc-ctcp-query-send-regexp query)
      (let ((filename
             (or (match-string 2 query)
                 (erc-dcc-unquote-filename (match-string 1 query))))
            (ip       (erc-decimal-to-ip (match-string 3 query)))
            (port     (match-string 4 query))
            (size     (match-string 5 query)))
        ;; FIXME: a warning really should also be sent
        ;; if the ip address != the host the dcc sender is on.
        (erc-display-message
         nil 'notice proc
         'dcc-send-offered
         ?f filename ?n nick ?u login ?h host
         ?s (if (string= size "") "unknown" size))
        (and (< (string-to-number port) 1025)
             (erc-display-message
              nil 'notice proc
              'dcc-privileged-port
              ?p port))
        (erc-dcc-list-add
         'GET (format "%s!%s@%s" nick login host)
         nil proc
         :ip ip :port port :file filename
         :size (string-to-number size))
        (if (and (eq erc-dcc-send-request 'auto)
                 (erc-dcc-auto-mask-p (format "\"%s!%s@%s\"" nick login host)))
            (erc-dcc-get-file (car erc-dcc-list) filename proc))))
     (t
      (erc-display-message
       nil 'notice proc
       'dcc-malformed
       ?n nick ?u login ?h host ?q query)))))

(defun erc-dcc-auto-mask-p (spec)
  "Match SPEC against `erc-dcc-auto-masks'.
SPEC is a full spec of a user in the form \"nick!login@host\", which
is matched against all the regexps in `erc-dcc-auto-masks'.  Return
the matching regexp, or nil if none found."
  (let ((lst erc-dcc-auto-masks))
    (while (and lst
                (not (string-match (car lst) spec)))
      (setq lst (cdr lst)))
    (and lst (car lst))))

(defconst erc-dcc-ctcp-query-chat-regexp
  "^DCC CHAT +chat +\\([0-9]+\\) +\\([0-9]+\\)")

(defcustom erc-dcc-chat-request 'ask
  "How to treat incoming DCC Chat requests.
`ask' - Report the Chat request, and wait for the user to manually accept it
`auto' - Automatically accept the request and open a new chat window
`ignore' - Ignore incoming DCC chat requests completely."
  :type '(choice (const ask) (const auto) (const ignore)))

(defun erc-dcc-handle-ctcp-chat (proc query nick login host to)
  (unless (eq erc-dcc-chat-request 'ignore)
    (cond
     (;; DCC CHAT requests must be sent to you, and you alone.
      (not (erc-current-nick-p to))
      (erc-display-message
       nil '(notice error) proc
       'dcc-request-bogus ?r "CHAT" ?n nick ?u login ?h host))
     ((string-match erc-dcc-ctcp-query-chat-regexp query)
      ;; We need to use let* here, since erc-dcc-member might clutter
      ;; the match value.
      (let* ((ip   (erc-decimal-to-ip (match-string 1 query)))
             (port (match-string 2 query))
             (elt  (erc-dcc-member :nick nick :type 'CHAT)))
        ;; FIXME: A warning really should also be sent if the ip
        ;; address != the host the dcc sender is on.
        (erc-display-message
         nil 'notice proc
         'dcc-chat-offered
         ?n nick ?u login ?h host ?p port)
        (and (< (string-to-number port) 1025)
             (erc-display-message
              nil 'notice proc
              'dcc-privileged-port ?p port))
        (cond (elt
               ;; XXX: why are we updating ip/port on the existing connection?
               (setq elt (plist-put (plist-put elt :port port) :ip ip))
               (erc-display-message
                nil 'notice proc
                'dcc-chat-discarded ?n nick ?u login ?h host))
              (t
               (erc-dcc-list-add
                'CHAT (format "%s!%s@%s" nick login host)
                nil proc
                :ip ip :port port)))
        (if (eq erc-dcc-chat-request 'auto)
            (erc-dcc-chat-accept (erc-dcc-member :nick nick :type 'CHAT)
                                 proc))))
     (t
      (erc-display-message
       nil '(notice error) proc
       'dcc-malformed ?n nick ?u login ?h host ?q query)))))


(defvar-local erc-dcc-entry-data nil
  "Holds the `erc-dcc-list' entry for this DCC connection.")

;;; SEND handling

(defcustom erc-dcc-block-size 1024
  "Block size to use for DCC SEND sessions."
  :type 'integer)

(defcustom erc-dcc-pump-bytes nil
  "If an integer, keep sending until that number of bytes are unconfirmed."
  :type '(choice (const nil) integer))

(define-inline erc-dcc-get-parent (proc)
  (inline-quote (plist-get (erc-dcc-member :peer ,proc) :parent)))

(defun erc-dcc-send-block (proc)
  "Send one block of data.
PROC is the process-object of the DCC connection.  Returns the number of
bytes sent."
  (let* ((elt (erc-dcc-member :peer proc))
         (confirmed-marker (plist-get elt :sent))
         (sent-marker (plist-get elt :sent)))
    (with-current-buffer (process-buffer proc)
      (when erc-dcc-verbose
        (erc-display-message
         nil 'notice (erc-dcc-get-parent proc)
         (format "DCC: Confirmed %d, sent %d, sending block now"
                 (- confirmed-marker (point-min))
               (- sent-marker (point-min)))))
      (let* ((end (min (+ sent-marker erc-dcc-block-size)
                       (point-max)))
             (string (buffer-substring-no-properties sent-marker end)))
        (when (< sent-marker end)
          (set-marker sent-marker end)
          (process-send-string proc string))
        (length string)))))

(defun erc-dcc-send-filter (proc string)
  (let* ((size (erc-unpack-int string))
         (elt (erc-dcc-member :peer proc))
         (parent (plist-get elt :parent))
         (sent-marker (plist-get elt :sent))
         (confirmed-marker (plist-get elt :confirmed)))
    (with-current-buffer (process-buffer proc)
      (set-marker confirmed-marker (+ (point-min) size))
      (cond
       ((and (= confirmed-marker sent-marker)
             (= confirmed-marker (point-max)))
        (erc-display-message
         nil 'notice parent
         'dcc-send-finished
         ?n (plist-get elt :nick)
         ?f buffer-file-name
         ?s (number-to-string (- sent-marker (point-min))))
        (setq erc-dcc-list (delete elt erc-dcc-list))
        (set-buffer-modified-p nil)
        (delete-process proc)
        (kill-buffer (current-buffer)))
       ((<= confirmed-marker sent-marker)
        (while (and (< (- sent-marker confirmed-marker)
                       (or erc-dcc-pump-bytes
                           erc-dcc-block-size))
                    (> (erc-dcc-send-block proc) 0))))
       ((> confirmed-marker sent-marker)
        (erc-display-message
         nil 'notice parent
         (format "DCC: Client confirmed too much (%s vs %s)!"
                 (marker-position confirmed-marker)
                 (marker-position sent-marker)))
        (set-buffer-modified-p nil)
        (delete-process proc)
        (kill-buffer (current-buffer)))))))

(defun erc-dcc-display-send (proc)
  (erc-display-message
   nil 'notice (erc-dcc-get-parent proc)
   (format "DCC: SEND connect from %s"
           (format-network-address (process-contact proc :remote)))))

(defcustom erc-dcc-send-connect-hook
  '(erc-dcc-display-send erc-dcc-send-block)
  "Hook run when remote end of a DCC SEND offer connected to your listening port."
  :type 'hook)

(defun erc-dcc-nick (plist)
  "Extract the nickname portion of the :nick property value in PLIST."
  (erc-extract-nick (plist-get plist :nick)))

(defun erc-dcc-send-sentinel (proc event)
  (let* ((elt (erc-dcc-member :peer proc)))
    (cond
     ((string-match "^open from " event)
      (when elt
        (let ((buf (marker-buffer (plist-get elt :sent))))
          (with-current-buffer buf
            (set-process-buffer proc buf)
            (setq erc-dcc-entry-data elt)))
        (run-hook-with-args 'erc-dcc-send-connect-hook proc))))))

(defun erc-dcc-find-file (file)
  (with-current-buffer (generate-new-buffer (file-name-nondirectory file))
    (insert-file-contents-literally file)
    (setq buffer-file-name file)
    (current-buffer)))

(defun erc-dcc-file-to-name (file)
  (with-temp-buffer
    (insert (file-name-nondirectory file))
    (subst-char-in-region (point-min) (point-max) ?  ?_ t)
    (buffer-string)))

(defun erc-dcc-send-file (nick file &optional pproc)
  "Open socket for incoming connections and send a CTCP send request to the
other client."
  (interactive "sNick: \nfFile: ")
  (when (null pproc) (if (processp erc-server-process)
                         (setq pproc erc-server-process)
                       (error "Can not find parent process")))
  (if (featurep 'make-network-process)
      (let* ((buffer (erc-dcc-find-file file))
             (size (buffer-size buffer))
             (start (with-current-buffer buffer
                      (point-min-marker)))
             (sproc (erc-dcc-server "dcc-send"
                                    'erc-dcc-send-filter
                                    'erc-dcc-send-sentinel))
             (contact (process-contact sproc)))
        (erc-dcc-list-add
         'SEND nick sproc pproc
         :file file :size size
         :sent start :confirmed (copy-marker start))
        (process-send-string
         pproc (format "PRIVMSG %s :\C-aDCC SEND %s %s %d %d\C-a\n"
                       nick (erc-dcc-file-to-name file)
                       (erc-ip-to-decimal (or erc-dcc-public-host
                                              (nth 0 contact)))
                       (nth 1 contact)
                       size)))
    (error "`make-network-process' not supported by your Emacs")))

;;; GET handling

(defcustom erc-dcc-receive-cache (* 1024 512)
  "Number of bytes to let the receive buffer grow before flushing it."
  :type 'integer)

(defvar-local erc-dcc-file-name nil)

(defun erc-dcc-get-file (entry file parent-proc)
  "Set up a transfer from the remote client to the local over a TCP connection.
This involves setting up a process filter and a process sentinel,
and making the connection."
  (let* ((buffer (generate-new-buffer (file-name-nondirectory file)))
         proc)
    (with-current-buffer buffer
      (fundamental-mode)
      (buffer-disable-undo (current-buffer))
      ;; This is necessary to have the buffer saved as-is in GNU
      ;; Emacs.
      (set-buffer-multibyte nil)

      (setq mode-line-process '(":%s")
            buffer-read-only t)
      (setq erc-dcc-file-name file)

      ;; Truncate the given file to size 0 before appending to it.
      (let ((inhibit-file-name-handlers
             (append '(jka-compr-handler image-file-handler)
                     inhibit-file-name-handlers))
            (inhibit-file-name-operation 'write-region))
        (write-region (point) (point) erc-dcc-file-name nil 'nomessage))

      (setq erc-server-process parent-proc
            erc-dcc-entry-data entry)
      (setq erc-dcc-byte-count 0)
      (setq proc
            (funcall erc-dcc-connect-function
                     "dcc-get" buffer
                     (plist-get entry :ip)
                     (string-to-number (plist-get entry :port))
                     entry))
      (set-process-buffer proc buffer)
      (set-process-coding-system proc 'binary 'binary)
      (set-buffer-file-coding-system 'binary t)

      (set-process-filter proc #'erc-dcc-get-filter)
      (set-process-sentinel proc #'erc-dcc-get-sentinel)
      (setq entry (plist-put entry :start-time (erc-current-time)))
      (setq entry (plist-put entry :peer proc)))))

(defun erc-dcc-append-contents (buffer _file)
  "Append the contents of BUFFER to FILE.
The contents of the BUFFER will then be erased."
  (with-current-buffer buffer
    (let ((coding-system-for-write 'binary)
          (inhibit-read-only t)
          (inhibit-file-name-handlers
           (append '(jka-compr-handler image-file-handler)
                   inhibit-file-name-handlers))
          (inhibit-file-name-operation 'write-region))
      (write-region (point-min) (point-max) erc-dcc-file-name t 'nomessage)
      (setq erc-dcc-byte-count (+ (buffer-size) erc-dcc-byte-count))
      (erase-buffer))))

(defun erc-dcc-get-filter (proc str)
  "This is the process filter for transfers from other clients to this one.
It reads incoming bytes from the network and stores them in the DCC
buffer, and sends back the replies after each block of data per the DCC
protocol spec.  Well not really.  We write back a reply after each read,
rather than every 1024 byte block, but nobody seems to care."
  (with-current-buffer (process-buffer proc)
    (let ((inhibit-read-only t)
          received-bytes)
      (goto-char (point-max))
      (when str
        (cl-assert (not (multibyte-string-p str)))
        (insert str))

      (when (> (point-max) erc-dcc-receive-cache)
        (erc-dcc-append-contents (current-buffer) erc-dcc-file-name))
      (setq received-bytes (buffer-size))
      (if erc-dcc-byte-count
          (setq received-bytes (+ received-bytes erc-dcc-byte-count)))

      (and erc-dcc-verbose
           (erc-display-message
            nil 'notice erc-server-process
            'dcc-get-bytes-received
            ?f (file-name-nondirectory (buffer-name))
            ?b (number-to-string received-bytes)))
      (cond
       ((and (> (plist-get erc-dcc-entry-data :size) 0)
             (> received-bytes (plist-get erc-dcc-entry-data :size)))
        (erc-display-message
         nil '(notice error) 'active
         'dcc-get-file-too-long
         ?f (file-name-nondirectory (buffer-name)))
        (delete-process proc))
       (t
        (process-send-string
         proc (erc-pack-int received-bytes)))))))


(defun erc-dcc-get-sentinel (proc _event)
  "This is the process sentinel for CTCP DCC SEND connections.
It shuts down the connection and notifies the user that the
transfer is complete."
  ;; FIXME, we should look at EVENT, and also check size.
  (with-current-buffer (process-buffer proc)
    (delete-process proc)
    (setq erc-dcc-list (delete erc-dcc-entry-data erc-dcc-list))
    (unless (= (point-min) (point-max))
      (erc-dcc-append-contents (current-buffer) erc-dcc-file-name))
    (erc-display-message
     nil 'notice erc-server-process
     'dcc-get-complete
     ?f erc-dcc-file-name
     ?s (number-to-string erc-dcc-byte-count)
     ?t (format "%.0f"
                (erc-time-diff (plist-get erc-dcc-entry-data :start-time)
                               nil))))
  (kill-buffer (process-buffer proc))
  (delete-process proc))

;;; CHAT handling

(defcustom erc-dcc-chat-buffer-name-format "DCC-CHAT-%s"
  "Format to use for DCC Chat buffer names."
  :type 'string)

(defcustom erc-dcc-chat-mode-hook nil
  "Hook calls when `erc-dcc-chat-mode' finished setting up the buffer."
  :type 'hook)

(defcustom erc-dcc-chat-connect-hook nil
  "" ; FIXME
  :type 'hook)

(defcustom erc-dcc-chat-exit-hook nil
  "" ; FIXME
  :type 'hook)

(defun erc-cmd-CREQ (line &optional _force)
  "Set or get the DCC chat request flag.
Possible values are: ask, auto, ignore."
  (when (string-match "^\\s-*\\(auto\\|ask\\|ignore\\)?$" line)
    (let ((cmd (match-string 1 line)))
      (if (stringp cmd)
          (erc-display-message
           nil 'notice 'active
           (format "Set DCC Chat requests to %S"
                   (setq erc-dcc-chat-request (intern cmd))))
        (erc-display-message nil 'notice 'active
                             (format "DCC Chat requests are set to %S"
                                     erc-dcc-chat-request)))
      t)))

(defun erc-cmd-SREQ (line &optional _force)
  "Set or get the DCC send request flag.
Possible values are: ask, auto, ignore."
  (when (string-match "^\\s-*\\(auto\\|ask\\|ignore\\)?$" line)
    (let ((cmd (match-string 1 line)))
      (if (stringp cmd)
          (erc-display-message
           nil 'notice 'active
           (format "Set DCC Send requests to %S"
                   (setq erc-dcc-send-request (intern cmd))))
        (erc-display-message nil 'notice 'active
                             (format "DCC Send requests are set to %S"
                                     erc-dcc-send-request)))
      t)))

(defun pcomplete/erc-mode/CREQ ()
  (pcomplete-here '("auto" "ask" "ignore")))
(defalias 'pcomplete/erc-mode/SREQ #'pcomplete/erc-mode/CREQ)

(define-obsolete-variable-alias 'erc-dcc-chat-filter-hook
  'erc-dcc-chat-filter-functions "24.3")

(defvar erc-dcc-chat-filter-functions '(erc-dcc-chat-parse-output)
  "Abnormal hook run after parsing (and maybe inserting) a DCC message.
Each function is called with two arguments: the ERC process and
the unprocessed output.")

(defvar erc-dcc-chat-mode-map
  (let ((map (make-sparse-keymap)))
    (define-key map (kbd "RET") #'erc-send-current-line)
    (define-key map "\t" #'completion-at-point)
    map)
  "Keymap for `erc-dcc-mode'.")

(define-derived-mode erc-dcc-chat-mode fundamental-mode "DCC-Chat"
  "Major mode for wasting time via DCC chat."
  (setq mode-line-process '(":%s")
        erc-send-input-line-function #'erc-dcc-chat-send-input-line
        erc-default-recipients '(dcc))
  (add-hook 'completion-at-point-functions #'erc-complete-word-at-point nil t))

(defun erc-dcc-chat-send-input-line (recipient line &optional _force)
  "Send LINE to the remote end.
Argument RECIPIENT should always be the symbol dcc, and force
is ignored."
  ;; FIXME: We need to get rid of all force arguments one day!
  (if (eq recipient 'dcc)
      (process-send-string
       (get-buffer-process (current-buffer)) line)
    (error "erc-dcc-chat-send-input-line in %s" (current-buffer))))

(defun erc-dcc-chat (nick &optional pproc)
  "Open a socket for incoming connections, and send a chat request to the
other client."
  (interactive "sNick: ")
  (when (null pproc) (if (processp erc-server-process)
                         (setq pproc erc-server-process)
                       (error "Can not find parent process")))
  (let* ((sproc (erc-dcc-server "dcc-chat-out"
                                'erc-dcc-chat-filter
                                'erc-dcc-chat-sentinel))
         (contact (process-contact sproc)))
    (erc-dcc-list-add 'OCHAT nick sproc pproc)
    (process-send-string pproc
     (format "PRIVMSG %s :\C-aDCC CHAT chat %s %d\C-a\n"
             nick
             (erc-ip-to-decimal (nth 0 contact)) (nth 1 contact)))))

(defvar erc-dcc-from)
(make-variable-buffer-local 'erc-dcc-from)

(defvar erc-dcc-unprocessed-output)
(make-variable-buffer-local 'erc-dcc-unprocessed-output)

(defun erc-dcc-chat-setup (entry)
  "Setup a DCC chat buffer, returning the buffer."
  (let* ((nick (erc-extract-nick (plist-get entry :nick)))
         (buffer (generate-new-buffer
                  (format erc-dcc-chat-buffer-name-format nick)))
         (proc (plist-get entry :peer))
         (parent-proc (plist-get entry :parent)))
    (erc-setup-buffer buffer)
    ;; buffer is now the current buffer.
    (erc-dcc-chat-mode)
    (setq erc-server-process parent-proc)
    (setq erc-dcc-from nick)
    (setq erc-dcc-entry-data entry)
    (setq erc-dcc-unprocessed-output "")
    (setq erc-insert-marker (point-max-marker))
    (setq erc-input-marker (make-marker))
    (erc-display-prompt buffer (point-max))
    (set-process-buffer proc buffer)
    (add-hook 'kill-buffer-hook #'erc-dcc-chat-buffer-killed nil t)
    (run-hook-with-args 'erc-dcc-chat-connect-hook proc)
    buffer))

(defun erc-dcc-chat-accept (entry parent-proc)
  "Accept an incoming DCC connection and open a DCC window."
  (let* (;; (nick (erc-extract-nick (plist-get entry :nick)))
         proc) ;; buffer
    (setq proc
          (funcall erc-dcc-connect-function
                   "dcc-chat" nil
                   (plist-get entry :ip)
                   (string-to-number (plist-get entry :port))
                   entry))
    ;; XXX: connected, should we kill the ip/port properties?
    (setq entry (plist-put entry :peer proc))
    (setq entry (plist-put entry :parent parent-proc))
    (set-process-filter proc #'erc-dcc-chat-filter)
    (set-process-sentinel proc #'erc-dcc-chat-sentinel)
    ;; (setq buffer
    (erc-dcc-chat-setup entry))) ;; )

(defun erc-dcc-chat-filter (proc str)
  (let ((orig-buffer (current-buffer)))
    (unwind-protect
        (progn
          (set-buffer (process-buffer proc))
          (setq erc-dcc-unprocessed-output
                (concat erc-dcc-unprocessed-output str))
          (run-hook-with-args 'erc-dcc-chat-filter-functions
                              proc erc-dcc-unprocessed-output))
      (set-buffer orig-buffer))))

(defun erc-dcc-chat-parse-output (proc str)
  (save-match-data
    (let ((posn 0)
          line)
      (while (string-match "\n" str posn)
        (setq line (substring str posn (match-beginning 0)))
        (setq posn (match-end 0))
        (erc-display-message
         nil nil proc
         'dcc-chat-privmsg ?n (propertize erc-dcc-from 'font-lock-face
                                          'erc-nick-default-face) ?m line))
      (setq erc-dcc-unprocessed-output (substring str posn)))))

(defun erc-dcc-chat-buffer-killed ()
  (erc-dcc-chat-close "killed buffer"))

(defun erc-dcc-chat-close (&optional event)
  "Close a DCC chat, removing any associated processes and tidying up
`erc-dcc-list'"
  (let ((proc (plist-get erc-dcc-entry-data :peer))
        (evt (or event "")))
    (when proc
      (setq erc-dcc-list (delq erc-dcc-entry-data erc-dcc-list))
      (run-hook-with-args 'erc-dcc-chat-exit-hook proc)
      (delete-process proc)
      (erc-display-message
       nil 'notice erc-server-process
       'dcc-chat-ended ?n erc-dcc-from ?t (current-time-string) ?e evt)
      (setq erc-dcc-entry-data (plist-put erc-dcc-entry-data :peer nil)))))

(defun erc-dcc-chat-sentinel (proc event)
  (let ((buf (current-buffer))
        (elt (erc-dcc-member :peer proc)))
    ;; the sentinel is also notified when the connection is opened, so don't
    ;; immediately kill it again
    ;(message "buf %s elt %S evt %S" buf elt event)
    (unwind-protect
        (if (string-match "^open from" event)
            (erc-dcc-chat-setup elt)
          (erc-dcc-chat-close event))
      (set-buffer buf))))

(defun erc-dcc-no-such-nick (proc parsed)
  "Detect and handle no-such-nick replies from the IRC server."
  (let* ((elt (erc-dcc-member :nick (nth 1 (erc-response.command-args parsed))
                              :parent proc))
         (peer (plist-get elt :peer)))
    (when (or (and (processp peer) (not (eq (process-status peer) 'open)))
              elt)
      ;; Since we already created an entry before sending the CTCP
      ;; message, we now remove it, if it doesn't point to a process
      ;; which is already open.
      (setq erc-dcc-list (delq elt erc-dcc-list))
      (if (processp peer) (delete-process peer)))
    nil))

(provide 'erc-dcc)

;;; erc-dcc.el ends here
;;
;; Local Variables:
;; generated-autoload-file: "erc-loaddefs.el"
;; End:<|MERGE_RESOLUTION|>--- conflicted
+++ resolved
@@ -1,11 +1,6 @@
 ;;; erc-dcc.el --- CTCP DCC module for ERC  -*- lexical-binding: t; -*-
 
-<<<<<<< HEAD
-;; Copyright (C) 1993-2021 Free Software Foundation, Inc.
-=======
-;; Copyright (C) 1993-1995, 1998, 2002-2004, 2006-2022 Free Software
-;; Foundation, Inc.
->>>>>>> 836be7a1
+;; Copyright (C) 1993-2022 Free Software Foundation, Inc.
 
 ;; Author: Ben A. Mesander <ben@gnu.ai.mit.edu>
 ;;         Noah Friedman <friedman@prep.ai.mit.edu>
