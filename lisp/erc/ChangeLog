--- conflicted
+++ resolved
@@ -1,4 +1,7 @@
-<<<<<<< HEAD
+2014-10-20  Glenn Morris  <rgm@gnu.org>
+
+	* Merge in all changes up to 24.4 release.
+
 2014-10-15  Ivan Shmakov  <ivan@siamics.net>
 
 	* erc-track.el (erc-modified-channels-display): Update mode line
@@ -33,13 +36,6 @@
 	* erc-ring.el (erc-input-ring-setup): Fixes Bug #18599
 
 2014-09-30  Stefan Monnier  <monnier@iro.umontreal.ca>
-=======
-2014-10-20  Glenn Morris  <rgm@gnu.org>
-
-	* Version 24.4 released.
-
-2014-09-24  Stefan Monnier  <monnier@iro.umontreal.ca>
->>>>>>> 9adb6e60
 
 	* erc-track.el (erc-modified-channels-display): Update all mode lines
 	if needed (bug#18510).  Remove call to erc-modified-channels-object
