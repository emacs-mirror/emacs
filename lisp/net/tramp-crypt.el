;;; tramp-crypt.el --- Tramp crypt utilities  -*- lexical-binding:t -*-

;; Copyright (C) 2020-2021 Free Software Foundation, Inc.

;; Author: Michael Albinus <michael.albinus@gmx.de>
;; Keywords: comm, processes
;; Package: tramp

;; This file is part of GNU Emacs.

;; GNU Emacs is free software: you can redistribute it and/or modify
;; it under the terms of the GNU General Public License as published by
;; the Free Software Foundation, either version 3 of the License, or
;; (at your option) any later version.

;; GNU Emacs is distributed in the hope that it will be useful,
;; but WITHOUT ANY WARRANTY; without even the implied warranty of
;; MERCHANTABILITY or FITNESS FOR A PARTICULAR PURPOSE.  See the
;; GNU General Public License for more details.

;; You should have received a copy of the GNU General Public License
;; along with GNU Emacs.  If not, see <https://www.gnu.org/licenses/>.

;;; Commentary:

;; Access functions for crypted remote files.  It uses encfs to
;; encrypt / decrypt the files on a remote directory.  A remote
;; directory, which shall include crypted files, must be declared in
;; `tramp-crypt-directories' via command `tramp-crypt-add-directory'.
;; All files in that directory, including all subdirectories, are
;; stored there encrypted.  This includes file names and directory
;; names.

;; This package is just responsible for the encryption part.  Copying
;; of the crypted files is still the responsibility of the remote file
;; name handlers.

;; A password protected encfs configuration file is created the very
;; first time you access a crypted remote directory.  It is kept in
;; your user directory "~/.emacs.d/" with the url-encoded directory
;; name as part of the basename, and ".encfs6.xml" as suffix.  Do not
;; loose this file and the corresponding password; otherwise there is
;; no way to decrypt your crypted files.

;; If the user option `tramp-crypt-save-encfs-config-remote' is
;; non-nil (the default), the encfs configuration file ".encfs6.xml"
;; is also kept in the crypted remote directory.  It depends on you,
;; whether you regard the password protection of this file as
;; sufficient.

;; If you use a remote file name with a quoted localname part, this
;; localname and the corresponding file will not be encrypted/
;; decrypted.  For example, if you have a crypted remote directory
;; "/nextcloud:user@host:/crypted_dir", the command
;;
;;   C-x d /nextcloud:user@host:/crypted_dir
;;
;; will show the directory listing with the plain file names, and the
;; command
;;
;;   C-x d /nextcloud:user@host:/:/crypted_dir
;;
;; will show the directory with the encrypted file names, and visiting
;; a file will show its crypted contents.  However, it is highly
;; discouraged to mix crypted and not crypted files in the same
;; directory.

;; If a remote directory shall not include crypted files anymore, it
;; must be indicated by the command `tramp-crypt-remove-directory'.

;;; Code:

(eval-when-compile (require 'cl-lib))
(require 'tramp)

(autoload 'prop-match-beginning "text-property-search")
(autoload 'prop-match-end "text-property-search")
(autoload 'text-property-search-forward "text-property-search")

(defconst tramp-crypt-method "crypt"
  "Method name for crypted remote directories.")

(defcustom tramp-crypt-encfs-program "encfs"
  "Name of the encfs program."
  :group 'tramp
  :version "28.1"
  :type 'string)

(defcustom tramp-crypt-encfsctl-program "encfsctl"
  "Name of the encfsctl program."
  :group 'tramp
  :version "28.1"
  :type 'string)

(defcustom tramp-crypt-encfs-option "--standard"
  "Configuration option for encfs.
This could be either \"--standard\" or \"--paranoia\".  The file
name IV chaining mode mode will always be disabled when
initializing a new crypted remote directory."
  :group 'tramp
  :version "28.1"
  :type '(choice (const "--standard")
		 (const "--paranoia")))

;; We check only for encfs, assuming that encfsctl will be available
;; as well.  The autoloaded value is nil, the check will run when
;; tramp-crypt.el is loaded by `tramp-crypt-add-directory'.  It is a
;; common technique to let-bind this variable to nil in order to
;; suppress the file name operation of this package.
;;;###tramp-autoload
(defvar tramp-crypt-enabled nil
  "Non-nil when encryption support is available.")
(setq tramp-crypt-enabled (executable-find tramp-crypt-encfs-program))

;; This function takes action since Emacs 28.1, when
;; `read-extended-command-predicate' is set to
;; `command-completion-default-include-p'.
<<<<<<< HEAD
(defun tramp-crypt-enabled-p (_symbol _buffer)
  "A predicate for Tramp interactive commands.
They are completed by \"M-x TAB\" only when encryption support is enabled."
  tramp-crypt-enabled)
=======
(defun tramp-crypt-command-completion-p (symbol _buffer)
  "A predicate for Tramp interactive commands.
They are completed by \"M-x TAB\" only when encryption support is enabled."
  (and tramp-crypt-enabled
       ;; `tramp-crypt-remove-directory' needs to be completed only in
       ;; case we have already crypted directories.
       (or (not (eq symbol #'tramp-crypt-remove-directory))
	   tramp-crypt-directories)))
>>>>>>> 7ba816ee

;;;###tramp-autoload
(defconst tramp-crypt-encfs-config ".encfs6.xml"
  "Encfs configuration file name.")

(defcustom tramp-crypt-save-encfs-config-remote t
  "Whether to keep the encfs configuration file in the crypted remote directory."
  :group 'tramp
  :version "28.1"
  :type 'boolean)

;;;###tramp-autoload
(defvar tramp-crypt-directories nil
  "List of crypted remote directories.")

;; It must be a `defsubst' in order to push the whole code into
;; tramp-loaddefs.el.  Otherwise, there would be recursive autoloading.
;;;###tramp-autoload
(defsubst tramp-crypt-file-name-p (name)
  "Return the crypted remote directory NAME belongs to.
If NAME doesn't belong to a crypted remote directory, retun nil."
  (catch 'crypt-file-name-p
    (and tramp-crypt-enabled (stringp name)
	 (not (tramp-compat-file-name-quoted-p name))
	 (not (string-suffix-p tramp-crypt-encfs-config name))
	 (dolist (dir tramp-crypt-directories)
	   (and (string-prefix-p
		 dir (file-name-as-directory (expand-file-name name)))
		(throw  'crypt-file-name-p dir))))))


;; New handlers should be added here.
;;;###tramp-autoload
(defconst tramp-crypt-file-name-handler-alist
  '((access-file . tramp-crypt-handle-access-file)
    (add-name-to-file . tramp-handle-add-name-to-file)
    ;; `byte-compiler-base-file-name' performed by default handler.
    (copy-directory . tramp-handle-copy-directory)
    (copy-file . tramp-crypt-handle-copy-file)
    (delete-directory . tramp-crypt-handle-delete-directory)
    (delete-file . tramp-crypt-handle-delete-file)
    ;; `diff-latest-backup-file' performed by default handler.
    ;; `directory-file-name' performed by default handler.
    (directory-files . tramp-crypt-handle-directory-files)
    (directory-files-and-attributes
     . tramp-handle-directory-files-and-attributes)
    (dired-compress-file . ignore)
    (dired-uncache . tramp-handle-dired-uncache)
    (exec-path . ignore)
    ;; `expand-file-name' performed by default handler.
    (file-accessible-directory-p . tramp-handle-file-accessible-directory-p)
    (file-acl . ignore)
    (file-attributes . tramp-crypt-handle-file-attributes)
    (file-directory-p . tramp-handle-file-directory-p)
    (file-equal-p . tramp-handle-file-equal-p)
    (file-executable-p . tramp-crypt-handle-file-executable-p)
    (file-exists-p . tramp-handle-file-exists-p)
    (file-in-directory-p . tramp-handle-file-in-directory-p)
    (file-local-copy . tramp-handle-file-local-copy)
    (file-modes . tramp-handle-file-modes)
    (file-name-all-completions . tramp-crypt-handle-file-name-all-completions)
    ;; `file-name-as-directory' performed by default handler.
    (file-name-case-insensitive-p . ignore)
    (file-name-completion . tramp-handle-file-name-completion)
    ;; `file-name-directory' performed by default handler.
    ;; `file-name-nondirectory' performed by default handler.
    ;; `file-name-sans-versions' performed by default handler.
    (file-newer-than-file-p . tramp-handle-file-newer-than-file-p)
    (file-notify-add-watch . ignore)
    (file-notify-rm-watch . ignore)
    (file-notify-valid-p . ignore)
    (file-ownership-preserved-p . tramp-crypt-handle-file-ownership-preserved-p)
    (file-readable-p . tramp-crypt-handle-file-readable-p)
    (file-regular-p . tramp-handle-file-regular-p)
    ;; `file-remote-p' performed by default handler.
    (file-selinux-context . ignore)
    (file-symlink-p . tramp-handle-file-symlink-p)
    (file-system-info . tramp-crypt-handle-file-system-info)
    ;; `file-truename' performed by default handler.
    (file-writable-p . tramp-crypt-handle-file-writable-p)
    (find-backup-file-name . tramp-handle-find-backup-file-name)
    ;; `get-file-buffer' performed by default handler.
    (insert-directory . tramp-crypt-handle-insert-directory)
    ;; `insert-file-contents' performed by default handler.
    (load . tramp-handle-load)
    (make-auto-save-file-name . tramp-handle-make-auto-save-file-name)
    (make-directory . tramp-crypt-handle-make-directory)
    (make-directory-internal . ignore)
    (make-nearby-temp-file . tramp-handle-make-nearby-temp-file)
    (make-process . ignore)
    (make-symbolic-link . tramp-handle-make-symbolic-link)
    (process-file . ignore)
    (rename-file . tramp-crypt-handle-rename-file)
    (set-file-acl . ignore)
    (set-file-modes . tramp-crypt-handle-set-file-modes)
    (set-file-selinux-context . ignore)
    (set-file-times . tramp-crypt-handle-set-file-times)
    (set-visited-file-modtime . tramp-handle-set-visited-file-modtime)
    (shell-command . ignore)
    (start-file-process . ignore)
    ;; `substitute-in-file-name' performed by default handler.
    (temporary-file-directory . tramp-handle-temporary-file-directory)
    ;; `tramp-get-remote-gid' performed by default handler.
    ;; `tramp-get-remote-uid' performed by default handler.
    (tramp-set-file-uid-gid . tramp-crypt-handle-set-file-uid-gid)
    (unhandled-file-name-directory . ignore)
    (vc-registered . ignore)
    (verify-visited-file-modtime . tramp-handle-verify-visited-file-modtime)
    (write-region . tramp-handle-write-region))
  "Alist of handler functions for crypt method.
Operations not mentioned here will be handled by the default Emacs primitives.")

(defsubst tramp-crypt-file-name-for-operation (operation &rest args)
  "Like `tramp-file-name-for-operation', but for crypted remote files."
  (let ((tfnfo (apply #'tramp-file-name-for-operation operation args)))
    ;; `tramp-file-name-for-operation' returns already the first argument
    ;; if it is remote.  So we check a possible second argument.
    (unless (tramp-crypt-file-name-p tfnfo)
      (setq tfnfo (apply
		   #'tramp-file-name-for-operation operation
		   (cons (tramp-compat-temporary-file-directory) (cdr args)))))
    tfnfo))

(defun tramp-crypt-run-real-handler (operation args)
  "Invoke normal file name handler for OPERATION.
First arg specifies the OPERATION, second arg ARGS is a list of
arguments to pass to the OPERATION."
  (let* ((inhibit-file-name-handlers
	  `(tramp-crypt-file-name-handler
	    .
	    ,(and (eq inhibit-file-name-operation operation)
		  inhibit-file-name-handlers)))
	 (inhibit-file-name-operation operation))
    (apply operation args)))

;;;###tramp-autoload
(defun tramp-crypt-file-name-handler (operation &rest args)
  "Invoke the crypted remote file related OPERATION.
First arg specifies the OPERATION, second arg is a list of
arguments to pass to the OPERATION."
  (if-let ((filename
	    (apply #'tramp-crypt-file-name-for-operation operation args))
	   (fn (and (tramp-crypt-file-name-p filename)
		    (assoc operation tramp-crypt-file-name-handler-alist))))
      (save-match-data (apply (cdr fn) args))
    (tramp-crypt-run-real-handler operation args)))

;;;###tramp-autoload
(progn (defun tramp-register-crypt-file-name-handler ()
  "Add crypt file name handler to `file-name-handler-alist'."
  (when (and tramp-crypt-enabled tramp-crypt-directories)
    (add-to-list 'file-name-handler-alist
	         (cons tramp-file-name-regexp #'tramp-crypt-file-name-handler))
    (put #'tramp-crypt-file-name-handler 'safe-magic t))))

(tramp-register-file-name-handlers)

;; Mark `operations' the handler is responsible for.
(put #'tramp-crypt-file-name-handler 'operations
     (mapcar #'car tramp-crypt-file-name-handler-alist))


;; File name conversions.

(defun tramp-crypt-config-file-name (vec)
  "Return the encfs config file name for VEC."
  (expand-file-name
   (concat "tramp-" (tramp-file-name-host vec) tramp-crypt-encfs-config)
   user-emacs-directory))

(defun tramp-crypt-maybe-open-connection (vec)
  "Maybe open a connection VEC.
Does not do anything if a connection is already open, but re-opens the
connection if a previous connection has died for some reason."
  ;; For password handling, we need a process bound to the connection
  ;; buffer.  Therefore, we create a dummy process.  Maybe there is a
  ;; better solution?
  (unless (get-buffer-process (tramp-get-connection-buffer vec))
    (let ((p (make-network-process
	      :name (tramp-get-connection-name vec)
	      :buffer (tramp-get-connection-buffer vec)
	      :server t :host 'local :service t :noquery t)))
      (process-put p 'vector vec)
      (set-process-query-on-exit-flag p nil)))

  ;; The following operations must be performed w/o
  ;; `tramp-crypt-file-name-handler'.
  (let* (tramp-crypt-enabled
	 ;; Don't check for a proper method.
	 (non-essential t)
	 (remote-config
	  (expand-file-name
	   tramp-crypt-encfs-config (tramp-crypt-get-remote-dir vec)))
	 (local-config (tramp-crypt-config-file-name vec)))
    ;; There is no local encfs6 config file.
    (when (not (file-exists-p local-config))
      (if (and tramp-crypt-save-encfs-config-remote
	       (file-exists-p remote-config))
	  ;; Copy remote encfs6 config file if possible.
	  (copy-file remote-config local-config 'ok 'keep)

	;; Create local encfs6 config file otherwise.
	(let* ((default-directory (tramp-compat-temporary-file-directory))
	       (tmpdir1 (file-name-as-directory
			 (tramp-compat-make-temp-file " .crypt" 'dir-flag)))
	       (tmpdir2 (file-name-as-directory
			 (tramp-compat-make-temp-file " .nocrypt" 'dir-flag))))
	  ;; Enable `auth-source', unless "emacs -Q" has been called.
	  (tramp-set-connection-property
	   vec "first-password-request" tramp-cache-read-persistent-data)
	  (with-temp-buffer
	    (insert
	     (tramp-read-passwd
	      (tramp-get-connection-process vec)
	      (format
	       "New EncFS Password for %s " (tramp-crypt-get-remote-dir vec))))
	    (when
		(zerop
		 (tramp-call-process-region
		  vec (point-min) (point-max)
		  tramp-crypt-encfs-program nil (tramp-get-connection-buffer vec)
		  nil tramp-crypt-encfs-option "--extpass=cat" tmpdir1 tmpdir2))
	      ;; Save the password.
	      (ignore-errors
		(and (functionp tramp-password-save-function)
		     (funcall tramp-password-save-function)))))

	  ;; Write local config file.  Suppress file name IV chaining mode.
	  (with-temp-file local-config
	    (insert-file-contents
	     (expand-file-name tramp-crypt-encfs-config tmpdir1))
	    (when (search-forward
		   "<chainedNameIV>1</chainedNameIV>" nil 'noerror)
	      (replace-match "<chainedNameIV>0</chainedNameIV>")))

	  ;; Unmount encfs.  Delete temporary directories.
	  (tramp-call-process
	   vec tramp-crypt-encfs-program nil nil nil
	   "--unmount" tmpdir1 tmpdir2)
	  (delete-directory tmpdir1 'recursive)
	  (delete-directory tmpdir2)

	  ;; Copy local encfs6 config file to remote.
	  (when tramp-crypt-save-encfs-config-remote
	    (copy-file local-config remote-config 'ok 'keep)))))))

(defun tramp-crypt-send-command (vec &rest args)
  "Send encfsctl command to connection VEC.
ARGS are the arguments.  It returns t if ran successful, and nil otherwise."
  (tramp-crypt-maybe-open-connection vec)
  (with-current-buffer (tramp-get-connection-buffer vec)
    (erase-buffer)
    (set-buffer-multibyte nil))
  (with-temp-buffer
    (let* (;; Don't check for a proper method.
	   (non-essential t)
	   (default-directory (tramp-compat-temporary-file-directory))
	   ;; We cannot add it to `process-environment', because
	   ;; `tramp-call-process-region' doesn't use it.
	   (encfs-config
	    (format "ENCFS6_CONFIG=%s" (tramp-crypt-config-file-name vec)))
	   (args (delq nil args)))
      ;; Enable `auth-source', unless "emacs -Q" has been called.
      (tramp-set-connection-property
       vec "first-password-request" tramp-cache-read-persistent-data)
      (insert
       (tramp-read-passwd
	(tramp-get-connection-process vec)
	(format "EncFS Password for %s " (tramp-crypt-get-remote-dir vec))))
      (when (zerop
	     (apply
	      #'tramp-call-process-region vec (point-min) (point-max)
	      "env" nil (tramp-get-connection-buffer vec)
	      nil encfs-config tramp-crypt-encfsctl-program
	      (car args) "--extpass=cat" (cdr args)))
	;; Save the password.
	(ignore-errors
	  (and (functionp tramp-password-save-function)
	       (funcall tramp-password-save-function)))
	t))))

(defun tramp-crypt-do-encrypt-or-decrypt-file-name (op name)
  "Return encrypted / decrypted NAME if NAME belongs to a crypted directory.
OP must be `encrypt' or `decrypt'.  Raise an error if this fails.
Otherwise, return NAME."
  (if-let ((tramp-crypt-enabled t)
	   (dir (tramp-crypt-file-name-p name))
	   ;; It must be absolute for the cache.
	   (localname (substring name (1- (length dir))))
	   (crypt-vec (tramp-crypt-dissect-file-name dir)))
      ;; Preserve trailing "/".
      (funcall
       (if (directory-name-p name) #'file-name-as-directory #'identity)
       (concat
	dir
	(unless (string-equal localname "/")
	  (with-tramp-file-property
	      crypt-vec localname (concat (symbol-name op) "-file-name")
	    (unless (tramp-crypt-send-command
		     crypt-vec (if (eq op 'encrypt) "encode" "decode")
		     (tramp-compat-temporary-file-directory) localname)
	      (tramp-error
	       crypt-vec 'file-error "%s of file name %s failed."
	       (if (eq op 'encrypt) "Encoding" "Decoding") name))
	    (with-current-buffer (tramp-get-connection-buffer crypt-vec)
	      (goto-char (point-min))
	      (buffer-substring (point-min) (point-at-eol)))))))
    ;; Nothing to do.
    name))

(defsubst tramp-crypt-encrypt-file-name (name)
  "Return encrypted NAME if NAME belongs to a crypted directory.
Otherwise, return NAME."
  (tramp-crypt-do-encrypt-or-decrypt-file-name 'encrypt name))

(defsubst tramp-crypt-decrypt-file-name (name)
  "Return decrypted NAME if NAME belongs to a crypted directory.
Otherwise, return NAME."
  (tramp-crypt-do-encrypt-or-decrypt-file-name 'decrypt name))

(defun tramp-crypt-do-encrypt-or-decrypt-file (op root infile outfile)
  "Encrypt / decrypt file INFILE to OUTFILE according to crypted directory ROOT.
Both files must be local files.  OP must be `encrypt' or `decrypt'.
If OP ist `decrypt', the basename of INFILE must be an encrypted file name.
Raise an error if this fails."
  (when-let ((tramp-crypt-enabled t)
	     (dir (tramp-crypt-file-name-p root))
	     (crypt-vec (tramp-crypt-dissect-file-name dir)))
    (let ((coding-system-for-read
	   (if (eq op 'decrypt) 'binary coding-system-for-read))
	  (coding-system-for-write
	   (if (eq op 'encrypt) 'binary coding-system-for-write)))
      (unless (tramp-crypt-send-command
	       crypt-vec "cat" (and (eq op 'encrypt) "--reverse")
	       (file-name-directory infile)
	       (concat "/" (file-name-nondirectory infile)))
	(tramp-error
	 crypt-vec 'file-error "%s of file %s failed."
	 (if (eq op 'encrypt) "Encrypting" "Decrypting") infile))
      (with-current-buffer (tramp-get-connection-buffer crypt-vec)
	(write-region nil nil outfile)))))

(defsubst tramp-crypt-encrypt-file (root infile outfile)
  "Encrypt file INFILE to OUTFILE according to crypted directory ROOT.
See `tramp-crypt-do-encrypt-or-decrypt-file'."
  (tramp-crypt-do-encrypt-or-decrypt-file 'encrypt root infile outfile))

(defsubst tramp-crypt-decrypt-file (root infile outfile)
  "Decrypt file INFILE to OUTFILE according to crypted directory ROOT.
See `tramp-crypt-do-encrypt-or-decrypt-file'."
  (tramp-crypt-do-encrypt-or-decrypt-file 'decrypt root infile outfile))

;;;###tramp-autoload
(defun tramp-crypt-add-directory (name)
  "Mark remote directory NAME for encryption.
Files in that directory and all subdirectories will be encrypted
before copying to, and decrypted after copying from that
directory.  File names will be also encrypted."
  (interactive "DRemote directory name: ")
  (unless tramp-crypt-enabled
    (tramp-user-error nil "Feature is not enabled."))
  (unless (and (tramp-tramp-file-p name) (file-directory-p name))
    (tramp-user-error nil "%s must be an existing remote directory." name))
  (when (tramp-compat-file-name-quoted-p name)
    (tramp-user-error nil "%s must not be quoted." name))
  (setq name (file-name-as-directory (expand-file-name name)))
  (unless (member name tramp-crypt-directories)
    (setq tramp-crypt-directories (cons name tramp-crypt-directories)))
  (tramp-register-file-name-handlers))

<<<<<<< HEAD
;; `tramp-crypt-enabled-p' is not autoloaded, and this setting isn't either.
(function-put
 #'tramp-crypt-add-directory 'completion-predicate #'tramp-crypt-enabled-p)
=======
;; `tramp-crypt-command-completion-p' is not autoloaded, and this
;; setting isn't either.
(function-put
 #'tramp-crypt-add-directory 'completion-predicate
 #'tramp-crypt-command-completion-p)
>>>>>>> 7ba816ee

(defun tramp-crypt-remove-directory (name)
  "Unmark remote directory NAME for encryption.
Existing files in that directory and its subdirectories will be
kept in their encrypted form."
<<<<<<< HEAD
  ;; (declare (completion tramp-crypt-enabled-p))
=======
  ;; (declare (completion tramp-crypt-command-completion-p))
>>>>>>> 7ba816ee
  (interactive "DRemote directory name: ")
  (unless tramp-crypt-enabled
    (tramp-user-error nil "Feature is not enabled."))
  (setq name (file-name-as-directory (expand-file-name name)))
  (when (and (member name tramp-crypt-directories)
	     (delete
	      tramp-crypt-encfs-config
	      (directory-files name nil directory-files-no-dot-files-regexp))
	     (yes-or-no-p
	      "There exist encrypted files, do you want to continue? "))
    (setq tramp-crypt-directories (delete name tramp-crypt-directories))
    (tramp-register-file-name-handlers)))

;; Starting with Emacs 28.1, this can be replaced by the "(declare ...)" form.
(function-put
<<<<<<< HEAD
 #'tramp-crypt-remove-directory 'completion-predicate #'tramp-crypt-enabled-p)
=======
 #'tramp-crypt-remove-directory 'completion-predicate
 #'tramp-crypt-command-completion-p)
>>>>>>> 7ba816ee

;; `auth-source' requires a user.
(defun tramp-crypt-dissect-file-name (name)
  "Return a `tramp-file-name' structure for NAME.
The structure consists of the `tramp-crypt-method' method, the
local user name, the hexlified directory NAME as host, and the
localname."
  (save-match-data
    (if-let ((dir (tramp-crypt-file-name-p name)))
	(make-tramp-file-name
	 :method tramp-crypt-method :user (user-login-name)
	 :host (url-hexify-string dir))
      (tramp-user-error nil "Not a crypted remote directory: \"%s\"" name))))

(defun tramp-crypt-get-remote-dir (vec)
  "Return the name of the crypted remote directory to be used for encfs."
  (url-unhex-string (tramp-file-name-host vec)))


;; File name primitives.

(defun tramp-crypt-handle-access-file (filename string)
  "Like `access-file' for Tramp files."
  (let* ((encrypt-filename (tramp-crypt-encrypt-file-name filename))
	 (encrypt-regexp (concat (regexp-quote encrypt-filename) "\\'"))
	 tramp-crypt-enabled)
    (condition-case err
	(access-file encrypt-filename string)
      (error
       (when (and (eq (car err) 'file-missing) (stringp (cadr err))
		  (string-match-p encrypt-regexp (cadr err)))
	 (setcar
	  (cdr err)
	  (replace-regexp-in-string encrypt-regexp filename (cadr err))))
       (signal (car err) (cdr err))))))

(defun tramp-crypt-do-copy-or-rename-file
  (op filename newname &optional ok-if-already-exists keep-date
   preserve-uid-gid preserve-extended-attributes)
  "Copy or rename a remote file.
OP must be `copy' or `rename' and indicates the operation to perform.
FILENAME specifies the file to copy or rename, NEWNAME is the name of
the new file (for copy) or the new name of the file (for rename).
OK-IF-ALREADY-EXISTS means don't barf if NEWNAME exists already.
KEEP-DATE means to make sure that NEWNAME has the same timestamp
as FILENAME.  PRESERVE-UID-GID, when non-nil, instructs to keep
the uid and gid if both files are on the same host.
PRESERVE-EXTENDED-ATTRIBUTES is ignored.

This function is invoked by `tramp-crypt-handle-copy-file' and
`tramp-crypt-handle-rename-file'.  It is an error if OP is
neither of `copy' and `rename'.  FILENAME and NEWNAME must be
absolute file names."
  (unless (memq op '(copy rename))
    (error "Unknown operation `%s', must be `copy' or `rename'" op))

  (setq filename (file-truename filename))
  (let ((t1 (tramp-crypt-file-name-p filename))
	(t2 (tramp-crypt-file-name-p newname))
	(encrypt-filename (tramp-crypt-encrypt-file-name filename))
	(encrypt-newname (tramp-crypt-encrypt-file-name newname))
	(msg-operation (if (eq op 'copy) "Copying" "Renaming")))

    (if (file-directory-p filename)
	(progn
	  (copy-directory filename newname keep-date t)
	  (when (eq op 'rename)
	    (delete-directory filename 'recursive)))

      (with-parsed-tramp-file-name (if t1 filename newname) nil
	(unless (file-exists-p filename)
	  (tramp-compat-file-missing v filename))
	(when (and (not ok-if-already-exists) (file-exists-p newname))
	  (tramp-error v 'file-already-exists newname))
	(when (and (file-directory-p newname)
		   (not (directory-name-p newname)))
	  (tramp-error v 'file-error "File is a directory %s" newname))

	(with-tramp-progress-reporter
	    v 0 (format "%s %s to %s" msg-operation filename newname)
	  (if (and t1 t2 (string-equal t1 t2))
	      ;; Both files are on the same crypted remote directory.
	      (let (tramp-crypt-enabled)
		(if (eq op 'copy)
		    (copy-file
		     encrypt-filename encrypt-newname ok-if-already-exists
		     keep-date preserve-uid-gid preserve-extended-attributes)
		  (rename-file
		   encrypt-filename encrypt-newname ok-if-already-exists)))

	    (let* ((tmpdir (tramp-compat-make-temp-file filename 'dir))
		   (tmpfile1
		    (expand-file-name
		     (file-name-nondirectory encrypt-filename) tmpdir))
		   (tmpfile2
		    (expand-file-name
		     (file-name-nondirectory encrypt-newname) tmpdir))
		   tramp-crypt-enabled)
	      (cond
	       ;; Source and target file are on a crypted remote directory.
	       ((and t1 t2)
		(if (eq op 'copy)
		    (copy-file
		     encrypt-filename encrypt-newname ok-if-already-exists
		     keep-date preserve-uid-gid preserve-extended-attributes)
		  (rename-file
		   encrypt-filename encrypt-newname ok-if-already-exists)))
	       ;; Source file is on a crypted remote directory.
	       (t1
		(if (eq op 'copy)
		    (copy-file
		     encrypt-filename tmpfile1 t keep-date preserve-uid-gid
		     preserve-extended-attributes)
		  (rename-file encrypt-filename tmpfile1 t))
		(tramp-crypt-decrypt-file t1 tmpfile1 tmpfile2)
		(rename-file tmpfile2 newname ok-if-already-exists))
	       ;; Target file is on a crypted remote directory.
	       (t2
		(if (eq op 'copy)
		    (copy-file
		     filename tmpfile1 t keep-date preserve-uid-gid
		     preserve-extended-attributes)
		  (rename-file filename tmpfile1 t))
		(tramp-crypt-encrypt-file t2 tmpfile1 tmpfile2)
		(rename-file tmpfile2 encrypt-newname ok-if-already-exists)))
	      (delete-directory tmpdir 'recursive))))))

    (when (and t1 (eq op 'rename))
      (with-parsed-tramp-file-name filename v1
	(tramp-flush-file-properties v1 v1-localname)))

    (when t2
      (with-parsed-tramp-file-name newname v2
	(tramp-flush-file-properties v2 v2-localname)))))

(defun tramp-crypt-handle-copy-file
  (filename newname &optional ok-if-already-exists keep-date
   preserve-uid-gid preserve-extended-attributes)
  "Like `copy-file' for Tramp files."
  (setq filename (expand-file-name filename)
	newname (expand-file-name newname))
  ;; At least one file a Tramp file?
  (if (or (tramp-tramp-file-p filename)
	  (tramp-tramp-file-p newname))
      (tramp-crypt-do-copy-or-rename-file
       'copy filename newname ok-if-already-exists keep-date
       preserve-uid-gid preserve-extended-attributes)
    (tramp-run-real-handler
     #'copy-file
     (list filename newname ok-if-already-exists keep-date
	   preserve-uid-gid preserve-extended-attributes))))

;; Crypted files won't be trashed.
(defun tramp-crypt-handle-delete-directory
    (directory &optional recursive _trash)
  "Like `delete-directory' for Tramp files."
  (with-parsed-tramp-file-name (expand-file-name directory) nil
    (tramp-flush-directory-properties v localname)
    (let (tramp-crypt-enabled)
      (delete-directory (tramp-crypt-encrypt-file-name directory) recursive))))

;; Crypted files won't be trashed.
(defun tramp-crypt-handle-delete-file (filename &optional _trash)
  "Like `delete-file' for Tramp files."
  (with-parsed-tramp-file-name (expand-file-name filename) nil
    (tramp-flush-file-properties v localname)
    (let (tramp-crypt-enabled)
      (delete-file (tramp-crypt-encrypt-file-name filename)))))

(defun tramp-crypt-handle-directory-files
    (directory &optional full match nosort count)
  "Like `directory-files' for Tramp files."
  (unless (file-exists-p directory)
    (tramp-compat-file-missing (tramp-dissect-file-name directory) directory))
  (when (file-directory-p directory)
    (setq directory (file-name-as-directory (expand-file-name directory)))
    (let* (tramp-crypt-enabled
	   (result
	    (directory-files (tramp-crypt-encrypt-file-name directory) 'full)))
      (setq result
	    (mapcar (lambda (x) (tramp-crypt-decrypt-file-name x)) result))
      (when match
	(setq result
	      (delq
	       nil
	       (mapcar
		(lambda (x)
		  (when (string-match-p match (substring x (length directory)))
		    x))
		result))))
      (unless full
	(setq result
	      (mapcar
	       (lambda (x)
		 (replace-regexp-in-string
		  (concat "^" (regexp-quote directory)) "" x))
	       result)))
      (unless nosort
        (setq result (sort result #'string<)))
      (when (and (natnump count) (> count 0))
	(setq result (nbutlast result (- (length result) count))))
      result)))

(defun tramp-crypt-handle-file-attributes (filename &optional id-format)
  "Like `file-attributes' for Tramp files."
  (let (tramp-crypt-enabled)
    (file-attributes (tramp-crypt-encrypt-file-name filename) id-format)))

(defun tramp-crypt-handle-file-executable-p (filename)
  "Like `file-executable-p' for Tramp files."
  (let (tramp-crypt-enabled)
    (file-executable-p (tramp-crypt-encrypt-file-name filename))))

(defun tramp-crypt-handle-file-name-all-completions (filename directory)
  "Like `file-name-all-completions' for Tramp files."
  (all-completions
   filename
   (let* (completion-regexp-list
	  tramp-crypt-enabled
	  (directory (file-name-as-directory directory))
	  (enc-dir (tramp-crypt-encrypt-file-name directory)))
     (mapcar
      (lambda (x)
	(substring
	 (tramp-crypt-decrypt-file-name (concat enc-dir x))
	 (length directory)))
      (file-name-all-completions "" enc-dir)))))

(defun tramp-crypt-handle-file-readable-p (filename)
  "Like `file-readable-p' for Tramp files."
  (let (tramp-crypt-enabled)
    (file-readable-p (tramp-crypt-encrypt-file-name filename))))

(defun tramp-crypt-handle-file-ownership-preserved-p (filename &optional group)
  "Like `file-ownership-preserved-p' for Tramp files."
  (let (tramp-crypt-enabled)
    (file-ownership-preserved-p (tramp-crypt-encrypt-file-name filename) group)))

(defun tramp-crypt-handle-file-system-info (filename)
  "Like `file-system-info' for Tramp files."
  (let (tramp-crypt-enabled)
    ;; `file-system-info' exists since Emacs 27.1.
    (tramp-compat-funcall
     'file-system-info (tramp-crypt-encrypt-file-name filename))))

(defun tramp-crypt-handle-file-writable-p (filename)
  "Like `file-writable-p' for Tramp files."
  (let (tramp-crypt-enabled)
    (file-writable-p (tramp-crypt-encrypt-file-name filename))))

(defun tramp-crypt-handle-insert-directory
  (filename switches &optional wildcard full-directory-p)
  "Like `insert-directory' for Tramp files.
WILDCARD is not supported."
  ;; This package has been added to Emacs 27.1.
  (when (load "text-property-search" 'noerror 'nomessage)
    (let (tramp-crypt-enabled)
      (tramp-handle-insert-directory
       (tramp-crypt-encrypt-file-name filename)
       switches wildcard full-directory-p)
      (let* ((filename (file-name-as-directory filename))
	     (enc (tramp-crypt-encrypt-file-name filename))
	     match string)
	(goto-char (point-min))
	(while (setq match (text-property-search-forward 'dired-filename t t))
	  (setq string
		(buffer-substring
		 (prop-match-beginning match) (prop-match-end match))
		string (if (file-name-absolute-p string)
			   (tramp-crypt-decrypt-file-name string)
			 (substring
			  (tramp-crypt-decrypt-file-name (concat enc string))
			  (length filename))))
	  (delete-region (prop-match-beginning match) (prop-match-end match))
	  (insert (propertize string 'dired-filename t)))))))

(defun tramp-crypt-handle-make-directory (dir &optional parents)
  "Like `make-directory' for Tramp files."
  (with-parsed-tramp-file-name (expand-file-name dir) nil
    (when (and (null parents) (file-exists-p dir))
      (tramp-error v 'file-already-exists dir))
    (let (tramp-crypt-enabled)
      (make-directory (tramp-crypt-encrypt-file-name dir) parents))
    ;; When PARENTS is non-nil, DIR could be a chain of non-existent
    ;; directories a/b/c/...  Instead of checking, we simply flush the
    ;; whole cache.
    (tramp-flush-directory-properties
     v (if parents "/" (file-name-directory localname)))))

(defun tramp-crypt-handle-rename-file
  (filename newname &optional ok-if-already-exists)
  "Like `rename-file' for Tramp files."
  (setq filename (expand-file-name filename)
	newname (expand-file-name newname))
  ;; At least one file a Tramp file?
  (if (or (tramp-tramp-file-p filename)
          (tramp-tramp-file-p newname))
      (tramp-crypt-do-copy-or-rename-file
       'rename filename newname ok-if-already-exists
       'keep-date 'preserve-uid-gid)
    (tramp-run-real-handler
     #'rename-file (list filename newname ok-if-already-exists))))

(defun tramp-crypt-handle-set-file-modes (filename mode &optional flag)
  "Like `set-file-modes' for Tramp files."
  (with-parsed-tramp-file-name filename nil
    (tramp-flush-file-properties v localname)
    (let (tramp-crypt-enabled)
      (tramp-compat-set-file-modes
       (tramp-crypt-encrypt-file-name filename) mode flag))))

(defun tramp-crypt-handle-set-file-times (filename &optional time flag)
  "Like `set-file-times' for Tramp files."
  (with-parsed-tramp-file-name filename nil
    (tramp-flush-file-properties v localname)
    (let (tramp-crypt-enabled)
      (tramp-compat-set-file-times
       (tramp-crypt-encrypt-file-name filename) time flag))))

(defun tramp-crypt-handle-set-file-uid-gid (filename &optional uid gid)
  "Like `tramp-set-file-uid-gid' for Tramp files."
  (with-parsed-tramp-file-name filename nil
    (tramp-flush-file-properties v localname)
    (let (tramp-crypt-enabled)
      (tramp-set-file-uid-gid
       (tramp-crypt-encrypt-file-name filename) uid gid))))

(add-hook 'tramp-unload-hook
	  (lambda ()
	    (unload-feature 'tramp-crypt 'force)))

(provide 'tramp-crypt)

;;; TODO:

;; * I suggest having a feature where the user can specify to always
;;   use encryption for certain host names.  So if you specify a host
;;   name which is on that list (of names, or perhaps regexps?), tramp
;;   would modify the request so as to do the encryption.  (Richard Stallman)

;;; tramp-crypt.el ends here<|MERGE_RESOLUTION|>--- conflicted
+++ resolved
@@ -115,12 +115,6 @@
 ;; This function takes action since Emacs 28.1, when
 ;; `read-extended-command-predicate' is set to
 ;; `command-completion-default-include-p'.
-<<<<<<< HEAD
-(defun tramp-crypt-enabled-p (_symbol _buffer)
-  "A predicate for Tramp interactive commands.
-They are completed by \"M-x TAB\" only when encryption support is enabled."
-  tramp-crypt-enabled)
-=======
 (defun tramp-crypt-command-completion-p (symbol _buffer)
   "A predicate for Tramp interactive commands.
 They are completed by \"M-x TAB\" only when encryption support is enabled."
@@ -129,7 +123,6 @@
        ;; case we have already crypted directories.
        (or (not (eq symbol #'tramp-crypt-remove-directory))
 	   tramp-crypt-directories)))
->>>>>>> 7ba816ee
 
 ;;;###tramp-autoload
 (defconst tramp-crypt-encfs-config ".encfs6.xml"
@@ -502,27 +495,17 @@
     (setq tramp-crypt-directories (cons name tramp-crypt-directories)))
   (tramp-register-file-name-handlers))
 
-<<<<<<< HEAD
-;; `tramp-crypt-enabled-p' is not autoloaded, and this setting isn't either.
-(function-put
- #'tramp-crypt-add-directory 'completion-predicate #'tramp-crypt-enabled-p)
-=======
 ;; `tramp-crypt-command-completion-p' is not autoloaded, and this
 ;; setting isn't either.
 (function-put
  #'tramp-crypt-add-directory 'completion-predicate
  #'tramp-crypt-command-completion-p)
->>>>>>> 7ba816ee
 
 (defun tramp-crypt-remove-directory (name)
   "Unmark remote directory NAME for encryption.
 Existing files in that directory and its subdirectories will be
 kept in their encrypted form."
-<<<<<<< HEAD
-  ;; (declare (completion tramp-crypt-enabled-p))
-=======
   ;; (declare (completion tramp-crypt-command-completion-p))
->>>>>>> 7ba816ee
   (interactive "DRemote directory name: ")
   (unless tramp-crypt-enabled
     (tramp-user-error nil "Feature is not enabled."))
@@ -538,12 +521,8 @@
 
 ;; Starting with Emacs 28.1, this can be replaced by the "(declare ...)" form.
 (function-put
-<<<<<<< HEAD
- #'tramp-crypt-remove-directory 'completion-predicate #'tramp-crypt-enabled-p)
-=======
  #'tramp-crypt-remove-directory 'completion-predicate
  #'tramp-crypt-command-completion-p)
->>>>>>> 7ba816ee
 
 ;; `auth-source' requires a user.
 (defun tramp-crypt-dissect-file-name (name)
