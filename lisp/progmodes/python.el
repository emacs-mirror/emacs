;;; python.el --- Python's flying circus support for Emacs -*- lexical-binding: t -*-

;; Copyright (C) 2003-2022 Free Software Foundation, Inc.

;; Author: Fabián E. Gallina <fgallina@gnu.org>
;; URL: https://github.com/fgallina/python.el
;; Version: 0.28
;; Package-Requires: ((emacs "24.4") (compat "28.1.2.1") (seq "2.23"))
;; Maintainer: emacs-devel@gnu.org
;; Created: Jul 2010
;; Keywords: languages

;; This file is part of GNU Emacs.

;; GNU Emacs is free software: you can redistribute it and/or modify
;; it under the terms of the GNU General Public License as published
;; by the Free Software Foundation, either version 3 of the License,
;; or (at your option) any later version.

;; GNU Emacs is distributed in the hope that it will be useful, but
;; WITHOUT ANY WARRANTY; without even the implied warranty of
;; MERCHANTABILITY or FITNESS FOR A PARTICULAR PURPOSE.  See the GNU
;; General Public License for more details.

;; You should have received a copy of the GNU General Public License
;; along with GNU Emacs.  If not, see <https://www.gnu.org/licenses/>.

;;; Commentary:

;; Major mode for editing Python files with some fontification and
;; indentation bits extracted from original Dave Love's python.el
;; found in GNU Emacs.

;; Implements Syntax highlighting, Indentation, Movement, Shell
;; interaction, Shell completion, Shell virtualenv support, Shell
;; package support, Shell syntax highlighting, Pdb tracking, Symbol
;; completion, Skeletons, FFAP, Code Check, ElDoc, Imenu, Flymake,
;; Import management.

;; Syntax highlighting: Fontification of code is provided and supports
;; python's triple quoted strings properly.

;; Indentation: Automatic indentation with indentation cycling is
;; provided, it allows you to navigate different available levels of
;; indentation by hitting <tab> several times.  Also electric-indent-mode
;; is supported such that when inserting a colon the current line is
;; dedented automatically if needed.

;; Movement: `beginning-of-defun' and `end-of-defun' functions are
;; properly implemented.  There are also specialized
;; `forward-sentence' and `backward-sentence' replacements called
;; `python-nav-forward-block', `python-nav-backward-block'
;; respectively which navigate between beginning of blocks of code.
;; Extra functions `python-nav-forward-statement',
;; `python-nav-backward-statement',
;; `python-nav-beginning-of-statement', `python-nav-end-of-statement',
;; `python-nav-beginning-of-block', `python-nav-end-of-block' and
;; `python-nav-if-name-main' are included but no bound to any key.

;; Shell interaction: is provided and allows opening Python shells
;; inside Emacs and executing any block of code of your current buffer
;; in that inferior Python process.

;; Besides that only the standard CPython (2.x and 3.x) shell and
;; IPython are officially supported out of the box, the interaction
;; should support any other readline based Python shells as well
;; (e.g. Jython and PyPy have been reported to work).  You can change
;; your default interpreter and commandline arguments by setting the
;; `python-shell-interpreter' and `python-shell-interpreter-args'
;; variables.  This example enables IPython globally:

;; (setq python-shell-interpreter "ipython"
;;       python-shell-interpreter-args "--simple-prompt")

;; Using the "console" subcommand to start IPython in server-client
;; mode is known to fail intermittently due a bug on IPython itself
;; (see URL `https://debbugs.gnu.org/cgi/bugreport.cgi?bug=18052#27').
;; There seems to be a race condition in the IPython server (A.K.A
;; kernel) when code is sent while it is still initializing, sometimes
;; causing the shell to get stalled.  With that said, if an IPython
;; kernel is already running, "console --existing" seems to work fine.

;; Running IPython on Windows needs more tweaking.  The way you should
;; set `python-shell-interpreter' and `python-shell-interpreter-args'
;; is as follows (of course you need to modify the paths according to
;; your system):

;; (setq python-shell-interpreter "C:/Python27/python.exe"
;;       python-shell-interpreter-args
;;       "-i C:/Python27/Scripts/ipython-script.py")

;; Missing or delayed output used to happen due to differences between
;; Operating Systems' pipe buffering (e.g. CPython 3.3.4 in Windows 7.
;; See URL `https://debbugs.gnu.org/cgi/bugreport.cgi?bug=17304').  To
;; avoid this, the `python-shell-unbuffered' defaults to non-nil and
;; controls whether `python-shell--calculate-process-environment'
;; should set the "PYTHONUNBUFFERED" environment variable on startup:
;; See URL `https://docs.python.org/3/using/cmdline.html#cmdoption-u'.

;; The interaction relies upon having prompts for input (e.g. ">>> "
;; and "... " in standard Python shell) and output (e.g. "Out[1]: " in
;; IPython) detected properly.  Failing that Emacs may hang but, in
;; the case that happens, you can recover with \\[keyboard-quit].  To
;; avoid this issue, a two-step prompt autodetection mechanism is
;; provided: the first step is manual and consists of a collection of
;; regular expressions matching common prompts for Python shells
;; stored in `python-shell-prompt-input-regexps' and
;; `python-shell-prompt-output-regexps', and dir-local friendly vars
;; `python-shell-prompt-regexp', `python-shell-prompt-block-regexp',
;; `python-shell-prompt-output-regexp' which are appended to the
;; former automatically when a shell spawns; the second step is
;; automatic and depends on the `python-shell-prompt-detect' helper
;; function.  See its docstring for details on global variables that
;; modify its behavior.

;; Shell completion: hitting tab will try to complete the current
;; word.  The two built-in mechanisms depend on Python's readline
;; module: the "native" completion is tried first and is activated
;; when `python-shell-completion-native-enable' is non-nil, the
;; current `python-shell-interpreter' is not a member of the
;; `python-shell-completion-native-disabled-interpreters' variable and
;; `python-shell-completion-native-setup' succeeds; the "fallback" or
;; "legacy" mechanism works by executing Python code in the background
;; and enables auto-completion for shells that do not support
;; receiving escape sequences (with some limitations, i.e. completion
;; in blocks does not work).  The code executed for the "fallback"
;; completion can be found in `python-shell-completion-setup-code' and
;; `python-shell-completion-string-code' variables.  Their default
;; values enable completion for both CPython and IPython, and probably
;; any readline based shell (it's known to work with PyPy).  If your
;; Python installation lacks readline (like CPython for Windows),
;; installing pyreadline (URL `https://ipython.org/pyreadline.html')
;; should suffice.  To troubleshoot why you are not getting any
;; completions, you can try the following in your Python shell:

;; >>> import readline, rlcompleter

;; If you see an error, then you need to either install pyreadline or
;; setup custom code that avoids that dependency.

;; Shell virtualenv support: The shell also contains support for
;; virtualenvs and other special environment modifications thanks to
;; `python-shell-process-environment' and `python-shell-exec-path'.
;; These two variables allows you to modify execution paths and
;; environment variables to make easy for you to setup virtualenv rules
;; or behavior modifications when running shells.  Here is an example
;; of how to make shell processes to be run using the /path/to/env/
;; virtualenv:

;; (setq python-shell-process-environment
;;       (list
;;        (format "PATH=%s" (mapconcat
;;                           #'identity
;;                           (reverse
;;                            (cons (getenv "PATH")
;;                                  '("/path/to/env/bin/")))
;;                           ":"))
;;        "VIRTUAL_ENV=/path/to/env/"))
;; (python-shell-exec-path . ("/path/to/env/bin/"))

;; Since the above is cumbersome and can be programmatically
;; calculated, the variable `python-shell-virtualenv-root' is
;; provided.  When this variable is set with the path of the
;; virtualenv to use, `process-environment' and `exec-path' get proper
;; values in order to run shells inside the specified virtualenv.  So
;; the following will achieve the same as the previous example:

;; (setq python-shell-virtualenv-root "/path/to/env/")

;; Also the `python-shell-extra-pythonpaths' variable have been
;; introduced as simple way of adding paths to the PYTHONPATH without
;; affecting existing values.

;; Shell package support: you can enable a package in the current
;; shell so that relative imports work properly using the
;; `python-shell-package-enable' command.

;; Shell remote support: remote Python shells are started with the
;; correct environment for files opened remotely through tramp, also
;; respecting dir-local variables provided `enable-remote-dir-locals'
;; is non-nil.  The logic for this is transparently handled by the
;; `python-shell-with-environment' macro.

;; Shell syntax highlighting: when enabled current input in shell is
;; highlighted.  The variable `python-shell-font-lock-enable' controls
;; activation of this feature globally when shells are started.
;; Activation/deactivation can be also controlled on the fly via the
;; `python-shell-font-lock-toggle' command.

;; Pdb tracking: when you execute a block of code that contains some
;; call to pdb (or ipdb) it will prompt the block of code and will
;; follow the execution of pdb marking the current line with an arrow.

;; Symbol completion: you can complete the symbol at point.  It uses
;; the shell completion in background so you should run
;; `python-shell-send-buffer' from time to time to get better results.

;; Skeletons: skeletons are provided for simple inserting of things like class,
;; def, for, import, if, try, and while.  These skeletons are
;; integrated with abbrev.  If you have `abbrev-mode' activated and
;; `python-skeleton-autoinsert' is set to t, then whenever you type
;; the name of any of those defined and hit SPC, they will be
;; automatically expanded.  As an alternative you can use the defined
;; skeleton commands: `python-skeleton-<foo>'.

;; FFAP: You can find the filename for a given module when using ffap
;; out of the box.  This feature needs an inferior python shell
;; running.

;; Code check: Check the current file for errors with `python-check'
;; using the program defined in `python-check-command'.

;; ElDoc: returns documentation for object at point by using the
;; inferior python subprocess to inspect its documentation.  As you
;; might guessed you should run `python-shell-send-buffer' from time
;; to time to get better results too.

;; Imenu: There are two index building functions to be used as
;; `imenu-create-index-function': `python-imenu-create-index' (the
;; default one, builds the alist in form of a tree) and
;; `python-imenu-create-flat-index'.  See also
;; `python-imenu-format-item-label-function',
;; `python-imenu-format-parent-item-label-function',
;; `python-imenu-format-parent-item-jump-label-function' variables for
;; changing the way labels are formatted in the tree version.

;; If you used python-mode.el you may miss auto-indentation when
;; inserting newlines.  To achieve the same behavior you have two
;; options:

;; 1) Enable the minor-mode `electric-indent-mode' (enabled by
;;    default) and use RET.  If this mode is disabled use
;;    `newline-and-indent', bound to C-j.

;; 2) Add the following hook in your .emacs:

;; (add-hook 'python-mode-hook
;;   (lambda ()
;;     (define-key python-mode-map "\C-m" 'newline-and-indent)))

;; I'd recommend the first one since you'll get the same behavior for
;; all modes out-of-the-box.

;; Flymake: A Flymake backend, using the pyflakes program by default,
;; is provided.  You can also use flake8 or pylint by customizing
;; `python-flymake-command'.

;; Import management: The commands `python-sort-imports',
;; `python-add-import', `python-remove-import', and
;; `python-fix-imports' automate the editing of import statements at
;; the top of the buffer, which tend to be a tedious task in larger
;; projects.  These commands require that the isort library is
;; available to the interpreter pointed at by `python-interpreter'.
;; The last command also requires pyflakes.  These dependencies can be
;; installed, among other methods, with the following command:
;;
;;     pip install isort pyflakes

;;; Code:

(require 'ansi-color)
(require 'cl-lib)
(require 'comint)
<<<<<<< HEAD
(eval-when-compile (require 'subr-x))   ;For `string-empty-p' and `string-join'.
(require 'treesit)
(require 'pcase)
=======
(require 'compat nil 'noerror)
(require 'project nil 'noerror)
(require 'seq)
(eval-when-compile (require 'subr-x))   ;For `string-empty-p'.
>>>>>>> 95efafb7

;; Avoid compiler warnings
(defvar compilation-error-regexp-alist)
(defvar outline-heading-end-regexp)

(autoload 'comint-mode "comint")
(autoload 'help-function-arglist "help-fns")

;;;###autoload
(add-to-list 'auto-mode-alist (cons (purecopy "\\.py[iw]?\\'") 'python-mode))
;;;###autoload
(add-to-list 'interpreter-mode-alist (cons (purecopy "python[0-9.]*") 'python-mode))

(defgroup python nil
  "Python Language's flying circus support for Emacs."
  :group 'languages
  :version "24.3"
  :link '(emacs-commentary-link "python"))

<<<<<<< HEAD
(defcustom python-use-tree-sitter nil
  "If non-nil, `python-mode' tries to use tree-sitter.
Currently `python-mode' uses tree-sitter for font-locking, imenu,
and movement functions."
  :type 'boolean)
=======
(defcustom python-interpreter "python"
  "Python interpreter for noninteractive use.
To customize the Python shell, modify `python-shell-interpreter'
instead."
  :version "29.1"
  :type 'string)
>>>>>>> 95efafb7


;;; Bindings

(defvar python-mode-map
  (let ((map (make-sparse-keymap)))
    ;; Movement
    (define-key map [remap backward-sentence] #'python-nav-backward-block)
    (define-key map [remap forward-sentence] #'python-nav-forward-block)
    (define-key map [remap backward-up-list] #'python-nav-backward-up-list)
    (define-key map [remap up-list] #'python-nav-up-list)
    (define-key map [remap mark-defun] #'python-mark-defun)
    (define-key map "\C-c\C-j" #'imenu)
    ;; Indent specific
    (define-key map "\177" #'python-indent-dedent-line-backspace)
    (define-key map (kbd "<backtab>") #'python-indent-dedent-line)
    (define-key map "\C-c<" #'python-indent-shift-left)
    (define-key map "\C-c>" #'python-indent-shift-right)
    ;; Skeletons
    (define-key map "\C-c\C-tc" #'python-skeleton-class)
    (define-key map "\C-c\C-td" #'python-skeleton-def)
    (define-key map "\C-c\C-tf" #'python-skeleton-for)
    (define-key map "\C-c\C-ti" #'python-skeleton-if)
    (define-key map "\C-c\C-tm" #'python-skeleton-import)
    (define-key map "\C-c\C-tt" #'python-skeleton-try)
    (define-key map "\C-c\C-tw" #'python-skeleton-while)
    ;; Shell interaction
    (define-key map "\C-c\C-p" #'run-python)
    (define-key map "\C-c\C-s" #'python-shell-send-string)
    (define-key map "\C-c\C-e" #'python-shell-send-statement)
    (define-key map "\C-c\C-r" #'python-shell-send-region)
    (define-key map "\C-\M-x"  #'python-shell-send-defun)
    (define-key map "\C-c\C-c" #'python-shell-send-buffer)
    (define-key map "\C-c\C-l" #'python-shell-send-file)
    (define-key map "\C-c\C-z" #'python-shell-switch-to-shell)
    ;; Some util commands
    (define-key map "\C-c\C-v" #'python-check)
    (define-key map "\C-c\C-f" #'python-eldoc-at-point)
    (define-key map "\C-c\C-d" #'python-describe-at-point)
    ;; Import management
    (define-key map "\C-c\C-ia" #'python-add-import)
    (define-key map "\C-c\C-if" #'python-fix-imports)
    (define-key map "\C-c\C-ir" #'python-remove-import)
    (define-key map "\C-c\C-is" #'python-sort-imports)
    ;; Utilities
    (substitute-key-definition #'complete-symbol #'completion-at-point
                               map global-map)
    (easy-menu-define python-menu map "Python Mode menu"
      '("Python"
        :help "Python-specific Features"
        ["Shift region left" python-indent-shift-left :active mark-active
         :help "Shift region left by a single indentation step"]
        ["Shift region right" python-indent-shift-right :active mark-active
         :help "Shift region right by a single indentation step"]
        "-"
        ["Start of def/class" beginning-of-defun
         :help "Go to start of outermost definition around point"]
        ["End of def/class" end-of-defun
         :help "Go to end of definition around point"]
        ["Mark def/class" mark-defun
         :help "Mark outermost definition around point"]
        ["Jump to def/class" imenu
         :help "Jump to a class or function definition"]
        "--"
        ("Skeletons")
        "---"
        ["Start interpreter" run-python
         :help "Run inferior Python process in a separate buffer"]
        ["Switch to shell" python-shell-switch-to-shell
         :help "Switch to running inferior Python process"]
        ["Eval string" python-shell-send-string
         :help "Eval string in inferior Python session"]
        ["Eval buffer" python-shell-send-buffer
         :help "Eval buffer in inferior Python session"]
        ["Eval statement" python-shell-send-statement
         :help "Eval statement in inferior Python session"]
        ["Eval region" python-shell-send-region
         :help "Eval region in inferior Python session"]
        ["Eval defun" python-shell-send-defun
         :help "Eval defun in inferior Python session"]
        ["Eval file" python-shell-send-file
         :help "Eval file in inferior Python session"]
        ["Debugger" pdb :help "Run pdb under GUD"]
        "----"
        ["Check file" python-check
         :help "Check file for errors"]
        ["Help on symbol" python-eldoc-at-point
         :help "Get help on symbol at point"]
        ["Complete symbol" completion-at-point
         :help "Complete symbol before point"]
        "-----"
        ["Add import" python-add-import
         :help "Add an import statement to the top of this buffer"]
        ["Remove import" python-remove-import
         :help "Remove an import statement from the top of this buffer"]
        ["Sort imports" python-sort-imports
         :help "Sort the import statements at the top of this buffer"]
        ["Fix imports" python-fix-imports
         :help "Add missing imports and remove unused ones from the current buffer"]
        ))
    map)
  "Keymap for `python-mode'.")


;;; Python specialized rx

(defmacro python-rx (&rest regexps)
  "Python mode specialized rx macro.
This variant of `rx' supports common Python named REGEXPS."
  `(rx-let ((sp-bsnl (or space (and ?\\ ?\n)))
            (sp-nl (or space (and (? ?\\) ?\n)))
            (block-start       (seq symbol-start
                                    (or "def" "class" "if" "elif" "else" "try"
                                        "except" "finally" "for" "while" "with"
                                        ;; Python 3.10+ PEP634
                                        "match" "case"
                                        ;; Python 3.5+ PEP492
                                        (and "async" (+ space)
                                             (or "def" "for" "with")))
                                    symbol-end))
            (dedenter          (seq symbol-start
                                    (or "elif" "else" "except" "finally")
                                    symbol-end))
            (block-ender       (seq symbol-start
                                    (or
                                     "break" "continue" "pass" "raise" "return")
                                    symbol-end))
            (decorator         (seq line-start (* space) ?@ (any letter ?_)
                                    (* (any word ?_))))
            (defun             (seq symbol-start
                                    (or "def" "class"
                                        ;; Python 3.5+ PEP492
                                        (and "async" (+ space) "def"))
                                    symbol-end))
            (if-name-main      (seq line-start "if" (+ space) "__name__"
                                    (+ space) "==" (+ space)
                                    (any ?' ?\") "__main__" (any ?' ?\")
                                    (* space) ?:))
            (symbol-name       (seq (any letter ?_) (* (any word ?_))))
            (assignment-target (seq (? ?*)
                                    (* symbol-name ?.) symbol-name
                                    (? ?\[ (+ (not ?\])) ?\])))
            (grouped-assignment-target (seq (? ?*)
                                            (* symbol-name ?.) (group symbol-name)
                                            (? ?\[ (+ (not ?\])) ?\])))
            (open-paren        (or "{" "[" "("))
            (close-paren       (or "}" "]" ")"))
            (simple-operator   (any ?+ ?- ?/ ?& ?^ ?~ ?| ?* ?< ?> ?= ?%))
            (not-simple-operator (not (or simple-operator ?\n)))
            (operator          (or "==" ">=" "is" "not"
                                   "**" "//" "<<" ">>" "<=" "!="
                                   "+" "-" "/" "&" "^" "~" "|" "*" "<" ">"
                                   "=" "%"))
            (assignment-operator (or "+=" "-=" "*=" "/=" "//=" "%=" "**="
                                     ">>=" "<<=" "&=" "^=" "|="
                                     "="))
            (string-delimiter  (seq
                                ;; Match even number of backslashes.
                                (or (not (any ?\\ ?\' ?\")) point
                                    ;; Quotes might be preceded by an
                                    ;; escaped quote.
                                    (and (or (not (any ?\\)) point) ?\\
                                         (* ?\\ ?\\) (any ?\' ?\")))
                                (* ?\\ ?\\)
                                ;; Match single or triple quotes of any kind.
                                (group (or  "\"\"\"" "\"" "'''" "'"))))
            (coding-cookie (seq line-start ?# (* space)
                                (or
                                 ;; # coding=<encoding name>
                                 (: "coding" (or ?: ?=) (* space)
                                    (group-n 1 (+ (or word ?-))))
                                 ;; # -*- coding: <encoding name> -*-
                                 (: "-*-" (* space) "coding:" (* space)
                                    (group-n 1 (+ (or word ?-)))
                                    (* space) "-*-")
                                 ;; # vim: set fileencoding=<encoding name> :
                                 (: "vim:" (* space) "set" (+ space)
                                    "fileencoding" (* space) ?= (* space)
                                    (group-n 1 (+ (or word ?-)))
                                    (* space) ":"))))
            (bytes-escape-sequence
             (seq (not "\\")
                  (group (or "\\\\" "\\'" "\\a" "\\b" "\\f"
                             "\\n" "\\r" "\\t" "\\v"
                             (seq "\\" (** 1 3 (in "0-7")))
                             (seq "\\x" hex hex)))))
            (string-escape-sequence
             (or bytes-escape-sequence
                 (seq (not "\\")
                      (or (group-n 1 "\\u" (= 4 hex))
                          (group-n 1 "\\U" (= 8 hex))
                          (group-n 1 "\\N{" (*? anychar) "}"))))))
     (rx ,@regexps)))


;;; Font-lock and syntax

(eval-and-compile
  (defun python-syntax--context-compiler-macro (form type &optional syntax-ppss)
    (pcase type
      (''comment
       `(let ((ppss (or ,syntax-ppss (syntax-ppss))))
          (and (nth 4 ppss) (nth 8 ppss))))
      (''string
       `(let ((ppss (or ,syntax-ppss (syntax-ppss))))
          (and (nth 3 ppss) (nth 8 ppss))))
      (''paren
       `(nth 1 (or ,syntax-ppss (syntax-ppss))))
      (_ form))))

(defun python-syntax-context (type &optional syntax-ppss)
  "Return non-nil if point is on TYPE using SYNTAX-PPSS.
TYPE can be `comment', `string' or `paren'.  It returns the start
character address of the specified TYPE."
  (declare (compiler-macro python-syntax--context-compiler-macro))
  (let ((ppss (or syntax-ppss (syntax-ppss))))
    (pcase type
      ('comment (and (nth 4 ppss) (nth 8 ppss)))
      ('string (and (nth 3 ppss) (nth 8 ppss)))
      ('paren (nth 1 ppss))
      (_ nil))))

(defun python-syntax-context-type (&optional syntax-ppss)
  "Return the context type using SYNTAX-PPSS.
The type returned can be `comment', `string' or `paren'."
  (let ((ppss (or syntax-ppss (syntax-ppss))))
    (cond
     ((nth 8 ppss) (if (nth 4 ppss) 'comment 'string))
     ((nth 1 ppss) 'paren))))

(defsubst python-syntax-comment-or-string-p (&optional ppss)
  "Return non-nil if PPSS is inside comment or string."
  (nth 8 (or ppss (syntax-ppss))))

(defsubst python-syntax-closing-paren-p ()
  "Return non-nil if char after point is a closing paren."
  (eql (syntax-class (syntax-after (point)))
       (syntax-class (string-to-syntax ")"))))

(defun python-font-lock-syntactic-face-function (state)
  "Return syntactic face given STATE."
  (if (nth 3 state)
      (if (python-info-docstring-p state)
          font-lock-doc-face
        font-lock-string-face)
    font-lock-comment-face))

(defconst python--f-string-start-regexp
  (rx bow
      (or "f" "F" "fr" "Fr" "fR" "FR" "rf" "rF" "Rf" "RF")
      (or "\"" "\"\"\"" "'" "'''"))
  "A regular expression matching the beginning of an f-string.

See URL `https://docs.python.org/3/reference/lexical_analysis.html#string-and-bytes-literals'.")

(defun python--f-string-p (ppss)
  "Return non-nil if the pos where PPSS was found is inside an f-string."
  (and (nth 3 ppss)
       (let* ((spos (1- (nth 8 ppss)))
              (before-quote
               (buffer-substring-no-properties (max (- spos 4) (point-min))
                                               (min (+ spos 2) (point-max)))))
         (and (string-match-p python--f-string-start-regexp before-quote)
              (or (< (point-min) spos)
                  (not (memq (char-syntax (char-before spos)) '(?w ?_))))))))

(defun python--font-lock-f-strings (limit)
  "Mark {...} holes as being code.
Remove the (presumably `font-lock-string-face') `face' property from
the {...} holes that appear within f-strings."
  ;; FIXME: This will fail to properly highlight strings appearing
  ;; within the {...} of an f-string.
  ;; We could presumably fix it by running
  ;; `font-lock-fontify-syntactically-region' (as is done in
  ;; `sm-c--cpp-fontify-syntactically', for example) after removing
  ;; the `face' property, but I'm not sure it's worth the effort and
  ;; the risks.
  (let ((ppss (syntax-ppss)))
    (while
        (progn
          (while (and (not (python--f-string-p ppss))
                      (re-search-forward python--f-string-start-regexp limit 'move))
            (setq ppss (syntax-ppss)))
          (< (point) limit))
      (cl-assert (python--f-string-p ppss))
      (let ((send (save-excursion
                   (goto-char (nth 8 ppss))
                   (condition-case nil
                       (progn (let ((forward-sexp-function nil))
                                (forward-sexp 1))
                              (min limit (1- (point))))
                     (scan-error limit)))))
        (while (re-search-forward "{" send t)
          (if (eq ?\{ (char-after))
              (forward-char 1)          ;Just skip over {{
            (let ((beg (match-beginning 0))
                  (end (condition-case nil
                           (progn (up-list 1) (min send (point)))
                         (scan-error send))))
              (goto-char end)
              (put-text-property beg end 'face nil))))
        (goto-char (min limit (1+ send)))
        (setq ppss (syntax-ppss))))))

(defconst python--not-raw-bytes-literal-start-regexp
  (rx (or bos (not alnum)) (or "b" "B") (or "\"" "\"\"\"" "'" "'''") eos)
  "A regular expression matching the start of a not-raw bytes literal.")

(defconst python--not-raw-string-literal-start-regexp
  (rx bos (or
           ;; Multi-line string literals
           (seq (? (? (not alnum)) (or "u" "U" "F" "f")) (or "\"\"\"" "'''"))
           (seq (? anychar) (not alnum) (or "\"\"\"" "'''"))
           ;; Single line string literals
           (seq (? (** 0 2 anychar) (not alnum)) (or "u" "U" "F" "f") (or "'" "\""))
           (seq (? (** 0 3 anychar) (not (any "'\"" alnum))) (or "'" "\"")))
      eos)
  "A regular expression matching the start of a not-raw string literal.")

(defun python--string-bytes-literal-matcher (regexp start-regexp)
  "Match REGEXP within a string or bytes literal whose start matches START-REGEXP."
  (lambda (limit)
    (cl-loop for result = (re-search-forward regexp limit t)
             for result-valid = (and
                                 result
                                 (when-let* ((pos (nth 8 (syntax-ppss)))
                                             (before-quote
                                              (buffer-substring-no-properties
                                               (max (- pos 4) (point-min))
                                               (min (+ pos 1) (point-max)))))
                                   (backward-char)
                                   (string-match-p start-regexp before-quote)))
             until (or (not result) result-valid)
             finally return (and result-valid result))))

(defvar python-font-lock-keywords-level-1
  `((,(python-rx symbol-start "def" (1+ sp-bsnl) (group symbol-name))
     (1 font-lock-function-name-face))
    (,(python-rx symbol-start "class" (1+ sp-bsnl) (group symbol-name))
     (1 font-lock-type-face)))
  "Font lock keywords to use in `python-mode' for level 1 decoration.

This is the minimum decoration level, including function and
class declarations.")

(defvar python-font-lock-keywords-level-2
  `(,@python-font-lock-keywords-level-1
    ,(rx symbol-start
         (or
          "and" "del" "from" "not" "while" "as" "elif" "global" "or" "with"
          "assert" "else" "if" "pass" "yield" "break" "except" "import" "class"
          "in" "raise" "continue" "finally" "is" "return" "def" "for" "lambda"
          "try"
          ;; False, None, and True are listed as keywords on the Python 3
          ;; documentation, but since they also qualify as constants they are
          ;; fontified like that in order to keep font-lock consistent between
          ;; Python versions.
          "nonlocal"
          ;; Python 3.5+ PEP492
          (and "async" (+ space) (or "def" "for" "with"))
          "await"
          ;; Python 3.10+
          "match" "case"
          ;; Extra:
          "self")
         symbol-end)
    ;; Builtins
    (,(rx symbol-start
          (or
           "abs" "all" "any" "bin" "bool" "callable" "chr" "classmethod"
           "compile" "complex" "delattr" "dict" "dir" "divmod" "enumerate"
           "eval" "filter" "float" "format" "frozenset" "getattr" "globals"
           "hasattr" "hash" "help" "hex" "id" "input" "int" "isinstance"
           "issubclass" "iter" "len" "list" "locals" "map" "max" "memoryview"
           "min" "next" "object" "oct" "open" "ord" "pow" "print" "property"
           "range" "repr" "reversed" "round" "set" "setattr" "slice" "sorted"
           "staticmethod" "str" "sum" "super" "tuple" "type" "vars" "zip"
           "__import__"
           ;; Python 2:
           "basestring" "cmp" "execfile" "file" "long" "raw_input" "reduce"
           "reload" "unichr" "unicode" "xrange" "apply" "buffer" "coerce"
           "intern"
           ;; Python 3:
           "ascii" "breakpoint" "bytearray" "bytes" "exec"
           ;; Special attributes:
           ;; https://docs.python.org/3/reference/datamodel.html
           "__annotations__" "__closure__" "__code__"
           "__defaults__" "__dict__" "__doc__" "__globals__"
           "__kwdefaults__" "__name__" "__module__" "__package__"
           "__qualname__"
           ;; Extras:
           "__all__")
          symbol-end) . font-lock-builtin-face))
  "Font lock keywords to use in `python-mode' for level 2 decoration.

This is the medium decoration level, including everything in
`python-font-lock-keywords-level-1', as well as keywords and
builtins.")

(defun python-font-lock-assignment-matcher (regexp)
  "Font lock matcher for assignments based on REGEXP.
Search for next occurrence if REGEXP matched within a `paren'
context (to avoid, e.g., default values for arguments or passing
arguments by name being treated as assignments) or is followed by
an '=' sign (to avoid '==' being treated as an assignment.  Set
point to the position one character before the end of the
occurrence found so that subsequent searches can detect the '='
sign in chained assignment."
  (lambda (limit)
    (cl-loop while (re-search-forward regexp limit t)
             unless (or (python-syntax-context 'paren)
                        (equal (char-after) ?=))
               return (progn (backward-char) t))))

(defvar python-font-lock-keywords-maximum-decoration
  `((python--font-lock-f-strings)
    ,@python-font-lock-keywords-level-2
    ;; Constants
    (,(rx symbol-start
          (or
           "Ellipsis" "False" "None" "NotImplemented" "True" "__debug__"
           ;; copyright, license, credits, quit and exit are added by the site
           ;; module and they are not intended to be used in programs
           "copyright" "credits" "exit" "license" "quit")
          symbol-end)
     . font-lock-constant-face)
    ;; Decorators.
    (,(rx line-start (* (any " \t")) (group "@" (1+ (or word ?_))
                                            (0+ "." (1+ (or word ?_)))))
     (1 font-lock-type-face))
    ;; Builtin Exceptions
    (,(rx symbol-start
          (or
           ;; Python 2 and 3:
           "ArithmeticError" "AssertionError" "AttributeError" "BaseException"
           "BufferError" "BytesWarning" "DeprecationWarning" "EOFError"
           "EnvironmentError" "Exception" "FloatingPointError" "FutureWarning"
           "GeneratorExit" "IOError" "ImportError" "ImportWarning"
           "IndentationError" "IndexError" "KeyError" "KeyboardInterrupt"
           "LookupError" "MemoryError" "NameError" "NotImplementedError"
           "OSError" "OverflowError" "PendingDeprecationWarning"
           "ReferenceError" "RuntimeError" "RuntimeWarning" "StopIteration"
           "SyntaxError" "SyntaxWarning" "SystemError" "SystemExit" "TabError"
           "TypeError" "UnboundLocalError" "UnicodeDecodeError"
           "UnicodeEncodeError" "UnicodeError" "UnicodeTranslateError"
           "UnicodeWarning" "UserWarning" "ValueError" "Warning"
           "ZeroDivisionError"
           ;; Python 2:
           "StandardError"
           ;; Python 3:
           "BlockingIOError" "BrokenPipeError" "ChildProcessError"
           "ConnectionAbortedError" "ConnectionError" "ConnectionRefusedError"
           "ConnectionResetError" "FileExistsError" "FileNotFoundError"
           "InterruptedError" "IsADirectoryError" "NotADirectoryError"
           "PermissionError" "ProcessLookupError" "RecursionError"
           "ResourceWarning" "StopAsyncIteration" "TimeoutError"
           ;; OS specific
           "VMSError" "WindowsError"
           )
          symbol-end)
     . font-lock-type-face)
    ;; multiple assignment
    ;; (note that type hints are not allowed for multiple assignments)
    ;;   a, b, c = 1, 2, 3
    ;;   a, *b, c = 1, 2, 3, 4, 5
    ;;   [a, b] = (1, 2)
    ;;   (l[1], l[2]) = (10, 11)
    ;;   (a, b, c, *d) = *x, y = 5, 6, 7, 8, 9
    ;;   (a,) = 'foo'
    ;;   (*a,) = ['foo', 'bar', 'baz']
    ;;   d.x, d.y[0], *d.z = 'a', 'b', 'c', 'd', 'e'
    ;; and variants thereof
    ;; the cases
    ;;   (a) = 5
    ;;   [a] = 5,
    ;;   [*a] = 5, 6
    ;; are handled separately below
    (,(python-font-lock-assignment-matcher
        (python-rx (? (or "[" "(") (* sp-nl))
                   grouped-assignment-target (* sp-nl) ?, (* sp-nl)
                   (* assignment-target (* sp-nl) ?, (* sp-nl))
                   (? assignment-target (* sp-nl))
                   (? ?, (* sp-nl))
                   (? (or ")" "]") (* sp-bsnl))
                   (group assignment-operator)))
     (1 font-lock-variable-name-face)
     (,(python-rx grouped-assignment-target)
      (progn
        (goto-char (match-end 1))       ; go back after the first symbol
        (match-beginning 2))            ; limit the search until the assignment
      nil
      (1 font-lock-variable-name-face)))
    ;; single assignment with type hints, e.g.
    ;;   a: int = 5
    ;;   b: Tuple[Optional[int], Union[Sequence[str], str]] = (None, 'foo')
    ;;   c: Collection = {1, 2, 3}
    ;;   d: Mapping[int, str] = {1: 'bar', 2: 'baz'}
    (,(python-font-lock-assignment-matcher
       (python-rx (or line-start ?\;) (* sp-bsnl)
                  grouped-assignment-target (* sp-bsnl)
                  (? ?: (* sp-bsnl) (+ not-simple-operator) (* sp-bsnl))
                  assignment-operator))
     (1 font-lock-variable-name-face))
    ;; special cases
    ;;   (a) = 5
    ;;   [a] = 5,
    ;;   [*a] = 5, 6
    (,(python-font-lock-assignment-matcher
       (python-rx (or line-start ?\; ?=) (* sp-bsnl)
                  (or "[" "(") (* sp-nl)
                  grouped-assignment-target (* sp-nl)
                  (or ")" "]") (* sp-bsnl)
                  assignment-operator))
     (1 font-lock-variable-name-face))
    ;; escape sequences within bytes literals
    ;;   "\\" "\'" "\a" "\b" "\f" "\n" "\r" "\t" "\v"
    ;;   "\ooo" character with octal value ooo
    ;;   "\xhh" character with hex value hh
    (,(python--string-bytes-literal-matcher
       (python-rx bytes-escape-sequence)
       python--not-raw-bytes-literal-start-regexp)
     (1 font-lock-constant-face t))
    ;; escape sequences within string literals, the same as appear in bytes
    ;; literals in addition to:
    ;;   "\uxxxx" Character with 16-bit hex value xxxx
    ;;   "\Uxxxxxxxx" Character with 32-bit hex value xxxxxxxx
    ;;   "\N{name}" Character named name in the Unicode database
    (,(python--string-bytes-literal-matcher
       (python-rx string-escape-sequence)
       python--not-raw-string-literal-start-regexp)
     (1 'font-lock-constant-face t)))
  "Font lock keywords to use in `python-mode' for maximum decoration.

This decoration level includes everything in
`python-font-lock-keywords-level-2', as well as constants,
decorators, exceptions, and assignments.")

(defvar python-font-lock-keywords
  '(python-font-lock-keywords-level-1   ; When `font-lock-maximum-decoration' is nil.
    python-font-lock-keywords-level-1   ; When `font-lock-maximum-decoration' is 1.
    python-font-lock-keywords-level-2   ; When `font-lock-maximum-decoration' is 2.
    python-font-lock-keywords-maximum-decoration ; When `font-lock-maximum-decoration'
                                                 ; is more than 1, or t (which it is,
                                                 ; by default).
    )
  "List of font lock keyword specifications to use in `python-mode'.

Which one will be chosen depends on the value of
`font-lock-maximum-decoration'.")

(defun python-font-lock-extend-region (beg end _old-len)
  "Extend font-lock region given by BEG and END to statement boundaries."
  (save-excursion
    (save-match-data
      (goto-char beg)
      (python-nav-beginning-of-statement)
      (setq beg (point))
      (goto-char end)
      (python-nav-end-of-statement)
      (setq end (point))
      (cons beg end))))


(defconst python-syntax-propertize-function
  (syntax-propertize-rules
   ((rx (or "\"\"\"" "'''"))
    (0 (ignore (python-syntax-stringify))))))

(define-obsolete-variable-alias 'python--prettify-symbols-alist
  'python-prettify-symbols-alist "26.1")

(defvar python-prettify-symbols-alist
  '(("lambda"  . ?λ)
    ("and" . ?∧)
    ("or" . ?∨))
  "Value for `prettify-symbols-alist' in `python-mode'.")

(defsubst python-syntax-count-quotes (quote-char &optional point limit)
  "Count number of quotes around point (max is 3).
QUOTE-CHAR is the quote char to count.  Optional argument POINT is
the point where scan starts (defaults to current point), and LIMIT
is used to limit the scan."
  (let ((i 0))
    (while (and (< i 3)
                (or (not limit) (< (+ point i) limit))
                (eq (char-after (+ point i)) quote-char))
      (setq i (1+ i)))
    i))

(defun python-syntax-stringify ()
  "Put `syntax-table' property correctly on single/triple quotes."
  (let* ((ppss (save-excursion (backward-char 3) (syntax-ppss)))
         (string-start (and (eq t (nth 3 ppss)) (nth 8 ppss)))
         (quote-starting-pos (- (point) 3))
         (quote-ending-pos (point)))
    (cond ((or (nth 4 ppss)             ;Inside a comment
               (and string-start
                    ;; Inside of a string quoted with different triple quotes.
                    (not (eql (char-after string-start)
                              (char-after quote-starting-pos)))))
           ;; Do nothing.
           nil)
          ((nth 5 ppss)
           ;; The first quote is escaped, so it's not part of a triple quote!
           (goto-char (1+ quote-starting-pos)))
          ((null string-start)
           ;; This set of quotes delimit the start of a string.  Put
           ;; string fence syntax on last quote. (bug#49518)
           ;; FIXME: This makes sexp-movement a bit suboptimal since """a"""
           ;; is now treated as 3 strings.
           ;; We could probably have our cake and eat it too by
           ;; putting the string fence on the first quote and then
           ;; convincing `syntax-ppss-flush-cache' to flush to before
           ;; that fence when any char of the 3-char delimiter
           ;; is modified.
           (put-text-property (1- quote-ending-pos) quote-ending-pos
                              'syntax-table (string-to-syntax "|")))
          (t
           ;; This set of quotes delimit the end of a string.  Put
           ;; string fence syntax on first quote. (bug#49518)
           (put-text-property quote-starting-pos (1+ quote-starting-pos)
                              'syntax-table (string-to-syntax "|"))))))

(defvar python-mode-syntax-table
  (let ((table (make-syntax-table)))
    ;; Give punctuation syntax to ASCII that normally has symbol
    ;; syntax or has word syntax and isn't a letter.
    (let ((symbol (string-to-syntax "_"))
          (sst (standard-syntax-table)))
      (dotimes (i 128)
        (unless (= i ?_)
          (if (equal symbol (aref sst i))
              (modify-syntax-entry i "." table)))))
    (modify-syntax-entry ?$ "." table)
    (modify-syntax-entry ?% "." table)
    ;; exceptions
    (modify-syntax-entry ?# "<" table)
    (modify-syntax-entry ?\n ">" table)
    (modify-syntax-entry ?' "\"" table)
    (modify-syntax-entry ?` "$" table)
    table)
  "Syntax table for Python files.")

(defvar python-dotty-syntax-table
  (let ((table (make-syntax-table python-mode-syntax-table)))
    (modify-syntax-entry ?. "w" table)
    (modify-syntax-entry ?_ "w" table)
    table)
  "Dotty syntax table for Python files.
It makes underscores and dots word constituent chars.")

;;; Tree-sitter font-lock

;; NOTE: Tree-sitter and font-lock works differently so this can't
;; merge with `python-font-lock-keywords-level-2'.

(defvar python--treesit-keywords
  '("as" "assert" "async" "await" "break" "class" "continue" "def"
    "del" "elif" "else" "except" "exec" "finally" "for" "from"
    "global" "if" "import" "lambda" "nonlocal" "pass" "print"
    "raise" "return" "try" "while" "with" "yield"
    ;; These are technically operators, but we fontify them as
    ;; keywords.
    "and" "in" "is" "not" "or"))

(defvar python--treesit-builtins
  '("abs" "all" "any" "ascii" "bin" "bool" "breakpoint" "bytearray"
    "bytes" "callable" "chr" "classmethod" "compile" "complex"
    "delattr" "dict" "dir" "divmod" "enumerate" "eval" "exec"
    "filter" "float" "format" "frozenset" "getattr" "globals"
    "hasattr" "hash" "help" "hex" "id" "input" "int" "isinstance"
    "issubclass" "iter" "len" "list" "locals" "map" "max"
    "memoryview" "min" "next" "object" "oct" "open" "ord" "pow"
    "print" "property" "range" "repr" "reversed" "round" "set"
    "setattr" "slice" "sorted" "staticmethod" "str" "sum" "super"
    "tuple" "type" "vars" "zip" "__import__"))

(defvar python--treesit-constants
  '("Ellipsis" "False" "None" "NotImplemented" "True" "__debug__"
    "copyright" "credits" "exit" "license" "quit"))

(defvar python--treesit-operators
  ;; This is not used. And and, or, not, is, in are fontified as
  ;; keywords.
  '("-" "-=" "!=" "*" "**" "**=" "*=" "/" "//" "//=" "/=" "&" "%" "%="
    "^" "+" "+=" "<" "<<" "<=" "<>" "=" "==" ">" ">=" ">>" "|" "~"
    "and" "in" "is" "not" "or"))

(defvar python--treesit-special-attributes
  '("__annotations__" "__closure__" "__code__"
    "__defaults__" "__dict__" "__doc__" "__globals__"
    "__kwdefaults__" "__name__" "__module__" "__package__"
    "__qualname__" "__all__"))

(defvar python--treesit-exceptions
  '(;; Python 2 and 3:
    "ArithmeticError" "AssertionError" "AttributeError" "BaseException"
    "BufferError" "BytesWarning" "DeprecationWarning" "EOFError"
    "EnvironmentError" "Exception" "FloatingPointError" "FutureWarning"
    "GeneratorExit" "IOError" "ImportError" "ImportWarning"
    "IndentationError" "IndexError" "KeyError" "KeyboardInterrupt"
    "LookupError" "MemoryError" "NameError" "NotImplementedError"
    "OSError" "OverflowError" "PendingDeprecationWarning"
    "ReferenceError" "RuntimeError" "RuntimeWarning" "StopIteration"
    "SyntaxError" "SyntaxWarning" "SystemError" "SystemExit" "TabError"
    "TypeError" "UnboundLocalError" "UnicodeDecodeError"
    "UnicodeEncodeError" "UnicodeError" "UnicodeTranslateError"
    "UnicodeWarning" "UserWarning" "ValueError" "Warning"
    "ZeroDivisionError"
    ;; Python 2:
    "StandardError"
    ;; Python 3:
    "BlockingIOError" "BrokenPipeError" "ChildProcessError"
    "ConnectionAbortedError" "ConnectionError" "ConnectionRefusedError"
    "ConnectionResetError" "FileExistsError" "FileNotFoundError"
    "InterruptedError" "IsADirectoryError" "NotADirectoryError"
    "PermissionError" "ProcessLookupError" "RecursionError"
    "ResourceWarning" "StopAsyncIteration" "TimeoutError"
    ;; OS specific
    "VMSError" "WindowsError"
    ))

(defun python--treesit-fontify-string (beg end _)
  "Fontify string between BEG and END.
Do not fontify the initial f for f-strings."
  (let ((beg (if (eq (char-after beg) ?f)
                 (1+ beg) beg)))
    (put-text-property beg end 'face 'font-lock-string-face)))

(defvar python--treesit-settings
  (treesit-font-lock-rules
   :language 'python
   :override t
   `(;; Queries for def and class.
     (function_definition
      name: (identifier) @font-lock-function-name-face)

     (class_definition
      name: (identifier) @font-lock-type-face)

     ;; Comment and string.
     (comment) @font-lock-comment-face

     (string) @python--treesit-fontify-string
     ((string) @font-lock-doc-face
      (:match "^\"\"\"" @font-lock-doc-face))
     (interpolation (identifier) @font-lock-variable-name-face)

     ;; Keywords, builtins, and constants.
     [,@python--treesit-keywords] @font-lock-keyword-face

     ((identifier) @font-lock-keyword-face
      (:match "^self$" @font-lock-keyword-face))

     ((identifier) @font-lock-builtin-face
      (:match ,(rx-to-string
                `(seq bol
                      (or ,@python--treesit-builtins
                          ,@python--treesit-special-attributes)
                      eol))
              @font-lock-builtin-face))

     [(true) (false) (none)] @font-lock-constant-face

     ;; Escape sequences
     (escape_sequence) @font-lock-constant-face

     ;; Variable names.
     (assignment left: (identifier)
                 @font-lock-variable-name-face)
     (assignment left: (attribute
                        attribute: (identifier)
                        @font-lock-variable-name-face))
     (pattern_list (identifier)
                   @font-lock-variable-name-face)
     (tuple_pattern (identifier)
                    @font-lock-variable-name-face)
     (list_pattern (identifier)
                   @font-lock-variable-name-face)
     (list_splat_pattern (identifier)
                         @font-lock-variable-name-face)

     ;; Types and decorators.
     (decorator) @font-lock-type-face
     ((identifier) @font-lock-type-face
      (:match ,(rx-to-string
                `(seq bol (or ,@python--treesit-exceptions)
                      eol))
              @font-lock-type-face))
     (type (identifier) @font-lock-type-face)))
  "Tree-sitter font-lock settings.")


;;; Indentation

(defcustom python-indent-offset 4
  "Default indentation offset for Python."
  :type 'integer
  :safe 'integerp)

(defcustom python-indent-guess-indent-offset t
  "Non-nil tells Python mode to guess `python-indent-offset' value."
  :type 'boolean
  :safe 'booleanp)

(defcustom python-indent-guess-indent-offset-verbose t
  "Non-nil means to emit a warning when indentation guessing fails."
  :version "25.1"
  :type 'boolean
  :safe' booleanp)

(defcustom python-indent-trigger-commands
  '(indent-for-tab-command yas-expand yas/expand)
  "Commands that might trigger a `python-indent-line' call."
  :type '(repeat symbol))

(defcustom python-indent-def-block-scale 2
  "Multiplier applied to indentation inside multi-line def blocks."
  :version "26.1"
  :type 'integer
  :safe 'natnump)

(defvar python-indent-current-level 0
  "Deprecated var available for compatibility.")

(defvar python-indent-levels '(0)
  "Deprecated var available for compatibility.")

(make-obsolete-variable
 'python-indent-current-level
 "The indentation API changed to avoid global state.
The function `python-indent-calculate-levels' does not use it
anymore.  If you were defadvising it and or depended on this
variable for indentation customizations, refactor your code to
work on `python-indent-calculate-indentation' instead."
 "24.5")

(make-obsolete-variable
 'python-indent-levels
 "The indentation API changed to avoid global state.
The function `python-indent-calculate-levels' does not use it
anymore.  If you were defadvising it and or depended on this
variable for indentation customizations, refactor your code to
work on `python-indent-calculate-indentation' instead."
 "24.5")

(defun python-indent-guess-indent-offset ()
  "Guess and set `python-indent-offset' for the current buffer."
  (interactive)
  (save-excursion
    (save-restriction
      (widen)
      (goto-char (point-min))
      (let ((block-end))
        (while (and (not block-end)
                    (re-search-forward
                     (python-rx line-start block-start) nil t))
          (when (and
                 (not (python-syntax-context-type))
                 (progn
                   (goto-char (line-end-position))
                   (python-util-forward-comment -1)
                   (if (equal (char-before) ?:)
                       t
                     (forward-line 1)
                     (when (python-info-block-continuation-line-p)
                       (while (and (python-info-continuation-line-p)
                                   (not (eobp)))
                         (forward-line 1))
                       (python-util-forward-comment -1)
                       (when (equal (char-before) ?:)
                         t)))))
            (setq block-end (point-marker))))
        (let ((indentation
               (when block-end
                 (goto-char block-end)
                 (python-util-forward-comment)
                 (current-indentation))))
          (if (and indentation (not (zerop indentation)))
              (setq-local python-indent-offset indentation)
            (when python-indent-guess-indent-offset-verbose
              (message "Can't guess python-indent-offset, using defaults: %s"
                       python-indent-offset))))))))

(defun python-indent-context ()
  "Get information about the current indentation context.
Context is returned in a cons with the form (STATUS . START).

STATUS can be one of the following:

keyword
-------

:after-comment
 - Point is after a comment line.
 - START is the position of the \"#\" character.
:inside-string
 - Point is inside string.
 - START is the position of the first quote that starts it.
:no-indent
 - No possible indentation case matches.
 - START is always zero.

:inside-paren
 - Fallback case when point is inside paren.
 - START is the first non space char position *after* the open paren.
:inside-paren-at-closing-nested-paren
 - Point is on a line that contains a nested paren closer.
 - START is the position of the open paren it closes.
:inside-paren-at-closing-paren
 - Point is on a line that contains a paren closer.
 - START is the position of the open paren.
:inside-paren-newline-start
 - Point is inside a paren with items starting in their own line.
 - START is the position of the open paren.
:inside-paren-newline-start-from-block
 - Point is inside a paren with items starting in their own line
   from a block start.
 - START is the position of the open paren.

:after-backslash
 - Fallback case when point is after backslash.
 - START is the char after the position of the backslash.
:after-backslash-assignment-continuation
 - Point is after a backslashed assignment.
 - START is the char after the position of the backslash.
:after-backslash-block-continuation
 - Point is after a backslashed block continuation.
 - START is the char after the position of the backslash.
:after-backslash-dotted-continuation
 - Point is after a backslashed dotted continuation.  Previous
   line must contain a dot to align with.
 - START is the char after the position of the backslash.
:after-backslash-first-line
 - First line following a backslashed continuation.
 - START is the char after the position of the backslash.

:after-block-end
 - Point is after a line containing a block ender.
 - START is the position where the ender starts.
:after-block-start
 - Point is after a line starting a block.
 - START is the position where the block starts.
:after-line
 - Point is after a simple line.
 - START is the position where the previous line starts.
:at-dedenter-block-start
 - Point is on a line starting a dedenter block.
 - START is the position where the dedenter block starts."
    (let ((ppss (save-excursion
                  (beginning-of-line)
                  (syntax-ppss))))
      (cond
       ;; Beginning of buffer.
       ((= (line-number-at-pos) 1)
        (cons :no-indent 0))
       ;; Inside a string.
       ((let ((start (python-syntax-context 'string ppss)))
          (when start
            (cons (if (python-info-docstring-p)
                      :inside-docstring
                    :inside-string) start))))
       ;; Inside a paren.
       ((let* ((start (python-syntax-context 'paren ppss))
               (starts-in-newline
                (when start
                  (save-excursion
                    (goto-char start)
                    (forward-char)
                    (not
                     (= (line-number-at-pos)
                        (progn
                          (python-util-forward-comment)
                          (line-number-at-pos))))))))
          (when start
            (cond
             ;; Current line only holds the closing paren.
             ((save-excursion
                (skip-syntax-forward " ")
                (when (and (python-syntax-closing-paren-p)
                           (progn
                             (forward-char 1)
                             (not (python-syntax-context 'paren))))
                  (cons :inside-paren-at-closing-paren start))))
             ;; Current line only holds a closing paren for nested.
             ((save-excursion
                (back-to-indentation)
                (python-syntax-closing-paren-p))
              (cons :inside-paren-at-closing-nested-paren start))
             ;; This line starts from an opening block in its own line.
             ((save-excursion
                (goto-char start)
                (when (and
                       starts-in-newline
                       (save-excursion
                         (back-to-indentation)
                         (looking-at (python-rx block-start))))
                  (cons
                   :inside-paren-newline-start-from-block start))))
             (starts-in-newline
              (cons :inside-paren-newline-start start))
             ;; General case.
             (t (cons :inside-paren
                      (save-excursion
                        (goto-char (1+ start))
                        (skip-syntax-forward "(" 1)
                        (skip-syntax-forward " ")
                        (point))))))))
       ;; After backslash.
       ((let ((start (when (not (python-syntax-comment-or-string-p ppss))
                       (python-info-line-ends-backslash-p
                        (1- (line-number-at-pos))))))
          (when start
            (cond
             ;; Continuation of dotted expression.
             ((save-excursion
                (back-to-indentation)
                (when (eq (char-after) ?\.)
                  ;; Move point back until it's not inside a paren.
                  (while (prog2
                             (forward-line -1)
                             (and (not (bobp))
                                  (python-syntax-context 'paren))))
                  (goto-char (line-end-position))
                  (while (and (search-backward
                               "." (line-beginning-position) t)
                              (python-syntax-context-type)))
                  ;; Ensure previous statement has dot to align with.
                  (when (and (eq (char-after) ?\.)
                             (not (python-syntax-context-type)))
                    (cons :after-backslash-dotted-continuation (point))))))
             ;; Continuation of block definition.
             ((let ((block-continuation-start
                     (python-info-block-continuation-line-p)))
                (when block-continuation-start
                  (save-excursion
                    (goto-char block-continuation-start)
                    (re-search-forward
                     (python-rx block-start (* space))
                     (line-end-position) t)
                    (cons :after-backslash-block-continuation (point))))))
             ;; Continuation of assignment.
             ((let ((assignment-continuation-start
                     (python-info-assignment-continuation-line-p)))
                (when assignment-continuation-start
                  (save-excursion
                    (goto-char assignment-continuation-start)
                    (cons :after-backslash-assignment-continuation (point))))))
             ;; First line after backslash continuation start.
             ((save-excursion
                (goto-char start)
                (when (or (= (line-number-at-pos) 1)
                          (not (python-info-beginning-of-backslash
                                (1- (line-number-at-pos)))))
                  (cons :after-backslash-first-line start))))
             ;; General case.
             (t (cons :after-backslash start))))))
       ;; After beginning of block.
       ((let ((start (save-excursion
                       (back-to-indentation)
                       (python-util-forward-comment -1)
                       (when (equal (char-before) ?:)
                         (python-nav-beginning-of-block)))))
          (when start
            (cons :after-block-start start))))
       ;; At dedenter statement.
       ((let ((start (python-info-dedenter-statement-p)))
          (when start
            (cons :at-dedenter-block-start start))))
       ;; After normal line, comment or ender (default case).
       ((save-excursion
          (back-to-indentation)
          (skip-chars-backward " \t\n")
          (if (bobp)
              (cons :no-indent 0)
            (python-nav-beginning-of-statement)
            (cons
             (cond ((python-info-current-line-comment-p)
                    :after-comment)
                   ((save-excursion
                      (goto-char (line-end-position))
                      (python-util-forward-comment -1)
                      (python-nav-beginning-of-statement)
                      (looking-at (python-rx block-ender)))
                    :after-block-end)
                   (t :after-line))
             (point))))))))

(defun python-indent--calculate-indentation ()
  "Internal implementation of `python-indent-calculate-indentation'.
May return an integer for the maximum possible indentation at
current context or a list of integers.  The latter case is only
happening for :at-dedenter-block-start context since the
possibilities can be narrowed to specific indentation points."
    (save-excursion
      (pcase (python-indent-context)
        (`(:no-indent . ,_) (prog-first-column)) ; usually 0
        (`(,(or :after-line
                :after-comment
                :inside-string
                :after-backslash) . ,start)
         ;; Copy previous indentation.
         (goto-char start)
         (current-indentation))
        (`(,(or :inside-paren-at-closing-paren
                :inside-paren-at-closing-nested-paren) . ,start)
         (goto-char (+ 1 start))
         (if (looking-at "[ \t]*\\(?:#\\|$\\)")
             ;; Copy previous indentation.
             (current-indentation)
           ;; Align with opening paren.
           (current-column)))
        (`(:inside-docstring . ,start)
         (let* ((line-indentation (current-indentation))
                (base-indent (progn
                               (goto-char start)
                               (current-indentation))))
           (max line-indentation base-indent)))
        (`(,(or :after-block-start
                :after-backslash-first-line
                :after-backslash-assignment-continuation
                :inside-paren-newline-start) . ,start)
         ;; Add one indentation level.
         (goto-char start)
         (+ (current-indentation) python-indent-offset))
        (`(:after-backslash-block-continuation . ,start)
         (goto-char start)
         (let ((column (current-column)))
           (if (= column (+ (current-indentation) python-indent-offset))
               ;; Add one level to avoid same indent as next logical line.
               (+ column python-indent-offset)
             column)))
        (`(,(or :inside-paren
                :after-backslash-dotted-continuation) . ,start)
         ;; Use the column given by the context.
         (goto-char start)
         (current-column))
        (`(:after-block-end . ,start)
         ;; Subtract one indentation level.
         (goto-char start)
         (- (current-indentation) python-indent-offset))
        (`(:at-dedenter-block-start . ,_)
         ;; List all possible indentation levels from opening blocks.
         (let ((opening-block-start-points
                (python-info-dedenter-opening-block-positions)))
           (if (not opening-block-start-points)
               (prog-first-column) ; if not found default to first column
             (mapcar (lambda (pos)
                       (save-excursion
                         (goto-char pos)
                         (current-indentation)))
                     opening-block-start-points))))
        (`(,(or :inside-paren-newline-start-from-block) . ,start)
         (goto-char start)
         (+ (current-indentation)
            (* python-indent-offset python-indent-def-block-scale))))))

(defun python-indent--calculate-levels (indentation)
  "Calculate levels list given INDENTATION.
Argument INDENTATION can either be an integer or a list of
integers.  Levels are returned in ascending order, and in the
case INDENTATION is a list, this order is enforced."
  (if (listp indentation)
      (sort (copy-sequence indentation) #'<)
    (nconc (number-sequence (prog-first-column) (1- indentation)
                            python-indent-offset)
           (list indentation))))

(defun python-indent--previous-level (levels indentation)
  "Return previous level from LEVELS relative to INDENTATION."
  (let* ((levels (sort (copy-sequence levels) #'>))
         (default (car levels)))
    (catch 'return
      (dolist (level levels)
        (when (funcall #'< level indentation)
          (throw 'return level)))
      default)))

(defun python-indent-calculate-indentation (&optional previous)
  "Calculate indentation.
Get indentation of PREVIOUS level when argument is non-nil.
Return the max level of the cycle when indentation reaches the
minimum."
  (let* ((indentation (python-indent--calculate-indentation))
         (levels (python-indent--calculate-levels indentation)))
    (if previous
        (python-indent--previous-level levels (current-indentation))
      (if levels
          (apply #'max levels)
        (prog-first-column)))))

(defun python-indent-line (&optional previous)
  "Internal implementation of `python-indent-line-function'.
Use the PREVIOUS level when argument is non-nil, otherwise indent
to the maximum available level.  When indentation is the minimum
possible and PREVIOUS is non-nil, cycle back to the maximum
level."
  (let ((follow-indentation-p
         ;; Check if point is within indentation.
         (and (<= (line-beginning-position) (point))
              (>= (+ (line-beginning-position)
                     (current-indentation))
                  (point)))))
    (save-excursion
      (indent-line-to
       (python-indent-calculate-indentation previous))
      (python-info-dedenter-opening-block-message))
    (when follow-indentation-p
      (back-to-indentation))))

(defun python-indent-calculate-levels ()
  "Return possible indentation levels."
  (python-indent--calculate-levels
   (python-indent--calculate-indentation)))

(defun python-indent-line-function ()
  "`indent-line-function' for Python mode.
When the variable `last-command' is equal to one of the symbols
inside `python-indent-trigger-commands' it cycles possible
indentation levels from right to left."
  (python-indent-line
   (and (memq this-command python-indent-trigger-commands)
        (eq last-command this-command))))

(defun python-indent-dedent-line ()
  "De-indent current line."
  (interactive "*")
  (when (and (not (bolp))
           (not (python-syntax-comment-or-string-p))
           (= (current-indentation) (current-column)))
      (python-indent-line t)
      t))

(defun python-indent-dedent-line-backspace (arg)
  "De-indent current line.
Argument ARG is passed to `backward-delete-char-untabify' when
point is not in between the indentation."
  (interactive "*p")
  (unless (python-indent-dedent-line)
    (backward-delete-char-untabify arg)))

(put 'python-indent-dedent-line-backspace 'delete-selection 'supersede)

(defun python-indent-region (start end)
  "Indent a Python region automagically.

Called from a program, START and END specify the region to indent."
  (let ((deactivate-mark nil))
    (save-excursion
      (goto-char end)
      (setq end (point-marker))
      (goto-char start)
      (or (bolp) (forward-line 1))
      (while (< (point) end)
        (or (and (bolp) (eolp))
            (when (and
                   ;; Skip if previous line is empty or a comment.
                   (save-excursion
                     (let ((line-is-comment-p
                            (python-info-current-line-comment-p)))
                       (forward-line -1)
                       (not
                        (or (and (python-info-current-line-comment-p)
                                 ;; Unless this line is a comment too.
                                 (not line-is-comment-p))
                            (python-info-current-line-empty-p)))))
                   ;; Don't mess with strings, unless it's the
                   ;; enclosing set of quotes or a docstring.
                   (or (not (python-syntax-context 'string))
                       (equal
                        (syntax-after
                         (+ (1- (point))
                            (current-indentation)
                            (python-syntax-count-quotes (char-after) (point))))
                        (string-to-syntax "|"))
                       (python-info-docstring-p))
                   ;; Skip if current line is a block start, a
                   ;; dedenter or block ender.
                   (save-excursion
                     (back-to-indentation)
                     (not (looking-at
                           (python-rx
                            (or block-start dedenter block-ender))))))
              (python-indent-line)))
        (forward-line 1))
      (move-marker end nil))))

(defun python-indent-shift-left (start end &optional count)
  "Shift lines contained in region START END by COUNT columns to the left.
COUNT defaults to `python-indent-offset'.  If region isn't
active, the current line is shifted.  The shifted region includes
the lines in which START and END lie.  An error is signaled if
any lines in the region are indented less than COUNT columns."
  (interactive
   (if mark-active
       (list (region-beginning) (region-end) current-prefix-arg)
     (list (line-beginning-position) (line-end-position) current-prefix-arg)))
  (if count
      (setq count (prefix-numeric-value count))
    (setq count python-indent-offset))
  (when (> count 0)
    (let ((deactivate-mark nil))
      (save-excursion
        (goto-char start)
        (while (< (point) end)
          (if (and (< (current-indentation) count)
                   (not (looking-at "[ \t]*$")))
              (user-error "Can't shift all lines enough"))
          (forward-line))
        (indent-rigidly start end (- count))))))

(defun python-indent-shift-right (start end &optional count)
  "Shift lines contained in region START END by COUNT columns to the right.
COUNT defaults to `python-indent-offset'.  If region isn't
active, the current line is shifted.  The shifted region includes
the lines in which START and END lie."
  (interactive
   (if mark-active
       (list (region-beginning) (region-end) current-prefix-arg)
     (list (line-beginning-position) (line-end-position) current-prefix-arg)))
  (let ((deactivate-mark nil))
    (setq count (if count (prefix-numeric-value count)
                  python-indent-offset))
    (indent-rigidly start end count)))

(defun python-indent-post-self-insert-function ()
  "Adjust indentation after insertion of some characters.
This function is intended to be added to `post-self-insert-hook.'
If a line renders a paren alone, after adding a char before it,
the line will be re-indented automatically if needed."
  (when (and electric-indent-mode
             (eq (char-before) last-command-event)
             (not (python-syntax-context 'string))
             (save-excursion
               (beginning-of-line)
               (not (python-syntax-context 'string (syntax-ppss)))))
    (cond
     ;; Electric indent inside parens
     ((and
       (not (bolp))
       (let ((paren-start (python-syntax-context 'paren)))
         ;; Check that point is inside parens.
         (when paren-start
           (not
            ;; Filter the case where input is happening in the same
            ;; line where the open paren is.
            (= (line-number-at-pos)
               (line-number-at-pos paren-start)))))
       ;; When content has been added before the closing paren or a
       ;; comma has been inserted, it's ok to do the trick.
       (or
        (memq (char-after) '(?\) ?\] ?\}))
        (eq (char-before) ?,)))
      (save-excursion
        (goto-char (line-beginning-position))
        (let ((indentation (python-indent-calculate-indentation)))
          (when (and (numberp indentation) (< (current-indentation) indentation))
            (indent-line-to indentation)))))
     ;; Electric colon
     ((and (eq ?: last-command-event)
           (memq ?: electric-indent-chars)
           (not current-prefix-arg)
           ;; Trigger electric colon only at end of line
           (eolp)
           ;; Avoid re-indenting on extra colon
           (not (equal ?: (char-before (1- (point)))))
           (not (python-syntax-comment-or-string-p)))
      ;; Just re-indent dedenters
      (let ((dedenter-pos (python-info-dedenter-statement-p)))
        (when dedenter-pos
          (let ((start (copy-marker dedenter-pos))
                (end (point-marker)))
            (save-excursion
              (goto-char start)
              (python-indent-line)
              (unless (= (line-number-at-pos start)
                         (line-number-at-pos end))
                ;; Reindent region if this is a multiline statement
                (python-indent-region start end))))))))))


;;; Mark

(defun python-mark-defun (&optional allow-extend)
  "Put mark at end of this defun, point at beginning.
The defun marked is the one that contains point or follows point.

Interactively (or with ALLOW-EXTEND non-nil), if this command is
repeated or (in Transient Mark mode) if the mark is active, it
marks the next defun after the ones already marked."
  (interactive "p")
  (when (python-info-looking-at-beginning-of-defun)
    (end-of-line 1))
  (mark-defun allow-extend))


;;; Navigation

(defcustom python-forward-sexp-function #'python-nav-forward-sexp
  "Function to use when navigating between expressions."
  :version "28.1"
  :type '(choice (const :tag "Python blocks" python-nav-forward-sexp)
                 (const :tag "CC-mode like" nil)
                 function))

(defvar python-nav-beginning-of-defun-regexp
  (python-rx line-start (* space) defun (+ sp-bsnl) (group symbol-name))
  "Regexp matching class or function definition.
The name of the defun should be grouped so it can be retrieved
via `match-string'.")

(defvar python-nav-beginning-of-block-regexp
  (python-rx line-start (* space) block-start)
  "Regexp matching block start.")

(defun python-nav--beginning-of-defun (&optional arg)
  "Internal implementation of `python-nav-beginning-of-defun'.
With positive ARG search backwards, else search forwards."
  (when (or (null arg) (= arg 0)) (setq arg 1))
  (let* ((re-search-fn (if (> arg 0)
                           #'re-search-backward
                         #'re-search-forward))
         (line-beg-pos (line-beginning-position))
         (line-content-start (+ line-beg-pos (current-indentation)))
         (pos (point-marker))
         (min-indentation (if (python-info-current-line-empty-p)
                              most-positive-fixnum
                            (current-indentation)))
         (body-indentation
          (and (> arg 0)
               (or (and (python-info-looking-at-beginning-of-defun nil t)
                        (+ (save-excursion
                             (python-nav-beginning-of-statement)
                             (current-indentation))
                           python-indent-offset))
                   (save-excursion
                     (while
                         (and
                          (python-nav-backward-block)
                          (or (not (python-info-looking-at-beginning-of-defun))
                              (>= (current-indentation) min-indentation))
                          (setq min-indentation
                                (min min-indentation (current-indentation)))))
                     (or (and (python-info-looking-at-beginning-of-defun)
                              (+ (current-indentation) python-indent-offset))
                         0)))))
         (found
          (progn
            (when (and (python-info-looking-at-beginning-of-defun nil t)
                       (or (< arg 0)
                           ;; If looking at beginning of defun, and if
                           ;; pos is > line-content-start, ensure a
                           ;; backward re search match this defun by
                           ;; going to end of line before calling
                           ;; re-search-fn bug#40563
                           (and (> arg 0)
                                (or (python-info-continuation-line-p)
                                    (> pos line-content-start)))))
              (python-nav-end-of-statement))

            (while (and (funcall re-search-fn
                                 python-nav-beginning-of-defun-regexp nil t)
                        (or (python-syntax-context-type)
                            ;; Handle nested defuns when moving
                            ;; backwards by checking indentation.
                            (and (> arg 0)
                                 (not (= (current-indentation) 0))
                                 (>= (current-indentation) body-indentation)))))
            (and (python-info-looking-at-beginning-of-defun nil t)
                 (or (not (= (line-number-at-pos pos)
                             (line-number-at-pos)))
                     (and (>= (point) line-beg-pos)
                          (<= (point) line-content-start)
                          (> pos line-content-start)))))))
    (if found
        (progn
          (when (< arg 0)
            (python-nav-beginning-of-statement))
          (beginning-of-line 1)
          t)
      (and (goto-char pos) nil))))

(defun python-nav-beginning-of-defun (&optional arg)
  "Move point to `beginning-of-defun'.
With positive ARG search backwards else search forward.
ARG nil or 0 defaults to 1.  When searching backwards,
nested defuns are handled with care depending on current
point position.  Return non-nil if point is moved to
`beginning-of-defun'."
  (when (or (null arg) (= arg 0)) (setq arg 1))
  (let ((found))
    (while (and (not (= arg 0))
                (let ((keep-searching-p
                       (python-nav--beginning-of-defun arg)))
                  (when (and keep-searching-p (null found))
                    (setq found t))
                  keep-searching-p))
      (setq arg (if (> arg 0) (1- arg) (1+ arg))))
    found))

(defun python-nav-end-of-defun ()
  "Move point to the end of def or class.
Returns nil if point is not in a def or class."
  (interactive)
  (let ((beg-defun-indent)
        (beg-pos (point)))
    (when (or (python-info-looking-at-beginning-of-defun)
              (python-nav-beginning-of-defun 1)
              (python-nav-beginning-of-defun -1))
      (setq beg-defun-indent (current-indentation))
      (while (progn
               (python-nav-end-of-statement)
               (python-util-forward-comment 1)
               (and (> (current-indentation) beg-defun-indent)
                    (not (eobp)))))
      (python-util-forward-comment -1)
      (forward-line 1)
      ;; Ensure point moves forward.
      (and (> beg-pos (point)) (goto-char beg-pos))
      ;; Return non-nil if we did something (because then we were in a
      ;; def/class).
      (/= beg-pos (point)))))

(defun python-nav--syntactically (fn poscompfn &optional contextfn)
  "Move point using FN avoiding places with specific context.
FN must take no arguments.  POSCOMPFN is a two arguments function
used to compare current and previous point after it is moved
using FN, this is normally a less-than or greater-than
comparison.  Optional argument CONTEXTFN defaults to
`python-syntax-context-type' and is used for checking current
point context, it must return a non-nil value if this point must
be skipped."
  (let ((contextfn (or contextfn 'python-syntax-context-type))
        (start-pos (point-marker))
        (prev-pos))
    (catch 'found
      (while t
        (let* ((newpos
                (and (funcall fn) (point-marker)))
               (context (funcall contextfn)))
          (cond ((and (not context) newpos
                      (or (and (not prev-pos) newpos)
                          (and prev-pos newpos
                               (funcall poscompfn newpos prev-pos))))
                 (throw 'found (point-marker)))
                ((and newpos context)
                 (setq prev-pos (point)))
                (t (when (not newpos) (goto-char start-pos))
                   (throw 'found nil))))))))

(defun python-nav--forward-defun (arg)
  "Internal implementation of python-nav-{backward,forward}-defun.
Uses ARG to define which function to call, and how many times
repeat it."
  (let ((found))
    (while (and (> arg 0)
                (setq found
                      (python-nav--syntactically
                       (lambda ()
                         (re-search-forward
                          python-nav-beginning-of-defun-regexp nil t))
                       '>)))
      (setq arg (1- arg)))
    (while (and (< arg 0)
                (setq found
                      (python-nav--syntactically
                       (lambda ()
                         (re-search-backward
                          python-nav-beginning-of-defun-regexp nil t))
                       '<)))
      (setq arg (1+ arg)))
    found))

(defun python-nav-backward-defun (&optional arg)
  "Navigate to closer defun backward ARG times.
Unlikely `python-nav-beginning-of-defun' this doesn't care about
nested definitions."
  (interactive "^p")
  (python-nav--forward-defun (- (or arg 1))))

(defun python-nav-forward-defun (&optional arg)
  "Navigate to closer defun forward ARG times.
Unlikely `python-nav-beginning-of-defun' this doesn't care about
nested definitions."
  (interactive "^p")
  (python-nav--forward-defun (or arg 1)))

(defun python-nav-beginning-of-statement ()
  "Move to start of current statement."
  (interactive "^")
  (forward-line 0)
  (let* ((ppss (syntax-ppss))
         (context-point
          (or
           (python-syntax-context 'paren ppss)
           (python-syntax-context 'string ppss))))
    (cond ((bobp))
          (context-point
           (goto-char context-point)
           (python-nav-beginning-of-statement))
          ((save-excursion
             (forward-line -1)
             (python-info-line-ends-backslash-p))
           (forward-line -1)
           (python-nav-beginning-of-statement))))
  (back-to-indentation)
  (point-marker))

(defun python-nav-end-of-statement (&optional noend)
  "Move to end of current statement.
Optional argument NOEND is internal and makes the logic to not
jump to the end of line when moving forward searching for the end
of the statement."
  (interactive "^")
  (let (string-start bs-pos (last-string-end 0))
    (while (and (or noend (goto-char (line-end-position)))
                (not (eobp))
                (cond ((setq string-start (python-syntax-context 'string))
                       ;; The condition can be nil if syntax table
                       ;; text properties and the `syntax-ppss' cache
                       ;; are somehow out of whack.  This has been
                       ;; observed when using `syntax-ppss' during
                       ;; narrowing.
                       ;; It can also fail in cases where the buffer is in
                       ;; the process of being modified, e.g. when creating
                       ;; a string with `electric-pair-mode' disabled such
                       ;; that there can be an unmatched single quote
                       (when (>= string-start last-string-end)
                         (goto-char string-start)
                         (if (python-syntax-context 'paren)
                             ;; Ended up inside a paren, roll again.
                             (python-nav-end-of-statement t)
                           ;; This is not inside a paren, move to the
                           ;; end of this string.
                           (goto-char (+ (point)
                                         (python-syntax-count-quotes
                                          (char-after (point)) (point))))
                           (setq last-string-end
                                 (or (re-search-forward
                                      (rx (syntax string-delimiter)) nil t)
                                     (goto-char (point-max)))))))
                      ((python-syntax-context 'paren)
                       ;; The statement won't end before we've escaped
                       ;; at least one level of parenthesis.
                       (condition-case err
                           (goto-char (scan-lists (point) 1 -1))
                         (scan-error (goto-char (nth 3 err)))))
                      ((setq bs-pos (python-info-line-ends-backslash-p))
                       (goto-char bs-pos)
                       (forward-line 1))))))
  (point-marker))

(defun python-nav-backward-statement (&optional arg)
  "Move backward to previous statement.
With ARG, repeat.  See `python-nav-forward-statement'."
  (interactive "^p")
  (or arg (setq arg 1))
  (python-nav-forward-statement (- arg)))

(defun python-nav-forward-statement (&optional arg)
  "Move forward to next statement.
With ARG, repeat.  With negative argument, move ARG times
backward to previous statement."
  (interactive "^p")
  (or arg (setq arg 1))
  (while (> arg 0)
    (python-nav-end-of-statement)
    (python-util-forward-comment)
    (python-nav-beginning-of-statement)
    (setq arg (1- arg)))
  (while (< arg 0)
    (python-nav-beginning-of-statement)
    (python-util-forward-comment -1)
    (python-nav-beginning-of-statement)
    (setq arg (1+ arg))))

(defun python-nav-beginning-of-block ()
  "Move to start of current block."
  (interactive "^")
  (let ((starting-pos (point)))
    ;; Go to first line beginning a statement
    (while (and (not (bobp))
                (or (and (python-nav-beginning-of-statement) nil)
                    (python-info-current-line-comment-p)
                    (python-info-current-line-empty-p)))
      (forward-line -1))
    (if (progn
          (python-nav-beginning-of-statement)
          (looking-at (python-rx block-start)))
        (point-marker)
      (let ((block-matching-indent
             (- (current-indentation) python-indent-offset)))
        (while
            (and (python-nav-backward-block)
                 (> (current-indentation) block-matching-indent)))
        (if (and (looking-at (python-rx block-start))
                 (= (current-indentation) block-matching-indent))
            (point-marker)
          (and (goto-char starting-pos) nil))))))

(defun python-nav-end-of-block ()
  "Move to end of current block."
  (interactive "^")
  (when (python-nav-beginning-of-block)
    (let ((block-indentation (current-indentation)))
      (python-nav-end-of-statement)
      (while (and (forward-line 1)
                  (not (eobp))
                  (or (and (> (current-indentation) block-indentation)
                           (let ((start (point)))
                             (python-nav-end-of-statement)
                             ;; must move forward otherwise infinite loop
                             (> (point) start)))
                      (python-info-current-line-comment-p)
                      (python-info-current-line-empty-p))))
      (python-util-forward-comment -1)
      (point-marker))))

(defun python-nav-backward-block (&optional arg)
  "Move backward to previous block of code.
With ARG, repeat.  See `python-nav-forward-block'."
  (interactive "^p")
  (or arg (setq arg 1))
  (python-nav-forward-block (- arg)))

(defun python-nav-forward-block (&optional arg)
  "Move forward to next block of code.
With ARG, repeat.  With negative argument, move ARG times
backward to previous block."
  (interactive "^p")
  (or arg (setq arg 1))
  (let ((block-start-regexp
         (python-rx line-start (* whitespace) block-start))
        (starting-pos (point))
        (orig-arg arg))
    (while (> arg 0)
      (python-nav-end-of-statement)
      (while (and
              (re-search-forward block-start-regexp nil t)
              (python-syntax-context-type)))
      (setq arg (1- arg)))
    (while (< arg 0)
      (python-nav-beginning-of-statement)
      (while (and
              (re-search-backward block-start-regexp nil t)
              (python-syntax-context-type)))
      (setq arg (1+ arg)))
    (python-nav-beginning-of-statement)
    (if (or (and (> orig-arg 0) (< (point) starting-pos))
            (not (looking-at (python-rx block-start))))
        (and (goto-char starting-pos) nil)
      (and (not (= (point) starting-pos)) (point-marker)))))

(defun python-nav--lisp-forward-sexp (&optional arg)
  "Standard version `forward-sexp'.
It ignores completely the value of `forward-sexp-function' by
setting it to nil before calling `forward-sexp'.  With positive
ARG move forward only one sexp, else move backwards."
  (let ((forward-sexp-function)
        (arg (if (or (not arg) (> arg 0)) 1 -1)))
    (forward-sexp arg)))

(defun python-nav--lisp-forward-sexp-safe (&optional arg)
  "Safe version of standard `forward-sexp'.
When at end of sexp (i.e. looking at an opening/closing paren)
skips it instead of throwing an error.  With positive ARG move
forward only one sexp, else move backwards."
  (let* ((arg (if (or (not arg) (> arg 0)) 1 -1))
         (paren-regexp
          (if (> arg 0) (python-rx close-paren) (python-rx open-paren)))
         (search-fn
          (if (> arg 0) #'re-search-forward #'re-search-backward)))
    (condition-case nil
        (python-nav--lisp-forward-sexp arg)
      (error
       (while (and (funcall search-fn paren-regexp nil t)
                   (python-syntax-context 'paren)))))))

(defun python-nav--forward-sexp (&optional dir safe skip-parens-p)
  "Move to forward sexp.
With positive optional argument DIR direction move forward, else
backwards.  When optional argument SAFE is non-nil do not throw
errors when at end of sexp, skip it instead.  With optional
argument SKIP-PARENS-P force sexp motion to ignore parenthesized
expressions when looking at them in either direction."
  (setq dir (or dir 1))
  (unless (= dir 0)
    (let* ((forward-p (if (> dir 0)
                          (and (setq dir 1) t)
                        (and (setq dir -1) nil)))
           (context-type (python-syntax-context-type)))
      (cond
       ((memq context-type '(string comment))
        ;; Inside of a string, get out of it.
        (let ((forward-sexp-function))
          (forward-sexp dir)))
       ((and (not skip-parens-p)
             (or (eq context-type 'paren)
                 (if forward-p
                     (eq (syntax-class (syntax-after (point)))
                         (car (string-to-syntax "(")))
                   (eq (syntax-class (syntax-after (1- (point))))
                       (car (string-to-syntax ")"))))))
        ;; Inside a paren or looking at it, lisp knows what to do.
        (if safe
            (python-nav--lisp-forward-sexp-safe dir)
          (python-nav--lisp-forward-sexp dir)))
       (t
        ;; This part handles the lispy feel of
        ;; `python-nav-forward-sexp'.  Knowing everything about the
        ;; current context and the context of the next sexp tries to
        ;; follow the lisp sexp motion commands in a symmetric manner.
        (let* ((context
                (cond
                 ((python-info-beginning-of-block-p) 'block-start)
                 ((python-info-end-of-block-p) 'block-end)
                 ((python-info-beginning-of-statement-p) 'statement-start)
                 ((python-info-end-of-statement-p) 'statement-end)))
               (next-sexp-pos
                (save-excursion
                  (if safe
                      (python-nav--lisp-forward-sexp-safe dir)
                    (python-nav--lisp-forward-sexp dir))
                  (point)))
               (next-sexp-context
                (save-excursion
                  (goto-char next-sexp-pos)
                  (cond
                   ((python-info-beginning-of-block-p) 'block-start)
                   ((python-info-end-of-block-p) 'block-end)
                   ((python-info-beginning-of-statement-p) 'statement-start)
                   ((python-info-end-of-statement-p) 'statement-end)
                   ((python-info-statement-starts-block-p) 'starts-block)
                   ((python-info-statement-ends-block-p) 'ends-block)))))
          (if forward-p
              (cond ((and (not (eobp))
                          (python-info-current-line-empty-p))
                     (python-util-forward-comment dir)
                     (python-nav--forward-sexp dir safe skip-parens-p))
                    ((eq context 'block-start)
                     (python-nav-end-of-block))
                    ((eq context 'statement-start)
                     (python-nav-end-of-statement))
                    ((and (memq context '(statement-end block-end))
                          (eq next-sexp-context 'ends-block))
                     (goto-char next-sexp-pos)
                     (python-nav-end-of-block))
                    ((and (memq context '(statement-end block-end))
                          (eq next-sexp-context 'starts-block))
                     (goto-char next-sexp-pos)
                     (python-nav-end-of-block))
                    ((memq context '(statement-end block-end))
                     (goto-char next-sexp-pos)
                     (python-nav-end-of-statement))
                    (t (goto-char next-sexp-pos)))
            (cond ((and (not (bobp))
                        (python-info-current-line-empty-p))
                   (python-util-forward-comment dir)
                   (python-nav--forward-sexp dir safe skip-parens-p))
                  ((eq context 'block-end)
                   (python-nav-beginning-of-block))
                  ((eq context 'statement-end)
                   (python-nav-beginning-of-statement))
                  ((and (memq context '(statement-start block-start))
                        (eq next-sexp-context 'starts-block))
                   (goto-char next-sexp-pos)
                   (python-nav-beginning-of-block))
                  ((and (memq context '(statement-start block-start))
                        (eq next-sexp-context 'ends-block))
                   (goto-char next-sexp-pos)
                   (python-nav-beginning-of-block))
                  ((memq context '(statement-start block-start))
                   (goto-char next-sexp-pos)
                   (python-nav-beginning-of-statement))
                  (t (goto-char next-sexp-pos))))))))))

(defun python-nav-forward-sexp (&optional arg safe skip-parens-p)
  "Move forward across expressions.
With ARG, do it that many times.  Negative arg -N means move
backward N times.  When optional argument SAFE is non-nil do not
throw errors when at end of sexp, skip it instead.  With optional
argument SKIP-PARENS-P force sexp motion to ignore parenthesized
expressions when looking at them in either direction (forced to t
in interactive calls)."
  (interactive "^p")
  (or arg (setq arg 1))
  ;; Do not follow parens on interactive calls.  This hack to detect
  ;; if the function was called interactively copes with the way
  ;; `forward-sexp' works by calling `forward-sexp-function', losing
  ;; interactive detection by checking `current-prefix-arg'.  The
  ;; reason to make this distinction is that lisp functions like
  ;; `blink-matching-open' get confused causing issues like the one in
  ;; Bug#16191.  With this approach the user gets a symmetric behavior
  ;; when working interactively while called functions expecting
  ;; paren-based sexp motion work just fine.
  (or
   skip-parens-p
   (setq skip-parens-p
         (memq real-this-command
               (list
                #'forward-sexp #'backward-sexp
                #'python-nav-forward-sexp #'python-nav-backward-sexp
                #'python-nav-forward-sexp-safe #'python-nav-backward-sexp))))
  (while (> arg 0)
    (python-nav--forward-sexp 1 safe skip-parens-p)
    (setq arg (1- arg)))
  (while (< arg 0)
    (python-nav--forward-sexp -1 safe skip-parens-p)
    (setq arg (1+ arg))))

(defun python-nav-backward-sexp (&optional arg safe skip-parens-p)
  "Move backward across expressions.
With ARG, do it that many times.  Negative arg -N means move
forward N times.  When optional argument SAFE is non-nil do not
throw errors when at end of sexp, skip it instead.  With optional
argument SKIP-PARENS-P force sexp motion to ignore parenthesized
expressions when looking at them in either direction (forced to t
in interactive calls)."
  (interactive "^p")
  (or arg (setq arg 1))
  (python-nav-forward-sexp (- arg) safe skip-parens-p))

(defun python-nav-forward-sexp-safe (&optional arg skip-parens-p)
  "Move forward safely across expressions.
With ARG, do it that many times.  Negative arg -N means move
backward N times.  With optional argument SKIP-PARENS-P force
sexp motion to ignore parenthesized expressions when looking at
them in either direction (forced to t in interactive calls)."
  (interactive "^p")
  (python-nav-forward-sexp arg t skip-parens-p))

(defun python-nav-backward-sexp-safe (&optional arg skip-parens-p)
  "Move backward safely across expressions.
With ARG, do it that many times.  Negative arg -N means move
forward N times.  With optional argument SKIP-PARENS-P force sexp
motion to ignore parenthesized expressions when looking at them in
either direction (forced to t in interactive calls)."
  (interactive "^p")
  (python-nav-backward-sexp arg t skip-parens-p))

(defun python-nav--up-list (&optional dir)
  "Internal implementation of `python-nav-up-list'.
DIR is always 1 or -1 and comes sanitized from
`python-nav-up-list' calls."
  (let ((context (python-syntax-context-type))
        (forward-p (> dir 0)))
    (cond
     ((memq context '(string comment)))
     ((eq context 'paren)
      (let ((forward-sexp-function))
        (up-list dir)))
     ((and forward-p (python-info-end-of-block-p))
      (let ((parent-end-pos
             (save-excursion
               (let ((indentation (and
                                   (python-nav-beginning-of-block)
                                   (current-indentation))))
                 (while (and indentation
                             (> indentation 0)
                             (>= (current-indentation) indentation)
                             (python-nav-backward-block)))
                 (python-nav-end-of-block)))))
        (and (> (or parent-end-pos (point)) (point))
             (goto-char parent-end-pos))))
     (forward-p (python-nav-end-of-block))
     ((and (not forward-p)
           (> (current-indentation) 0)
           (python-info-beginning-of-block-p))
      (let ((prev-block-pos
             (save-excursion
               (let ((indentation (current-indentation)))
                 (while (and (python-nav-backward-block)
                             (>= (current-indentation) indentation))))
               (point))))
        (and (> (point) prev-block-pos)
             (goto-char prev-block-pos))))
     ((not forward-p) (python-nav-beginning-of-block)))))

(defun python-nav-up-list (&optional arg)
  "Move forward out of one level of parentheses (or blocks).
With ARG, do this that many times.
A negative argument means move backward but still to a less deep spot.
This command assumes point is not in a string or comment."
  (interactive "^p")
  (or arg (setq arg 1))
  (while (> arg 0)
    (python-nav--up-list 1)
    (setq arg (1- arg)))
  (while (< arg 0)
    (python-nav--up-list -1)
    (setq arg (1+ arg))))

(defun python-nav-backward-up-list (&optional arg)
  "Move backward out of one level of parentheses (or blocks).
With ARG, do this that many times.
A negative argument means move forward but still to a less deep spot.
This command assumes point is not in a string or comment."
  (interactive "^p")
  (or arg (setq arg 1))
  (python-nav-up-list (- arg)))

(defun python-nav-if-name-main ()
  "Move point at the beginning the __main__ block.
When \"if __name__ == \\='__main__\\=':\" is found returns its
position, else returns nil."
  (interactive)
  (let ((point (point))
        (found (catch 'found
                 (goto-char (point-min))
                 (while (re-search-forward
                         (python-rx line-start
                                    "if" (+ space)
                                    "__name__" (+ space)
                                    "==" (+ space)
                                    (group-n 1 (or ?\" ?\'))
                                    "__main__" (backref 1) (* space) ":")
                         nil t)
                   (when (not (python-syntax-context-type))
                     (beginning-of-line)
                     (throw 'found t))))))
    (if found
        (point)
      (ignore (goto-char point)))))


;;; Shell integration

(defcustom python-shell-buffer-name "Python"
  "Default buffer name for Python interpreter."
  :type 'string
  :safe 'stringp)

(defcustom python-shell-interpreter
  (cond ((executable-find "python3") "python3")
        ((executable-find "python") "python")
        (t "python3"))
  "Default Python interpreter for shell.

Some Python interpreters also require changes to
`python-shell-interpreter-args'.  In particular, setting
`python-shell-interpreter' to \"ipython3\" requires setting
`python-shell-interpreter-args' to \"--simple-prompt\"."
  :version "28.1"
  :type 'string)

(defcustom python-shell-internal-buffer-name "Python Internal"
  "Default buffer name for the Internal Python interpreter."
  :type 'string
  :safe 'stringp)

(defcustom python-shell-interpreter-args "-i"
  "Default arguments for the Python interpreter."
  :type 'string)

(defcustom python-shell-interpreter-interactive-arg "-i"
  "Interpreter argument to force it to run interactively."
  :type 'string
  :version "24.4")

(defcustom python-shell-prompt-detect-enabled t
  "Non-nil enables autodetection of interpreter prompts."
  :type 'boolean
  :safe 'booleanp
  :version "24.4")

(defcustom python-shell-prompt-detect-failure-warning t
  "Non-nil enables warnings when detection of prompts fail."
  :type 'boolean
  :safe 'booleanp
  :version "24.4")

(defcustom python-shell-prompt-input-regexps
  '(">>> " "\\.\\.\\. "                 ; Python
    "In \\[[0-9]+\\]: "                 ; IPython
    "   \\.\\.\\.: "                    ; IPython
    ;; Using ipdb outside IPython may fail to cleanup and leave static
    ;; IPython prompts activated, this adds some safeguard for that.
    "In : " "\\.\\.\\.: ")
  "List of regular expressions matching input prompts."
  :type '(repeat regexp)
  :version "24.4")

(defcustom python-shell-prompt-output-regexps
  '(""                                  ; Python
    "Out\\[[0-9]+\\]: "                 ; IPython
    "Out :")                            ; ipdb safeguard
  "List of regular expressions matching output prompts."
  :type '(repeat regexp)
  :version "24.4")

(defcustom python-shell-prompt-regexp ">>> "
  "Regular expression matching top level input prompt of Python shell.
It should not contain a caret (^) at the beginning."
  :type 'regexp)

(defcustom python-shell-prompt-block-regexp "\\.\\.\\.:? "
  "Regular expression matching block input prompt of Python shell.
It should not contain a caret (^) at the beginning."
  :type 'regexp)

(defcustom python-shell-prompt-output-regexp ""
  "Regular expression matching output prompt of Python shell.
It should not contain a caret (^) at the beginning."
  :type 'regexp)

(defcustom python-shell-prompt-pdb-regexp "[(<]*[Ii]?[Pp]db[>)]+ "
  "Regular expression matching pdb input prompt of Python shell.
It should not contain a caret (^) at the beginning."
  :type 'regexp)

(define-obsolete-variable-alias
  'python-shell-enable-font-lock 'python-shell-font-lock-enable "25.1")

(defcustom python-shell-font-lock-enable t
  "Should syntax highlighting be enabled in the Python shell buffer?
Restart the Python shell after changing this variable for it to take effect."
  :type 'boolean
  :safe 'booleanp)

(defcustom python-shell-unbuffered t
  "Should shell output be unbuffered?.
When non-nil, this may prevent delayed and missing output in the
Python shell.  See commentary for details."
  :type 'boolean
  :safe 'booleanp)

(defcustom python-shell-process-environment nil
  "List of overridden environment variables for subprocesses to inherit.
Each element should be a string of the form ENVVARNAME=VALUE.
When this variable is non-nil, values are exported into the
process environment before starting it.  Any variables already
present in the current environment are superseded by variables
set here."
  :type '(repeat string))

(defcustom python-shell-extra-pythonpaths nil
  "List of extra pythonpaths for Python shell.
When this variable is non-nil, values added at the beginning of
the PYTHONPATH before starting processes.  Any values present
here that already exists in PYTHONPATH are moved to the beginning
of the list so that they are prioritized when looking for
modules."
  :type '(repeat string))

(defcustom python-shell-exec-path nil
  "List of paths for searching executables.
When this variable is non-nil, values added at the beginning of
the PATH before starting processes.  Any values present here that
already exists in PATH are moved to the beginning of the list so
that they are prioritized when looking for executables."
  :type '(repeat string))

(defcustom python-shell-remote-exec-path nil
  "List of paths to be ensured remotely for searching executables.
When this variable is non-nil, values are exported into remote
hosts PATH before starting processes.  Values defined in
`python-shell-exec-path' will take precedence to paths defined
here.  Normally you won't use this variable directly unless you
plan to ensure a particular set of paths to all Python shell
executed through tramp connections."
  :version "25.1"
  :type '(repeat string))

(define-obsolete-variable-alias
  'python-shell-virtualenv-path 'python-shell-virtualenv-root "25.1")

(defcustom python-shell-virtualenv-root nil
  "Path to virtualenv root.
This variable, when set to a string, makes the environment to be
modified such that shells are started within the specified
virtualenv."
  :type '(choice (const nil) directory))

(defcustom python-shell-setup-codes nil
  "List of code run by `python-shell-send-setup-code'."
  :type '(repeat symbol))

(defcustom python-shell-compilation-regexp-alist
  `((,(rx line-start (1+ (any " \t")) "File \""
          (group (1+ (not (any "\"<")))) ; avoid `<stdin>' &c
          "\", line " (group (1+ digit)))
     1 2)
    (,(rx " in file " (group (1+ not-newline)) " on line "
          (group (1+ digit)))
     1 2)
    (,(rx line-start "> " (group (1+ (not (any "(\"<"))))
          "(" (group (1+ digit)) ")" (1+ (not (any "("))) "()")
     1 2))
  "`compilation-error-regexp-alist' for inferior Python."
  :type '(alist regexp))

(defcustom python-shell-dedicated nil
  "Whether to make Python shells dedicated by default.
This option influences `run-python' when called without a prefix
argument.  If `buffer' or `project', create a Python shell
dedicated to the current buffer or its project (if one is found)."
  :version "29.1"
  :type '(choice (const :tag "To buffer" buffer)
                 (const :tag "To project" project)
                 (const :tag "Not dedicated" nil)))

(defvar python-shell-output-filter-in-progress nil)
(defvar python-shell-output-filter-buffer nil)

(defmacro python-shell--add-to-path-with-priority (pathvar paths)
  "Modify PATHVAR and ensure PATHS are added only once at beginning."
  `(dolist (path (reverse ,paths))
     (cl-delete path ,pathvar :test #'string=)
     (cl-pushnew path ,pathvar :test #'string=)))

(defun python-shell-calculate-pythonpath ()
  "Calculate the PYTHONPATH using `python-shell-extra-pythonpaths'."
  (let ((pythonpath
         (split-string
          (or (getenv "PYTHONPATH") "") path-separator 'omit)))
    (python-shell--add-to-path-with-priority
     pythonpath python-shell-extra-pythonpaths)
    (mapconcat #'identity pythonpath path-separator)))

(defun python-shell-calculate-process-environment ()
  (declare (obsolete python-shell--calculate-process-environment "29.1"))
  (defvar tramp-remote-process-environment)
  (let* ((remote-p (file-remote-p default-directory)))
    (append (python-shell--calculate-process-environment)
            (if remote-p
                tramp-remote-process-environment
              process-environment))))

(defun python-shell--calculate-process-environment ()
  "Return a list of entries to add to the `process-environment'.
Prepends `python-shell-process-environment', sets extra
pythonpaths from `python-shell-extra-pythonpaths' and sets a few
virtualenv related vars."
  (let* ((virtualenv (when python-shell-virtualenv-root
                       (directory-file-name python-shell-virtualenv-root)))
         (res python-shell-process-environment))
    (when python-shell-unbuffered
      (push "PYTHONUNBUFFERED=1" res))
    (when python-shell-extra-pythonpaths
      (push (concat "PYTHONPATH=" (python-shell-calculate-pythonpath)) res))
    (if (not virtualenv)
        nil
      (push "PYTHONHOME" res)
      (push (concat "VIRTUAL_ENV=" virtualenv) res))
    res))

(defun python-shell-calculate-exec-path ()
  "Calculate `exec-path'.
Prepends `python-shell-exec-path' and adds the binary directory
for virtualenv if `python-shell-virtualenv-root' is set - this
will use the python interpreter from inside the virtualenv when
starting the shell.  If `default-directory' points to a remote host,
the returned value appends `python-shell-remote-exec-path' instead
of `exec-path'."
  (let ((new-path (copy-sequence
                   (if (file-remote-p default-directory)
                       python-shell-remote-exec-path
                     exec-path)))

        ;; Windows and POSIX systems use different venv directory structures
        (virtualenv-bin-dir (if (eq system-type 'windows-nt) "Scripts" "bin")))
    (python-shell--add-to-path-with-priority
     new-path python-shell-exec-path)
    (if (not python-shell-virtualenv-root)
        new-path
      (python-shell--add-to-path-with-priority
       new-path
       (list (expand-file-name virtualenv-bin-dir python-shell-virtualenv-root)))
      new-path)))

(defun python-shell-tramp-refresh-remote-path (vec paths)
  "Update VEC's remote-path giving PATHS priority."
  (cl-assert (featurep 'tramp))
  (declare-function tramp-set-remote-path "tramp-sh")
  (declare-function tramp-set-connection-property "tramp-cache")
  (declare-function tramp-get-connection-property "tramp-cache")
  (let ((remote-path (tramp-get-connection-property vec "remote-path" nil)))
    (when remote-path
      ;; FIXME: This part of the Tramp code still knows about Python!
      (python-shell--add-to-path-with-priority remote-path paths)
      (tramp-set-connection-property vec "remote-path" remote-path)
      (tramp-set-remote-path vec))))


(defun python-shell-tramp-refresh-process-environment (vec env)
  "Update VEC's process environment with ENV."
  (cl-assert (featurep 'tramp))
  (defvar tramp-end-of-heredoc)
  (defvar tramp-end-of-output)
  ;; Do we even know that `tramp-sh' is loaded at this point?
  ;; What about files accessed via FTP, sudo, ...?
  (declare-function tramp-send-command "tramp-sh")
  ;; Stolen from `tramp-open-connection-setup-interactive-shell'.
  (let ((env (append (when (fboundp 'tramp-get-remote-locale)
                       ;; Emacs<24.4 compat.
                       (list (tramp-get-remote-locale vec)))
		     (copy-sequence env)))
        (tramp-end-of-heredoc
         (if (boundp 'tramp-end-of-heredoc)
             tramp-end-of-heredoc
           (md5 tramp-end-of-output)))
	unset vars item)
    (while env
      (setq item (split-string (car env) "=" 'omit))
      (setcdr item (mapconcat #'identity (cdr item) "="))
      (if (and (stringp (cdr item)) (not (string-equal (cdr item) "")))
	  (push (format "%s %s" (car item) (cdr item)) vars)
	(push (car item) unset))
      (setq env (cdr env)))
    (when vars
      (tramp-send-command
       vec
       (format "while read var val; do export $var=$val; done <<'%s'\n%s\n%s"
	       tramp-end-of-heredoc
	       (mapconcat #'identity vars "\n")
	       tramp-end-of-heredoc)
       t))
    (when unset
      (tramp-send-command
       vec (format "unset %s" (mapconcat #'identity unset " ")) t))))

(defmacro python-shell-with-environment (&rest body)
  "Modify shell environment during execution of BODY.
Temporarily sets `process-environment' and `exec-path' during
execution of body.  If `default-directory' points to a remote
machine then modifies `tramp-remote-process-environment' and
`python-shell-remote-exec-path' instead."
  (declare (indent 0) (debug (body)))
  `(python-shell--with-environment
    (python-shell--calculate-process-environment)
    (lambda () ,@body)))

(defun python-shell--with-environment (extraenv bodyfun)
  ;; FIXME: This is where the generic code delegates to Tramp.
  (let* ((vec
          (and (file-remote-p default-directory)
               (fboundp 'tramp-dissect-file-name)
               (ignore-errors
                 (tramp-dissect-file-name default-directory 'noexpand)))))
    (if vec
        (python-shell--tramp-with-environment vec extraenv bodyfun)
      (let ((process-environment
             (append extraenv process-environment))
            (exec-path
             ;; FIXME: This is still Python-specific.
             (python-shell-calculate-exec-path)))
        (funcall bodyfun)))))

(defun python-shell--tramp-with-environment (vec extraenv bodyfun)
  (defvar tramp-remote-process-environment)
  (declare-function tramp-get-connection-process "tramp" (vec))
  (let* ((tramp-remote-process-environment
          (append extraenv tramp-remote-process-environment)))
    (when (tramp-get-connection-process vec)
      ;; For already existing connections, the new exec path must
      ;; be re-set, otherwise it won't take effect.  One example
      ;; of such case is when remote dir-locals are read and
      ;; *then* subprocesses are triggered within the same
      ;; connection.
      (python-shell-tramp-refresh-remote-path
       ;; FIXME: This is still Python-specific.
       vec (python-shell-calculate-exec-path))
      ;; The `tramp-remote-process-environment' variable is only
      ;; effective when the started process is an interactive
      ;; shell, otherwise (like in the case of processes started
      ;; with `process-file') the environment is not changed.
      ;; This makes environment modifications effective
      ;; unconditionally.
      (python-shell-tramp-refresh-process-environment
       vec tramp-remote-process-environment))
    (funcall bodyfun)))

(defvar python-shell--prompt-calculated-input-regexp nil
  "Calculated input prompt regexp for inferior python shell.
Do not set this variable directly, instead use
`python-shell-prompt-set-calculated-regexps'.")

(defvar python-shell--block-prompt nil
  "Input block prompt for inferior python shell.
Do not set this variable directly, instead use
`python-shell-prompt-set-calculated-regexps'.")

(defvar python-shell--prompt-calculated-output-regexp nil
  "Calculated output prompt regexp for inferior python shell.
Do not set this variable directly, instead use
`python-shell-prompt-set-calculated-regexps'.")

(defalias 'python--parse-json-array
  (if (fboundp 'json-parse-string)
      (lambda (string)
        (json-parse-string string :array-type 'list))
    (require 'json)
    (defvar json-array-type)
    (declare-function json-read-from-string "json" (string))
    (lambda (string)
      (let ((json-array-type 'list))
        (json-read-from-string string))))
  "Parse the JSON array in STRING into a Lisp list.")

(defun python-shell-prompt-detect ()
  "Detect prompts for the current `python-shell-interpreter'.
When prompts can be retrieved successfully from the
`python-shell-interpreter' run with
`python-shell-interpreter-interactive-arg', returns a list of
three elements, where the first two are input prompts and the
last one is an output prompt.  When no prompts can be detected
and `python-shell-prompt-detect-failure-warning' is non-nil,
shows a warning with instructions to avoid hangs and returns nil.
When `python-shell-prompt-detect-enabled' is nil avoids any
detection and just returns nil."
  (when python-shell-prompt-detect-enabled
    (python-shell-with-environment
      (let* ((code (concat
                    "import sys\n"
                    "ps = [getattr(sys, 'ps%s' % i, '') for i in range(1,4)]\n"
                    ;; JSON is built manually for compatibility
                    "ps_json = '\\n[\"%s\", \"%s\", \"%s\"]\\n' % tuple(ps)\n"
                    "print (ps_json)\n"
                    "sys.exit(0)\n"))
             (interpreter python-shell-interpreter)
             (interpreter-arg python-shell-interpreter-interactive-arg)
             (output
              (with-temp-buffer
                ;; TODO: improve error handling by using
                ;; `condition-case' and displaying the error message to
                ;; the user in the no-prompts warning.
                (ignore-errors
                  (let ((code-file
                         ;; Python 2.x on Windows does not handle
                         ;; carriage returns in unbuffered mode.
                         (let ((inhibit-eol-conversion (getenv "PYTHONUNBUFFERED")))
                           (python-shell--save-temp-file code))))
                    (unwind-protect
                        ;; Use `process-file' as it is remote-host friendly.
                        (process-file
                         interpreter
                         code-file
                         '(t nil)
                         nil
                         interpreter-arg)
                      ;; Try to cleanup
                      (delete-file code-file))))
                (buffer-string)))
             (prompts
              (catch 'prompts
                (dolist (line (split-string output "\n" t))
                  (let ((res
                         ;; Check if current line is a valid JSON array.
                         (and (string-prefix-p "[\"" line)
                              (ignore-errors
                                ;; Return prompts as a list.
                                (python--parse-json-array line)))))
                    ;; The list must contain 3 strings, where the first
                    ;; is the input prompt, the second is the block
                    ;; prompt and the last one is the output prompt.  The
                    ;; input prompt is the only one that can't be empty.
                    (when (and (= (length res) 3)
                               (cl-every #'stringp res)
                               (not (string= (car res) "")))
                      (throw 'prompts res))))
                nil)))
        (when (and (not prompts)
                   python-shell-prompt-detect-failure-warning)
          (lwarn
           '(python python-shell-prompt-regexp)
           :warning
           (concat
            "Python shell prompts cannot be detected.\n"
            "If your emacs session hangs when starting python shells\n"
            "recover with `keyboard-quit' and then try fixing the\n"
            "interactive flag for your interpreter by adjusting the\n"
            "`python-shell-interpreter-interactive-arg' or add regexps\n"
            "matching shell prompts in the directory-local friendly vars:\n"
            "  + `python-shell-prompt-regexp'\n"
            "  + `python-shell-prompt-block-regexp'\n"
            "  + `python-shell-prompt-output-regexp'\n"
            "Or alternatively in:\n"
            "  + `python-shell-prompt-input-regexps'\n"
            "  + `python-shell-prompt-output-regexps'")))
        prompts))))

(defun python-shell-prompt-validate-regexps ()
  "Validate all user provided regexps for prompts.
Signals `user-error' if any of these vars contain invalid
regexps: `python-shell-prompt-regexp',
`python-shell-prompt-block-regexp',
`python-shell-prompt-pdb-regexp',
`python-shell-prompt-output-regexp',
`python-shell-prompt-input-regexps',
`python-shell-prompt-output-regexps'."
  (dolist (symbol (list 'python-shell-prompt-input-regexps
                        'python-shell-prompt-output-regexps
                        'python-shell-prompt-regexp
                        'python-shell-prompt-block-regexp
                        'python-shell-prompt-pdb-regexp
                        'python-shell-prompt-output-regexp))
    (dolist (regexp (let ((regexps (symbol-value symbol)))
                      (if (listp regexps)
                          regexps
                        (list regexps))))
      (when (not (python-util-valid-regexp-p regexp))
        (user-error "Invalid regexp %s in `%s'"
                    regexp symbol)))))

(defun python-shell-prompt-set-calculated-regexps ()
  "Detect and set input and output prompt regexps.
Build and set the values for
`python-shell--prompt-calculated-input-regexp' and
`python-shell--prompt-calculated-output-regexp' using the values
from `python-shell-prompt-regexp',
`python-shell-prompt-block-regexp',
`python-shell-prompt-pdb-regexp',
`python-shell-prompt-output-regexp',
`python-shell-prompt-input-regexps',
`python-shell-prompt-output-regexps' and detected prompts from
`python-shell-prompt-detect'."
  (when (not (and python-shell--prompt-calculated-input-regexp
                  python-shell--prompt-calculated-output-regexp))
    (let* ((detected-prompts (python-shell-prompt-detect))
           (input-prompts nil)
           (output-prompts nil)
           (build-regexp
            (lambda (prompts)
              (concat "^\\("
                      (mapconcat #'identity
                                 (sort prompts
                                       (lambda (a b)
                                         (let ((length-a (length a))
                                               (length-b (length b)))
                                           (if (= length-a length-b)
                                               (string< a b)
                                             (> (length a) (length b))))))
                                 "\\|")
                      "\\)"))))
      ;; Validate ALL regexps
      (python-shell-prompt-validate-regexps)
      ;; Collect all user defined input prompts
      (dolist (prompt (append python-shell-prompt-input-regexps
                              (list python-shell-prompt-regexp
                                    python-shell-prompt-block-regexp
                                    python-shell-prompt-pdb-regexp)))
        (cl-pushnew prompt input-prompts :test #'string=))
      ;; Collect all user defined output prompts
      (dolist (prompt (cons python-shell-prompt-output-regexp
                            python-shell-prompt-output-regexps))
        (cl-pushnew prompt output-prompts :test #'string=))
      ;; Collect detected prompts if any
      (when detected-prompts
        (dolist (prompt (butlast detected-prompts))
          (setq prompt (regexp-quote prompt))
          (cl-pushnew prompt input-prompts :test #'string=))
        (setq python-shell--block-prompt (nth 1 detected-prompts))
        (cl-pushnew (regexp-quote
                     (car (last detected-prompts)))
                    output-prompts :test #'string=))
      ;; Set input and output prompt regexps from collected prompts
      (setq python-shell--prompt-calculated-input-regexp
            (funcall build-regexp input-prompts)
            python-shell--prompt-calculated-output-regexp
            (funcall build-regexp output-prompts)))))

(defun python-shell-get-process-name (dedicated)
  "Calculate the appropriate process name for inferior Python process.
If DEDICATED is nil, this is simply `python-shell-buffer-name'.
If DEDICATED is `buffer' or `project', append the current buffer
name respectively the current project name."
  (pcase dedicated
    ('nil python-shell-buffer-name)
    ('project
     (if-let ((proj (and (featurep 'project)
                         (project-current))))
         (format "%s[%s]" python-shell-buffer-name (file-name-nondirectory
                                                    (directory-file-name
                                                     (project-root proj))))
       python-shell-buffer-name))
    (_ (format "%s[%s]" python-shell-buffer-name (buffer-name)))))

(defun python-shell-internal-get-process-name ()
  "Calculate the appropriate process name for Internal Python process.
The name is calculated from `python-shell-buffer-name' and
the `buffer-name'."
  (format "%s[%s]" python-shell-internal-buffer-name (buffer-name)))

(defun python-shell-calculate-command ()
  "Calculate the string used to execute the inferior Python process."
  (format "%s %s"
          ;; `python-shell-make-comint' expects to be able to
          ;; `split-string-and-unquote' the result of this function.
          (combine-and-quote-strings (list python-shell-interpreter))
          python-shell-interpreter-args))

(define-obsolete-function-alias
  'python-shell-parse-command
  #'python-shell-calculate-command "25.1")

(defvar python-shell--package-depth 10)

(defun python-shell-package-enable (directory package)
  "Add DIRECTORY parent to $PYTHONPATH and enable PACKAGE."
  (interactive
   (let* ((dir (expand-file-name
                (read-directory-name
                 "Package root: "
                 (file-name-directory
                  (or (buffer-file-name) default-directory)))))
          (name (completing-read
                 "Package: "
                 (python-util-list-packages
                  dir python-shell--package-depth))))
     (list dir name)))
  (python-shell-send-string
   (format
    (concat
     "import os.path;import sys;"
     "sys.path.append(os.path.dirname(os.path.dirname(%s)));"
     "__package__ = %s;"
     "import %s")
    (python-shell--encode-string directory)
    (python-shell--encode-string package)
    package)
   (python-shell-get-process)))

(defun python-shell-accept-process-output (process &optional timeout regexp)
  "Accept PROCESS output with TIMEOUT until REGEXP is found.
Optional argument TIMEOUT is the timeout argument to
`accept-process-output' calls.  Optional argument REGEXP
overrides the regexp to match the end of output, defaults to
`comint-prompt-regexp'.  Returns non-nil when output was
properly captured.

This utility is useful in situations where the output may be
received in chunks, since `accept-process-output' gives no
guarantees they will be grabbed in a single call.  An example use
case for this would be the CPython shell start-up, where the
banner and the initial prompt are received separately."
  (let ((regexp (or regexp comint-prompt-regexp)))
    (catch 'found
      (while t
        (when (not (accept-process-output process timeout))
          (throw 'found nil))
        (when (looking-back
               regexp (car (python-util-comint-last-prompt)))
          (throw 'found t))))))

(defun python-shell-comint-end-of-output-p (output)
  "Return non-nil if OUTPUT ends with input prompt."
  (string-match
   ;; XXX: It seems on macOS an extra carriage return is attached
   ;; at the end of output, this handles that too.
   (concat
    "\r?\n?"
    ;; Remove initial caret from calculated regexp
    (replace-regexp-in-string
     (rx string-start ?^) ""
     python-shell--prompt-calculated-input-regexp)
    (rx eos))
   output))

(define-obsolete-function-alias
  'python-comint-output-filter-function
  #'ansi-color-filter-apply
  "25.1")

(defun python-comint-postoutput-scroll-to-bottom (output)
  "Faster version of `comint-postoutput-scroll-to-bottom'.
Avoids `recenter' calls until OUTPUT is completely sent."
  (declare (obsolete nil "29.1")) ; Not used.
  (when (and (not (string= "" output))
             (python-shell-comint-end-of-output-p
              (ansi-color-filter-apply output)))
    (comint-postoutput-scroll-to-bottom output))
  output)

(defvar python-shell--parent-buffer nil)

(defmacro python-shell-with-shell-buffer (&rest body)
  "Execute the forms in BODY with the shell buffer temporarily current.
Signals an error if no shell buffer is available for current buffer."
  (declare (indent 0) (debug t))
  (let ((shell-process (make-symbol "shell-process")))
    `(let ((,shell-process (python-shell-get-process-or-error)))
       (with-current-buffer (process-buffer ,shell-process)
         ,@body))))

(defvar python-shell--font-lock-buffer nil)

(defun python-shell-font-lock-get-or-create-buffer ()
  "Get or create a font-lock buffer for current inferior process."
  (python-shell-with-shell-buffer
    (if python-shell--font-lock-buffer
        python-shell--font-lock-buffer
      (let ((process-name
             (process-name (get-buffer-process (current-buffer)))))
        (generate-new-buffer
         (format " *%s-font-lock*" process-name))))))

(defun python-shell-font-lock-kill-buffer ()
  "Kill the font-lock buffer safely."
  (when (and python-shell--font-lock-buffer
             (buffer-live-p python-shell--font-lock-buffer))
    (kill-buffer python-shell--font-lock-buffer)
    (when (derived-mode-p 'inferior-python-mode)
      (setq python-shell--font-lock-buffer nil))))

(defmacro python-shell-font-lock-with-font-lock-buffer (&rest body)
  "Execute the forms in BODY in the font-lock buffer.
The value returned is the value of the last form in BODY.  See
also `with-current-buffer'."
  (declare (indent 0) (debug t))
  `(python-shell-with-shell-buffer
     (save-current-buffer
       (when (not (and python-shell--font-lock-buffer
                       (get-buffer python-shell--font-lock-buffer)))
         (setq python-shell--font-lock-buffer
               (python-shell-font-lock-get-or-create-buffer)))
       (set-buffer python-shell--font-lock-buffer)
       (when (not font-lock-mode)
         (font-lock-mode 1))
       (setq-local delay-mode-hooks t)
       (let ((python-indent-guess-indent-offset nil))
         (when (not (derived-mode-p 'python-mode))
           (python-mode))
         ,@body))))

(defun python-shell-font-lock-cleanup-buffer ()
  "Cleanup the font-lock buffer.
Provided as a command because this might be handy if something
goes wrong and syntax highlighting in the shell gets messed up."
  (interactive)
  (python-shell-with-shell-buffer
    (python-shell-font-lock-with-font-lock-buffer
      (erase-buffer))))

(defun python-shell-font-lock-comint-output-filter-function (output)
  "Clean up the font-lock buffer after any OUTPUT."
   (unless (string= output "") ;; See Bug#33959.
    (if (let ((output (ansi-color-filter-apply output)))
          (and (python-shell-comint-end-of-output-p output)
               ;; Assume "..." represents a continuation prompt.
               (not (string-match "\\.\\.\\." output))))
        ;; If output ends with an initial (not continuation) input prompt
        ;; then the font-lock buffer must be cleaned up.
        (python-shell-font-lock-cleanup-buffer)
      ;; Otherwise just add a newline.
      (python-shell-font-lock-with-font-lock-buffer
        (goto-char (point-max))
        (newline)))
    output))

(defun python-shell-font-lock-post-command-hook ()
  "Fontifies current line in shell buffer."
  (let ((prompt-end (cdr (python-util-comint-last-prompt))))
    (when (and prompt-end (> (point) prompt-end)
               (process-live-p (get-buffer-process (current-buffer))))
      (let* ((input (buffer-substring-no-properties
                     prompt-end (point-max)))
             (deactivate-mark nil)
             (start-pos prompt-end)
             (buffer-undo-list t)
             (replacement
              (python-shell-font-lock-with-font-lock-buffer
                (delete-region (point-min) (point-max))
                (insert input)
                (font-lock-ensure)
                (buffer-string)))
             (replacement-length (length replacement))
             (i 0))
        ;; Inject text properties to get input fontified.
        (while (not (= i replacement-length))
          (let* ((plist (text-properties-at i replacement))
                 (next-change (or (next-property-change i replacement)
                                  replacement-length))
                 (plist (let ((face (plist-get plist 'face)))
                          (if (not face)
                              plist
                            ;; Replace FACE text properties with
                            ;; FONT-LOCK-FACE so input is fontified.
                            (plist-put plist 'face nil)
                            (plist-put plist 'font-lock-face face)))))
            (set-text-properties
             (+ start-pos i) (+ start-pos next-change) plist)
            (setq i next-change)))))))

(defun python-shell-font-lock-turn-on (&optional msg)
  "Turn on shell font-lock.
With argument MSG show activation message."
  (interactive "p")
  (python-shell-with-shell-buffer
    (python-shell-font-lock-kill-buffer)
    (setq-local python-shell--font-lock-buffer nil)
    (add-hook 'post-command-hook
              #'python-shell-font-lock-post-command-hook nil 'local)
    (add-hook 'kill-buffer-hook
              #'python-shell-font-lock-kill-buffer nil 'local)
    (add-hook 'comint-output-filter-functions
              #'python-shell-font-lock-comint-output-filter-function
              'append 'local)
    (when msg
      (message "Shell font-lock is enabled"))))

(defun python-shell-font-lock-turn-off (&optional msg)
  "Turn off shell font-lock.
With argument MSG show deactivation message."
  (interactive "p")
  (python-shell-with-shell-buffer
    (python-shell-font-lock-kill-buffer)
    (when (python-util-comint-last-prompt)
      ;; Cleanup current fontification
      (remove-text-properties
       (cdr (python-util-comint-last-prompt))
       (line-end-position)
       '(face nil font-lock-face nil)))
    (setq-local python-shell--font-lock-buffer nil)
    (remove-hook 'post-command-hook
                 #'python-shell-font-lock-post-command-hook 'local)
    (remove-hook 'kill-buffer-hook
                 #'python-shell-font-lock-kill-buffer 'local)
    (remove-hook 'comint-output-filter-functions
                 #'python-shell-font-lock-comint-output-filter-function
                 'local)
    (when msg
      (message "Shell font-lock is disabled"))))

(defun python-shell-font-lock-toggle (&optional msg)
  "Toggle font-lock for shell.
With argument MSG show activation/deactivation message."
  (interactive "p")
  (python-shell-with-shell-buffer
    (setq-local python-shell-font-lock-enable
                (not python-shell-font-lock-enable))
    (if python-shell-font-lock-enable
        (python-shell-font-lock-turn-on msg)
      (python-shell-font-lock-turn-off msg))
    python-shell-font-lock-enable))

(defvar python-shell--first-prompt-received-output-buffer nil)
(defvar python-shell--first-prompt-received nil)

(defcustom python-shell-first-prompt-hook nil
  "Hook run upon first (non-pdb) shell prompt detection.
This is the place for shell setup functions that need to wait for
output.  Since the first prompt is ensured, this helps the
current process to not hang while waiting.  This is useful to
safely attach setup code for long-running processes that
eventually provide a shell."
  :version "25.1"
  :type 'hook)

(defconst python-shell-eval-setup-code
  "\
def __PYTHON_EL_eval(source, filename):
    import ast, sys
    if sys.version_info[0] == 2:
        from __builtin__ import compile, eval, globals
    else:
        from builtins import compile, eval, globals
    try:
        p, e = ast.parse(source, filename), None
    except SyntaxError:
        t, v, tb = sys.exc_info()
        sys.excepthook(t, v, tb.tb_next)
        return
    if p.body and isinstance(p.body[-1], ast.Expr):
        e = p.body.pop()
    try:
        g = globals()
        exec(compile(p, filename, 'exec'), g, g)
        if e:
            return eval(compile(ast.Expression(e.value), filename, 'eval'), g, g)
    except Exception:
        t, v, tb = sys.exc_info()
        sys.excepthook(t, v, tb.tb_next)"
  "Code used to evaluate statements in inferior Python processes.")

(defconst python-shell-eval-file-setup-code
  "\
def __PYTHON_EL_eval_file(filename, tempname, delete):
    import codecs, os, re
    pattern = r'^[ \t\f]*#.*?coding[:=][ \t]*([-_.a-zA-Z0-9]+)'
    with codecs.open(tempname or filename, encoding='latin-1') as file:
        match = re.match(pattern, file.readline())
        match = match or re.match(pattern, file.readline())
        encoding = match.group(1) if match else 'utf-8'
    with codecs.open(tempname or filename, encoding=encoding) as file:
        source = file.read().encode(encoding)
    if delete and tempname:
        os.remove(tempname)
    return __PYTHON_EL_eval(source, filename)"
  "Code used to evaluate files in inferior Python processes.
The coding cookie regexp is specified in PEP 263.")

(defun python-shell-comint-watch-for-first-prompt-output-filter (output)
  "Run `python-shell-first-prompt-hook' when first prompt is found in OUTPUT."
  (when (not python-shell--first-prompt-received)
    (setq-local python-shell--first-prompt-received-output-buffer
                (concat python-shell--first-prompt-received-output-buffer
                        (ansi-color-filter-apply output)))
    (when (python-shell-comint-end-of-output-p
           python-shell--first-prompt-received-output-buffer)
      (if (string-match-p
           (concat python-shell-prompt-pdb-regexp (rx eos))
           (or python-shell--first-prompt-received-output-buffer ""))
          ;; Skip pdb prompts and reset the buffer.
          (setq python-shell--first-prompt-received-output-buffer nil)
        (setq-local python-shell--first-prompt-received t)
        (setq python-shell--first-prompt-received-output-buffer nil)
        (cl-letf (((symbol-function 'python-shell-send-string)
                   (lambda (string process)
                     (comint-send-string
                      process
                      (format "exec(%s)\n" (python-shell--encode-string string))))))
          ;; Bootstrap: the normal definition of `python-shell-send-string'
          ;; depends on the Python code sent here.
          (python-shell-send-string-no-output python-shell-eval-setup-code)
          (python-shell-send-string-no-output python-shell-eval-file-setup-code))
        (with-current-buffer (current-buffer)
          (let ((inhibit-quit nil))
            (run-hooks 'python-shell-first-prompt-hook))))))
  output)

;; Used to hold user interactive overrides to
;; `python-shell-interpreter' and `python-shell-interpreter-args' that
;; will be made buffer-local by `inferior-python-mode':
(defvar python-shell--interpreter)
(defvar python-shell--interpreter-args)

(define-derived-mode inferior-python-mode comint-mode "Inferior Python"
  "Major mode for Python inferior process.
Runs a Python interpreter as a subprocess of Emacs, with Python
I/O through an Emacs buffer.  Variables `python-shell-interpreter'
and `python-shell-interpreter-args' control which Python
interpreter is run.  Variables
`python-shell-prompt-regexp',
`python-shell-prompt-output-regexp',
`python-shell-prompt-block-regexp',
`python-shell-font-lock-enable',
`python-shell-completion-setup-code',
`python-shell-completion-string-code',
`python-eldoc-setup-code',
`python-ffap-setup-code' can
customize this mode for different Python interpreters.

This mode resets `comint-output-filter-functions' locally, so you
may want to re-add custom functions to it using the
`inferior-python-mode-hook'.

You can also add additional setup code to be run at
initialization of the interpreter via `python-shell-setup-codes'
variable.

\(Type \\[describe-mode] in the process buffer for a list of commands.)"
  (when python-shell--parent-buffer
    (python-util-clone-local-variables python-shell--parent-buffer))
  (setq-local indent-tabs-mode nil)
  ;; Users can interactively override default values for
  ;; `python-shell-interpreter' and `python-shell-interpreter-args'
  ;; when calling `run-python'.  This ensures values let-bound in
  ;; `python-shell-make-comint' are locally set if needed.
  (setq-local python-shell-interpreter
              (or python-shell--interpreter python-shell-interpreter))
  (setq-local python-shell-interpreter-args
              (or python-shell--interpreter-args python-shell-interpreter-args))
  (setq-local python-shell--prompt-calculated-input-regexp nil)
  (setq-local python-shell--block-prompt nil)
  (setq-local python-shell--prompt-calculated-output-regexp nil)
  (python-shell-prompt-set-calculated-regexps)
  (setq comint-prompt-regexp python-shell--prompt-calculated-input-regexp)
  (setq-local comint-prompt-read-only t)
  (setq mode-line-process '(":%s"))
  (setq-local comint-output-filter-functions
              '(ansi-color-process-output
                python-shell-comint-watch-for-first-prompt-output-filter
                comint-watch-for-password-prompt))
  (setq-local comint-highlight-input nil)
  (setq-local compilation-error-regexp-alist
              python-shell-compilation-regexp-alist)
  (setq-local scroll-conservatively 1)
  (add-hook 'completion-at-point-functions
            #'python-shell-completion-at-point nil 'local)
  (define-key inferior-python-mode-map "\t"
    #'python-shell-completion-complete-or-indent)
  (make-local-variable 'python-shell-internal-last-output)
  (when python-shell-font-lock-enable
    (python-shell-font-lock-turn-on))
  (compilation-shell-minor-mode 1)
  (python-pdbtrack-setup-tracking))

(defun python-shell-make-comint (cmd proc-name &optional show internal)
  "Create a Python shell comint buffer.
CMD is the Python command to be executed and PROC-NAME is the
process name the comint buffer will get.  After the comint buffer
is created the `inferior-python-mode' is activated.  When
optional argument SHOW is non-nil the buffer is shown.  When
optional argument INTERNAL is non-nil this process is run on a
buffer with a name that starts with a space, following the Emacs
convention for temporary/internal buffers, and also makes sure
the user is not queried for confirmation when the process is
killed."
  (save-excursion
    (python-shell-with-environment
      (let* ((proc-buffer-name
              (format (if (not internal) "*%s*" " *%s*") proc-name)))
        (when (not (comint-check-proc proc-buffer-name))
          (let* ((cmdlist (split-string-and-unquote cmd))
                 (interpreter (car cmdlist))
                 (args (cdr cmdlist))
                 (buffer (apply #'make-comint-in-buffer proc-name
                                proc-buffer-name
                                interpreter nil args))
                 (python-shell--parent-buffer (current-buffer))
                 (process (get-buffer-process buffer))
                 ;; Users can override the interpreter and args
                 ;; interactively when calling `run-python', let-binding
                 ;; these allows having the new right values in all
                 ;; setup code that is done in `inferior-python-mode',
                 ;; which is important, especially for prompt detection.
                 (python-shell--interpreter interpreter)
                 (python-shell--interpreter-args
                  (mapconcat #'identity args " ")))
            (with-current-buffer buffer
              (inferior-python-mode))
            (and internal (set-process-query-on-exit-flag process nil))))
        (when show
          (pop-to-buffer proc-buffer-name))
        proc-buffer-name))))

;;;###autoload
(defun run-python (&optional cmd dedicated show)
  "Run an inferior Python process.

Argument CMD defaults to `python-shell-calculate-command' return
value.  When called interactively with `prefix-arg', it allows
the user to edit such value and choose whether the interpreter
should be DEDICATED to the current buffer or project.  When
numeric prefix arg is other than 0 or 4 do not SHOW.

For a given buffer and same values of DEDICATED, if a process is
already running for it, it will do nothing.  This means that if
the current buffer is using a global process, the user is still
able to switch it to use a dedicated one.

Runs the hook `inferior-python-mode-hook' after
`comint-mode-hook' is run.  (Type \\[describe-mode] in the
process buffer for a list of commands.)"
  (interactive
   (if current-prefix-arg
       (list
        (read-shell-command "Run Python: " (python-shell-calculate-command))
        (alist-get (car (read-multiple-choice "Make dedicated process?"
                                              '((?b "to buffer")
                                                (?p "to project")
                                                (?n "no"))))
                   '((?b . buffer) (?p . project)))
        (= (prefix-numeric-value current-prefix-arg) 4))
     (list (python-shell-calculate-command)
           python-shell-dedicated
           t)))
  (let* ((project (and (eq 'project dedicated)
                       (featurep 'project)
                       (project-current t)))
         (default-directory (if project
                                (project-root project)
                              default-directory))
         (buffer (python-shell-make-comint
                  (or cmd (python-shell-calculate-command))
                  (python-shell-get-process-name dedicated)
                  show)))
    (get-buffer-process buffer)))

(defun python-shell-restart (&optional show)
  "Restart the Python shell.
Optional argument SHOW (interactively, the prefix argument), if
non-nil, means also display the Python shell buffer."
  (interactive "P")
  (with-current-buffer
      (or (and (derived-mode-p 'inferior-python-mode)
               (current-buffer))
          (seq-some (lambda (dedicated)
                      (get-buffer (format "*%s*" (python-shell-get-process-name
                                                  dedicated))))
                    '(buffer project nil))
          (user-error "No Python shell"))
    (when-let ((proc (get-buffer-process (current-buffer))))
      (kill-process proc)
      (while (accept-process-output proc)))
    (python-shell-make-comint (python-shell-calculate-command)
                              (string-trim (buffer-name) "\\*" "\\*")
                              show)))

(defun run-python-internal ()
  "Run an inferior Internal Python process.
Input and output via buffer named after
`python-shell-internal-buffer-name' and what
`python-shell-internal-get-process-name' returns.

This new kind of shell is intended to be used for generic
communication related to defined configurations; the main
difference with global or dedicated shells is that these ones are
attached to a configuration, not a buffer.  This means that can
be used for example to retrieve the sys.path and other stuff,
without messing with user shells.  Note that
`python-shell-font-lock-enable' and `inferior-python-mode-hook'
are set to nil for these shells, so setup codes are not sent at
startup."
  (let ((python-shell-font-lock-enable nil)
        (inferior-python-mode-hook nil))
    (get-buffer-process
     (python-shell-make-comint
      (python-shell-calculate-command)
      (python-shell-internal-get-process-name) nil t))))

(defun python-shell-get-buffer ()
  "Return inferior Python buffer for current buffer.
If current buffer is in `inferior-python-mode', return it."
  (if (derived-mode-p 'inferior-python-mode)
      (current-buffer)
    (seq-some
     (lambda (dedicated)
       (let* ((proc-name (python-shell-get-process-name dedicated))
              (buffer-name (format "*%s*" proc-name)))
         (when (comint-check-proc buffer-name)
           buffer-name)))
     '(buffer project nil))))

(defun python-shell-get-process ()
  "Return inferior Python process for current buffer."
  (get-buffer-process (python-shell-get-buffer)))

(defun python-shell-get-process-or-error (&optional interactivep)
  "Return inferior Python process for current buffer or signal error.
When argument INTERACTIVEP is non-nil, use `user-error' instead
of `error' with a user-friendly message."
  (or (python-shell-get-process)
      (if interactivep
          (user-error
           (substitute-command-keys
            "Start a Python process first with \\`M-x run-python' or `%s'")
           ;; Get the binding.
           (key-description
            (where-is-internal
             #'run-python overriding-local-map t)))
        (error "No inferior Python process running"))))

(defun python-shell-get-or-create-process (&optional cmd dedicated show)
  "Get or create an inferior Python process for current buffer and return it.
Arguments CMD, DEDICATED and SHOW are those of `run-python' and
are used to start the shell.  If those arguments are not
provided, `run-python' is called interactively and the user will
be asked for their values."
  (let ((shell-process (python-shell-get-process)))
    (when (not shell-process)
      (if (not cmd)
          ;; XXX: Refactor code such that calling `run-python'
          ;; interactively is not needed anymore.
          (call-interactively 'run-python)
        (run-python cmd dedicated show)))
    (or shell-process (python-shell-get-process))))

(make-obsolete
 #'python-shell-get-or-create-process
 "Instead call `python-shell-get-process' and create one if returns nil."
 "25.1")

(defvar python-shell-internal-buffer nil
  "Current internal shell buffer for the current buffer.
This is really not necessary at all for the code to work but it's
there for compatibility with CEDET.")

(defvar python-shell-internal-last-output nil
  "Last output captured by the internal shell.
This is really not necessary at all for the code to work but it's
there for compatibility with CEDET.")

(defun python-shell-internal-get-or-create-process ()
  "Get or create an inferior Internal Python process."
  (let ((proc-name (python-shell-internal-get-process-name)))
    (if (process-live-p proc-name)
        (get-process proc-name)
      (run-python-internal))))

(defun python-shell--save-temp-file (string)
  (let* ((temporary-file-directory
          (if (file-remote-p default-directory)
              (concat (file-remote-p default-directory) "/tmp")
            temporary-file-directory))
         (temp-file-name (make-temp-file "py"))
         (coding-system-for-write (python-info-encoding)))
    (with-temp-file temp-file-name
      (if (bufferp string)
          (insert-buffer-substring string)
        (insert string))
      (delete-trailing-whitespace))
    temp-file-name))

(defalias 'python-shell--encode-string
  (let ((fun (if (and (fboundp 'json-serialize)
                      (>= emacs-major-version 28))
                 'json-serialize
               (require 'json)
               'json-encode-string)))
    (lambda (text)
      (if (stringp text)
          (funcall fun text)
        (signal 'wrong-type-argument (list 'stringp text)))))
  "Encode TEXT as a valid Python string.")

(defun python-shell-send-string (string &optional process msg)
  "Send STRING to inferior Python PROCESS.
When optional argument MSG is non-nil, forces display of a
user-friendly message if there's no process running; defaults to
t when called interactively."
  (interactive
   (list (read-string "Python command: ") nil t))
  (let ((process (or process (python-shell-get-process-or-error msg)))
        (code (format "__PYTHON_EL_eval(%s, %s)\n"
                      (python-shell--encode-string string)
                      (python-shell--encode-string (or (buffer-file-name)
                                                       "<string>")))))
    (unless python-shell-output-filter-in-progress
      (with-current-buffer (process-buffer process)
        (save-excursion
          (goto-char (process-mark process))
          (insert-before-markers "\n"))))
    (if (or (null (process-tty-name process))
            (<= (string-bytes code)
                (or (bound-and-true-p comint-max-line-length)
                    1024))) ;; For Emacs < 28
        (comint-send-string process code)
      (let* ((temp-file-name (with-current-buffer (process-buffer process)
                               (python-shell--save-temp-file string)))
             (file-name (or (buffer-file-name) temp-file-name)))
        (python-shell-send-file file-name process temp-file-name t)))))

(defun python-shell-output-filter (string)
  "Filter used in `python-shell-send-string-no-output' to grab output.
STRING is the output received to this point from the process.
This filter saves received output from the process in
`python-shell-output-filter-buffer' and stops receiving it after
detecting a prompt at the end of the buffer."
  (setq
   string (ansi-color-filter-apply string)
   python-shell-output-filter-buffer
   (concat python-shell-output-filter-buffer string))
  (when (python-shell-comint-end-of-output-p
         python-shell-output-filter-buffer)
    ;; Output ends when `python-shell-output-filter-buffer' contains
    ;; the prompt attached at the end of it.
    (setq python-shell-output-filter-in-progress nil
          python-shell-output-filter-buffer
          (substring python-shell-output-filter-buffer
                     0 (match-beginning 0)))
    (when (string-match
           python-shell--prompt-calculated-output-regexp
           python-shell-output-filter-buffer)
      ;; Some shells, like IPython might append a prompt before the
      ;; output, clean that.
      (setq python-shell-output-filter-buffer
            (substring python-shell-output-filter-buffer (match-end 0)))))
  "")

(defun python-shell-send-string-no-output (string &optional process)
  "Send STRING to PROCESS and inhibit output.
Return the output."
  (or process (setq process (python-shell-get-process-or-error)))
  (cl-letf (((process-filter process)
             (lambda (_proc str)
               (with-current-buffer (process-buffer process)
                 (python-shell-output-filter str))))
            (python-shell-output-filter-in-progress t)
            (inhibit-quit t))
    (or
     (with-local-quit
       (python-shell-send-string string process)
       (while python-shell-output-filter-in-progress
         ;; `python-shell-output-filter' takes care of setting
         ;; `python-shell-output-filter-in-progress' to NIL after it
         ;; detects end of output.
         (accept-process-output process))
       (prog1
           python-shell-output-filter-buffer
         (setq python-shell-output-filter-buffer nil)))
     (with-current-buffer (process-buffer process)
       (comint-interrupt-subjob)))))

(defun python-shell-internal-send-string (string)
  "Send STRING to the Internal Python interpreter.
Returns the output.  See `python-shell-send-string-no-output'."
  ;; XXX Remove `python-shell-internal-last-output' once CEDET is
  ;; updated to support this new mode.
  (setq python-shell-internal-last-output
        (python-shell-send-string-no-output
         ;; Makes this function compatible with the old
         ;; python-send-receive. (At least for CEDET).
         (replace-regexp-in-string "_emacs_out +" "" string)
         (python-shell-internal-get-or-create-process))))

(defun python-shell-buffer-substring (start end &optional nomain no-cookie)
  "Send buffer substring from START to END formatted for shell.
This is a wrapper over `buffer-substring' that takes care of
different transformations for the code sent to be evaluated in
the python shell:
  1. When optional argument NOMAIN is non-nil everything under an
     \"if __name__ == \\='__main__\\='\" block will be removed.
  2. When a subregion of the buffer is sent, it takes care of
     appending extra empty lines so tracebacks are correct.
  3. When the region sent is a substring of the current buffer, a
     coding cookie is added.
  4. Wraps indented regions under an \"if True:\" block so the
     interpreter evaluates them correctly."
  (let* ((start (save-excursion
                  ;; If we're at the start of the expression, and
                  ;; there's just blank space ahead of it, then expand
                  ;; the region to include the start of the line.
                  ;; This makes things work better with the rest of
                  ;; the data we're sending over.
                  (goto-char start)
                  (if (string-blank-p
                       (buffer-substring (line-beginning-position) start))
                      (line-beginning-position)
                    start)))
         (substring (buffer-substring-no-properties start end))
         (starts-at-point-min-p (save-restriction
                                  (widen)
                                  (= (point-min) start)))
         (encoding (python-info-encoding))
         (toplevel-p (zerop (save-excursion
                              (goto-char start)
                              (python-util-forward-comment 1)
                              (current-indentation))))
         (fillstr (cond (starts-at-point-min-p
                         nil)
                        ((not no-cookie)
                         (concat
                          (format "# -*- coding: %s -*-\n" encoding)
                          (make-string
                           ;; Subtract 2 because of the coding cookie.
                           (- (line-number-at-pos start) 2) ?\n)))
                        (t
                         (make-string (- (line-number-at-pos start) 1) ?\n)))))
    (with-temp-buffer
      (python-mode)
      (when fillstr
        (insert fillstr))
      (when (not toplevel-p)
        (forward-line -1)
        (insert "if True:\n")
        (delete-region (point) (line-end-position)))
      (insert substring)
      (when nomain
        (let* ((if-name-main-start-end
                (and nomain
                     (save-excursion
                       (when (python-nav-if-name-main)
                         (cons (point)
                               (progn (python-nav-forward-sexp-safe)
                                      ;; Include ending newline
                                      (forward-line 1)
                                      (point)))))))
               ;; Oh destructuring bind, how I miss you.
               (if-name-main-start (car if-name-main-start-end))
               (if-name-main-end (cdr if-name-main-start-end))
               (fillstr (make-string
                         (- (line-number-at-pos if-name-main-end)
                            (line-number-at-pos if-name-main-start)) ?\n)))
          (when if-name-main-start-end
            (goto-char if-name-main-start)
            (delete-region if-name-main-start if-name-main-end)
            (insert fillstr))))
      ;; Ensure there's only one coding cookie in the generated string.
      (goto-char (point-min))
      (when (looking-at-p (python-rx coding-cookie))
        (forward-line 1)
        (when (looking-at-p (python-rx coding-cookie))
          (delete-region
           (line-beginning-position) (line-end-position))))
      (buffer-substring-no-properties (point-min) (point-max)))))

(declare-function compilation-forget-errors "compile")

(defun python-shell-send-region (start end &optional send-main msg
                                       no-cookie)
  "Send the region delimited by START and END to inferior Python process.
When optional argument SEND-MAIN is non-nil, allow execution of
code inside blocks delimited by \"if __name__== \\='__main__\\=':\".
When called interactively SEND-MAIN defaults to nil, unless it's
called with prefix argument.  When optional argument MSG is
non-nil, forces display of a user-friendly message if there's no
process running; defaults to t when called interactively."
  (interactive
   (list (region-beginning) (region-end) current-prefix-arg t))
  (let* ((string (python-shell-buffer-substring start end (not send-main)
                                                no-cookie))
         (process (python-shell-get-process-or-error msg))
         (original-string (buffer-substring-no-properties start end))
         (_ (string-match "\\`\n*\\(.*\\)" original-string)))
    (message "Sent: %s..." (match-string 1 original-string))
    ;; Recalculate positions to avoid landing on the wrong line if
    ;; lines have been removed/added.
    (with-current-buffer (process-buffer process)
      (compilation-forget-errors))
    (python-shell-send-string string process)
    (deactivate-mark)))

(defun python-shell-send-statement (&optional send-main msg)
  "Send the statement at point to inferior Python process.
The statement is delimited by `python-nav-beginning-of-statement' and
`python-nav-end-of-statement', but if the region  is active, the text
in the region is sent instead via `python-shell-send-region'.
Optional argument SEND-MAIN, if non-nil, means allow execution of code
inside blocks delimited by \"if __name__ == \\='__main__\\=':\".
Interactively, SEND-MAIN is the prefix argument.
Optional argument MSG, if non-nil, forces display of a user-friendly
message if there's no process running; it defaults to t when called
interactively."
  (interactive (list current-prefix-arg t))
  (if (region-active-p)
      (python-shell-send-region (region-beginning) (region-end) send-main msg)
    (python-shell-send-region
     (save-excursion (python-nav-beginning-of-statement))
     (save-excursion (python-nav-end-of-statement))
     send-main msg t)))

(defun python-shell-send-buffer (&optional send-main msg)
  "Send the entire buffer to inferior Python process.
When optional argument SEND-MAIN is non-nil, allow execution of
code inside blocks delimited by \"if __name__== \\='__main__\\=':\".
When called interactively SEND-MAIN defaults to nil, unless it's
called with prefix argument.  When optional argument MSG is
non-nil, forces display of a user-friendly message if there's no
process running; defaults to t when called interactively."
  (interactive (list current-prefix-arg t))
  (save-restriction
    (widen)
    (python-shell-send-region (point-min) (point-max) send-main msg)))

(defun python-shell-send-defun (&optional arg msg)
  "Send the current defun to inferior Python process.
When argument ARG is non-nil do not include decorators.  When
optional argument MSG is non-nil, forces display of a
user-friendly message if there's no process running; defaults to
t when called interactively."
  (interactive (list current-prefix-arg t))
  (let ((starting-pos (point)))
    (save-excursion
      (python-shell-send-region
       (progn
         (end-of-line 1)
         (while (and (or (python-nav-beginning-of-defun)
                         (beginning-of-line 1))
                     (> (current-indentation) 0)))
         (when (not arg)
           (while (and
                   (eq (forward-line -1) 0)
                   (if (looking-at (python-rx decorator))
                       t
                     (forward-line 1)
                     nil))))
         (point-marker))
       (progn
         (goto-char starting-pos)
         (or (python-nav-end-of-defun)
             (end-of-line 1))
         (point-marker))
       nil ;; noop
       msg))))

(defun python-shell-send-file (file-name &optional process temp-file-name
                                         delete msg)
  "Send FILE-NAME to inferior Python PROCESS.

If TEMP-FILE-NAME is passed then that file is used for processing
instead, while internally the shell will continue to use
FILE-NAME.  FILE-NAME can be remote, but TEMP-FILE-NAME must be
in the same host as PROCESS.  If TEMP-FILE-NAME and DELETE are
non-nil, then TEMP-FILE-NAME is deleted after evaluation is
performed.

When optional argument MSG is non-nil, forces display of a
user-friendly message if there's no process running; defaults to
t when called interactively."
  (interactive
   (list
    (read-file-name "File to send: ")   ; file-name
    nil                                 ; process
    nil                                 ; temp-file-name
    nil                                 ; delete
    t))                                 ; msg
  (setq process (or process (python-shell-get-process-or-error msg)))
  (with-current-buffer (process-buffer process)
    (unless (or temp-file-name
                (string= (file-remote-p file-name)
                         (file-remote-p default-directory)))
      (setq delete t
            temp-file-name (with-temp-buffer
                             (insert-file-contents file-name)
                             (python-shell--save-temp-file (current-buffer))))))
  (let* ((file-name (file-local-name (expand-file-name file-name)))
         (temp-file-name (when temp-file-name
                           (file-local-name (expand-file-name
                                             temp-file-name)))))
    (comint-send-string
     process
     (format
      "__PYTHON_EL_eval_file(%s, %s, %s)\n"
      (python-shell--encode-string file-name)
      (python-shell--encode-string (or temp-file-name ""))
      (if delete "True" "False")))))

(defun python-shell-switch-to-shell (&optional msg)
  "Switch to inferior Python process buffer.
When optional argument MSG is non-nil, forces display of a
user-friendly message if there's no process running; defaults to
t when called interactively."
  (interactive "p")
  (pop-to-buffer
   (process-buffer (python-shell-get-process-or-error msg))
   nil 'mark-for-redisplay))

(defun python-shell-send-setup-code ()
  "Send all setup code for shell.
This function takes the list of setup code to send from the
`python-shell-setup-codes' list."
  (when python-shell-setup-codes
    (let ((process (python-shell-get-process))
          (code (concat
                 (mapconcat
                  (lambda (elt)
                    (cond ((stringp elt) elt)
                          ((symbolp elt) (symbol-value elt))
                          (t "")))
                  python-shell-setup-codes
                  "\n\nprint ('python.el: sent setup code')"))))
      (python-shell-send-string code process)
      (python-shell-accept-process-output process))))

(add-hook 'python-shell-first-prompt-hook
          #'python-shell-send-setup-code)


;;; Shell completion

(defcustom python-shell-completion-setup-code
  "
def __PYTHON_EL_get_completions(text):
    completions = []
    completer = None

    try:
        import readline

        try:
            import __builtin__
        except ImportError:
            # Python 3
            import builtins as __builtin__
        builtins = dir(__builtin__)

        is_ipython = ('__IPYTHON__' in builtins or
                      '__IPYTHON__active' in builtins)
        splits = text.split()
        is_module = splits and splits[0] in ('from', 'import')

        if is_ipython and is_module:
            from IPython.core.completerlib import module_completion
            completions = module_completion(text.strip())
        elif is_ipython and '__IP' in builtins:
            completions = __IP.complete(text)
        elif is_ipython and 'get_ipython' in builtins:
            completions = get_ipython().Completer.all_completions(text)
        else:
            # Try to reuse current completer.
            completer = readline.get_completer()
            if not completer:
                # importing rlcompleter sets the completer, use it as a
                # last resort to avoid breaking customizations.
                import rlcompleter
                completer = readline.get_completer()
            if getattr(completer, 'PYTHON_EL_WRAPPED', False):
                completer.print_mode = False
            i = 0
            while True:
                completion = completer(text, i)
                if not completion:
                    break
                i += 1
                completions.append(completion)
    except:
        pass
    finally:
        if getattr(completer, 'PYTHON_EL_WRAPPED', False):
            completer.print_mode = True
    return completions"
  "Code used to setup completion in inferior Python processes."
  :type 'string)

(define-obsolete-variable-alias
  'python-shell-completion-module-string-code
  'python-shell-completion-string-code
  "24.4"
  "Completion string code must also autocomplete modules.")

(define-obsolete-variable-alias
  'python-shell-completion-pdb-string-code
  'python-shell-completion-string-code
  "25.1"
  "Completion string code must work for (i)pdb.")

(defcustom python-shell-completion-native-disabled-interpreters
  ;; PyPy's readline cannot handle some escape sequences yet.  Native
  ;; completion doesn't work on w32 (Bug#28580).
  (if (eq system-type 'windows-nt) '("")
    '("pypy"))
  "List of disabled interpreters.
When a match is found, native completion is disabled."
  :version "28.1"
  :type '(repeat string))

(defcustom python-shell-completion-native-enable t
  "Enable readline based native completion."
  :version "25.1"
  :type 'boolean)

(defcustom python-shell-completion-native-output-timeout 5.0
  "Time in seconds to wait for completion output before giving up."
  :version "25.1"
  :type 'float)

(defcustom python-shell-completion-native-try-output-timeout 1.0
  "Time in seconds to wait for *trying* native completion output."
  :version "25.1"
  :type 'float)

(defvar python-shell-completion-native-redirect-buffer
  " *Python completions redirect*"
  "Buffer to be used to redirect output of readline commands.")

(defun python-shell-completion-native-interpreter-disabled-p ()
  "Return non-nil if interpreter has native completion disabled."
  (when python-shell-completion-native-disabled-interpreters
    (string-match
     (regexp-opt python-shell-completion-native-disabled-interpreters)
     (file-name-nondirectory python-shell-interpreter))))

(defun python-shell-completion-native-try ()
  "Return non-nil if can trigger native completion."
  (let ((python-shell-completion-native-enable t)
        (python-shell-completion-native-output-timeout
         python-shell-completion-native-try-output-timeout))
    (python-shell-completion-native-get-completions
     (get-buffer-process (current-buffer))
     "_")))

(defun python-shell-completion-native-setup ()
  "Try to setup native completion, return non-nil on success."
  (let* ((process (python-shell-get-process))
         (output (python-shell-send-string-no-output "
def __PYTHON_EL_native_completion_setup():
    try:
        import readline

        try:
            import __builtin__
        except ImportError:
            # Python 3
            import builtins as __builtin__

        builtins = dir(__builtin__)
        is_ipython = ('__IPYTHON__' in builtins or
                      '__IPYTHON__active' in builtins)

        class __PYTHON_EL_Completer:
            '''Completer wrapper that prints candidates to stdout.

            It wraps an existing completer function and changes its behavior so
            that the user input is unchanged and real candidates are printed to
            stdout.

            Returned candidates are '0__dummy_completion__' and
            '1__dummy_completion__' in that order ('0__dummy_completion__' is
            returned repeatedly until all possible candidates are consumed).

            The real candidates are printed to stdout so that they can be
            easily retrieved through comint output redirect trickery.
            '''

            PYTHON_EL_WRAPPED = True

            def __init__(self, completer):
                self.completer = completer
                self.last_completion = None
                self.print_mode = True

            def __call__(self, text, state):
                if state == 0:
                    # Set the first dummy completion.
                    self.last_completion = None
                    completion = '0__dummy_completion__'
                else:
                    completion = self.completer(text, state - 1)

                if not completion:
                    if self.last_completion != '1__dummy_completion__':
                        # When no more completions are available, returning a
                        # dummy with non-sharing prefix allow ensuring output
                        # while preventing changes to current input.
                        # Coincidentally it's also the end of output.
                        completion = '1__dummy_completion__'
                elif completion.endswith('('):
                    # Remove parens on callables as it breaks completion on
                    # arguments (e.g. str(Ari<tab>)).
                    completion = completion[:-1]
                self.last_completion = completion

                if completion in (
                        '0__dummy_completion__', '1__dummy_completion__'):
                    return completion
                elif completion:
                    # For every non-dummy completion, return a repeated dummy
                    # one and print the real candidate so it can be retrieved
                    # by comint output filters.
                    if self.print_mode:
                        print (completion)
                        return '0__dummy_completion__'
                    else:
                        return completion
                else:
                    return completion

        completer = readline.get_completer()

        if not completer:
            # Used as last resort to avoid breaking customizations.
            import rlcompleter
            completer = readline.get_completer()

        if completer and not getattr(completer, 'PYTHON_EL_WRAPPED', False):
            # Wrap the existing completer function only once.
            new_completer = __PYTHON_EL_Completer(completer)
            if not is_ipython:
                readline.set_completer(new_completer)
            else:
                # Try both initializations to cope with all IPython versions.
                # This works fine for IPython 3.x but not for earlier:
                readline.set_completer(new_completer)
                # IPython<3 hacks readline such that `readline.set_completer`
                # won't work.  This workaround injects the new completer
                # function into the existing instance directly:
                instance = getattr(completer, 'im_self', completer.__self__)
                instance.rlcomplete = new_completer

        if readline.__doc__ and 'libedit' in readline.__doc__:
            raise Exception('''libedit based readline is known not to work,
      see etc/PROBLEMS under \"In Inferior Python mode, input is echoed\".''')
            readline.parse_and_bind('bind ^I rl_complete')
        else:
            readline.parse_and_bind('tab: complete')
            # Require just one tab to send output.
            readline.parse_and_bind('set show-all-if-ambiguous on')
            # Avoid replacing common prefix with ellipsis.
            readline.parse_and_bind('set completion-prefix-display-length 0')

        print ('python.el: native completion setup loaded')
    except:
        import sys
        print ('python.el: native completion setup failed, %s: %s'
               % sys.exc_info()[:2])

__PYTHON_EL_native_completion_setup()" process)))
    (when (string-match-p "python\\.el: native completion setup loaded"
                          output)
      (python-shell-completion-native-try))))

(defun python-shell-completion-native-turn-off (&optional msg)
  "Turn off shell native completions.
With argument MSG show deactivation message."
  (interactive "p")
  (python-shell-with-shell-buffer
    (setq-local python-shell-completion-native-enable nil)
    (when msg
      (message "Shell native completion is disabled, using fallback"))))

(defun python-shell-completion-native-turn-on (&optional msg)
  "Turn on shell native completions.
With argument MSG show deactivation message."
  (interactive "p")
  (python-shell-with-shell-buffer
    (setq-local python-shell-completion-native-enable t)
    (python-shell-completion-native-turn-on-maybe msg)))

(defun python-shell-completion-native-turn-on-maybe (&optional msg)
  "Turn on native completions if enabled and available.
With argument MSG show activation/deactivation message."
  (interactive "p")
  (python-shell-with-shell-buffer
    (when python-shell-completion-native-enable
      (cond
       ((python-shell-completion-native-interpreter-disabled-p)
        (python-shell-completion-native-turn-off msg))
       ((python-shell-completion-native-setup)
        (when msg
          (message "Shell native completion is enabled.")))
       (t (lwarn
           '(python python-shell-completion-native-turn-on-maybe)
           :warning
           (concat
            "Your `python-shell-interpreter' doesn't seem to "
            "support readline, yet `python-shell-completion-native-enable' "
            (format "was t and %S is not part of the "
                    (file-name-nondirectory python-shell-interpreter))
            "`python-shell-completion-native-disabled-interpreters' "
            "list.  Native completions have been disabled locally. "
            "Consider installing the python package \"readline\". "))
          (python-shell-completion-native-turn-off msg))))))

(defun python-shell-completion-native-turn-on-maybe-with-msg ()
  "Like `python-shell-completion-native-turn-on-maybe' but force messages."
  (python-shell-completion-native-turn-on-maybe t))

(add-hook 'python-shell-first-prompt-hook
          #'python-shell-completion-native-turn-on-maybe-with-msg)

(defun python-shell-completion-native-toggle (&optional msg)
  "Toggle shell native completion.
With argument MSG show activation/deactivation message."
  (interactive "p")
  (python-shell-with-shell-buffer
    (if python-shell-completion-native-enable
        (python-shell-completion-native-turn-off msg)
      (python-shell-completion-native-turn-on msg))
    python-shell-completion-native-enable))

(defun python-shell-completion-native-get-completions (process input)
  "Get completions of INPUT using native readline for PROCESS."
  (with-current-buffer (process-buffer process)
    (let* ((original-filter-fn (process-filter process))
           (redirect-buffer (get-buffer-create
                             python-shell-completion-native-redirect-buffer))
           (trigger "\t")
           (new-input (concat input trigger))
           (input-length
            (save-excursion
              (+ (- (point-max) (comint-bol)) (length new-input))))
           (delete-line-command (make-string input-length ?\b))
           (input-to-send (concat new-input delete-line-command)))
      ;; Ensure restoring the process filter, even if the user quits
      ;; or there's some other error.
      (unwind-protect
          (with-current-buffer redirect-buffer
            ;; Cleanup the redirect buffer
            (erase-buffer)
            ;; Mimic `comint-redirect-send-command', unfortunately it
            ;; can't be used here because it expects a newline in the
            ;; command and that's exactly what we are trying to avoid.
            (let ((comint-redirect-echo-input nil)
                  (comint-redirect-completed nil)
                  (comint-redirect-perform-sanity-check nil)
                  (comint-redirect-insert-matching-regexp t)
                  (comint-redirect-finished-regexp
                   "1__dummy_completion__.*\n")
                  (comint-redirect-output-buffer redirect-buffer))
              ;; Compatibility with Emacs 24.x.  Comint changed and
              ;; now `comint-redirect-filter' gets 3 args.  This
              ;; checks which version of `comint-redirect-filter' is
              ;; in use based on its args and uses `apply-partially'
              ;; to make it up for the 3 args case.
              (if (= (length
                      (help-function-arglist 'comint-redirect-filter))
                     3)
                  (set-process-filter
                   process (apply-partially
                            #'comint-redirect-filter original-filter-fn))
                (set-process-filter process #'comint-redirect-filter))
              (process-send-string process input-to-send)
              ;; Grab output until our dummy completion used as
              ;; output end marker is found.
              (when (python-shell-accept-process-output
                     process python-shell-completion-native-output-timeout
                     comint-redirect-finished-regexp)
                (re-search-backward "0__dummy_completion__" nil t)
                (cl-remove-duplicates
                 (split-string
                  (buffer-substring-no-properties
                   (line-beginning-position) (point-min))
                  "[ \f\t\n\r\v()]+" t)
                 :test #'string=))))
        (set-process-filter process original-filter-fn)))))

(defun python-shell-completion-get-completions (process input)
  "Get completions of INPUT using PROCESS."
  (with-current-buffer (process-buffer process)
    (let ((completions
           (python-util-strip-string
            (python-shell-send-string-no-output
             (format
              "%s\nprint(';'.join(__PYTHON_EL_get_completions(%s)))"
              python-shell-completion-setup-code
              (python-shell--encode-string input))
             process))))
      (when (> (length completions) 2)
        (split-string completions
                      "^'\\|^\"\\|;\\|'$\\|\"$" t)))))

(defvar-local python-shell--capf-cache nil
  "Variable to store cached completions and invalidation keys.")

(defun python-shell-completion-at-point (&optional process)
  "Function for `completion-at-point-functions' in `inferior-python-mode'.
Optional argument PROCESS forces completions to be retrieved
using that one instead of current buffer's process."
  (setq process (or process (get-buffer-process (current-buffer))))
  (let* ((line-start (if (derived-mode-p 'inferior-python-mode)
                         ;; Working on a shell buffer: use prompt end.
                         (cdr (python-util-comint-last-prompt))
                       (line-beginning-position)))
         (import-statement
          (when (string-match-p
                 (rx (* space) word-start (or "from" "import") word-end space)
                 (buffer-substring-no-properties line-start (point)))
            (buffer-substring-no-properties line-start (point))))
         (start
          (save-excursion
            (if (not (re-search-backward
                      (python-rx
                       (or whitespace open-paren close-paren string-delimiter simple-operator))
                      line-start
                      t 1))
                line-start
              (forward-char (length (match-string-no-properties 0)))
              (point))))
         (end (point))
         (prompt-boundaries
          (with-current-buffer (process-buffer process)
            (python-util-comint-last-prompt)))
         (prompt
          (with-current-buffer (process-buffer process)
            (when prompt-boundaries
              (buffer-substring-no-properties
               (car prompt-boundaries) (cdr prompt-boundaries)))))
         (completion-fn
          (with-current-buffer (process-buffer process)
            (cond ((or (null prompt)
                       (< (point) (cdr prompt-boundaries)))
                   #'ignore)
                  ((or (not python-shell-completion-native-enable)
                       ;; Even if native completion is enabled, for
                       ;; pdb interaction always use the fallback
                       ;; mechanism since the completer is changed.
                       ;; Also, since pdb interaction is single-line
                       ;; based, this is enough.
                       (string-match-p python-shell-prompt-pdb-regexp prompt))
                   (if (or (equal python-shell--block-prompt prompt)
                           (string-match-p
                            python-shell-prompt-block-regexp prompt))
                       ;; The non-native completion mechanism sends
                       ;; newlines to the interpreter, so we can't use
                       ;; it during a multiline statement (Bug#28051).
                       #'ignore
                     #'python-shell-completion-get-completions))
                  (t #'python-shell-completion-native-get-completions))))
         (prev-prompt (car python-shell--capf-cache))
         (re (or (cadr python-shell--capf-cache) regexp-unmatchable))
         (prefix (buffer-substring-no-properties start end)))
    ;; To invalidate the cache, we check if the prompt position or the
    ;; completion prefix changed.
    (unless (and (equal prev-prompt (car prompt-boundaries))
                 (string-match re prefix))
      (setq python-shell--capf-cache
            `(,(car prompt-boundaries)
              ,(if (string-empty-p prefix)
                   regexp-unmatchable
                 (concat "\\`" (regexp-quote prefix) "\\(?:\\sw\\|\\s_\\)*\\'"))
              ,@(funcall completion-fn process (or import-statement prefix)))))
    (list start end (cddr python-shell--capf-cache))))

(define-obsolete-function-alias
  'python-shell-completion-complete-at-point
  #'python-shell-completion-at-point
  "25.1")

(defun python-shell-completion-complete-or-indent ()
  "Complete or indent depending on the context.
If content before pointer is all whitespace, indent.
If not try to complete."
  (interactive)
  (if (string-match "^[[:space:]]*$"
                    (buffer-substring (comint-line-beginning-position)
                                      (point)))
      (indent-for-tab-command)
    (completion-at-point)))


;;; PDB Track integration

(defcustom python-pdbtrack-activate t
  "Non-nil makes Python shell enable pdbtracking.
Pdbtracking would open the file for current stack frame found in pdb output by
`python-pdbtrack-stacktrace-info-regexp' and add overlay arrow in currently
inspected line in that file.

After the command listed in `python-pdbtrack-continue-command' or
`python-pdbtrack-exit-command' is sent to pdb, the pdbtracking session is
considered over.  The overlay arrow will be removed from the currently tracked
buffer.  Additionally, if `python-pdbtrack-kill-buffers' is non-nil, all
files opened by pdbtracking will be killed."
  :type 'boolean
  :safe 'booleanp)

(defcustom python-pdbtrack-stacktrace-info-regexp
  "> \\([^\"(]+\\)(\\([0-9]+\\))\\([?a-zA-Z0-9_<>]+\\)()"
  "Regular expression matching stacktrace information.
Used to extract the current line and module being inspected.

Must match lines with real filename, like
 > /path/to/file.py(42)<module>()->None
and lines in which filename starts with `<', e.g.
 > <stdin>(1)<module>()->None

In the first case /path/to/file.py file will be visited and overlay icon
will be placed in line 42.
In the second case pdbtracking session will be considered over because
the top stack frame has been reached.

Filename is expected in the first parenthesized expression.
Line number is expected in the second parenthesized expression."
  :type 'regexp
  :version "27.1"
  :safe 'stringp)

(defcustom python-pdbtrack-continue-command '("c" "cont" "continue")
  "Pdb `continue' command aliases.
After one of these commands is sent to pdb, the pdbtracking session is
considered over.

This command is remembered by pdbtracking.  If the next command sent to pdb
is the empty string, it is treated as `continue' if the previous command
was `continue'.  This behavior slightly differentiates the `continue' command
from the `exit' command listed in `python-pdbtrack-exit-command'.

See `python-pdbtrack-activate' for pdbtracking session overview."
  :type '(repeat string)
  :version "27.1")

(defcustom python-pdbtrack-exit-command '("q" "quit" "exit")
  "Pdb `exit' command aliases.
After one of this commands is sent to pdb, pdbtracking session is
considered over.

See `python-pdbtrack-activate' for pdbtracking session overview."
  :type '(repeat string)
  :version "27.1")

(defcustom python-pdbtrack-kill-buffers t
  "If non-nil, kill buffers when pdbtracking session is over.
Only buffers opened by pdbtracking will be killed.

See `python-pdbtrack-activate' for pdbtracking session overview."
  :type 'boolean
  :version "27.1")

(defvar python-pdbtrack-tracked-buffer nil
  "Variable containing the value of the current tracked buffer.
Never set this variable directly, use
`python-pdbtrack-set-tracked-buffer' instead.")

(defvar python-pdbtrack-buffers-to-kill nil
  "List of buffers to be deleted after tracking finishes.")

(defvar python-pdbtrack-prev-command-continue nil
  "Is t if previous pdb command was `continue'.")

(defun python-pdbtrack-set-tracked-buffer (file-name)
  "Set the buffer for FILE-NAME as the tracked buffer.
Internally it uses the `python-pdbtrack-tracked-buffer' variable.
Returns the tracked buffer."
  (let* ((file-name-prospect (concat (file-remote-p default-directory)
                              file-name))
         (file-buffer (get-file-buffer file-name-prospect)))
    (unless file-buffer
      (cond
       ((file-exists-p file-name-prospect)
        (setq file-buffer (find-file-noselect file-name-prospect)))
       ((and (not (equal file-name file-name-prospect))
             (file-exists-p file-name))
        ;; Fallback to a locally available copy of the file.
        (setq file-buffer (find-file-noselect file-name-prospect))))
      (when (and python-pdbtrack-kill-buffers
                 (not (member file-buffer python-pdbtrack-buffers-to-kill)))
        (add-to-list 'python-pdbtrack-buffers-to-kill file-buffer)))
    (setq python-pdbtrack-tracked-buffer file-buffer)
    file-buffer))

(defun python-pdbtrack-unset-tracked-buffer ()
  "Untrack currently tracked buffer."
  (when (buffer-live-p python-pdbtrack-tracked-buffer)
    (with-current-buffer python-pdbtrack-tracked-buffer
      (set-marker overlay-arrow-position nil)))
  (setq python-pdbtrack-tracked-buffer nil))

(defun python-pdbtrack-tracking-finish ()
  "Finish tracking."
  (python-pdbtrack-unset-tracked-buffer)
  (when python-pdbtrack-kill-buffers
    (mapc (lambda (buffer)
            (ignore-errors (kill-buffer buffer)))
            python-pdbtrack-buffers-to-kill))
  (setq python-pdbtrack-buffers-to-kill nil))

(defun python-pdbtrack-process-sentinel (process _event)
  "Untrack buffers when PROCESS is killed."
  (unless (process-live-p process)
    (let ((buffer (process-buffer process)))
      (when (buffer-live-p buffer)
        (with-current-buffer buffer
          (python-pdbtrack-tracking-finish))))))

(defun python-pdbtrack-comint-input-filter-function (input)
  "Finish tracking session depending on command in INPUT.
Commands that must finish the tracking session are listed in
`python-pdbtrack-exit-command'."
  (when (and python-pdbtrack-tracked-buffer
             ;; Empty input is sent by C-d or `comint-send-eof'
             (or (string-empty-p input)
                 ;; "n some text" is "n" command for pdb. Split input and get firs part
                 (let* ((command (car (split-string (string-trim input) " "))))
                   (setq python-pdbtrack-prev-command-continue
                         (or (member command python-pdbtrack-continue-command)
                             ;; if command is empty and previous command was 'continue'
                             ;; then current command is 'continue' too.
                             (and (string-empty-p command)
                                  python-pdbtrack-prev-command-continue)))
                   (or python-pdbtrack-prev-command-continue
                       (member command python-pdbtrack-exit-command)))))
    (python-pdbtrack-tracking-finish)))

(defun python-pdbtrack-comint-output-filter-function (output)
  "Move overlay arrow to current pdb line in tracked buffer.
Argument OUTPUT is a string with the output from the comint process."
  (when (and python-pdbtrack-activate (not (string= output "")))
    (let* ((full-output (ansi-color-filter-apply
                         (buffer-substring comint-last-input-end (point-max))))
           (line-number)
           (file-name
            (with-temp-buffer
              (insert full-output)
              ;; When the debugger encounters a pdb.set_trace()
              ;; command, it prints a single stack frame.  Sometimes
              ;; it prints a bit of extra information about the
              ;; arguments of the present function.  When ipdb
              ;; encounters an exception, it prints the _entire_ stack
              ;; trace.  To handle all of these cases, we want to find
              ;; the _last_ stack frame printed in the most recent
              ;; batch of output, then jump to the corresponding
              ;; file/line number.
              ;; Parse output only if at pdb prompt to avoid double code
              ;; run in situation when output and pdb prompt received in
              ;; different hunks
              (goto-char (point-max))
              (goto-char (line-beginning-position))
              (when (and (looking-at python-shell-prompt-pdb-regexp)
                         (re-search-backward python-pdbtrack-stacktrace-info-regexp nil t))
                (setq line-number (string-to-number
                                   (match-string-no-properties 2)))
                (match-string-no-properties 1)))))
      (when (and file-name line-number)
        (if (string-prefix-p "<" file-name)
            ;; Finish tracking session if stacktrace info is like
            ;; "> <stdin>(1)<module>()->None"
            (python-pdbtrack-tracking-finish)
          (python-pdbtrack-unset-tracked-buffer)
          (let* ((tracked-buffer (python-pdbtrack-set-tracked-buffer file-name))
                 (shell-buffer (current-buffer))
                 (tracked-buffer-window (get-buffer-window tracked-buffer))
                 (tracked-buffer-line-pos))
            (with-current-buffer tracked-buffer
              (setq-local overlay-arrow-position (make-marker))
              (setq tracked-buffer-line-pos (progn
                                              (goto-char (point-min))
                                              (forward-line (1- line-number))
                                              (point-marker)))
              (when tracked-buffer-window
                (set-window-point
                 tracked-buffer-window tracked-buffer-line-pos))
              (set-marker overlay-arrow-position tracked-buffer-line-pos))
            (pop-to-buffer tracked-buffer)
            (switch-to-buffer-other-window shell-buffer))))))
  output)

(defun python-pdbtrack-setup-tracking ()
  "Setup pdb tracking in current buffer."
  (make-local-variable 'python-pdbtrack-buffers-to-kill)
  (make-local-variable 'python-pdbtrack-tracked-buffer)
  (add-hook 'comint-input-filter-functions
            #'python-pdbtrack-comint-input-filter-function nil t)
  (add-to-list (make-local-variable 'comint-output-filter-functions)
               #'python-pdbtrack-comint-output-filter-function)
  (add-function :before (process-sentinel (get-buffer-process (current-buffer)))
                #'python-pdbtrack-process-sentinel)
  (add-hook 'kill-buffer-hook #'python-pdbtrack-tracking-finish nil t))


;;; Symbol completion

(defun python-completion-at-point ()
  "Function for `completion-at-point-functions' in `python-mode'.
For this to work as best as possible you should call
`python-shell-send-buffer' from time to time so context in
inferior Python process is updated properly."
  (let ((process (python-shell-get-process)))
    (when process
      (python-shell-completion-at-point process))))

(define-obsolete-function-alias
  'python-completion-complete-at-point
  #'python-completion-at-point
  "25.1")


;;; Fill paragraph

(defcustom python-fill-comment-function 'python-fill-comment
  "Function to fill comments.
This is the function used by `python-fill-paragraph' to
fill comments."
  :type 'symbol)

(defcustom python-fill-string-function 'python-fill-string
  "Function to fill strings.
This is the function used by `python-fill-paragraph' to
fill strings."
  :type 'symbol)

(defcustom python-fill-decorator-function 'python-fill-decorator
  "Function to fill decorators.
This is the function used by `python-fill-paragraph' to
fill decorators."
  :type 'symbol)

(defcustom python-fill-paren-function 'python-fill-paren
  "Function to fill parens.
This is the function used by `python-fill-paragraph' to
fill parens."
  :type 'symbol)

(defcustom python-fill-docstring-style 'pep-257
  "Style used to fill docstrings.
This affects `python-fill-string' behavior with regards to
triple quotes positioning.

Possible values are `django', `onetwo', `pep-257', `pep-257-nn',
`symmetric', and nil.  A value of nil won't care about quotes
position and will treat docstrings a normal string, any other
value may result in one of the following docstring styles:

`django':

    \"\"\"
    Process foo, return bar.
    \"\"\"

    \"\"\"
    Process foo, return bar.

    If processing fails throw ProcessingError.
    \"\"\"

`onetwo':

    \"\"\"Process foo, return bar.\"\"\"

    \"\"\"
    Process foo, return bar.

    If processing fails throw ProcessingError.

    \"\"\"

`pep-257':

    \"\"\"Process foo, return bar.\"\"\"

    \"\"\"Process foo, return bar.

    If processing fails throw ProcessingError.

    \"\"\"

`pep-257-nn':

    \"\"\"Process foo, return bar.\"\"\"

    \"\"\"Process foo, return bar.

    If processing fails throw ProcessingError.
    \"\"\"

`symmetric':

    \"\"\"Process foo, return bar.\"\"\"

    \"\"\"
    Process foo, return bar.

    If processing fails throw ProcessingError.
    \"\"\""
  :type '(choice
          (const :tag "Don't format docstrings" nil)
          (const :tag "Django's coding standards style." django)
          (const :tag "One newline and start and Two at end style." onetwo)
          (const :tag "PEP-257 with 2 newlines at end of string." pep-257)
          (const :tag "PEP-257 with 1 newline at end of string." pep-257-nn)
          (const :tag "Symmetric style." symmetric))
  :safe (lambda (val)
          (memq val '(django onetwo pep-257 pep-257-nn symmetric nil))))

(defun python-fill-paragraph (&optional justify)
  "`fill-paragraph-function' handling multi-line strings and possibly comments.
If any of the current line is in or at the end of a multi-line string,
fill the string or the paragraph of it that point is in, preserving
the string's indentation.
Optional argument JUSTIFY defines if the paragraph should be justified."
  (interactive "P")
  (save-excursion
    (cond
     ;; Comments
     ((python-syntax-context 'comment)
      (funcall python-fill-comment-function justify))
     ;; Strings/Docstrings
     ((save-excursion (or (python-syntax-context 'string)
                          (equal (string-to-syntax "|")
                                 (syntax-after (point)))))
      (funcall python-fill-string-function justify))
     ;; Decorators
     ((equal (char-after (save-excursion
                           (python-nav-beginning-of-statement))) ?@)
      (funcall python-fill-decorator-function justify))
     ;; Parens
     ((or (python-syntax-context 'paren)
          (looking-at (python-rx open-paren))
          (save-excursion
            (skip-syntax-forward "^(" (line-end-position))
            (looking-at (python-rx open-paren))))
      (funcall python-fill-paren-function justify))
     (t t))))

(defun python-fill-comment (&optional justify)
  "Comment fill function for `python-fill-paragraph'.
JUSTIFY should be used (if applicable) as in `fill-paragraph'."
  (fill-comment-paragraph justify))

(defun python-fill-string (&optional justify)
  "String fill function for `python-fill-paragraph'.
JUSTIFY should be used (if applicable) as in `fill-paragraph'."
  (let* ((str-start-pos
          (set-marker
           (make-marker)
           (or (python-syntax-context 'string)
               (and (equal (string-to-syntax "|")
                           (syntax-after (point)))
                    (point)))))
         ;; JT@2021-09-21: Since bug#49518's fix this will always be 1
         (num-quotes (python-syntax-count-quotes
                      (char-after str-start-pos) str-start-pos))
         (str-line-start-pos
          (save-excursion
            (goto-char str-start-pos)
            (beginning-of-line)
            (point-marker)))
         (str-end-pos
          (save-excursion
            (goto-char (+ str-start-pos num-quotes))
            (or (re-search-forward (rx (syntax string-delimiter)) nil t)
                (goto-char (point-max)))
            (point-marker)))
         (multi-line-p
          ;; Docstring styles may vary for one-liners and multi-liners.
          (> (count-matches "\n" str-start-pos str-end-pos) 0))
         (delimiters-style
          (pcase python-fill-docstring-style
            ;; delimiters-style is a cons cell with the form
            ;; (START-NEWLINES .  END-NEWLINES). When any of the sexps
            ;; is NIL means to not add any newlines for start or end
            ;; of docstring.  See `python-fill-docstring-style' for a
            ;; graphic idea of each style.
            ('django (cons 1 1))
            ('onetwo (and multi-line-p (cons 1 2)))
            ('pep-257 (and multi-line-p (cons nil 2)))
            ('pep-257-nn (and multi-line-p (cons nil 1)))
            ('symmetric (and multi-line-p (cons 1 1)))))
         (fill-paragraph-function))
    (save-restriction
      (narrow-to-region str-line-start-pos str-end-pos)
      (fill-paragraph justify))
    (save-excursion
      (when (and (python-info-docstring-p) python-fill-docstring-style)
        ;; Add the number of newlines indicated by the selected style
        ;; at the start of the docstring.
        (goto-char (+ str-start-pos num-quotes))
        (delete-region (point) (progn
                                 (skip-syntax-forward "> ")
                                 (point)))
        (and (car delimiters-style)
             (or (newline (car delimiters-style)) t)
             ;; Indent only if a newline is added.
             (indent-according-to-mode))
        ;; Add the number of newlines indicated by the selected style
        ;; at the end of the docstring.
        (goto-char (if (not (= str-end-pos (point-max)))
                       (- str-end-pos num-quotes)
                     str-end-pos))
        (delete-region (point) (progn
                                 (skip-syntax-backward "> ")
                                 (point)))
        (and (cdr delimiters-style)
             ;; Add newlines only if string ends.
             (not (= str-end-pos (point-max)))
             (or (newline (cdr delimiters-style)) t)
             ;; Again indent only if a newline is added.
             (indent-according-to-mode))))) t)

(defun python-fill-decorator (&optional _justify)
  "Decorator fill function for `python-fill-paragraph'.
JUSTIFY should be used (if applicable) as in `fill-paragraph'."
  t)

(defun python-fill-paren (&optional justify)
  "Paren fill function for `python-fill-paragraph'.
JUSTIFY should be used (if applicable) as in `fill-paragraph'."
  (save-restriction
    (narrow-to-region (progn
                        (while (python-syntax-context 'paren)
                          (goto-char (1- (point))))
                        (line-beginning-position))
                      (progn
                        (when (not (python-syntax-context 'paren))
                          (end-of-line)
                          (when (not (python-syntax-context 'paren))
                            (skip-syntax-backward "^)")))
                        (while (and (python-syntax-context 'paren)
                                    (not (eobp)))
                          (goto-char (1+ (point))))
                        (point)))
    (let ((paragraph-start "\f\\|[ \t]*$")
          (paragraph-separate ",")
          (fill-paragraph-function))
      (goto-char (point-min))
      (fill-paragraph justify))
    (while (not (eobp))
      (forward-line 1)
      (python-indent-line)
      (goto-char (line-end-position))))
  t)

(defun python-do-auto-fill ()
  "Like `do-auto-fill', but bind `fill-indent-according-to-mode'."
  ;; See Bug#36056.
  (let ((fill-indent-according-to-mode t))
    (do-auto-fill)))


;;; Skeletons

(defcustom python-skeleton-autoinsert nil
  "Non-nil means template skeletons will be automagically inserted.
This happens when pressing \"if<SPACE>\", for example, to prompt for
the if condition."
  :type 'boolean
  :safe 'booleanp)

(defvar python-skeleton-available '()
  "Internal list of available skeletons.")

(define-abbrev-table 'python-mode-skeleton-abbrev-table ()
  "Abbrev table for Python mode skeletons."
  :case-fixed t
  ;; Allow / inside abbrevs.
  :regexp "\\(?:^\\|[^/]\\)\\<\\([[:word:]/]+\\)\\W*"
  ;; Only expand in code.
  :enable-function (lambda ()
                     (and
                      (not (python-syntax-comment-or-string-p))
                      python-skeleton-autoinsert)))

(defun python--completion-predicate (_ buffer)
  (provided-mode-derived-p
   (buffer-local-value 'major-mode buffer)
   'python-mode))

(defmacro python-skeleton-define (name doc &rest skel)
  "Define a `python-mode' skeleton using NAME DOC and SKEL.
The skeleton will be bound to python-skeleton-NAME and will
be added to `python-mode-skeleton-abbrev-table'."
  (declare (indent 2))
  (let* ((name (symbol-name name))
         (function-name (intern (concat "python-skeleton-" name))))
    `(progn
       (put ',function-name 'completion-predicate #'python--completion-predicate)
       (define-abbrev python-mode-skeleton-abbrev-table
         ,name "" ',function-name :system t)
       (setq python-skeleton-available
             (cons ',function-name python-skeleton-available))
       (define-skeleton ,function-name
         ,(or doc
              (format "Insert %s statement." name))
         ,@skel))))

(define-abbrev-table 'python-mode-abbrev-table ()
  "Abbrev table for Python mode."
  :parents (list python-mode-skeleton-abbrev-table))

(defmacro python-define-auxiliary-skeleton (name &optional doc &rest skel)
  "Define a `python-mode' auxiliary skeleton using NAME DOC and SKEL.
The skeleton will be bound to python-skeleton-NAME."
  (declare (indent 2))
  (let* ((name (symbol-name name))
         (function-name (intern (concat "python-skeleton--" name)))
         (msg (funcall (if (fboundp 'format-message) #'format-message #'format)
                       "Add `%s' clause? " name)))
    (when (not skel)
      (setq skel
            `(< ,(format "%s:" name) \n \n
                > _ \n)))
    `(progn
       (put ',function-name 'completion-predicate #'ignore)
       (define-skeleton ,function-name
         ,(or doc
              (format "Auxiliary skeleton for %s statement." name))
         nil
         (unless (y-or-n-p ,msg)
           (signal 'quit t))
         ,@skel))))

(python-define-auxiliary-skeleton else)

(python-define-auxiliary-skeleton except)

(python-define-auxiliary-skeleton finally)

(python-skeleton-define if nil
  "Condition: "
  "if " str ":" \n
  _ \n
  ("other condition, %s: "
   <
   "elif " str ":" \n
   > _ \n nil)
  '(python-skeleton--else) | ^)

(python-skeleton-define while nil
  "Condition: "
  "while " str ":" \n
  > _ \n
  '(python-skeleton--else) | ^)

(python-skeleton-define for nil
  "Iteration spec: "
  "for " str ":" \n
  > _ \n
  '(python-skeleton--else) | ^)

(python-skeleton-define import nil
  "Import from module: "
  "from " str & " " | -5
  "import "
  ("Identifier: " str ", ") -2 \n _)

(python-skeleton-define try nil
  nil
  "try:" \n
  > _ \n
  ("Exception, %s: "
   <
   "except " str ":" \n
   > _ \n nil)
  resume:
  '(python-skeleton--except)
  '(python-skeleton--else)
  '(python-skeleton--finally) | ^)

(python-skeleton-define def nil
  "Function name: "
  "def " str "(" ("Parameter, %s: "
                  (unless (equal ?\( (char-before)) ", ")
                  str) "):" \n
                  "\"\"\"" - "\"\"\"" \n
                  > _ \n)

(python-skeleton-define class nil
  "Class name: "
  "class " str "(" ("Inheritance, %s: "
                    (unless (equal ?\( (char-before)) ", ")
                    str)
  & ")" | -1
  ":" \n
  "\"\"\"" - "\"\"\"" \n
  > _ \n)

(defun python-skeleton-add-menu-items ()
  "Add menu items to Python->Skeletons menu."
  (let ((skeletons (sort python-skeleton-available #'string<)))
    (dolist (skeleton skeletons)
      (easy-menu-add-item
       nil '("Python" "Skeletons")
       `[,(format
           "Insert %s" (nth 2 (split-string (symbol-name skeleton) "-")))
         ,skeleton t]))))

;;; FFAP

(defcustom python-ffap-setup-code
  "
def __FFAP_get_module_path(objstr):
    try:
        import inspect
        import os.path
        # NameError exceptions are delayed until this point.
        obj = eval(objstr)
        module = inspect.getmodule(obj)
        filename = module.__file__
        ext = os.path.splitext(filename)[1]
        if ext in ('.pyc', '.pyo'):
            # Point to the source file.
            filename = filename[:-1]
        if os.path.exists(filename):
            return filename
        return ''
    except:
        return ''"
  "Python code to get a module path."
  :type 'string)

(defun python-ffap-module-path (module)
  "Function for `ffap-alist' to return path for MODULE."
  (when-let ((process (python-shell-get-process))
             (module-file
              (python-shell-send-string-no-output
               (format "%s\nprint(__FFAP_get_module_path(%s))"
                       python-ffap-setup-code
                       (python-shell--encode-string module)))))
    (unless (string-empty-p module-file)
      (python-util-strip-string module-file))))

(defvar ffap-alist)

(eval-after-load "ffap"
  '(progn
     (push '(python-mode . python-ffap-module-path) ffap-alist)
     (push '(inferior-python-mode . python-ffap-module-path) ffap-alist)))


;;; Code check

(defcustom python-check-command
  (cond ((executable-find "pyflakes") "pyflakes")
        ((executable-find "epylint") "epylint")
        (t "pyflakes"))
  "Command used to check a Python file."
  :type 'string
  :version "29.1")

(defcustom python-check-buffer-name
  "*Python check: %s*"
  "Buffer name used for check commands."
  :type 'string)

(defvar python-check-custom-command nil
  "Internal use.")
;; XXX: Avoid `defvar-local' for compat with Emacs<24.3
(make-variable-buffer-local 'python-check-custom-command)

(defun python-check (command)
  "Check a Python file (default current buffer's file).
Runs COMMAND, a shell command, as if by `compile'.
See `python-check-command' for the default."
  (interactive
   (list (read-string "Check command: "
                      (or python-check-custom-command
                          (concat python-check-command " "
                                  (shell-quote-argument
                                   (or
                                    (let ((name (buffer-file-name)))
                                      (and name
                                           (file-name-nondirectory name)))
                                    "")))))))
  (setq python-check-custom-command command)
  (save-some-buffers (not compilation-ask-about-save) nil)
  (python-shell-with-environment
    (compilation-start command nil
                       (lambda (_modename)
                         (format python-check-buffer-name command)))))


;;; ElDoc

(defcustom python-eldoc-setup-code
  "def __PYDOC_get_help(obj):
    try:
        import inspect
        try:
            str_type = basestring
            argspec_function = inspect.getargspec
        except NameError:
            str_type = str
            argspec_function = inspect.getfullargspec
        if isinstance(obj, str_type):
            obj = eval(obj, globals())
        doc = inspect.getdoc(obj)
        if not doc and callable(obj):
            target = None
            if inspect.isclass(obj) and hasattr(obj, '__init__'):
                target = obj.__init__
                objtype = 'class'
            else:
                target = obj
                objtype = 'def'
            if target:
                if hasattr(inspect, 'signature'):
                    args = str(inspect.signature(target))
                else:
                    args = inspect.formatargspec(*argspec_function(target))
                name = obj.__name__
                doc = '{objtype} {name}{args}'.format(
                    objtype=objtype, name=name, args=args
                )
        else:
            doc = doc.splitlines()[0]
    except:
        doc = ''
    return doc"
  "Python code to setup documentation retrieval."
  :type 'string)

(defun python-eldoc--get-symbol-at-point ()
  "Get the current symbol for eldoc.
Returns the current symbol handling point within arguments."
  (save-excursion
    (let ((start (python-syntax-context 'paren)))
      (when start
        (goto-char start))
      (when (or start
                (eobp)
                (memq (char-syntax (char-after)) '(?\ ?-)))
        ;; Try to adjust to closest symbol if not in one.
        (python-util-forward-comment -1)))
    (python-info-current-symbol t)))

(defun python-eldoc--get-doc-at-point (&optional force-input force-process)
  "Internal implementation to get documentation at point.
If not FORCE-INPUT is passed then what `python-eldoc--get-symbol-at-point'
returns will be used.  If not FORCE-PROCESS is passed what
`python-shell-get-process' returns is used."
  (let ((process (or force-process (python-shell-get-process))))
    (when process
      (let* ((input (or force-input
                        (python-eldoc--get-symbol-at-point)))
             (docstring
              (when input
                ;; Prevent resizing the echo area when iPython is
                ;; enabled.  Bug#18794.
                (python-util-strip-string
                 (python-shell-send-string-no-output
                  (format
                   "%s\nprint(__PYDOC_get_help(%s))"
                   python-eldoc-setup-code
                   (python-shell--encode-string input))
                  process)))))
        (unless (string-empty-p docstring)
          docstring)))))

(defvar-local python-eldoc-get-doc t
  "Non-nil means eldoc should fetch the documentation automatically.
Set to nil by `python-eldoc-function' if
`python-eldoc-function-timeout-permanent' is non-nil and
`python-eldoc-function' times out.")

(defcustom python-eldoc-function-timeout 1
  "Timeout for `python-eldoc-function' in seconds."
  :type 'integer
  :version "25.1")

(defcustom python-eldoc-function-timeout-permanent t
  "If non-nil, a timeout in Python-Eldoc will disable it permanently.
Python-Eldoc can be re-enabled manually by setting `python-eldoc-get-doc'
back to t in the affected buffer."
  :type 'boolean
  :version "25.1")

(defun python-eldoc-function (&rest _ignored)
  "`eldoc-documentation-function' for Python.
For this to work as best as possible you should call
`python-shell-send-buffer' from time to time so context in
inferior Python process is updated properly.

If `python-eldoc-function-timeout' seconds elapse before this
function returns then if
`python-eldoc-function-timeout-permanent' is non-nil
`python-eldoc-get-doc' will be set to nil and eldoc will no
longer return the documentation at the point automatically.

Set `python-eldoc-get-doc' to t to reenable eldoc documentation
fetching."
  (when python-eldoc-get-doc
    (with-timeout (python-eldoc-function-timeout
                   (if python-eldoc-function-timeout-permanent
                       (progn
                         (message "ElDoc echo-area display muted in this buffer, see `python-eldoc-function'")
                         (setq python-eldoc-get-doc nil))
                     (message "`python-eldoc-function' timed out, see `python-eldoc-function-timeout'")))
      (python-eldoc--get-doc-at-point))))

(defun python-eldoc-at-point (symbol)
  "Get help on SYMBOL using `help'.
Interactively, prompt for symbol."
  (interactive
   (let ((symbol (python-eldoc--get-symbol-at-point))
         (enable-recursive-minibuffers t))
     (list (read-string
            ;; `format-prompt' is new in Emacs 28.1.
            (if (fboundp 'format-prompt)
                (format-prompt "Describe symbol" symbol)
              (if symbol
                  (format "Describe symbol (default %s): " symbol)
                "Describe symbol: "))
            nil nil symbol))))
  (message (python-eldoc--get-doc-at-point symbol)))

(defun python-describe-at-point (symbol process)
  (interactive (list (python-info-current-symbol)
                     (python-shell-get-process)))
  (comint-send-string process (concat "help('" symbol "')\n")))


;;; Hideshow

(defun python-hideshow-forward-sexp-function (_arg)
  "Python specific `forward-sexp' function for `hs-minor-mode'.
Argument ARG is ignored."
  (python-nav-end-of-block))

(defun python-hideshow-find-next-block (regexp maxp comments)
  "Python specific `hs-find-next-block' function for `hs-minor-mode'.
Call `python-nav-forward-block' to find next block and check if
block-start ends within MAXP.  If COMMENTS is not nil, comments
are also searched.  REGEXP is passed to `looking-at' to set
`match-data'."
  (let* ((next-block (save-excursion
                       (or (and
                            (python-info-looking-at-beginning-of-block)
                            (re-search-forward
                             (python-rx block-start) maxp t))
                           (and (python-nav-forward-block)
                                (< (point) maxp)
                                (re-search-forward
                                 (python-rx block-start) maxp t))
                           (1+ maxp))))
         (next-comment
          (or (when comments
                (save-excursion
                  (cl-loop while (re-search-forward "#" maxp t)
                           if (python-syntax-context 'comment)
                           return (point))))
              (1+ maxp)))
         (next-block-or-comment (min next-block next-comment)))
    (when (<= next-block-or-comment maxp)
      (goto-char next-block-or-comment)
      (save-excursion
        (beginning-of-line)
        (looking-at regexp)))))


;;; Imenu

(defvar python-imenu-format-item-label-function
  'python-imenu-format-item-label
  "Imenu function used to format an item label.
It must be a function with two arguments: TYPE and NAME.")

(defvar python-imenu-format-parent-item-label-function
  'python-imenu-format-parent-item-label
  "Imenu function used to format a parent item label.
It must be a function with two arguments: TYPE and NAME.")

(defvar python-imenu-format-parent-item-jump-label-function
  'python-imenu-format-parent-item-jump-label
  "Imenu function used to format a parent jump item label.
It must be a function with two arguments: TYPE and NAME.")

(defun python-imenu-format-item-label (type name)
  "Return Imenu label for single node using TYPE and NAME."
  (format "%s (%s)" name type))

(defun python-imenu-format-parent-item-label (type name)
  "Return Imenu label for parent node using TYPE and NAME."
  (format "%s..." (python-imenu-format-item-label type name)))

(defun python-imenu-format-parent-item-jump-label (type _name)
  "Return Imenu label for parent node jump using TYPE and NAME."
  (if (string= type "class")
      "*class definition*"
    "*function definition*"))

(defun python-imenu--get-defun-type-name ()
  "Return defun type and name at current position."
  (when (looking-at python-nav-beginning-of-defun-regexp)
    (let ((split (split-string (match-string-no-properties 0))))
      (if (= (length split) 2)
          split
        (list (concat (car split) " " (cadr split))
              (car (last split)))))))

(defun python-imenu--put-parent (type name pos tree)
  "Add the parent with TYPE, NAME and POS to TREE."
  (let ((label
         (funcall python-imenu-format-item-label-function type name))
        (jump-label
         (funcall python-imenu-format-parent-item-jump-label-function type name)))
    (if (not tree)
        (cons label pos)
      (cons label (cons (cons jump-label pos) tree)))))

(defun python-imenu--build-tree (&optional min-indent prev-indent tree)
  "Recursively build the tree of nested definitions of a node.
Arguments MIN-INDENT, PREV-INDENT and TREE are internal and should
not be passed explicitly unless you know what you are doing."
  (setq min-indent (or min-indent 0)
        prev-indent (or prev-indent python-indent-offset))
  (let* ((pos (python-nav-backward-defun))
         (defun-type-name (and pos (python-imenu--get-defun-type-name)))
         (type (car defun-type-name))
         (name (cadr defun-type-name))
         (label (when name
                  (funcall python-imenu-format-item-label-function type name)))
         (indent (current-indentation))
         (children-indent-limit (+ python-indent-offset min-indent)))
    (cond ((not pos)
           ;; Nothing found, probably near to bobp.
           nil)
          ((<= indent min-indent)
           ;; The current indentation points that this is a parent
           ;; node, add it to the tree and stop recursing.
           (python-imenu--put-parent type name pos tree))
          (t
           (python-imenu--build-tree
            min-indent
            indent
            (if (<= indent children-indent-limit)
                ;; This lies within the children indent offset range,
                ;; so it's a normal child of its parent (i.e., not
                ;; a child of a child).
                (cons (cons label pos) tree)
              ;; Oh no, a child of a child?!  Fear not, we
              ;; know how to roll.  We recursively parse these by
              ;; swapping prev-indent and min-indent plus adding this
              ;; newly found item to a fresh subtree.  This works, I
              ;; promise.
              (cons
               (python-imenu--build-tree
                prev-indent indent (list (cons label pos)))
               tree)))))))

(defun python-imenu-create-index ()
  "Return tree Imenu alist for the current Python buffer.
Change `python-imenu-format-item-label-function',
`python-imenu-format-parent-item-label-function',
`python-imenu-format-parent-item-jump-label-function' to
customize how labels are formatted."
  (goto-char (point-max))
  (let ((index)
        (tree))
    (while (setq tree (python-imenu--build-tree))
      (setq index (cons tree index)))
    index))

(defun python-imenu-create-flat-index (&optional alist prefix)
  "Return flat outline of the current Python buffer for Imenu.
Optional argument ALIST is the tree to be flattened; when nil
`python-imenu-create-index' is used with
`python-imenu-format-parent-item-jump-label-function'
`python-imenu-format-parent-item-label-function'
`python-imenu-format-item-label-function' set to
  (lambda (type name) name)
Optional argument PREFIX is used in recursive calls and should
not be passed explicitly.

Converts this:

    ((\"Foo\" . 103)
     (\"Bar\" . 138)
     (\"decorator\"
      (\"decorator\" . 173)
      (\"wrap\"
       (\"wrap\" . 353)
       (\"wrapped_f\" . 393))))

To this:

    ((\"Foo\" . 103)
     (\"Bar\" . 138)
     (\"decorator\" . 173)
     (\"decorator.wrap\" . 353)
     (\"decorator.wrapped_f\" . 393))"
  ;; Inspired by imenu--flatten-index-alist removed in revno 21853.
  (apply
   #'nconc
   (mapcar
    (lambda (item)
      (let ((name (if prefix
                      (concat prefix "." (car item))
                    (car item)))
            (pos (cdr item)))
        (cond ((or (numberp pos) (markerp pos))
               (list (cons name pos)))
              ((listp pos)
               (cons
                (cons name (cdar pos))
                (python-imenu-create-flat-index (cddr item) name))))))
    (or alist
        (let* ((fn (lambda (_type name) name))
               (python-imenu-format-item-label-function fn)
              (python-imenu-format-parent-item-label-function fn)
              (python-imenu-format-parent-item-jump-label-function fn))
          (python-imenu-create-index))))))

;;; Tree-sitter imenu

(defun python--imenu-treesit-create-index-1 (node)
  "Given a sparse tree, create an imenu alist.

NODE is the root node of the tree returned by
`treesit-induce-sparse-tree' (not a tree-sitter node, its car is
a tree-sitter node).  Walk that tree and return an imenu alist.

Return a list of ENTRY where

ENTRY := (NAME . MARKER)
       | (NAME . ((JUMP-LABEL . MARKER)
                  ENTRY
                  ...)

NAME is the function/class's name, JUMP-LABEL is like \"*function
definition*\"."
  (let* ((ts-node (car node))
         (children (cdr node))
         (subtrees (mapcan #'python--imenu-treesit-create-index-1
                           children))
         (type (pcase (treesit-node-type ts-node)
                 ("function_definition" 'def)
                 ("class_definition" 'class)))
         ;; The root of the tree could have a nil ts-node.
         (name (when ts-node
                 (treesit-node-text
                  (treesit-node-child-by-field-name
                   ts-node "name") t)))
         (marker (when ts-node
                   (set-marker (make-marker)
                               (treesit-node-start ts-node)))))
    (cond
     ((null ts-node)
      subtrees)
     (subtrees
      (let ((parent-label
             (funcall python-imenu-format-parent-item-label-function
                      type name))
            (jump-label
             (funcall
              python-imenu-format-parent-item-jump-label-function
              type name)))
        `((,parent-label
           ,(cons jump-label marker)
           ,@subtrees))))
     (t (let ((label
               (funcall python-imenu-format-item-label-function
                        type name)))
          (list (cons label marker)))))))

(defun python-imenu-treesit-create-index (&optional node)
  "Return tree Imenu alist for the current Python buffer.

Change `python-imenu-format-item-label-function',
`python-imenu-format-parent-item-label-function',
`python-imenu-format-parent-item-jump-label-function' to
customize how labels are formatted.

NODE is the root node of the subtree you want to build an index
of.  If nil, use the root node of the whole parse tree.

Similar to `python-imenu-create-index' but use tree-sitter."
  (let* ((node (or node (treesit-buffer-root-node 'python)))
         (tree (treesit-induce-sparse-tree
                node
                (rx (seq bol
                         (or "function" "class")
                         "_definition"
                         eol)))))
    (python--imenu-treesit-create-index-1 tree)))

(defun python-imenu-treesit-create-flat-index ()
  "Return flat outline of the current Python buffer for Imenu.

Change `python-imenu-format-item-label-function',
`python-imenu-format-parent-item-label-function',
`python-imenu-format-parent-item-jump-label-function' to
customize how labels are formatted.

Similar to `python-imenu-create-flat-index' but use
tree-sitter."
  (python-imenu-create-flat-index
   (python-imenu-treesit-create-index)))

;;; Misc helpers

(defun python-info-current-defun (&optional include-type)
  "Return name of surrounding function with Python compatible dotty syntax.
Optional argument INCLUDE-TYPE indicates to include the type of the defun.
This function can be used as the value of `add-log-current-defun-function'
since it returns nil if point is not inside a defun."
  (save-restriction
    (widen)
    (save-excursion
      (end-of-line 1)
      (let ((names)
            (starting-indentation (current-indentation))
            (starting-pos (point))
            (first-run t)
            (last-indent)
            (type))
        (catch 'exit
          (while (python-nav-beginning-of-defun 1)
            (when (save-match-data
                    (and
                     (or (not last-indent)
                         (< (current-indentation) last-indent))
                     (or
                      (and first-run
                           (save-excursion
                             ;; If this is the first run, we may add
                             ;; the current defun at point.
                             (setq first-run nil)
                             (goto-char starting-pos)
                             (python-nav-beginning-of-statement)
                             (beginning-of-line 1)
                             (looking-at-p
                              python-nav-beginning-of-defun-regexp)))
                      (< starting-pos
                         (save-excursion
                           (let ((min-indent
                                  (+ (current-indentation)
                                     python-indent-offset)))
                             (if (< starting-indentation  min-indent)
                                 ;; If the starting indentation is not
                                 ;; within the min defun indent make the
                                 ;; check fail.
                                 starting-pos
                               ;; Else go to the end of defun and add
                               ;; up the current indentation to the
                               ;; ending position.
                               (python-nav-end-of-defun)
                               (+ (point)
                                  (if (>= (current-indentation) min-indent)
                                      (1+ (current-indentation))
                                    0)))))))))
              (save-match-data (setq last-indent (current-indentation)))
              (if (or (not include-type) type)
                  (setq names (cons (match-string-no-properties 1) names))
                (let ((match (split-string (match-string-no-properties 0))))
                  (setq type (car match))
                  (setq names (cons (cadr match) names)))))
            ;; Stop searching ASAP.
            (and (= (current-indentation) 0) (throw 'exit t))))
        (and names
             (concat (and type (format "%s " type))
                     (mapconcat #'identity names ".")))))))

(defun python-info-treesit-current-defun (&optional include-type)
  "Identical to `python-info-current-defun' but use tree-sitter.
For INCLUDE-TYPE see `python-info-current-defun'."
  (let ((node (treesit-node-at (point)))
        (name-list ())
        (type 'def))
    (cl-loop while node
             if (pcase (treesit-node-type node)
                  ("function_definition"
                   (setq type 'def))
                  ("class_definition"
                   (setq type 'class))
                  (_ nil))
             do (push (treesit-node-text
                       (treesit-node-child-by-field-name node "name")
                       t)
                      name-list)
             do (setq node (treesit-node-parent node))
             finally return (concat (if include-type
                                        (format "%s " type)
                                      "")
                                    (string-join name-list ".")))))

(defun python-info-current-symbol (&optional replace-self)
  "Return current symbol using dotty syntax.
With optional argument REPLACE-SELF convert \"self\" to current
parent defun name."
  (let ((name
         (and (not (python-syntax-comment-or-string-p))
              (with-syntax-table python-dotty-syntax-table
                (let ((sym (symbol-at-point)))
                  (and sym
                       (substring-no-properties (symbol-name sym))))))))
    (when name
      (if (not replace-self)
          name
        (let ((current-defun (python-info-current-defun)))
          (if (not current-defun)
              name
            (replace-regexp-in-string
             (python-rx line-start word-start "self" word-end ?.)
             (concat
              (mapconcat #'identity
                         (butlast (split-string current-defun "\\."))
                         ".")
              ".")
             name)))))))

(defun python-info-statement-starts-block-p ()
  "Return non-nil if current statement opens a block."
  (save-excursion
    (python-nav-beginning-of-statement)
    (looking-at (python-rx block-start))))

(defun python-info-statement-ends-block-p ()
  "Return non-nil if point is at end of block."
  (let ((end-of-block-pos (save-excursion
                            (python-nav-end-of-block)))
        (end-of-statement-pos (save-excursion
                                (python-nav-end-of-statement))))
    (and end-of-block-pos end-of-statement-pos
         (= end-of-block-pos end-of-statement-pos))))

(defun python-info-beginning-of-statement-p ()
  "Return non-nil if point is at beginning of statement."
  (= (point) (save-excursion
               (python-nav-beginning-of-statement)
               (point))))

(defun python-info-end-of-statement-p ()
  "Return non-nil if point is at end of statement."
  (= (point) (save-excursion
               (python-nav-end-of-statement)
               (point))))

(defun python-info-beginning-of-block-p ()
  "Return non-nil if point is at beginning of block."
  (and (python-info-beginning-of-statement-p)
       (python-info-statement-starts-block-p)))

(defun python-info-end-of-block-p ()
  "Return non-nil if point is at end of block."
  (and (python-info-end-of-statement-p)
       (python-info-statement-ends-block-p)))

(define-obsolete-function-alias
  'python-info-closing-block
  #'python-info-dedenter-opening-block-position "24.4")

(defun python-info-dedenter-opening-block-position ()
  "Return the point of the closest block the current line closes.
Returns nil if point is not on a dedenter statement or no opening
block can be detected.  The latter case meaning current file is
likely an invalid python file."
  (let ((positions (python-info-dedenter-opening-block-positions))
        (indentation (current-indentation))
        (position))
    (while (and (not position)
                positions)
      (save-excursion
        (goto-char (car positions))
        (if (<= (current-indentation) indentation)
            (setq position (car positions))
          (setq positions (cdr positions)))))
    position))

(defun python-info-dedenter-opening-block-positions ()
  "Return points of blocks the current line may close sorted by closer.
Returns nil if point is not on a dedenter statement or no opening
block can be detected.  The latter case meaning current file is
likely an invalid python file."
  (save-excursion
    (let ((dedenter-pos (python-info-dedenter-statement-p)))
      (when dedenter-pos
        (goto-char dedenter-pos)
        (let* ((cur-line (line-beginning-position))
               (pairs '(("elif" "elif" "if")
                        ("else" "if" "elif" "except" "for" "while")
                        ("except" "except" "try")
                        ("finally" "else" "except" "try")))
               (dedenter (match-string-no-properties 0))
               (possible-opening-blocks (cdr (assoc-string dedenter pairs)))
               (collected-indentations)
               (opening-blocks))
          (catch 'exit
            (while (python-nav--syntactically
                    (lambda ()
                      (re-search-backward (python-rx block-start) nil t))
                    #'<)
              (let ((indentation (current-indentation)))
                (when (and (not (memq indentation collected-indentations))
                           (or (not collected-indentations)
                               (< indentation
                                  (apply #'min collected-indentations)))
                           ;; There must be no line with indentation
                           ;; smaller than `indentation' (except for
                           ;; blank lines) between the found opening
                           ;; block and the current line, otherwise it
                           ;; is not an opening block.
                           (save-excursion
                             (forward-line)
                             (let ((no-back-indent t))
                               (save-match-data
                                 (while (and (< (point) cur-line)
                                             (setq no-back-indent
                                                   (or (> (current-indentation) indentation)
                                                       (python-info-current-line-empty-p)
                                                       (python-info-current-line-comment-p))))
                                   (forward-line)))
                               no-back-indent)))
                  (setq collected-indentations
                        (cons indentation collected-indentations))
                  (when (member (match-string-no-properties 0)
                                possible-opening-blocks)
                    (setq opening-blocks (cons (point) opening-blocks))))
                (when (zerop indentation)
                  (throw 'exit nil)))))
          ;; sort by closer
          (nreverse opening-blocks))))))

(define-obsolete-function-alias
  'python-info-closing-block-message
  #'python-info-dedenter-opening-block-message "24.4")

(defun python-info-dedenter-opening-block-message  ()
  "Message the first line of the block the current statement closes."
  (let ((point (python-info-dedenter-opening-block-position)))
    (when point
        (message "Closes %s" (save-excursion
                               (goto-char point)
                               (buffer-substring
                                (point) (line-end-position)))))))

(defun python-info-dedenter-statement-p ()
  "Return point if current statement is a dedenter.
Sets `match-data' to the keyword that starts the dedenter
statement."
  (save-excursion
    (python-nav-beginning-of-statement)
    (when (and (not (python-syntax-context-type))
               (looking-at (python-rx dedenter)))
      (point))))

(defun python-info-line-ends-backslash-p (&optional line-number)
  "Return non-nil if current line ends with backslash.
With optional argument LINE-NUMBER, check that line instead."
  (save-excursion
      (when line-number
        (python-util-goto-line line-number))
      (while (and (not (eobp))
                  (goto-char (line-end-position))
                  (python-syntax-context 'paren)
                  (not (equal (char-before (point)) ?\\)))
        (forward-line 1))
      (when (equal (char-before) ?\\)
        (point-marker))))

(defun python-info-beginning-of-backslash (&optional line-number)
  "Return the point where the backslashed line starts.
Optional argument LINE-NUMBER forces the line number to check against."
  (save-excursion
      (when line-number
        (python-util-goto-line line-number))
      (when (python-info-line-ends-backslash-p)
        (while (save-excursion
                 (goto-char (line-beginning-position))
                 (python-syntax-context 'paren))
          (forward-line -1))
        (back-to-indentation)
        (point-marker))))

(defun python-info-continuation-line-p ()
  "Check if current line is continuation of another.
When current line is continuation of another return the point
where the continued line ends."
  (save-excursion
      (let* ((context-type (progn
                             (back-to-indentation)
                             (python-syntax-context-type)))
             (line-start (line-number-at-pos))
             (context-start (when context-type
                              (python-syntax-context context-type))))
        (cond ((equal context-type 'paren)
               ;; Lines inside a paren are always a continuation line
               ;; (except the first one).
               (python-util-forward-comment -1)
               (point-marker))
              ((member context-type '(string comment))
               ;; move forward an roll again
               (goto-char context-start)
               (python-util-forward-comment)
               (python-info-continuation-line-p))
              (t
               ;; Not within a paren, string or comment, the only way
               ;; we are dealing with a continuation line is that
               ;; previous line contains a backslash, and this can
               ;; only be the previous line from current
               (back-to-indentation)
               (python-util-forward-comment -1)
               (when (and (equal (1- line-start) (line-number-at-pos))
                          (python-info-line-ends-backslash-p))
                 (point-marker)))))))

(defun python-info-block-continuation-line-p ()
  "Return non-nil if current line is a continuation of a block."
  (save-excursion
    (when (python-info-continuation-line-p)
      (forward-line -1)
      (back-to-indentation)
      (when (looking-at (python-rx block-start))
        (point-marker)))))

(defun python-info-assignment-statement-p (&optional current-line-only)
  "Check if current line is an assignment.
With argument CURRENT-LINE-ONLY is non-nil, don't follow any
continuations, just check the if current line is an assignment."
  (save-excursion
    (let ((found nil))
      (if current-line-only
          (back-to-indentation)
        (python-nav-beginning-of-statement))
      (while (and
              (re-search-forward (python-rx not-simple-operator
                                            assignment-operator
                                            (group not-simple-operator))
                                 (line-end-position) t)
              (not found))
        (save-excursion
          ;; The assignment operator should not be inside a string.
          (backward-char (length (match-string-no-properties 1)))
          (setq found (not (python-syntax-context-type)))))
      (when found
        (skip-syntax-forward " ")
        (point-marker)))))

;; TODO: rename to clarify this is only for the first continuation
;; line or remove it and move its body to `python-indent-context'.
(defun python-info-assignment-continuation-line-p ()
  "Check if current line is the first continuation of an assignment.
When current line is continuation of another with an assignment
return the point of the first non-blank character after the
operator."
  (save-excursion
    (when (python-info-continuation-line-p)
      (forward-line -1)
      (python-info-assignment-statement-p t))))

(defun python-info-looking-at-beginning-of-defun (&optional syntax-ppss
                                                            check-statement)
  "Check if point is at `beginning-of-defun' using SYNTAX-PPSS.
When CHECK-STATEMENT is non-nil, the current statement is checked
instead of the current physical line."
  (save-excursion
    (when check-statement
      (python-nav-beginning-of-statement))
    (beginning-of-line 1)
    (and (not (python-syntax-context-type (or syntax-ppss (syntax-ppss))))
         (looking-at python-nav-beginning-of-defun-regexp))))

(defun python-info-looking-at-beginning-of-block ()
  "Check if point is at the beginning of block."
  (let ((pos (point)))
    (save-excursion
      (python-nav-beginning-of-statement)
      (beginning-of-line)
      (and
       (<= (point) pos (+ (point) (current-indentation)))
       (looking-at python-nav-beginning-of-block-regexp)))))

(defun python-info-current-line-comment-p ()
  "Return non-nil if current line is a comment line."
  (char-equal
   (or (char-after (+ (line-beginning-position) (current-indentation))) ?_)
   ?#))

(defun python-info-current-line-empty-p ()
  "Return non-nil if current line is empty, ignoring whitespace."
  (save-excursion
    (beginning-of-line 1)
    (looking-at
     (python-rx line-start (* whitespace)
                (group (* not-newline))
                (* whitespace) line-end))
    (string-equal "" (match-string-no-properties 1))))

(defun python-info-docstring-p (&optional syntax-ppss)
  "Return non-nil if point is in a docstring.
When optional argument SYNTAX-PPSS is given, use that instead of
point's current `syntax-ppss'."
  ;;; https://www.python.org/dev/peps/pep-0257/#what-is-a-docstring
  (save-excursion
    (when (and syntax-ppss (python-syntax-context 'string syntax-ppss))
      (goto-char (nth 8 syntax-ppss)))
    (python-nav-beginning-of-statement)
    (let ((counter 1)
          (indentation (current-indentation))
          (backward-sexp-point)
          (re (concat "[uU]?[rR]?"
                      (python-rx string-delimiter))))
      (when (and
             (not (python-info-assignment-statement-p))
             (looking-at-p re)
             ;; Allow up to two consecutive docstrings only.
             (>=
              2
              (let (last-backward-sexp-point)
                (while (and (<= counter 2)
                            (save-excursion
                              (python-nav-backward-sexp)
                              (setq backward-sexp-point (point))
                              (and (= indentation (current-indentation))
                                   ;; Make sure we're always moving point.
                                   ;; If we get stuck in the same position
                                   ;; on consecutive loop iterations,
                                   ;; bail out.
                                   (prog1 (not (eql last-backward-sexp-point
                                                    backward-sexp-point))
                                     (setq last-backward-sexp-point
                                           backward-sexp-point))
                                   (looking-at-p
                                    (concat "[uU]?[rR]?"
                                            (python-rx string-delimiter))))))
                  ;; Previous sexp was a string, restore point.
                  (goto-char backward-sexp-point)
                  (cl-incf counter))
                counter)))
        (python-util-forward-comment -1)
        (python-nav-beginning-of-statement)
        (cond ((bobp))
              ((python-info-assignment-statement-p) t)
              ((python-info-looking-at-beginning-of-defun))
              (t nil))))))

(defun python-info-encoding-from-cookie ()
  "Detect current buffer's encoding from its coding cookie.
Returns the encoding as a symbol."
  (let ((first-two-lines
         (save-excursion
           (save-restriction
             (widen)
             (goto-char (point-min))
             (forward-line 2)
             (buffer-substring-no-properties
              (point)
              (point-min))))))
    (when (string-match (python-rx coding-cookie) first-two-lines)
      (intern (match-string-no-properties 1 first-two-lines)))))

(defun python-info-encoding ()
  "Return encoding for file.
Try `python-info-encoding-from-cookie', if none is found then
default to utf-8."
  ;; If no encoding is defined, then it's safe to use UTF-8: Python 2
  ;; uses ASCII as default while Python 3 uses UTF-8.  This means that
  ;; in the worst case scenario python.el will make things work for
  ;; Python 2 files with unicode data and no encoding defined.
  (or (python-info-encoding-from-cookie)
      'utf-8))


;;; Utility functions

(defun python-util-goto-line (line-number)
  "Move point to LINE-NUMBER."
  (goto-char (point-min))
  (forward-line (1- line-number)))

;; Stolen from org-mode
(defun python-util-clone-local-variables (from-buffer &optional regexp)
  "Clone local variables from FROM-BUFFER.
Optional argument REGEXP selects variables to clone and defaults
to \"^python-\"."
  (mapc
   (lambda (pair)
     (and (symbolp (car pair))
          (string-match (or regexp "^python-")
                        (symbol-name (car pair)))
          (set (make-local-variable (car pair))
               (cdr pair))))
   (buffer-local-variables from-buffer)))

(defvar comint-last-prompt-overlay)     ; Shut up, byte compiler.

(defun python-util-comint-last-prompt ()
  "Return comint last prompt overlay start and end.
This is for compatibility with Emacs < 24.4."
  (cond ((bound-and-true-p comint-last-prompt-overlay)
         (cons (overlay-start comint-last-prompt-overlay)
               (overlay-end comint-last-prompt-overlay)))
        ((bound-and-true-p comint-last-prompt)
         comint-last-prompt)
        (t nil)))

(defun python-util-forward-comment (&optional direction)
  "Python mode specific version of `forward-comment'.
Optional argument DIRECTION defines the direction to move to."
  (let ((comment-start (python-syntax-context 'comment))
        (factor (if (< (or direction 0) 0)
                    -99999
                  99999)))
    (when comment-start
      (goto-char comment-start))
    (forward-comment factor)))

(defun python-util-list-directories (directory &optional predicate max-depth)
  "List DIRECTORY subdirs, filtered by PREDICATE and limited by MAX-DEPTH.
Argument PREDICATE defaults to `identity' and must be a function
that takes one argument (a full path) and returns non-nil for
allowed files.  When optional argument MAX-DEPTH is non-nil, stop
searching when depth is reached, else don't limit."
  (let* ((dir (expand-file-name directory))
         (dir-length (length dir))
         (predicate (or predicate #'identity))
         (to-scan (list dir))
         (tally nil))
    (while to-scan
      (let ((current-dir (car to-scan)))
        (when (funcall predicate current-dir)
          (setq tally (cons current-dir tally)))
        (setq to-scan (append (cdr to-scan)
                              (python-util-list-files
                               current-dir #'file-directory-p)
                              nil))
        (when (and max-depth
                   (<= max-depth
                       (length (split-string
                                (substring current-dir dir-length)
                                "/\\|\\\\" t))))
          (setq to-scan nil))))
    (nreverse tally)))

(defun python-util-list-files (dir &optional predicate)
  "List files in DIR, filtering with PREDICATE.
Argument PREDICATE defaults to `identity' and must be a function
that takes one argument (a full path) and returns non-nil for
allowed files."
  (let ((dir-name (file-name-as-directory dir)))
    (apply #'nconc
           (mapcar (lambda (file-name)
                     (let ((full-file-name
                            (expand-file-name file-name dir-name)))
                       (when (and
                              (not (member file-name '("." "..")))
                              (funcall (or predicate #'identity)
                                       full-file-name))
                         (list full-file-name))))
                   (directory-files dir-name)))))

(defun python-util-list-packages (dir &optional max-depth)
  "List packages in DIR, limited by MAX-DEPTH.
When optional argument MAX-DEPTH is non-nil, stop searching when
depth is reached, else don't limit."
  (let* ((dir (expand-file-name dir))
         (parent-dir (file-name-directory
                      (directory-file-name
                       (file-name-directory
                        (file-name-as-directory dir)))))
         (subpath-length (length parent-dir)))
    (mapcar
     (lambda (file-name)
       (replace-regexp-in-string
        (rx (or ?\\ ?/)) "." (substring file-name subpath-length)))
     (python-util-list-directories
      (directory-file-name dir)
      (lambda (dir)
        (file-exists-p (expand-file-name "__init__.py" dir)))
      max-depth))))

(defun python-util-popn (lst n)
  "Return LST first N elements.
N should be an integer, when negative its opposite is used.
When N is bigger than the length of LST, the list is
returned as is."
  (let* ((n (min (abs n)))
         (len (length lst))
         (acc))
    (if (> n len)
        lst
      (while (< 0 n)
        (setq acc (cons (car lst) acc)
              lst (cdr lst)
              n (1- n)))
      (reverse acc))))

(defun python-util-strip-string (string)
  "Strip STRING whitespace and newlines from end and beginning."
  (replace-regexp-in-string
   (rx (or (: string-start (* (any whitespace ?\r ?\n)))
           (: (* (any whitespace ?\r ?\n)) string-end)))
   ""
   string))

(defun python-util-valid-regexp-p (regexp)
  "Return non-nil if REGEXP is valid."
  (ignore-errors (string-match regexp "") t))


;;; Flymake integration

(defgroup python-flymake nil
  "Integration between Python and Flymake."
  :group 'python
  :link '(custom-group-link :tag "Flymake" flymake)
  :version "26.1")

(defcustom python-flymake-command '("pyflakes")
  "The external tool that will be used to perform the syntax check.
This is a non empty list of strings, the checker tool possibly followed by
required arguments.  Once launched it will receive the Python source to be
checked as its standard input.
To use `flake8' you would set this to (\"flake8\" \"-\").
To use `pylint' you would set this to (\"pylint\" \"--from-stdin\" \"stdin\")."
  :version "26.1"
  :type '(choice (const :tag "Pyflakes" ("pyflakes"))
                 (const :tag "Flake8" ("flake8" "-"))
                 (const :tag "Pylint" ("pylint" "--from-stdin" "stdin"))
                 (repeat :tag "Custom command" string)))

;; The default regexp accommodates for older pyflakes, which did not
;; report the column number, and at the same time it's compatible with
;; flake8 output, although it may be redefined to explicitly match the
;; TYPE
(defcustom python-flymake-command-output-pattern
  (list
   "^\\(?:<?stdin>?\\):\\(?1:[0-9]+\\):\\(?:\\(?2:[0-9]+\\):?\\)? \\(?3:.*\\)$"
   1 2 nil 3)
  "Specify how to parse the output of `python-flymake-command'.
The value has the form (REGEXP LINE COLUMN TYPE MESSAGE): if
REGEXP matches, the LINE'th subexpression gives the line number,
the COLUMN'th subexpression gives the column number on that line,
the TYPE'th subexpression gives the type of the message and the
MESSAGE'th gives the message text itself.

If COLUMN or TYPE are nil or that index didn't match, that
information is not present on the matched line and a default will
be used."
  :type '(list regexp
               (integer :tag "Line's index")
               (choice
                (const :tag "No column" nil)
                (integer :tag "Column's index"))
               (choice
                (const :tag "No type" nil)
                (integer :tag "Type's index"))
               (integer :tag "Message's index"))
  :version "29.1")

(defcustom python-flymake-msg-alist
  '(("\\(^redefinition\\|.*unused.*\\|used$\\)" . :warning))
  "Alist used to associate messages to their types.
Each element should be a cons-cell (REGEXP . TYPE), where TYPE
should be a diagnostic type symbol like `:error', `:warning' or
`:note'.  For example, when using `flake8' a possible
configuration could be:

  ((\"\\(^redefinition\\|.*unused.*\\|used$\\)\" . :warning)
   (\"^E999\" . :error)
   (\"^[EW][0-9]+\" . :note))

By default messages are considered errors."
  :version "26.1"
  :type '(alist :key-type (regexp)
                :value-type (symbol)))

(defvar-local python--flymake-proc nil)

(defun python--flymake-parse-output (source proc report-fn)
  "Collect diagnostics parsing checker tool's output line by line."
  (let ((rx (nth 0 python-flymake-command-output-pattern))
        (lineidx (nth 1 python-flymake-command-output-pattern))
        (colidx (nth 2 python-flymake-command-output-pattern))
        (typeidx (nth 3 python-flymake-command-output-pattern))
        (msgidx (nth 4 python-flymake-command-output-pattern)))
    (with-current-buffer (process-buffer proc)
      (goto-char (point-min))
      (cl-loop
       while (search-forward-regexp rx nil t)
       for msg = (match-string msgidx)
       for (beg . end) = (flymake-diag-region
                          source
                          (string-to-number
                           (match-string lineidx))
                          (and colidx
                               (match-string colidx)
                               (string-to-number
                                (match-string colidx))))
       for type = (or (and typeidx
                           (match-string typeidx)
                           (assoc-default
                            (match-string typeidx)
                            python-flymake-msg-alist
                            #'string-match))
                      (assoc-default msg
                                     python-flymake-msg-alist
                                     #'string-match)
                      :error)
       collect (flymake-make-diagnostic
                source beg end type msg)
       into diags
       finally (funcall report-fn diags)))))

(defun python-flymake (report-fn &rest _args)
  "Flymake backend for Python.
This backend uses `python-flymake-command' (which see) to launch a process
that is passed the current buffer's content via stdin.
REPORT-FN is Flymake's callback function."
  (unless (executable-find (car python-flymake-command))
    (error "Cannot find a suitable checker"))

  (when (process-live-p python--flymake-proc)
    (kill-process python--flymake-proc))

  (let ((source (current-buffer)))
    (save-restriction
      (widen)
      (setq python--flymake-proc
            (make-process
             :name "python-flymake"
             :noquery t
             :connection-type 'pipe
             :buffer (generate-new-buffer " *python-flymake*")
             :command python-flymake-command
             :sentinel
             (lambda (proc _event)
               (when (eq 'exit (process-status proc))
                 (unwind-protect
                     (when (with-current-buffer source
                             (eq proc python--flymake-proc))
                       (python--flymake-parse-output source proc report-fn))
                   (kill-buffer (process-buffer proc)))))))
      (process-send-region python--flymake-proc (point-min) (point-max))
      (process-send-eof python--flymake-proc))))


;;; Import management
(defconst python--list-imports "\
from isort import find_imports_in_stream, find_imports_in_paths
from sys import argv, stdin

query, files, result = argv[1] or None, argv[2:], {}

if files:
    imports = find_imports_in_paths(files, top_only=True)
else:
    imports = find_imports_in_stream(stdin, top_only=True)

for imp in imports:
    if query is None or query == (imp.alias or imp.attribute or imp.module):
        key = (imp.module, imp.attribute or '', imp.alias or '')
        if key not in result:
            result[key] = imp.statement()

for key in sorted(result):
    print(result[key])
"
  "Script to list import statements in Python code.")

(defvar python-import-history nil
  "History variable for `python-import' commands.")

(defun python--import-sources ()
  "List files containing Python imports that may be useful in the current buffer."
  (if-let (((featurep 'project))        ;For compatibility with Emacs < 26
           (proj (project-current)))
      (seq-filter (lambda (s) (string-match-p "\\.py[ciw]?\\'" s))
                  (project-files proj))
    (list default-directory)))

(defun python--list-imports (name source)
  "List all Python imports matching NAME in SOURCE.
If NAME is nil, list all imports.  SOURCE can be a buffer or a
list of file names or directories; the latter are searched
recursively."
  (let ((buffer (current-buffer)))
    (with-temp-buffer
      (let* ((temp (current-buffer))
             (status (if (bufferp source)
                         (with-current-buffer source
                           (call-process-region (point-min) (point-max)
                                                python-interpreter
                                                nil (list temp nil) nil
                                                "-c" python--list-imports
                                                (or name "")))
                       (with-current-buffer buffer
                         (apply #'call-process
                                python-interpreter
                                nil (list temp nil) nil
                                "-c" python--list-imports
                                (or name "")
                                (mapcar #'file-local-name source)))))
             lines)
        (unless (eq 0 status)
          (error "%s exited with status %s (maybe isort is missing?)"
                 python-interpreter status))
        (goto-char (point-min))
        (while (not (eobp))
	  (push (buffer-substring-no-properties (point) (pos-eol))
                lines)
	  (forward-line 1))
        (nreverse lines)))))

(defun python--query-import (name source prompt)
  "Read a Python import statement defining NAME.
A list of candidates is produced by `python--list-imports' using
the NAME and SOURCE arguments.  An interactive query, using the
PROMPT string, is made unless there is a single candidate."
  (let* ((cands (python--list-imports name source))
         ;; Don't use DEF argument of `completing-read', so it is able
         ;; to return the empty string.
         (minibuffer-default-add-function
          (lambda ()
            (setq minibuffer-default (with-minibuffer-selected-window
                                       (thing-at-point 'symbol)))))
         (statement (cond ((and name (length= cands 1))
                           (car cands))
                          (prompt
                           (completing-read prompt
                                            (or cands python-import-history)
                                            nil nil nil
                                            'python-import-history)))))
    (unless (string-empty-p statement)
      statement)))

(defun python--do-isort (&rest args)
  "Edit the current buffer using isort called with ARGS.
Return non-nil if the buffer was actually modified."
  (let ((buffer (current-buffer)))
    (with-temp-buffer
      (let ((temp (current-buffer)))
        (with-current-buffer buffer
          (let ((status (apply #'call-process-region
                               (point-min) (point-max)
                               python-interpreter
                               nil (list temp nil) nil
                               "-m" "isort" "-" args))
                (tick (buffer-chars-modified-tick)))
            (unless (eq 0 status)
              (error "%s exited with status %s (maybe isort is missing?)"
                     python-interpreter status))
            (replace-buffer-contents temp)
            (not (eq tick (buffer-chars-modified-tick)))))))))

;;;###autoload
(defun python-add-import (name)
  "Add an import statement to the current buffer.

Interactively, ask for an import statement using all imports
found in the current project as suggestions.  With a prefix
argument, restrict the suggestions to imports defining the symbol
at point.  If there is only one such suggestion, act without
asking.

When calling from Lisp, use a non-nil NAME to restrict the
suggestions to imports defining NAME."
  (interactive (list (when current-prefix-arg (thing-at-point 'symbol))))
  (when-let ((statement (python--query-import name
                                              (python--import-sources)
                                              "Add import: ")))
    (if (python--do-isort "--add" statement)
        (message "Added `%s'" statement)
      (message "(No changes in Python imports needed)"))))

;;;###autoload
(defun python-import-symbol-at-point ()
  "Add an import statement for the symbol at point to the current buffer.
This works like `python-add-import', but with the opposite
behavior regarding the prefix argument."
  (interactive nil)
  (python-add-import (unless current-prefix-arg (thing-at-point 'symbol))))

;;;###autoload
(defun python-remove-import (name)
  "Remove an import statement from the current buffer.

Interactively, ask for an import statement to remove, displaying
the imports of the current buffer as suggestions.  With a prefix
argument, restrict the suggestions to imports defining the symbol
at point.  If there is only one such suggestion, act without
asking."
  (interactive (list (when current-prefix-arg (thing-at-point 'symbol))))
  (when-let ((statement (python--query-import name (current-buffer)
                                              "Remove import: ")))
    (if (python--do-isort "--rm" statement)
        (message "Removed `%s'" statement)
      (message "(No changes in Python imports needed)"))))

;;;###autoload
(defun python-sort-imports ()
  "Sort Python imports in the current buffer."
  (interactive)
  (if (python--do-isort)
      (message "Sorted imports")
    (message "(No changes in Python imports needed)")))

;;;###autoload
(defun python-fix-imports ()
  "Add missing imports and remove unused ones from the current buffer."
  (interactive)
  (let ((buffer (current-buffer))
        undefined unused add remove)
    ;; Compute list of undefined and unused names
    (with-temp-buffer
      (let ((temp (current-buffer)))
        (with-current-buffer buffer
          (call-process-region (point-min) (point-max)
                               python-interpreter
                               nil temp nil
                               "-m" "pyflakes"))
        (goto-char (point-min))
        (when (looking-at-p ".* No module named pyflakes$")
          (error "%s couldn't find pyflakes" python-interpreter))
        (while (not (eobp))
          (cond ((looking-at ".* undefined name '\\([^']+\\)'$")
                 (push (match-string 1) undefined))
                ((looking-at ".*'\\([^']+\\)' imported but unused$")
                 (push (match-string 1) unused)))
	  (forward-line 1))))
    ;; Compute imports to be added
    (dolist (name (seq-uniq undefined))
      (when-let ((statement (python--query-import name
                                                  (python--import-sources)
                                                  (format "\
Add import for undefined name `%s' (empty to skip): "
                                                          name))))
        (push statement add)))
    ;; Compute imports to be removed
    (dolist (name (seq-uniq unused))
      ;; The unused imported names, as provided by pyflakes, are of
      ;; the form "module.var" or "module.var as alias", independently
      ;; of style of import statement used.
      (let* ((filter
              (lambda (statement)
                (string= name
                         (thread-last
                           statement
                           (replace-regexp-in-string "^\\(from\\|import\\) " "")
                           (replace-regexp-in-string " import " ".")))))
             (statements (seq-filter filter (python--list-imports nil buffer))))
        (when (length= statements 1)
          (push (car statements) remove))))
    ;; Edit buffer and say goodbye
    (if (not (or add remove))
        (message "(No changes in Python imports needed)")
      (apply #'python--do-isort
             (append (mapcan (lambda (x) (list "--add" x)) add)
                     (mapcan (lambda (x) (list "--rm" x)) remove)))
      (message "%s" (concat (when add "Added ")
                            (when add (string-join add ", "))
                            (when remove (if add " and removed " "Removed "))
                            (when remove (string-join remove ", " )))))))


;;; Major mode
(defun python-electric-pair-string-delimiter ()
  (when (and electric-pair-mode
             (memq last-command-event '(?\" ?\'))
             (let ((count 0))
               (while (eq (char-before (- (point) count)) last-command-event)
                 (cl-incf count))
               (= count 3))
             (eq (char-after) last-command-event))
    (save-excursion (insert (make-string 2 last-command-event)))))

(defvar electric-indent-inhibit)
(defvar prettify-symbols-alist)

;;;###autoload
(define-derived-mode python-mode prog-mode "Python"
  "Major mode for editing Python files.

\\{python-mode-map}"
  (setq-local tab-width 8)
  (setq-local indent-tabs-mode nil)

  (setq-local comment-start "# ")
  (setq-local comment-start-skip "#+\\s-*")

  (setq-local parse-sexp-lookup-properties t)
  (setq-local parse-sexp-ignore-comments t)

  (setq-local forward-sexp-function python-forward-sexp-function)

  (if (and python-use-tree-sitter
           (treesit-can-enable-p))
      (progn
        (setq-local font-lock-defaults '(nil t))
        (setq-local treesit-font-lock-settings
                    python--treesit-settings)
        (treesit-font-lock-enable))
    (setq-local font-lock-defaults
              `(,python-font-lock-keywords
                nil nil nil nil
                (font-lock-syntactic-face-function
                 . python-font-lock-syntactic-face-function)
                (font-lock-extend-after-change-region-function
                 . python-font-lock-extend-region))))

  (setq-local syntax-propertize-function
              python-syntax-propertize-function)

  (setq-local indent-line-function #'python-indent-line-function)
  (setq-local indent-region-function #'python-indent-region)
  ;; Because indentation is not redundant, we cannot safely reindent code.
  (setq-local electric-indent-inhibit t)
  (setq-local electric-indent-chars
              (cons ?: electric-indent-chars))

  ;; Add """ ... """ pairing to electric-pair-mode.
  (add-hook 'post-self-insert-hook
            #'python-electric-pair-string-delimiter 'append t)

  (setq-local paragraph-start "\\s-*$")
  (setq-local fill-paragraph-function #'python-fill-paragraph)
  (setq-local normal-auto-fill-function #'python-do-auto-fill)

  (setq-local beginning-of-defun-function #'python-nav-beginning-of-defun)
  (setq-local end-of-defun-function #'python-nav-end-of-defun)

  (add-hook 'completion-at-point-functions
            #'python-completion-at-point nil 'local)

  (add-hook 'post-self-insert-hook
            #'python-indent-post-self-insert-function 'append 'local)

  (if (and python-use-tree-sitter
           (treesit-can-enable-p))
      (setq-local imenu-create-index-function
                  #'python-imenu-treesit-create-index)
    (setq-local imenu-create-index-function
                #'python-imenu-create-index))

  (setq-local add-log-current-defun-function
              #'python-info-current-defun)

  (if (and python-use-tree-sitter
           (treesit-can-enable-p))
      (add-hook 'which-func-functions
                #'python-info-treesit-current-defun nil t)
    (add-hook 'which-func-functions #'python-info-current-defun nil t))

  (setq-local skeleton-further-elements
              '((abbrev-mode nil)
                (< '(backward-delete-char-untabify (min python-indent-offset
                                                        (current-column))))
                (^ '(- (1+ (current-indentation))))))

  (with-no-warnings
    ;; suppress warnings about eldoc-documentation-function being obsolete
   (if (null eldoc-documentation-function)
       ;; Emacs<25
       (setq-local eldoc-documentation-function #'python-eldoc-function)
     (if (boundp 'eldoc-documentation-functions)
         (add-hook 'eldoc-documentation-functions #'python-eldoc-function nil t)
       (add-function :before-until (local 'eldoc-documentation-function)
                     #'python-eldoc-function))))

  (add-to-list
   'hs-special-modes-alist
   `(python-mode
     ,python-nav-beginning-of-block-regexp
     ;; Use the empty string as end regexp so it doesn't default to
     ;; "\\s)".  This way parens at end of defun are properly hidden.
     ""
     "#"
     python-hideshow-forward-sexp-function
     nil
     python-nav-beginning-of-block
     python-hideshow-find-next-block
     python-info-looking-at-beginning-of-block))

  (setq-local outline-regexp (python-rx (* space) block-start))
  (setq-local outline-level
              (lambda ()
                "`outline-level' function for Python mode."
                (1+ (/ (current-indentation) python-indent-offset))))

  (setq-local prettify-symbols-alist python-prettify-symbols-alist)

  (python-skeleton-add-menu-items)

  (make-local-variable 'python-shell-internal-buffer)

  (when python-indent-guess-indent-offset
    (python-indent-guess-indent-offset))

  (add-hook 'flymake-diagnostic-functions #'python-flymake nil t))

;;; Completion predicates for M-x
;; Commands that only make sense when editing Python code
(dolist (sym '(python-add-import
               python-check
               python-fill-paragraph
               python-fix-imports
               python-indent-dedent-line
               python-indent-dedent-line-backspace
               python-indent-guess-indent-offset
               python-indent-shift-left
               python-indent-shift-right
               python-mark-defun
               python-nav-backward-block
               python-nav-backward-defun
               python-nav-backward-sexp
               python-nav-backward-sexp-safe
               python-nav-backward-statement
               python-nav-backward-up-list
               python-nav-beginning-of-block
               python-nav-beginning-of-statement
               python-nav-end-of-block
               python-nav-end-of-defun
               python-nav-end-of-statement
               python-nav-forward-block
               python-nav-forward-defun
               python-nav-forward-sexp
               python-nav-forward-sexp-safe
               python-nav-forward-statement
               python-nav-if-name-main
               python-nav-up-list
               python-remove-import
               python-shell-send-buffer
               python-shell-send-defun
               python-shell-send-statement
               python-sort-imports))
  (put sym 'completion-predicate #'python--completion-predicate))

(defun python-shell--completion-predicate (_ buffer)
  (provided-mode-derived-p
   (buffer-local-value 'major-mode buffer)
   'python-mode 'inferior-python-mode))

;; Commands that only make sense in the Python shell or when editing
;; Python code.
(dolist (sym '(python-describe-at-point
               python-eldoc-at-point
               python-shell-completion-native-toggle
               python-shell-completion-native-turn-off
               python-shell-completion-native-turn-on
               python-shell-completion-native-turn-on-maybe
               python-shell-font-lock-cleanup-buffer
               python-shell-font-lock-toggle
               python-shell-font-lock-turn-off
               python-shell-font-lock-turn-on
               python-shell-package-enable
               python-shell-completion-complete-or-indent  ))
  (put sym 'completion-predicate #'python-shell--completion-predicate))

(provide 'python)

;;; python.el ends here<|MERGE_RESOLUTION|>--- conflicted
+++ resolved
@@ -261,16 +261,12 @@
 (require 'ansi-color)
 (require 'cl-lib)
 (require 'comint)
-<<<<<<< HEAD
 (eval-when-compile (require 'subr-x))   ;For `string-empty-p' and `string-join'.
 (require 'treesit)
 (require 'pcase)
-=======
 (require 'compat nil 'noerror)
 (require 'project nil 'noerror)
 (require 'seq)
-(eval-when-compile (require 'subr-x))   ;For `string-empty-p'.
->>>>>>> 95efafb7
 
 ;; Avoid compiler warnings
 (defvar compilation-error-regexp-alist)
@@ -290,20 +286,19 @@
   :version "24.3"
   :link '(emacs-commentary-link "python"))
 
-<<<<<<< HEAD
 (defcustom python-use-tree-sitter nil
   "If non-nil, `python-mode' tries to use tree-sitter.
 Currently `python-mode' uses tree-sitter for font-locking, imenu,
 and movement functions."
   :type 'boolean)
-=======
+
 (defcustom python-interpreter "python"
   "Python interpreter for noninteractive use.
 To customize the Python shell, modify `python-shell-interpreter'
 instead."
   :version "29.1"
   :type 'string)
->>>>>>> 95efafb7
+
 
  
