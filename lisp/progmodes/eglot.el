;;; eglot.el --- Client for Language Server Protocol (LSP) servers  -*- lexical-binding: t; -*-

;; Copyright (C) 2018 Free Software Foundation, Inc.

;; Version: 0.4
;; Author: João Távora <joaotavora@gmail.com>
;; Maintainer: João Távora <joaotavora@gmail.com>
;; URL: https://github.com/joaotavora/eglot
;; Keywords: convenience, languages
;; Package-Requires: ((emacs "26.1"))

;; This program is free software; you can redistribute it and/or modify
;; it under the terms of the GNU General Public License as published by
;; the Free Software Foundation, either version 3 of the License, or
;; (at your option) any later version.

;; This program is distributed in the hope that it will be useful,
;; but WITHOUT ANY WARRANTY; without even the implied warranty of
;; MERCHANTABILITY or FITNESS FOR A PARTICULAR PURPOSE.  See the
;; GNU General Public License for more details.

;; You should have received a copy of the GNU General Public License
;; along with this program.  If not, see <http://www.gnu.org/licenses/>.

;;; Commentary:

;; Simply M-x eglot should be enough to get you started, but here's a
;; little info (see the accompanying README.md or the URL for more).
;;
;; M-x eglot starts a server via a shell-command guessed from
;; `eglot-server-programs', using the current major-mode (for whatever
;; language you're programming in) as a hint.  If it can't guess, it
;; prompts you in the mini-buffer for these things.  Actually, the
;; server needen't be locally started: you can connect to a running
;; server via TCP by entering a <host:port> syntax.
;;
;; Anyway, if the connection is successful, you should see an `eglot'
;; indicator pop up in your mode-line.  More importantly, this means
;; current *and future* file buffers of that major mode *inside your
;; current project* automatically become \"managed\" by the LSP
;; server, i.e.  information about their contents is exchanged
;; periodically to provide enhanced code analysis via
;; `xref-find-definitions', `flymake-mode', `eldoc-mode',
;; `completion-at-point', among others.
;;
;; To "unmanage" these buffers, shutdown the server with M-x
;; eglot-shutdown.
;;
;;; Code:

(require 'json)
(require 'cl-lib)
(require 'project)
(require 'url-parse)
(require 'url-util)
(require 'pcase)
(require 'compile) ; for some faces
(require 'warnings)
(require 'flymake)
(require 'xref)
(require 'subr-x)
(require 'jsonrpc)
(require 'filenotify)


;;; User tweakable stuff
(defgroup eglot nil
  "Interaction with Language Server Protocol servers"
  :prefix "eglot-"
  :group 'applications)

(defvar eglot-server-programs '((rust-mode . ("rls"))
                                (python-mode . ("pyls"))
                                (js-mode . ("javascript-typescript-stdio"))
                                (sh-mode . ("bash-language-server" "start"))
                                (php-mode . ("php" "vendor/felixfbecker/\
language-server/bin/php-language-server.php")))
  "Alist of (MAJOR-MODE . CONTACT) mapping major modes to server executables.
CONTACT can be anything accepted by that parameter in the
function `eglot', which see.")

(defface eglot-mode-line
  '((t (:inherit font-lock-constant-face :weight bold)))
  "Face for package-name in EGLOT's mode line.")

(defcustom eglot-autoreconnect 3
  "Control ability to reconnect automatically to the LSP server.
If t, always reconnect automatically (not recommended).  If nil,
never reconnect automatically after unexpected server shutdowns,
crashes or network failures.  A positive integer number says to
only autoreconnect if the previous successful connection attempt
lasted more than that many seconds."
  :type '(choice (boolean :tag "Whether to inhibit autoreconnection")
                 (integer :tag "Number of seconds")))


;;; Process management
(defvar eglot--processes-by-project (make-hash-table :test #'equal)
  "Keys are projects.  Values are lists of processes.")

<<<<<<< HEAD
(jsonrpc-define-process-var eglot--major-mode nil
=======
(defun eglot--current-process ()
  "The current logical EGLOT process."
  (let* ((probe (or (project-current) `(transient . ,default-directory))))
    (cl-find major-mode (gethash probe eglot--processes-by-project)
             :key #'eglot--major-mode)))

(defun eglot--current-process-or-lose ()
  "Return the current EGLOT process or error."
  (or (eglot--current-process) (eglot--error "No current EGLOT process")))

(defmacro eglot--define-process-var (var-sym initval &optional doc)
  "Define VAR-SYM as a generalized process-local variable.
INITVAL is the default value.  DOC is the documentation."
  (declare (indent 2) (doc-string 3))
  `(progn
     (defun ,var-sym (proc)
       ,doc (let* ((plist (process-plist proc))
                   (probe (plist-member plist ',var-sym)))
              (if probe (cadr probe)
                (let ((def ,initval)) (process-put proc ',var-sym def) def))))
     (gv-define-setter ,var-sym (to-store process)
       `(let ((once ,to-store)) (process-put ,process ',',var-sym once) once))))

(eglot--define-process-var eglot--short-name nil
  "A short name for the process")

(eglot--define-process-var eglot--major-mode nil
>>>>>>> 28b199c3
  "The major-mode this server is managing.")

(jsonrpc-define-process-var eglot--capabilities :unreported
  "Holds list of capabilities that server reported")

(jsonrpc-define-process-var eglot--project nil
  "The project the server belongs to.")

(jsonrpc-define-process-var eglot--spinner `(nil nil t)
  "\"Spinner\" used by some servers.
A list (ID WHAT DONE-P).")

(jsonrpc-define-process-var eglot--moribund nil
  "Non-nil if server is about to exit")

(jsonrpc-define-process-var eglot--inhibit-autoreconnect eglot-autoreconnect
  "If non-nil, don't autoreconnect on unexpected quit.")

<<<<<<< HEAD
(jsonrpc-define-process-var eglot--file-watches (make-hash-table :test #'equal)
  "File system watches for the didChangeWatchedfiles thingy.")
=======
(eglot--define-process-var eglot--contact nil
  "Method used to contact a server.")
>>>>>>> 28b199c3

(defun eglot--on-shutdown (proc)
  ;; Turn off `eglot--managed-mode' where appropriate.
  (dolist (buffer (buffer-list))
    (with-current-buffer buffer
      (when (eglot--buffer-managed-p proc)
        (eglot--managed-mode -1))))
  ;; Kill any expensive watches
  (maphash (lambda (_id watches)
             (mapcar #'file-notify-rm-watch watches))
           (eglot--file-watches proc))
  ;; Sever the project/process relationship for proc
  (setf (gethash (eglot--project proc) eglot--processes-by-project)
        (delq proc
              (gethash (eglot--project proc) eglot--processes-by-project)))
  (cond ((eglot--moribund proc))
        ((not (eglot--inhibit-autoreconnect proc))
         (eglot--warn "Reconnecting after unexpected server exit.")
         (eglot-reconnect proc))
        ((timerp (eglot--inhibit-autoreconnect proc))
         (eglot--warn "Not auto-reconnecting, last one didn't last long."))))

(defun eglot-shutdown (proc &optional interactive)
  "Politely ask the server PROC to quit.
Forcefully quit it if it doesn't respond.  Don't leave this
function with the server still running.  INTERACTIVE is t if
called interactively."
  (interactive (list (jsonrpc-current-process-or-lose) t))
  (when interactive (eglot--message "Asking %s politely to terminate" proc))
  (unwind-protect
      (let ((jsonrpc-request-timeout 3))
        (setf (eglot--moribund proc) t)
        (jsonrpc-request proc :shutdown nil)
        ;; this one should always fail under normal conditions
        (ignore-errors (jsonrpc-request proc :exit nil)))
    (when (process-live-p proc)
      (eglot--warn "Brutally deleting existing process %s" proc)
      (delete-process proc))))

<<<<<<< HEAD
(defun eglot--find-current-process ()
  "The current logical EGLOT process."
  (let* ((probe (or (project-current) `(transient . ,default-directory))))
    (cl-find major-mode (gethash probe eglot--processes-by-project)
             :key #'eglot--major-mode)))
=======
(eglot--define-process-var eglot--managed-buffers nil
  "Buffers managed by the server.")

(defun eglot--make-process (name managed-major-mode contact)
  "Make a process from CONTACT.
NAME is used to name the the started process or connection.
MANAGED-MAJOR-MODE is a symbol naming a major mode.
CONTACT is in `eglot'.  Returns a process object."
  (let* ((readable-name (format "EGLOT server (%s/%s)" name managed-major-mode))
         (buffer (get-buffer-create (format "*%s stdout*" readable-name)))
         (proc (cond
                ((processp contact) contact)
                ((integerp (cadr contact))
                 (apply #'open-network-stream readable-name buffer contact))
                (t (make-process
                    :name readable-name
                    :command contact
                    :coding 'no-conversion
                    :connection-type 'pipe
                    :stderr (get-buffer-create (format "*%s stderr*" name)))))))
    (set-process-buffer proc buffer)
    (set-marker (process-mark proc) (with-current-buffer buffer (point-min)))
    (set-process-filter proc #'eglot--process-filter)
    (set-process-sentinel proc #'eglot--process-sentinel)
    proc))

(defmacro eglot--obj (&rest what)
  "Make WHAT a suitable argument for `json-encode'."
  (declare (debug (&rest form)))
  ;; FIXME: maybe later actually do something, for now this just fixes
  ;; the indenting of literal plists.
  `(list ,@what))
>>>>>>> 28b199c3

(defun eglot--project-short-name (project)
  "Give PROJECT a short name."
  (file-name-base (directory-file-name (car (project-roots project)))))

(defun eglot--all-major-modes ()
  "Return all know major modes."
  (let ((retval))
    (mapatoms (lambda (sym)
                (when (plist-member (symbol-plist sym) 'derived-mode-parent)
                  (push sym retval))))
    retval))

(defun eglot--client-capabilities ()
  "What the EGLOT LSP client supports."
  (jsonrpc-obj
   :workspace    (jsonrpc-obj
                  :applyEdit t
                  :workspaceEdit `(:documentChanges :json-false)
                  :didChangeWatchesFiles `(:dynamicRegistration t)
                  :symbol `(:dynamicRegistration :json-false))
   :textDocument (jsonrpc-obj
                  :synchronization (jsonrpc-obj
                                    :dynamicRegistration :json-false
                                    :willSave t :willSaveWaitUntil t :didSave t)
                  :completion         `(:dynamicRegistration :json-false)
                  :hover              `(:dynamicRegistration :json-false)
                  :signatureHelp      `(:dynamicRegistration :json-false)
                  :references         `(:dynamicRegistration :json-false)
                  :definition         `(:dynamicRegistration :json-false)
                  :documentSymbol     `(:dynamicRegistration :json-false)
                  :documentHighlight  `(:dynamicRegistration :json-false)
                  :rename             `(:dynamicRegistration :json-false)
                  :publishDiagnostics `(:relatedInformation :json-false))
<<<<<<< HEAD
   :experimental (jsonrpc-obj)))
=======
   :experimental (eglot--obj)))

(defvar eglot-connect-hook nil "Hook run after connecting in `eglot--connect'.")

(defun eglot--connect (project managed-major-mode short-name contact _interactive)
  "Connect for PROJECT, MANAGED-MAJOR-MODE, SHORT-NAME and CONTACT.
INTERACTIVE is t if inside interactive call."
  (let* ((proc (eglot--make-process
                short-name managed-major-mode (if (functionp contact)
                                                  (funcall contact) contact)))
         (buffer (process-buffer proc)))
    (setf (eglot--contact proc) contact
          (eglot--project proc) project
          (eglot--major-mode proc) managed-major-mode)
    (with-current-buffer buffer
      (let ((inhibit-read-only t) success)
        (setf (eglot--inhibit-autoreconnect proc)
              (cond
               ((booleanp eglot-autoreconnect) (not eglot-autoreconnect))
               ((cl-plusp eglot-autoreconnect)
                (run-with-timer eglot-autoreconnect nil
                                (lambda ()
                                  (setf (eglot--inhibit-autoreconnect proc)
                                        (null eglot-autoreconnect)))))))
        (setf (eglot--short-name proc) short-name)
        (push proc (gethash project eglot--processes-by-project))
        (run-hook-with-args 'eglot-connect-hook proc)
        (erase-buffer)
        (read-only-mode t)
        (unwind-protect
            (cl-destructuring-bind (&key capabilities)
                (eglot--request
                 proc
                 :initialize
                 (eglot--obj :processId (unless (eq (process-type proc)
                                                    'network)
                                          (emacs-pid))
                             :capabilities(eglot--client-capabilities)
                             :rootPath  (expand-file-name
                                         (car (project-roots project)))
                             :rootUri  (eglot--path-to-uri
                                        (car (project-roots project)))
                             :initializationOptions  []))
              (setf (eglot--capabilities proc) capabilities)
              (setf (eglot--status proc) nil)
              (dolist (buffer (buffer-list))
                (with-current-buffer buffer
                  (eglot--maybe-activate-editing-mode proc)))
              (eglot--notify proc :initialized (eglot--obj :__dummy__ t))
              (setq success proc))
          (unless (or success (not (process-live-p proc)) (eglot--moribund proc))
            (eglot-shutdown proc)))))))
>>>>>>> 28b199c3

(defvar eglot--command-history nil
  "History of CONTACT arguments to `eglot'.")

(defun eglot--interactive ()
  "Helper for `eglot'."
  (let* ((guessed-mode (if buffer-file-name major-mode))
         (managed-mode
          (cond
           ((or (>= (prefix-numeric-value current-prefix-arg) 16)
                (not guessed-mode))
            (intern
             (completing-read
              "[eglot] Start a server to manage buffers of what major mode? "
              (mapcar #'symbol-name (eglot--all-major-modes)) nil t
              (symbol-name guessed-mode) nil (symbol-name guessed-mode) nil)))
           (t guessed-mode)))
         (project (or (project-current) `(transient . ,default-directory)))
<<<<<<< HEAD
         (guessed-command (cdr (assoc managed-mode eglot-server-programs)))
         (base-prompt "[eglot] Enter program to execute (or <host>:<port>): ")
         (prompt
          (cond (current-prefix-arg base-prompt)
                ((null guessed-command)
                 (concat (format "[eglot] Sorry, couldn't guess for `%s'!"
                                 managed-mode)
                         "\n" base-prompt))
                ((and (listp guessed-command)
                      (not (integerp (cadr guessed-command)))
                      (not (executable-find (car guessed-command))))
                 (concat (format "[eglot] I guess you want to run `%s'"
                                 (combine-and-quote-strings guessed-command))
                         (format ", but I can't find `%s' in PATH!"
                                 (car guessed-command))
                         "\n" base-prompt))))
         (contact
          (cond ((not prompt) guessed-command)
                (t
                 (let ((string (read-shell-command
                                prompt
                                (if (listp guessed-command)
                                    (combine-and-quote-strings guessed-command))
                                'eglot-command-history)))
                   (if (and string (string-match
                                    "^\\([^\s\t]+\\):\\([[:digit:]]+\\)$"
                                    (string-trim string)))
                       (list (match-string 1 string) (match-string 2 string))
                     (split-string-and-unquote string)))))))
=======
         (guessed (cdr (assoc managed-mode eglot-server-programs)))
         (program (and (listp guessed) (stringp (car guessed)) (car guessed)))
         (base-prompt "[eglot] Enter program to execute (or <host>:<port>): ")
         (prompt
          (cond (current-prefix-arg base-prompt)
                ((null guessed)
                 (format "[eglot] Sorry, couldn't guess for `%s'\n%s!"
                         managed-mode base-prompt))
                ((and program (not (executable-find program)))
                 (concat (format "[eglot] I guess you want to run `%s'"
                                 (combine-and-quote-strings guessed))
                         (format ", but I can't find `%s' in PATH!" program)
                         "\n" base-prompt))))
         (contact
          (if prompt
              (let ((s (read-shell-command
                        prompt
                        (if program (combine-and-quote-strings guessed))
                        'eglot-command-history)))
                (if (string-match "^\\([^\s\t]+\\):\\([[:digit:]]+\\)$"
                                  (string-trim s))
                    (list (match-string 1 s) (string-to-number (match-string 2 s)))
                  (split-string-and-unquote s)))
            guessed)))
>>>>>>> 28b199c3
    (list managed-mode project contact t)))

;;;###autoload
(defun eglot (managed-major-mode project contact &optional interactive)
  "Manage a project with a Language Server Protocol (LSP) server.

The LSP server is started (or contacted) via COMMAND.  If this
operation is successful, current *and future* file buffers of
MANAGED-MAJOR-MODE inside PROJECT automatically become
\"managed\" by the LSP server, meaning information about their
contents is exchanged periodically to provide enhanced
code-analysis via `xref-find-definitions', `flymake-mode',
`eldoc-mode', `completion-at-point', among others.

Interactively, the command attempts to guess MANAGED-MAJOR-MODE
from current buffer, CONTACT from `eglot-server-programs' and
PROJECT from `project-current'.  If it can't guess, the user is
prompted.  With a single \\[universal-argument] prefix arg, it
always prompt for COMMAND.  With two \\[universal-argument]
prefix args, also prompts for MANAGED-MAJOR-MODE.

PROJECT is a project instance as returned by `project-current'.

CONTACT is a list of strings (COMMAND [ARGS...]) specifying how
to start a server subprocess to connect to.  If the second
element in the list is an integer number instead of a string, the
list is interpreted as (HOST PORT [PARAMETERS...]) to connect to
an existing server via TCP, the remaining PARAMETERS being given
as `open-network-stream's optional arguments.  CONTACT can also
be a function of no arguments returning a live connected process
object.

MANAGED-MAJOR-MODE is an Emacs major mode.

INTERACTIVE is t if called interactively."
  (interactive (eglot--interactive))
  (let* ((short-name (eglot--project-short-name project)))
    (let ((current-process (jsonrpc-current-process)))
      (if (and (process-live-p current-process)
               interactive
               (y-or-n-p "[eglot] Live process found, reconnect instead? "))
          (eglot-reconnect current-process interactive)
        (when (process-live-p current-process)
          (eglot-shutdown current-process))
        (let ((proc (eglot--connect project
                                    managed-major-mode
                                    (format "%s/%s" short-name managed-major-mode)
                                    contact)))
          (eglot--message "Connected! Process `%s' now \
managing `%s' buffers in project `%s'."
                          proc managed-major-mode short-name)
          proc)))))

(defun eglot-reconnect (process &optional interactive)
  "Reconnect to PROCESS.
INTERACTIVE is t if called interactively."
  (interactive (list (jsonrpc-current-process-or-lose) t))
  (when (process-live-p process)
    (eglot-shutdown process interactive))
  (eglot--connect (eglot--project process)
                  (eglot--major-mode process)
                  (jsonrpc-name process)
                  (jsonrpc-contact process))
  (eglot--message "Reconnected!"))

<<<<<<< HEAD
(defalias 'eglot-events-buffer 'jsonrpc-events-buffer)
=======
(defun eglot--process-sentinel (proc change)
  "Called when PROC undergoes CHANGE."
  (eglot--log-event proc `(:message "Process state changed" :change ,change))
  (when (not (process-live-p proc))
    (with-current-buffer (eglot-events-buffer proc)
      (let ((inhibit-read-only t))
        (insert "\n----------b---y---e---b---y---e----------\n")))
    ;; Cancel outstanding timers and file system watches
    (maphash (lambda (_id triplet)
               (cl-destructuring-bind (_success _error timeout) triplet
                 (cancel-timer timeout)))
             (eglot--pending-continuations proc))
    (maphash (lambda (_id watches)
               (mapcar #'file-notify-rm-watch watches))
             (eglot--file-watches proc))
    (unwind-protect
        ;; Call all outstanding error handlers
        (maphash (lambda (_id triplet)
                   (cl-destructuring-bind (_success error _timeout) triplet
                     (funcall error `(:code -1 :message "Server died"))))
                 (eglot--pending-continuations proc))
      ;; Turn off `eglot--managed-mode' where appropriate.
      (dolist (buffer (eglot--managed-buffers proc))
        (with-current-buffer buffer (eglot--managed-mode-onoff proc -1)))
      ;; Forget about the process-project relationship
      (setf (gethash (eglot--project proc) eglot--processes-by-project)
            (delq proc
                  (gethash (eglot--project proc) eglot--processes-by-project)))
      ;; Say last words
      (eglot--message "%s exited with status %s" proc (process-exit-status proc))
      (delete-process proc)
      ;; Consider autoreconnecting
      (cond ((eglot--moribund proc))
            ((not (eglot--inhibit-autoreconnect proc))
             (eglot--warn "Reconnecting after unexpected server exit")
             (eglot-reconnect proc))
            ((timerp (eglot--inhibit-autoreconnect proc))
             (eglot--warn "Not auto-reconnecting, last on didn't last long."))))))
>>>>>>> 28b199c3

(defvar eglot-connect-hook nil "Hook run after connecting in `eglot--connect'.")

(defun eglot--dispatch (proc method id params)
  "Dispatcher passed to `jsonrpc-connect'.
Builds a function from METHOD, passes it PROC, ID and PARAMS."
  (let* ((handler-sym (intern (format "eglot--server-%s" method))))
    (if (functionp handler-sym) ;; FIXME: fails if params is array, not object
        (apply handler-sym proc (append params (if id `(:id ,id))))
      (jsonrpc-reply proc id
                     :error (jsonrpc-obj :code -32601 :message "Unimplemented")))
    (force-mode-line-update t)))

(defun eglot--connect (project managed-major-mode name contact)
  (let* ((contact (if (functionp contact) (funcall contact) contact))
         (proc
          (jsonrpc-connect name contact #'eglot--dispatch #'eglot--on-shutdown))
         success)
    (setf (eglot--project proc) project)
    (setf (eglot--major-mode proc)managed-major-mode)
    (push proc (gethash project eglot--processes-by-project))
    (run-hook-with-args 'eglot-connect-hook proc)
    (unwind-protect
        (cl-destructuring-bind (&key capabilities)
            (jsonrpc-request
             proc
             :initialize
             (jsonrpc-obj :processId (unless (eq (process-type proc)
                                                 'network)
                                       (emacs-pid))
                          :rootPath  (car (project-roots project))
                          :rootUri  (eglot--path-to-uri
                                     (car (project-roots project)))
                          :initializationOptions  []
                          :capabilities (eglot--client-capabilities)))
          (setf (eglot--capabilities proc) capabilities)
          (setf (jsonrpc-status proc) nil)
          (dolist (buffer (buffer-list))
            (with-current-buffer buffer
              (eglot--maybe-activate-editing-mode proc)))
          (jsonrpc-notify proc :initialized (jsonrpc-obj :__dummy__ t))
          (setf (eglot--inhibit-autoreconnect proc)
                (cond
<<<<<<< HEAD
                 ((booleanp eglot-autoreconnect) (not eglot-autoreconnect))
                 ((cl-plusp eglot-autoreconnect)
                  (run-with-timer eglot-autoreconnect nil
                                  (lambda ()
                                    (setf (eglot--inhibit-autoreconnect proc)
                                          (null eglot-autoreconnect)))))))
          (setq success proc))
      (unless (or success (not (process-live-p proc)) (eglot--moribund proc))
        (eglot-shutdown proc)))))
=======
                 ((not expected-bytes)
                  ;; Starting a new message
                  ;;
                  (setq expected-bytes
                        (and (search-forward-regexp
                              "\\(?:.*: .*\r\n\\)*Content-Length: \
*\\([[:digit:]]+\\)\r\n\\(?:.*: .*\r\n\\)*\r\n"
                              (+ (point) 100)
                              t)
                             (string-to-number (match-string 1))))
                  (unless expected-bytes
                    (setq done :waiting-for-new-message)))
                 (t
                  ;; Attempt to complete a message body
                  ;;
                  (let ((available-bytes (- (position-bytes (process-mark proc))
                                            (position-bytes (point)))))
                    (cond
                     ((>= available-bytes
                          expected-bytes)
                      (let* ((message-end (byte-to-position
                                           (+ (position-bytes (point))
                                              expected-bytes))))
                        (unwind-protect
                            (save-restriction
                              (narrow-to-region (point) message-end)
                              (let* ((json-object-type 'plist)
                                     (json-message (json-read)))
                                ;; Process content in another buffer,
                                ;; shielding buffer from tamper
                                ;;
                                (with-temp-buffer
                                  (eglot--process-receive proc json-message))))
                          (goto-char message-end)
                          (delete-region (point-min) (point))
                          (setq expected-bytes nil))))
                     (t
                      ;; Message is still incomplete
                      ;;
                      (setq done :waiting-for-more-bytes-in-this-message))))))))
          ;; Saved parsing state for next visit to this filter
          ;;
          (setf (eglot--expected-bytes proc) expected-bytes))))))

(defun eglot-events-buffer (process &optional interactive)
  "Display events buffer for current LSP connection PROCESS.
INTERACTIVE is t if called interactively."
  (interactive (list (eglot--current-process-or-lose) t))
  (let* ((probe (eglot--events-buffer process))
         (buffer (or (and (buffer-live-p probe)
                          probe)
                     (let ((buffer (get-buffer-create
                                    (format "*%s events*"
                                            (process-name process)))))
                       (with-current-buffer buffer
                         (buffer-disable-undo)
                         (read-only-mode t)
                         (setf (eglot--events-buffer process) buffer))
                       buffer))))
    (when interactive (display-buffer buffer))
    buffer))

(defun eglot--log-event (proc message &optional type)
  "Log an eglot-related event.
PROC is the current process.  MESSAGE is a JSON-like plist.  TYPE
is a symbol saying if this is a client or server originated."
  (with-current-buffer (eglot-events-buffer proc)
    (cl-destructuring-bind (&key method id error &allow-other-keys) message
      (let* ((inhibit-read-only t)
             (subtype (cond ((and method id)       'request)
                            (method                'notification)
                            (id                    'reply)
                            (t                     'message)))
             (type
              (format "%s-%s" (or type :internal) subtype)))
        (goto-char (point-max))
        (let ((msg (format "%s%s%s:\n%s\n"
                           type
                           (if id (format " (id:%s)" id) "")
                           (if error " ERROR" "")
                           (pp-to-string message))))
          (when error
            (setq msg (propertize msg 'face 'error)))
          (insert-before-markers msg))))))

(defun eglot--process-receive (proc message)
  "Process MESSAGE from PROC."
  (cl-destructuring-bind (&key method id params error result _jsonrpc) message
    (let* ((continuations (and id
                               (not method)
                               (gethash id (eglot--pending-continuations proc)))))
      (eglot--log-event proc message 'server)
      (when error (setf (eglot--status proc) `(,error t)))
      (cond (method
             ;; a server notification or a server request
             (let* ((handler-sym (intern (concat "eglot--server-" method))))
               (if (functionp handler-sym)
                   ;; FIXME: will fail if params is array instead of  not an object
                   (apply handler-sym proc (append params (if id `(:id ,id))))
                 (eglot--warn "No implementation of method %s yet" method)
                 (when id
                   (eglot--reply
                    proc id
                    :error `(:code -32601 :message "Method unimplemented"))))))
            (continuations
             (cancel-timer (cl-third continuations))
             (remhash id (eglot--pending-continuations proc))
             (if error
                 (funcall (cl-second continuations) error)
               (funcall (cl-first continuations) result)))
            (id
             (eglot--warn "Ooops no continuation for id %s" id)))
      (eglot--call-deferred proc)
      (force-mode-line-update t))))

(defun eglot--process-send (proc message)
  "Send MESSAGE to PROC (ID is optional)."
  (let ((json (json-encode message)))
    (process-send-string proc (format "Content-Length: %d\r\n\r\n%s"
                                      (string-bytes json)
                                      json))
    (eglot--log-event proc message 'client)))

(defvar eglot--next-request-id 0 "ID for next request.")

(defun eglot--next-request-id ()
  "Compute the next id for a client request."
  (setq eglot--next-request-id (1+ eglot--next-request-id)))

(defun eglot-forget-pending-continuations (process)
  "Stop waiting for responses from the current LSP PROCESS."
  (interactive (list (eglot--current-process-or-lose)))
  (clrhash (eglot--pending-continuations process)))

(defun eglot-clear-status (process)
  "Clear most recent error message from PROCESS."
  (interactive (list (eglot--current-process-or-lose)))
  (setf (eglot--status process) nil)
  (force-mode-line-update t))

(defun eglot--call-deferred (proc)
  "Call PROC's deferred actions, who may again defer themselves."
  (when-let ((actions (hash-table-values (eglot--deferred-actions proc))))
    (eglot--log-event proc `(:running-deferred ,(length actions)))
    (mapc #'funcall (mapcar #'car actions))))

(defvar eglot--ready-predicates '(eglot--server-ready-p)
  "Special hook of predicates controlling deferred actions.
If one of these returns nil, a deferrable `eglot--async-request'
will be deferred.  Each predicate is passed the symbol for the
request request and a process object.")
>>>>>>> 28b199c3

(defun eglot--server-ready-p (_what _proc)
  "Tell if server of PROC ready for processing deferred WHAT."
  (not (eglot--outstanding-edits-p)))

<<<<<<< HEAD
=======
(cl-defmacro eglot--lambda (cl-lambda-list &body body)
  (declare (indent 1) (debug (sexp &rest form)))
  (let ((e (gensym "eglot--lambda-elem")))
    `(lambda (,e) (apply (cl-function (lambda ,cl-lambda-list ,@body)) ,e))))

(cl-defun eglot--async-request (proc
                                method
                                params
                                &rest args
                                &key success-fn error-fn timeout-fn
                                (timeout eglot-request-timeout)
                                (deferred nil))
  "Make a request to PROCESS, expecting a reply later on.
SUCCESS-FN and ERROR-FN are passed `:result' and `:error'
objects, respectively.  Wait TIMEOUT seconds for response or call
nullary TIMEOUT-FN.  If DEFERRED, maybe defer request to the
future, or to never at all, in case a new request with identical
DEFERRED and for the same buffer overrides it (however, if that
happens, the original timeout keeps counting). Return a list (ID
TIMER)."
  (let* ((id (eglot--next-request-id))
         (timer nil)
         (make-timer
          (lambda ( )
            (or timer
                (run-with-timer
                 timeout nil
                 (lambda ()
                   (remhash id (eglot--pending-continuations proc))
                   (funcall (or timeout-fn
                                (lambda ()
                                  (eglot--log-event
                                   proc `(:timed-out ,method :id ,id
                                                     :params ,params)))))))))))
    (when deferred
      (let* ((buf (current-buffer))
             (existing (gethash (list deferred buf) (eglot--deferred-actions proc))))
        (when existing (setq existing (cadr existing)))
        (if (run-hook-with-args-until-failure 'eglot--ready-predicates
                                              deferred proc)
            (remhash (list deferred buf) (eglot--deferred-actions proc))
          (eglot--log-event proc `(:deferring ,method :id ,id :params ,params))
          (let* ((buf (current-buffer)) (point (point))
                 (later (lambda ()
                          (when (buffer-live-p buf)
                            (with-current-buffer buf
                              (save-excursion (goto-char point)
                                              (apply #'eglot--async-request proc
                                                     method params args)))))))
            (puthash (list deferred buf) (list later (setq timer (funcall make-timer)))
                     (eglot--deferred-actions proc))
            (cl-return-from eglot--async-request nil)))))
    ;; Really run it
    ;;
    (eglot--process-send proc (eglot--obj :jsonrpc "2.0"
                                          :id id
                                          :method method
                                          :params params))
    (puthash id
             (list (or success-fn
                       (eglot--lambda (&rest _ignored)
                         (eglot--log-event
                          proc (eglot--obj :message "success ignored" :id id))))
                   (or error-fn
                       (eglot--lambda (&key code message &allow-other-keys)
                         (setf (eglot--status proc) `(,message t))
                         proc (eglot--obj :message "error ignored, status set"
                                          :id id :error code)))
                   (setq timer (funcall make-timer)))
             (eglot--pending-continuations proc))
    (list id timer)))

(defun eglot--request (proc method params &optional deferred)
  "Like `eglot--async-request' for PROC, METHOD and PARAMS, but synchronous.
Meaning only return locally if successful, otherwise exit non-locally.
DEFERRED is passed to `eglot--async-request', which see."
  ;; Launching a deferred sync request with outstanding changes is a
  ;; bad idea, since that might lead to the request never having a
  ;; chance to run, because `eglot--ready-predicates'.
  (when deferred (eglot--signal-textDocument/didChange))
  (let* ((done (make-symbol "eglot-catch")) id-and-timer
         (res
          (unwind-protect
              (catch done
                (setq
                 id-and-timer
                 (eglot--async-request
                  proc method params
                  :success-fn (lambda (result) (throw done `(done ,result)))
                  :timeout-fn (lambda () (throw done '(error "Timed out")))
                  :error-fn (eglot--lambda (&key code message _data)
                              (throw done `(error
                                            ,(format "Ooops: %s: %s" code message))))
                  :deferred deferred))
                (while t (accept-process-output nil 30)))
            (pcase-let ((`(,id ,timer) id-and-timer))
              (when id (remhash id (eglot--pending-continuations proc)))
              (when timer (cancel-timer timer))))))
    (when (eq 'error (car res)) (eglot--error (cadr res)))
    (cadr res)))

(cl-defun eglot--notify (process method params)
  "Notify PROCESS of something, don't expect a reply.e"
  (eglot--process-send process (eglot--obj :jsonrpc  "2.0"
                                           :method method
                                           :params params)))

(cl-defun eglot--reply (process id &key result error)
  "Reply to PROCESS's request ID with MESSAGE."
  (eglot--process-send
   process `(:jsonrpc  "2.0" :id ,id
                       ,@(when result `(:result ,result))
                       ,@(when error `(:error ,error)))))

>>>>>>> 28b199c3

;;; Helpers
;;;
(defun eglot--error (format &rest args)
  "Error out with FORMAT with ARGS."
  (error "[eglot] %s" (apply #'format format args)))

(defun eglot--message (format &rest args)
  "Message out with FORMAT with ARGS."
  (message "[eglot] %s" (apply #'format format args)))

(defun eglot--warn (format &rest args)
  "Warning message with FORMAT and ARGS."
  (apply #'eglot--message (concat "(warning) " format) args)
  (let ((warning-minimum-level :error))
    (display-warning 'eglot (apply #'format format args) :warning)))

(defun eglot--pos-to-lsp-position (&optional pos)
  "Convert point POS to LSP position."
  (save-excursion
<<<<<<< HEAD
    (jsonrpc-obj :line
                 ;; F!@(#*&#$)CKING OFF-BY-ONE
                 (1- (line-number-at-pos pos t))
                 :character
                 (- (goto-char (or pos (point)))
                    (line-beginning-position)))))

(defun eglot--lsp-position-to-point (pos-plist)
  "Convert LSP position POS-PLIST to Emacs point."
=======
    (eglot--obj :line (1- (line-number-at-pos pos t)) ; F!@&#$CKING OFF-BY-ONE
                :character (- (goto-char (or pos (point)))
                              (line-beginning-position)))))

(defun eglot--lsp-position-to-point (pos-plist &optional marker)
  "Convert LSP position POS-PLIST to Emacs point.
If optional MARKER, return a marker instead"
>>>>>>> 28b199c3
  (save-excursion (goto-char (point-min))
                  (forward-line (plist-get pos-plist :line))
                  (forward-char (min (plist-get pos-plist :character)
                                     (- (line-end-position)
                                        (line-beginning-position))))
                  (if marker (copy-marker (point-marker)) (point))))

(defun eglot--path-to-uri (path)
  "URIfy PATH."
  (url-hexify-string
   (concat "file://" (if (eq system-type 'windows-nt) "/") (file-truename path))
   url-path-allowed-chars))

(defun eglot--uri-to-path (uri)
  "Convert URI to a file path."
  (when (keywordp uri) (setq uri (substring (symbol-name uri) 1)))
  (let ((retval (url-filename (url-generic-parse-url (url-unhex-string uri)))))
    (if (eq system-type 'windows-nt) (substring retval 1) retval)))

(defconst eglot--kind-names
  `((1 . "Text") (2 . "Method") (3 . "Function") (4 . "Constructor")
    (5 . "Field") (6 . "Variable") (7 . "Class") (8 . "Interface")
    (9 . "Module") (10 . "Property") (11 . "Unit") (12 . "Value")
    (13 . "Enum") (14 . "Keyword") (15 . "Snippet") (16 . "Color")
    (17 . "File") (18 . "Reference")))

(defun eglot--format-markup (markup)
  "Format MARKUP according to LSP's spec."
<<<<<<< HEAD
  (cond ((stringp markup)
         (with-temp-buffer
           (ignore-errors (funcall (intern "markdown-mode"))) ;escape bytecomp
           (font-lock-ensure)
           (insert markup)
           (string-trim (buffer-string))))
        (t
         (with-temp-buffer
           (ignore-errors (funcall (intern (concat
                                            (plist-get markup :language)
                                            "-mode" ))))
           (insert (plist-get markup :value))
           (font-lock-ensure)
           (buffer-string)))))

(defun eglot--server-capable (feat)
  "Determine if current server is capable of FEAT."
  (plist-get (eglot--capabilities (jsonrpc-current-process-or-lose)) feat))

(defun eglot--range-region (range)
  "Return region (BEG . END) that represents LSP RANGE."
  (cons (eglot--lsp-position-to-point (plist-get range :start))
        (eglot--lsp-position-to-point (plist-get range :end))))
=======
  (pcase-let ((`(,string ,mode)
               (if (stringp markup) (list (string-trim markup)
                                          (intern "markdown-mode"))
                 (list (plist-get markup :value)
                       (intern (concat (plist-get markup :language) "-mode" ))))))
    (with-temp-buffer
      (ignore-errors (funcall mode))
      (insert string) (font-lock-ensure) (buffer-string))))

(defun eglot--server-capable (&rest feats)
"Determine if current server is capable of FEATS."
(cl-loop for caps = (eglot--capabilities (eglot--current-process-or-lose))
         then (cadr probe)
         for feat in feats
         for probe = (plist-member caps feat)
         if (not probe) do (cl-return nil)
         if (eq (cadr probe) t) do (cl-return t)
         if (eq (cadr probe) :json-false) do (cl-return nil)
         finally (cl-return (or probe t))))

(defun eglot--range-region (range &optional markers)
  "Return region (BEG END) that represents LSP RANGE.
If optional MARKERS, make markers."
  (list (eglot--lsp-position-to-point (plist-get range :start) markers)
        (eglot--lsp-position-to-point (plist-get range :end) markers)))
>>>>>>> 28b199c3


;;; Minor modes
;;;
(defvar eglot-mode-map (make-sparse-keymap))

(define-minor-mode eglot--managed-mode
  "Mode for source buffers managed by some EGLOT project."
  nil nil eglot-mode-map
  (cond
   (eglot--managed-mode
    (add-hook 'jsonrpc-find-process-functions 'eglot--find-current-process nil t)
    (add-hook 'jsonrpc-ready-predicates 'eglot--server-ready-p nil t)
    (add-hook 'after-change-functions 'eglot--after-change nil t)
    (add-hook 'before-change-functions 'eglot--before-change nil t)
    (add-hook 'flymake-diagnostic-functions 'eglot-flymake-backend nil t)
    (add-hook 'kill-buffer-hook 'eglot--signal-textDocument/didClose nil t)
    (add-hook 'before-revert-hook 'eglot--signal-textDocument/didClose nil t)
    (add-hook 'before-save-hook 'eglot--signal-textDocument/willSave nil t)
    (add-hook 'after-save-hook 'eglot--signal-textDocument/didSave nil t)
    (add-hook 'xref-backend-functions 'eglot-xref-backend nil t)
    (add-hook 'completion-at-point-functions #'eglot-completion-at-point nil t)
    (add-function :before-until (local 'eldoc-documentation-function)
                  #'eglot-eldoc-function)
    (add-function :around (local imenu-create-index-function) #'eglot-imenu))
   (t
    (remove-hook 'jsonrpc-find-process-functions 'eglot--find-current-process t)
    (remove-hook 'jsonrpc-ready-predicates 'eglot--server-ready-p t)
    (remove-hook 'flymake-diagnostic-functions 'eglot-flymake-backend t)
    (remove-hook 'after-change-functions 'eglot--after-change t)
    (remove-hook 'before-change-functions 'eglot--before-change t)
    (remove-hook 'kill-buffer-hook 'eglot--signal-textDocument/didClose t)
    (remove-hook 'before-revert-hook 'eglot--signal-textDocument/didClose t)
    (remove-hook 'before-save-hook 'eglot--signal-textDocument/willSave t)
    (remove-hook 'after-save-hook 'eglot--signal-textDocument/didSave t)
    (remove-hook 'xref-backend-functions 'eglot-xref-backend t)
    (remove-hook 'completion-at-point-functions #'eglot-completion-at-point t)
    (remove-function (local 'eldoc-documentation-function)
                     #'eglot-eldoc-function)
<<<<<<< HEAD
    (remove-function (local imenu-create-index-function) #'eglot-imenu)
    (let ((proc (eglot--find-current-process)))
      (when (and (process-live-p proc) (y-or-n-p "[eglot] Kill server too? "))
        (eglot-shutdown proc t))))))
=======
    (remove-function (local imenu-create-index-function) #'eglot-imenu))))

(defun eglot--managed-mode-onoff (proc arg)
  "Proxy for function `eglot--managed-mode' with ARG and PROC."
  (eglot--managed-mode arg)
  (let ((buf (current-buffer)))
    (if eglot--managed-mode
        (cl-pushnew buf (eglot--managed-buffers proc))
      (setf (eglot--managed-buffers proc)
            (delq buf (eglot--managed-buffers proc))))))
>>>>>>> 28b199c3

(add-hook 'eglot--managed-mode-hook 'flymake-mode)
(add-hook 'eglot--managed-mode-hook 'eldoc-mode)

<<<<<<< HEAD
(defun eglot--buffer-managed-p (&optional proc)
  "Tell if current buffer can be managed by PROC."
  (and buffer-file-name (let ((cur (eglot--find-current-process)))
                          (or (and (null proc) cur)
                              (and proc (eq proc cur))))))

=======
>>>>>>> 28b199c3
(defvar-local eglot--current-flymake-report-fn nil
  "Current flymake report function for this buffer")

(defun eglot--maybe-activate-editing-mode (&optional proc)
  "Maybe activate mode function `eglot--managed-mode'.
If PROC is supplied, do it only if BUFFER is managed by it.  In
that case, also signal textDocument/didOpen."
  ;; Called even when revert-buffer-in-progress-p
  (let* ((cur (and buffer-file-name (eglot--current-process)))
         (proc (or (and (null proc) cur) (and proc (eq proc cur) cur))))
    (when proc
      (eglot--managed-mode-onoff proc 1)
      (eglot--signal-textDocument/didOpen)
      (flymake-start)
      (funcall (or eglot--current-flymake-report-fn #'ignore) nil))))

(add-hook 'find-file-hook 'eglot--maybe-activate-editing-mode)


;;; Mode-line, menu and other sugar
;;;
(defvar eglot--mode-line-format `(:eval (eglot--mode-line-format)))

(put 'eglot--mode-line-format 'risky-local-variable t)

(defun eglot--mode-line-call (what)
  "Make an interactive lambda for calling WHAT from mode-line."
  (lambda (event)
    (interactive "e")
    (with-selected-window (posn-window (event-start event))
      (call-interactively what))))

(defun eglot--mode-line-props (thing face defs &optional prepend)
  "Helper for function `eglot--mode-line-format'.
Uses THING, FACE, DEFS and PREPEND."
  (cl-loop with map = (make-sparse-keymap)
           for (elem . rest) on defs
           for (key def help) = elem
           do (define-key map `[mode-line ,key] (eglot--mode-line-call def))
           concat (format "%s: %s" key help) into blurb
           when rest concat "\n" into blurb
           finally (return `(:propertize ,thing
                                         face ,face
                                         keymap ,map help-echo ,(concat prepend blurb)
                                         mouse-face mode-line-highlight))))

(defun eglot--mode-line-format ()
  "Compose the EGLOT's mode-line."
  (pcase-let* ((proc (jsonrpc-current-process))
               (name (and (process-live-p proc) (jsonrpc-name proc)))
               (pending (and proc (length (jsonrpc-outstanding-request-ids proc))))
               (`(,_id ,doing ,done-p ,detail) (and proc (eglot--spinner proc)))
               (`(,status ,serious-p) (and proc (jsonrpc-status proc))))
    (append
     `(,(eglot--mode-line-props "eglot" 'eglot-mode-line nil))
     (when name
       `(":" ,(eglot--mode-line-props
               name 'eglot-mode-line
               '((mouse-1 eglot-events-buffer "go to events buffer")
                 (mouse-2 eglot-shutdown      "quit server")
                 (mouse-3 eglot-reconnect     "reconnect to server")))
         ,@(when serious-p
             `("/" ,(eglot--mode-line-props
                     "error" 'compilation-mode-line-fail
                     '((mouse-1 eglot-events-buffer "go to events buffer")
                       (mouse-3 eglot-clear-status  "clear this status"))
                     (format "An error occured: %s\n" status))))
         ,@(when (and doing (not done-p))
             `("/" ,(eglot--mode-line-props
                     (format "%s%s" doing
                             (if detail (format ":%s" detail) ""))
                     'compilation-mode-line-run
                     '((mouse-1 eglot-events-buffer "go to events buffer")))))
         ,@(when (cl-plusp pending)
             `("/" ,(eglot--mode-line-props
                     (format "%d" pending) 'warning
                     '((mouse-1 eglot-events-buffer "go to events buffer")
                       (mouse-3 eglot-clear-status  "clear this status"))
                     (format "%d pending requests\n" pending)))))))))

(add-to-list 'mode-line-misc-info
             `(eglot--managed-mode (" [" eglot--mode-line-format "] ")))


;;; Protocol implementation (Requests, notifications, etc)
;;;
<<<<<<< HEAD
=======
(defun eglot-shutdown (proc &optional _interactive)
  "Politely ask the server PROC to quit.
Forcefully quit it if it doesn't respond.  Don't leave this
function with the server still running."
  (interactive (list (eglot--current-process-or-lose) t))
  (eglot--message "Asking %s politely to terminate" proc)
  (unwind-protect
      (let ((eglot-request-timeout 3))
        (setf (eglot--moribund proc) t)
        (eglot--request proc :shutdown nil)
        ;; this one is supposed to always fail, hence ignore-errors
        (ignore-errors (eglot--request proc :exit nil)))
    ;; Turn off `eglot--managed-mode' where appropriate.
    (dolist (buffer (eglot--managed-buffers proc))
      (with-current-buffer buffer (eglot--managed-mode-onoff proc -1)))
    (when (process-live-p proc)
      (eglot--warn "Brutally deleting non-compliant existing process %s" proc)
      (delete-process proc))))

>>>>>>> 28b199c3
(cl-defun eglot--server-window/showMessage (_process &key type message)
  "Handle notification window/showMessage"
  (eglot--message (propertize "Server reports (type=%s): %s"
                              'face (if (<= type 1) 'error))
                  type message))

(cl-defun eglot--server-window/showMessageRequest
    (process &key id type message actions)
  "Handle server request window/showMessageRequest"
  (let (reply)
    (unwind-protect
        (setq reply
              (completing-read
               (concat
                (format (propertize "[eglot] Server reports (type=%s): %s"
                                    'face (if (<= type 1) 'error))
                        type message)
                "\nChoose an option: ")
               (or (mapcar (lambda (obj) (plist-get obj :title)) actions)
                   '("OK"))
               nil t (plist-get (elt actions 0) :title)))
      (if reply
          (jsonrpc-reply process id :result (jsonrpc-obj :title reply))
        (jsonrpc-reply process id
                       :error (jsonrpc-obj :code -32800
                                           :message "User cancelled"))))))

(cl-defun eglot--server-window/logMessage (_proc &key _type _message)
  "Handle notification window/logMessage") ;; noop, use events buffer

(cl-defun eglot--server-telemetry/event (_proc &rest _any)
  "Handle notification telemetry/event") ;; noop, use events buffer

(defvar-local eglot--unreported-diagnostics nil
  "Unreported diagnostics for this buffer.")

(cl-defun eglot--server-textDocument/publishDiagnostics
    (_proc &key uri diagnostics)
  "Handle notification publishDiagnostics"
  (if-let ((buffer (find-buffer-visiting (eglot--uri-to-path uri))))
      (with-current-buffer buffer
        (cl-loop
         for diag-spec across diagnostics
         collect (cl-destructuring-bind (&key range severity _group
                                              _code source message)
                     diag-spec
                   (pcase-let ((`(,beg ,end) (eglot--range-region range)))
                     (flymake-make-diagnostic (current-buffer)
                                              beg end
                                              (cond ((<= severity 1) :error)
                                                    ((= severity 2)  :warning)
                                                    (t               :note))
                                              (concat source ": " message))))
         into diags
         finally (cond (eglot--current-flymake-report-fn
                        (funcall eglot--current-flymake-report-fn diags)
                        (setq eglot--unreported-diagnostics nil))
                       (t
                        (setq eglot--unreported-diagnostics diags)))))
    (eglot--warn "Diagnostics received for unvisited %s" uri)))

(cl-defun eglot--register-unregister (proc jsonrpc-id things how)
  "Helper for `eglot--server-client/registerCapability'.
THINGS are either registrations or unregisterations."
  (dolist (thing (cl-coerce things 'list))
    (cl-destructuring-bind (&key id method registerOptions) thing
      (let (retval)
        (unwind-protect
            (setq retval (apply (intern (format "eglot--%s-%s" how method))
                                proc :id id registerOptions))
          (unless (eq t (car retval))
            (cl-return-from eglot--register-unregister
              (jsonrpc-reply
               proc jsonrpc-id
               :error `(:code -32601 :message ,(or (cadr retval) "sorry")))))))))
  (jsonrpc-reply proc jsonrpc-id :result (jsonrpc-obj :message "OK")))

(cl-defun eglot--server-client/registerCapability
    (proc &key id registrations)
  "Handle server request client/registerCapability"
  (eglot--register-unregister proc id registrations 'register))

(cl-defun eglot--server-client/unregisterCapability
    (proc &key id unregisterations) ;; XXX: Yeah, typo and all.. See spec...
  "Handle server request client/unregisterCapability"
  (eglot--register-unregister proc id unregisterations 'unregister))

(cl-defun eglot--server-workspace/applyEdit
    (proc &key id _label edit)
  "Handle server request workspace/applyEdit"
  (condition-case err
<<<<<<< HEAD
      (progn
        (eglot--apply-workspace-edit edit 'confirm)
        (jsonrpc-reply proc id :result `(:applied )))
    (error
     (jsonrpc-reply proc id
                    :result `(:applied :json-false)
                    :error
                    (jsonrpc-obj :code -32001
                                 :message (format "%s" err))))))
=======
      (progn (eglot--apply-workspace-edit edit 'confirm)
             (eglot--reply proc id :result `(:applied )))
    (error (eglot--reply proc id
                         :result `(:applied :json-false)
                         :error (eglot--obj :code -32001
                                            :message (format "%s" err))))))
>>>>>>> 28b199c3

(defun eglot--TextDocumentIdentifier ()
  "Compute TextDocumentIdentifier object for current buffer."
  (jsonrpc-obj :uri (eglot--path-to-uri buffer-file-name)))

(defvar-local eglot--versioned-identifier 0)

(defun eglot--VersionedTextDocumentIdentifier ()
  "Compute VersionedTextDocumentIdentifier object for current buffer."
  (append (eglot--TextDocumentIdentifier)
          (jsonrpc-obj :version eglot--versioned-identifier)))

(defun eglot--TextDocumentItem ()
  "Compute TextDocumentItem object for current buffer."
  (append
   (eglot--VersionedTextDocumentIdentifier)
   (jsonrpc-obj :languageId
                (if (string-match "\\(.*\\)-mode" (symbol-name major-mode))
                    (match-string 1 (symbol-name major-mode))
                  "unknown")
                :text
                (save-restriction
                  (widen)
                  (buffer-substring-no-properties (point-min) (point-max))))))

(defun eglot--TextDocumentPositionParams ()
  "Compute TextDocumentPositionParams."
  (jsonrpc-obj :textDocument (eglot--TextDocumentIdentifier)
               :position (eglot--pos-to-lsp-position)))

(defvar-local eglot--recent-changes nil
  "Recent buffer changes as collected by `eglot--before-change'.")

(defun eglot--outstanding-edits-p ()
  "Non-nil if there are outstanding edits."
  (cl-plusp (+ (length (car eglot--recent-changes))
               (length (cdr eglot--recent-changes)))))

(defun eglot--before-change (start end)
  "Hook onto `before-change-functions'.
Records START and END, crucially convert them into
LSP (line/char) positions before that information is
lost (because the after-change thingy doesn't know if newlines
were deleted/added)"
  (setf (car eglot--recent-changes)
        (vconcat (car eglot--recent-changes)
                 `[(,(eglot--pos-to-lsp-position start)
                    ,(eglot--pos-to-lsp-position end))])))

(defun eglot--after-change (start end pre-change-length)
  "Hook onto `after-change-functions'.
Records START, END and PRE-CHANGE-LENGTH locally."
  (cl-incf eglot--versioned-identifier)
  (setf (cdr eglot--recent-changes)
        (vconcat (cdr eglot--recent-changes)
                 `[(,pre-change-length
                    ,(buffer-substring-no-properties start end))])))

;; HACK! Launching a deferred sync request with outstanding changes is a
;; bad idea, since that might lead to the request never having a
;; chance to run, because `jsonrpc-ready-predicates'.
(advice-add #'jsonrpc-request :before
            (cl-function (lambda (_proc _method _params &key deferred)
                           (when (and eglot--managed-mode deferred)
                             (eglot--signal-textDocument/didChange)))))

(defun eglot--signal-textDocument/didChange ()
  "Send textDocument/didChange to server."
  (when (eglot--outstanding-edits-p)
    (let* ((proc (jsonrpc-current-process-or-lose))
           (sync-kind (eglot--server-capable :textDocumentSync))
           (emacs-messup (/= (length (car eglot--recent-changes))
                             (length (cdr eglot--recent-changes))))
           (full-sync-p (or (eq sync-kind 1) emacs-messup)))
      (when emacs-messup
        (eglot--warn "`eglot--recent-changes' messup: %s" eglot--recent-changes))
      (save-restriction
        (widen)
        (jsonrpc-notify
         proc :textDocument/didChange
         (jsonrpc-obj
          :textDocument
          (eglot--VersionedTextDocumentIdentifier)
          :contentChanges
          (if full-sync-p (vector
                           (jsonrpc-obj
                            :text (buffer-substring-no-properties (point-min)
                                                                  (point-max))))
            (cl-loop for (start-pos end-pos) across (car eglot--recent-changes)
                     for (len after-text) across (cdr eglot--recent-changes)
                     vconcat `[,(jsonrpc-obj :range (jsonrpc-obj :start start-pos
                                                                 :end end-pos)
                                             :rangeLength len
                                             :text after-text)])))))
      (setq eglot--recent-changes (cons [] []))
      (setf (eglot--spinner proc) (list nil :textDocument/didChange t))
      ;; HACK!
      (jsonrpc--call-deferred proc))))

(defun eglot--signal-textDocument/didOpen ()
  "Send textDocument/didOpen to server."
  (setq eglot--recent-changes (cons [] []))
  (jsonrpc-notify
   (jsonrpc-current-process-or-lose)
   :textDocument/didOpen `(:textDocument ,(eglot--TextDocumentItem))))

(defun eglot--signal-textDocument/didClose ()
  "Send textDocument/didClose to server."
  (jsonrpc-notify
   (jsonrpc-current-process-or-lose)
   :textDocument/didClose `(:textDocument ,(eglot--TextDocumentIdentifier))))

(defun eglot--signal-textDocument/willSave ()
  "Send textDocument/willSave to server."
  (let ((proc (jsonrpc-current-process-or-lose))
        (params `(:reason 1 :textDocument ,(eglot--TextDocumentIdentifier))))
    (jsonrpc-notify proc :textDocument/willSave params)
    (ignore-errors
      (let ((jsonrpc-request-timeout 0.5))
        (when (plist-get :willSaveWaitUntil
                         (eglot--server-capable :textDocumentSync))
          (eglot--apply-text-edits
           (jsonrpc-request proc :textDocument/willSaveWaituntil params)))))))

(defun eglot--signal-textDocument/didSave ()
  "Send textDocument/didSave to server."
  (jsonrpc-notify
   (jsonrpc-current-process-or-lose)
   :textDocument/didSave
   (jsonrpc-obj
    ;; TODO: Handle TextDocumentSaveRegistrationOptions to control this.
    :text (buffer-substring-no-properties (point-min) (point-max))
    :textDocument (eglot--TextDocumentIdentifier))))

(defun eglot-flymake-backend (report-fn &rest _more)
  "An EGLOT Flymake backend.
Calls REPORT-FN maybe if server publishes diagnostics in time."
  (setq eglot--current-flymake-report-fn report-fn)
  ;; Report anything unreported
  (when eglot--unreported-diagnostics
    (funcall report-fn eglot--unreported-diagnostics)
    (setq eglot--unreported-diagnostics nil))
  ;; Signal a didChange that might eventually bring new diagnotics
  (eglot--signal-textDocument/didChange))

(defun eglot-xref-backend ()
  "EGLOT xref backend."
  (when (eglot--server-capable :definitionProvider) 'eglot))

(defvar eglot--xref-known-symbols nil)

(defun eglot--xref-reset-known-symbols (&rest _dummy)
  "Reset `eglot--xref-reset-known-symbols'.
DUMMY is ignored"
  (setq eglot--xref-known-symbols nil))

(advice-add 'xref-find-definitions :after #'eglot--xref-reset-known-symbols)
(advice-add 'xref-find-references :after #'eglot--xref-reset-known-symbols)

(defun eglot--xref-make (name uri position)
  "Like `xref-make' but with LSP's NAME, URI and POSITION."
  (cl-destructuring-bind (&key line character) position
    (xref-make name (xref-make-file-location
                     (eglot--uri-to-path uri)
                     ;; F!@(#*&#$)CKING OFF-BY-ONE again
                     (1+ line) character))))

(cl-defmethod xref-backend-identifier-completion-table ((_backend (eql eglot)))
  (when (eglot--server-capable :documentSymbolProvider)
    (let ((proc (jsonrpc-current-process-or-lose))
          (text-id (eglot--TextDocumentIdentifier)))
      (completion-table-with-cache
       (lambda (string)
         (setq eglot--xref-known-symbols
               (mapcar
                (jsonrpc-lambda
                    (&key name kind location containerName)
                  (propertize name
                              :textDocumentPositionParams
                              (jsonrpc-obj :textDocument text-id
                                           :position (plist-get
                                                      (plist-get location :range)
                                                      :start))
                              :locations (list location)
                              :kind kind
                              :containerName containerName))
                (jsonrpc-request proc
                                 :textDocument/documentSymbol
                                 (jsonrpc-obj
                                  :textDocument text-id))))
         (all-completions string eglot--xref-known-symbols))))))

(cl-defmethod xref-backend-identifier-at-point ((_backend (eql eglot)))
  (when-let ((symatpt (symbol-at-point)))
    (propertize (symbol-name symatpt)
                :textDocumentPositionParams
                (eglot--TextDocumentPositionParams))))

(cl-defmethod xref-backend-definitions ((_backend (eql eglot)) identifier)
  (let* ((rich-identifier
          (car (member identifier eglot--xref-known-symbols)))
         (location-or-locations
          (if rich-identifier
              (get-text-property 0 :locations rich-identifier)
            (jsonrpc-request (jsonrpc-current-process-or-lose)
                             :textDocument/definition
                             (get-text-property
                              0 :textDocumentPositionParams identifier)))))
    (mapcar (jsonrpc-lambda (&key uri range)
              (eglot--xref-make identifier uri (plist-get range :start)))
            location-or-locations)))

(cl-defmethod xref-backend-references ((_backend (eql eglot)) identifier)
  (unless (eglot--server-capable :referencesProvider)
    (cl-return-from xref-backend-references nil))
  (let ((params
         (or (get-text-property 0 :textDocumentPositionParams identifier)
             (let ((rich (car (member identifier eglot--xref-known-symbols))))
               (and rich (get-text-property 0 :textDocumentPositionParams rich))))))
    (unless params
      (eglot--error "Don' know where %s is in the workspace!" identifier))
    (mapcar
     (jsonrpc-lambda (&key uri range)
       (eglot--xref-make identifier uri (plist-get range :start)))
     (jsonrpc-request (jsonrpc-current-process-or-lose)
                      :textDocument/references
                      (append
                       params
                       (jsonrpc-obj :context
                                    (jsonrpc-obj :includeDeclaration t)))))))

(cl-defmethod xref-backend-apropos ((_backend (eql eglot)) pattern)
  (when (eglot--server-capable :workspaceSymbolProvider)
    (mapcar
     (jsonrpc-lambda (&key name location &allow-other-keys)
       (cl-destructuring-bind (&key uri range) location
         (eglot--xref-make name uri (plist-get range :start))))
     (jsonrpc-request (jsonrpc-current-process-or-lose)
                      :workspace/symbol
                      (jsonrpc-obj :query pattern)))))

(defun eglot-completion-at-point ()
  "EGLOT's `completion-at-point' function."
  (let ((bounds (bounds-of-thing-at-point 'symbol))
        (proc (jsonrpc-current-process-or-lose)))
    (when (eglot--server-capable :completionProvider)
      (list
       (or (car bounds) (point))
       (or (cdr bounds) (point))
       (completion-table-with-cache
        (lambda (_ignored)
          (let* ((resp (jsonrpc-request proc
                                        :textDocument/completion
                                        (eglot--TextDocumentPositionParams)
                                        :deferred :textDocument/completion))
                 (items (if (vectorp resp) resp (plist-get resp :items))))
            (mapcar
<<<<<<< HEAD
             (jsonrpc-lambda (&rest all &key label &allow-other-keys)
               (add-text-properties 0 1 all label) label)
=======
             (eglot--lambda (&rest all &key label insertText &allow-other-keys)
               (let ((insert (or insertText label)))
                 (add-text-properties 0 1 all insert) insert))
>>>>>>> 28b199c3
             items))))
       :annotation-function
       (lambda (obj)
         (cl-destructuring-bind (&key detail documentation kind &allow-other-keys)
             (text-properties-at 0 obj)
           (concat " " (propertize
                        (or (and documentation
                                 (replace-regexp-in-string "\n.*" "" documentation))
                            detail (cdr (assoc kind eglot--kind-names)))
                        'face 'font-lock-function-name-face))))
       :display-sort-function
       (lambda (items)
         (sort items (lambda (a b)
                       (string-lessp
                        (or (get-text-property 0 :sortText a) "")
                        (or (get-text-property 0 :sortText b) "")))))
       :company-doc-buffer
       (lambda (obj)
         (let ((documentation
                (or (get-text-property 0 :documentation obj)
<<<<<<< HEAD
                    (plist-get (jsonrpc-request proc :completionItem/resolve
                                                (text-properties-at 0 obj))
                               :documentation))))
=======
                    (and (eglot--server-capable :completionProvider
                                                :resolveProvider)
                         (plist-get (eglot--request proc :completionItem/resolve
                                                    (text-properties-at 0 obj))
                                    :documentation)))))
>>>>>>> 28b199c3
           (when documentation
             (with-current-buffer (get-buffer-create " *eglot doc*")
               (insert (eglot--format-markup documentation))
               (current-buffer)))))
       :exit-function (lambda (_string _status)
                        (eglot--signal-textDocument/didChange)
                        (eglot-eldoc-function))))))

(defvar eglot--highlights nil "Overlays for textDocument/documentHighlight.")

(defun eglot--hover-info (contents &optional range)
  (concat (and range (pcase-let ((`(,beg ,end) (eglot--range-region range)))
                       (concat (buffer-substring beg end)  ": ")))
          (mapconcat #'eglot--format-markup
                     (append (cond ((vectorp contents) contents)
                                   (contents (list contents)))) "\n")))

(defun eglot--sig-info (sigs active-sig active-param)
  (cl-loop
   for (sig . moresigs) on (append sigs nil) for i from 0
   concat (cl-destructuring-bind (&key label _documentation parameters) sig
            (let (active-doc)
              (concat
               (propertize (replace-regexp-in-string "(.*$" "(" label)
                           'face 'font-lock-function-name-face)
               (cl-loop
                for (param . moreparams) on (append parameters nil) for j from 0
                concat (cl-destructuring-bind (&key label documentation) param
                         (when (and (eql j active-param) (eql i active-sig))
                           (setq label (propertize
                                        label
                                        'face 'eldoc-highlight-function-argument))
                           (when documentation
                             (setq active-doc (concat label ": " documentation))))
                         label)
                if moreparams concat ", " else concat ")")
               (when active-doc (concat "\n" active-doc)))))
   when moresigs concat "\n"))

(defun eglot-help-at-point ()
  "Request \"hover\" information for the thing at point."
  (interactive)
  (cl-destructuring-bind (&key contents range)
      (jsonrpc-request (jsonrpc-current-process-or-lose) :textDocument/hover
                       (eglot--TextDocumentPositionParams))
    (when (seq-empty-p contents) (eglot--error "No hover info here"))
    (with-help-window "*eglot help*"
      (with-current-buffer standard-output
        (insert (eglot--hover-info contents range))))))

(defun eglot-eldoc-function ()
  "EGLOT's `eldoc-documentation-function' function.
If SKIP-SIGNATURE, don't try to send textDocument/signatureHelp."
  (let* ((buffer (current-buffer))
         (proc (jsonrpc-current-process-or-lose))
         (position-params (eglot--TextDocumentPositionParams))
         sig-showing)
    (cl-macrolet ((when-buffer-window
                   (&body body) `(when (get-buffer-window buffer)
                                   (with-current-buffer buffer ,@body))))
      (when (eglot--server-capable :signatureHelpProvider)
        (jsonrpc-async-request
         proc :textDocument/signatureHelp position-params
         :success-fn
         (jsonrpc-lambda (&key signatures activeSignature
                               activeParameter)
           (when-buffer-window
            (when (cl-plusp (length signatures))
              (setq sig-showing t)
              (eldoc-message (eglot--sig-info signatures
                                              activeSignature
                                              activeParameter)))))
         :deferred :textDocument/signatureHelp))
      (when (eglot--server-capable :hoverProvider)
        (jsonrpc-async-request
         proc :textDocument/hover position-params
         :success-fn (jsonrpc-lambda (&key contents range)
                       (unless sig-showing
<<<<<<< HEAD
                         (when-buffer-window
                          (eldoc-message
                           (eglot--hover-info contents range)))))
=======
                         (setq eldoc-last-message (eglot--hover-info contents range))
                         (when-buffer-window (eldoc-message eldoc-last-message))))
>>>>>>> 28b199c3
         :deferred :textDocument/hover))
      (when (eglot--server-capable :documentHighlightProvider)
        (jsonrpc-async-request
         proc :textDocument/documentHighlight position-params
<<<<<<< HEAD
         :success-fn
         (lambda (highlights)
           (mapc #'delete-overlay eglot--highlights)
           (setq eglot--highlights
                 (when-buffer-window
                  (mapcar
                   (jsonrpc-lambda (&key range _kind)
                     (pcase-let ((`(,beg . ,end)
                                  (eglot--range-region range)))
                       (let ((ov (make-overlay beg end)))
                         (overlay-put ov 'face 'highlight)
                         (overlay-put ov 'evaporate t)
                         ov)))
                   highlights))))
=======
         :success-fn (lambda (highlights)
                       (mapc #'delete-overlay eglot--highlights)
                       (setq eglot--highlights
                             (when-buffer-window
                              (mapcar (eglot--lambda (&key range _kind)
                                        (pcase-let ((`(,beg ,end)
                                                     (eglot--range-region range)))
                                          (let ((ov (make-overlay beg end)))
                                            (overlay-put ov 'face 'highlight)
                                            (overlay-put ov 'evaporate t)
                                            ov)))
                                      highlights))))
>>>>>>> 28b199c3
         :deferred :textDocument/documentHighlight))))
  nil)

(defun eglot-imenu (oldfun)
  "EGLOT's `imenu-create-index-function' overriding OLDFUN."
  (if (eglot--server-capable :documentSymbolProvider)
      (let ((entries
             (mapcar
              (jsonrpc-lambda
                  (&key name kind location _containerName)
                (cons (propertize name :kind (cdr (assoc kind eglot--kind-names)))
                      (eglot--lsp-position-to-point
                       (plist-get (plist-get location :range) :start))))
              (jsonrpc-request (jsonrpc-current-process-or-lose)
                               :textDocument/documentSymbol
                               (jsonrpc-obj
                                :textDocument (eglot--TextDocumentIdentifier))))))
        (append
         (seq-group-by (lambda (e) (get-text-property 0 :kind (car e)))
                       entries)
         entries))
    (funcall oldfun)))

(defun eglot--apply-text-edits (edits &optional version)
  "Apply EDITS for current buffer if at VERSION, or if it's nil."
  (unless (or (not version) (equal version eglot--versioned-identifier))
    (eglot--error "Edits on `%s' require version %d, you have %d"
                  (current-buffer) version eglot--versioned-identifier))
<<<<<<< HEAD
  (mapc (jsonrpc-lambda
            (&key range newText)
          (save-restriction
            (widen)
            (save-excursion
              (pcase-let ((`(,beg . ,end) (eglot--range-region range)))
                (goto-char beg) (delete-region beg end) (insert newText)))))
        edits)
=======
  (save-restriction
    (widen)
    (save-excursion
      (mapc (eglot--lambda (newText beg end)
              (goto-char beg) (delete-region beg end) (insert newText))
            (mapcar (eglot--lambda (&key range newText)
                      (cons newText (eglot--range-region range 'markers)))
                    edits))))
>>>>>>> 28b199c3
  (eglot--message "%s: Performed %s edits" (current-buffer) (length edits)))

(defun eglot--apply-workspace-edit (wedit &optional confirm)
  "Apply the workspace edit WEDIT.  If CONFIRM, ask user first."
  (let (prepared)
    (cl-destructuring-bind (&key changes documentChanges)
        wedit
      (cl-loop
       for change on documentChanges
       do (push (cl-destructuring-bind (&key textDocument edits) change
                  (cl-destructuring-bind (&key uri version) textDocument
                    (list (eglot--uri-to-path uri) edits version)))
                prepared))
      (cl-loop for (uri edits) on changes by #'cddr
               do (push (list (eglot--uri-to-path uri) edits) prepared)))
    (if (or confirm
            (cl-notevery #'find-buffer-visiting
                         (mapcar #'car prepared)))
        (unless (y-or-n-p
                 (format "[eglot] Server requests to edit %s files.\n  %s\n\
Proceed? "
                         (length prepared)
                         (mapconcat #'identity
                                    (mapcar #'car prepared)
                                    "\n  ")))
          (eglot--error "User cancelled server edit")))
    (unwind-protect
        (let (edit)
          (while (setq edit (car prepared))
            (cl-destructuring-bind (path edits &optional version) edit
              (with-current-buffer (find-file-noselect path)
                (eglot--apply-text-edits edits version))
              (pop prepared))))
      (if prepared
          (eglot--warn "Caution: edits of files %s failed."
                       (mapcar #'car prepared))
        (eglot--message "Edit successful!")))))

(defun eglot-rename (newname)
  "Rename the current symbol to NEWNAME."
  (interactive
   (list (read-from-minibuffer (format "Rename `%s' to: " (symbol-at-point)))))
  (unless (eglot--server-capable :renameProvider)
    (eglot--error "Server can't rename!"))
  (eglot--apply-workspace-edit
   (jsonrpc-request (jsonrpc-current-process-or-lose)
                    :textDocument/rename `(,@(eglot--TextDocumentPositionParams)
                                           ,@(jsonrpc-obj :newName newname)))
   current-prefix-arg))


;;; Dynamic registration
;;;
(cl-defun eglot--register-workspace/didChangeWatchedFiles (proc &key id watchers)
  "Handle dynamic registration of workspace/didChangeWatchedFiles"
  (eglot--unregister-workspace/didChangeWatchedFiles proc :id id)
  (let* (success
         (globs (mapcar (lambda (w) (plist-get w :globPattern)) watchers)))
    (cl-labels
        ((handle-event
          (event)
          (cl-destructuring-bind (desc action file &optional file1) event
            (cond
             ((and (memq action '(created changed deleted))
                   (cl-find file globs
                            :test (lambda (f glob)
                                    (string-match (wildcard-to-regexp
                                                   (expand-file-name glob))
                                                  f))))
              (jsonrpc-notify
               proc :workspace/didChangeWatchedFiles
               `(:changes ,(vector `(:uri ,(eglot--path-to-uri file)
                                          :type ,(cl-case action
                                                   (created 1)
                                                   (changed 2)
                                                   (deleted 3)))))))
             ((eq action 'renamed)
              (handle-event desc 'deleted file)
              (handle-event desc 'created file1))))))
      (unwind-protect
          (progn (dolist (dir (delete-dups (mapcar #'file-name-directory globs)))
                   (push (file-notify-add-watch dir '(change) #'handle-event)
                         (gethash id (eglot--file-watches proc))))
                 (setq success `(t "OK")))
        (unless success
          (eglot--unregister-workspace/didChangeWatchedFiles proc :id id))))))

(cl-defun eglot--unregister-workspace/didChangeWatchedFiles (proc &key id)
  "Handle dynamic unregistration of workspace/didChangeWatchedFiles"
  (mapc #'file-notify-rm-watch (gethash id (eglot--file-watches proc)))
  (remhash id (eglot--file-watches proc))
  (list t "OK"))


;;; Rust-specific
;;;
(defun eglot--rls-probably-ready-for-p (what proc)
  "Guess if the RLS running in PROC is ready for WHAT."
  (or (eq what :textDocument/completion) ; RLS normally ready for this
                                        ; one, even if building ;
      (pcase-let ((`(,_id ,what ,done ,_detail) (eglot--spinner proc)))
        (and (equal "Indexing" what) done))))

;;;###autoload
(progn
  (add-hook 'rust-mode-hook 'eglot--setup-rls-idiosyncrasies)
  (defun eglot--setup-rls-idiosyncrasies ()
    "Prepare `eglot' to deal with RLS's special treatment."
    (add-hook 'jsonrpc-ready-predicates 'eglot--rls-probably-ready-for-p t t)))

(cl-defun eglot--server-window/progress
    (process &key id done title message &allow-other-keys)
  "Handle notification window/progress"
  (setf (eglot--spinner process) (list id title done message))
  (when (and (equal "Indexing" title) done)
    (dolist (buffer (eglot--managed-buffers process))
      (with-current-buffer buffer
        (funcall (or eglot--current-flymake-report-fn #'ignore)
                 eglot--unreported-diagnostics)))))

(provide 'eglot)
;;; eglot.el ends here

;; Local Variables:
;; checkdoc-force-docstrings-flag: nil
;; End:<|MERGE_RESOLUTION|>--- conflicted
+++ resolved
@@ -100,37 +100,7 @@
 (defvar eglot--processes-by-project (make-hash-table :test #'equal)
   "Keys are projects.  Values are lists of processes.")
 
-<<<<<<< HEAD
 (jsonrpc-define-process-var eglot--major-mode nil
-=======
-(defun eglot--current-process ()
-  "The current logical EGLOT process."
-  (let* ((probe (or (project-current) `(transient . ,default-directory))))
-    (cl-find major-mode (gethash probe eglot--processes-by-project)
-             :key #'eglot--major-mode)))
-
-(defun eglot--current-process-or-lose ()
-  "Return the current EGLOT process or error."
-  (or (eglot--current-process) (eglot--error "No current EGLOT process")))
-
-(defmacro eglot--define-process-var (var-sym initval &optional doc)
-  "Define VAR-SYM as a generalized process-local variable.
-INITVAL is the default value.  DOC is the documentation."
-  (declare (indent 2) (doc-string 3))
-  `(progn
-     (defun ,var-sym (proc)
-       ,doc (let* ((plist (process-plist proc))
-                   (probe (plist-member plist ',var-sym)))
-              (if probe (cadr probe)
-                (let ((def ,initval)) (process-put proc ',var-sym def) def))))
-     (gv-define-setter ,var-sym (to-store process)
-       `(let ((once ,to-store)) (process-put ,process ',',var-sym once) once))))
-
-(eglot--define-process-var eglot--short-name nil
-  "A short name for the process")
-
-(eglot--define-process-var eglot--major-mode nil
->>>>>>> 28b199c3
   "The major-mode this server is managing.")
 
 (jsonrpc-define-process-var eglot--capabilities :unreported
@@ -149,20 +119,14 @@
 (jsonrpc-define-process-var eglot--inhibit-autoreconnect eglot-autoreconnect
   "If non-nil, don't autoreconnect on unexpected quit.")
 
-<<<<<<< HEAD
 (jsonrpc-define-process-var eglot--file-watches (make-hash-table :test #'equal)
   "File system watches for the didChangeWatchedfiles thingy.")
-=======
-(eglot--define-process-var eglot--contact nil
-  "Method used to contact a server.")
->>>>>>> 28b199c3
 
 (defun eglot--on-shutdown (proc)
+  "Called by jsonrpc.el when PROC is already dead."
   ;; Turn off `eglot--managed-mode' where appropriate.
-  (dolist (buffer (buffer-list))
-    (with-current-buffer buffer
-      (when (eglot--buffer-managed-p proc)
-        (eglot--managed-mode -1))))
+    (dolist (buffer (eglot--managed-buffers proc))
+      (with-current-buffer buffer (eglot--managed-mode-onoff proc -1)))
   ;; Kill any expensive watches
   (maphash (lambda (_id watches)
              (mapcar #'file-notify-rm-watch watches))
@@ -178,63 +142,34 @@
         ((timerp (eglot--inhibit-autoreconnect proc))
          (eglot--warn "Not auto-reconnecting, last one didn't last long."))))
 
-(defun eglot-shutdown (proc &optional interactive)
+(defun eglot-shutdown (proc &optional _interactive)
   "Politely ask the server PROC to quit.
 Forcefully quit it if it doesn't respond.  Don't leave this
 function with the server still running.  INTERACTIVE is t if
 called interactively."
   (interactive (list (jsonrpc-current-process-or-lose) t))
-  (when interactive (eglot--message "Asking %s politely to terminate" proc))
+  (eglot--message "Asking %s politely to terminate" proc)
   (unwind-protect
       (let ((jsonrpc-request-timeout 3))
         (setf (eglot--moribund proc) t)
         (jsonrpc-request proc :shutdown nil)
-        ;; this one should always fail under normal conditions
+        ;; this one should always fail, hence ignore-errors
         (ignore-errors (jsonrpc-request proc :exit nil)))
+    ;; Turn off `eglot--managed-mode' where appropriate.
+    (dolist (buffer (eglot--managed-buffers proc))
+      (with-current-buffer buffer (eglot--managed-mode-onoff proc -1)))
     (when (process-live-p proc)
-      (eglot--warn "Brutally deleting existing process %s" proc)
+      (eglot--warn "Brutally deleting non-compliant %s" proc)
       (delete-process proc))))
 
-<<<<<<< HEAD
 (defun eglot--find-current-process ()
   "The current logical EGLOT process."
   (let* ((probe (or (project-current) `(transient . ,default-directory))))
     (cl-find major-mode (gethash probe eglot--processes-by-project)
              :key #'eglot--major-mode)))
-=======
-(eglot--define-process-var eglot--managed-buffers nil
+
+(jsonrpc-define-process-var eglot--managed-buffers nil
   "Buffers managed by the server.")
-
-(defun eglot--make-process (name managed-major-mode contact)
-  "Make a process from CONTACT.
-NAME is used to name the the started process or connection.
-MANAGED-MAJOR-MODE is a symbol naming a major mode.
-CONTACT is in `eglot'.  Returns a process object."
-  (let* ((readable-name (format "EGLOT server (%s/%s)" name managed-major-mode))
-         (buffer (get-buffer-create (format "*%s stdout*" readable-name)))
-         (proc (cond
-                ((processp contact) contact)
-                ((integerp (cadr contact))
-                 (apply #'open-network-stream readable-name buffer contact))
-                (t (make-process
-                    :name readable-name
-                    :command contact
-                    :coding 'no-conversion
-                    :connection-type 'pipe
-                    :stderr (get-buffer-create (format "*%s stderr*" name)))))))
-    (set-process-buffer proc buffer)
-    (set-marker (process-mark proc) (with-current-buffer buffer (point-min)))
-    (set-process-filter proc #'eglot--process-filter)
-    (set-process-sentinel proc #'eglot--process-sentinel)
-    proc))
-
-(defmacro eglot--obj (&rest what)
-  "Make WHAT a suitable argument for `json-encode'."
-  (declare (debug (&rest form)))
-  ;; FIXME: maybe later actually do something, for now this just fixes
-  ;; the indenting of literal plists.
-  `(list ,@what))
->>>>>>> 28b199c3
 
 (defun eglot--project-short-name (project)
   "Give PROJECT a short name."
@@ -269,62 +204,7 @@
                   :documentHighlight  `(:dynamicRegistration :json-false)
                   :rename             `(:dynamicRegistration :json-false)
                   :publishDiagnostics `(:relatedInformation :json-false))
-<<<<<<< HEAD
    :experimental (jsonrpc-obj)))
-=======
-   :experimental (eglot--obj)))
-
-(defvar eglot-connect-hook nil "Hook run after connecting in `eglot--connect'.")
-
-(defun eglot--connect (project managed-major-mode short-name contact _interactive)
-  "Connect for PROJECT, MANAGED-MAJOR-MODE, SHORT-NAME and CONTACT.
-INTERACTIVE is t if inside interactive call."
-  (let* ((proc (eglot--make-process
-                short-name managed-major-mode (if (functionp contact)
-                                                  (funcall contact) contact)))
-         (buffer (process-buffer proc)))
-    (setf (eglot--contact proc) contact
-          (eglot--project proc) project
-          (eglot--major-mode proc) managed-major-mode)
-    (with-current-buffer buffer
-      (let ((inhibit-read-only t) success)
-        (setf (eglot--inhibit-autoreconnect proc)
-              (cond
-               ((booleanp eglot-autoreconnect) (not eglot-autoreconnect))
-               ((cl-plusp eglot-autoreconnect)
-                (run-with-timer eglot-autoreconnect nil
-                                (lambda ()
-                                  (setf (eglot--inhibit-autoreconnect proc)
-                                        (null eglot-autoreconnect)))))))
-        (setf (eglot--short-name proc) short-name)
-        (push proc (gethash project eglot--processes-by-project))
-        (run-hook-with-args 'eglot-connect-hook proc)
-        (erase-buffer)
-        (read-only-mode t)
-        (unwind-protect
-            (cl-destructuring-bind (&key capabilities)
-                (eglot--request
-                 proc
-                 :initialize
-                 (eglot--obj :processId (unless (eq (process-type proc)
-                                                    'network)
-                                          (emacs-pid))
-                             :capabilities(eglot--client-capabilities)
-                             :rootPath  (expand-file-name
-                                         (car (project-roots project)))
-                             :rootUri  (eglot--path-to-uri
-                                        (car (project-roots project)))
-                             :initializationOptions  []))
-              (setf (eglot--capabilities proc) capabilities)
-              (setf (eglot--status proc) nil)
-              (dolist (buffer (buffer-list))
-                (with-current-buffer buffer
-                  (eglot--maybe-activate-editing-mode proc)))
-              (eglot--notify proc :initialized (eglot--obj :__dummy__ t))
-              (setq success proc))
-          (unless (or success (not (process-live-p proc)) (eglot--moribund proc))
-            (eglot-shutdown proc)))))))
->>>>>>> 28b199c3
 
 (defvar eglot--command-history nil
   "History of CONTACT arguments to `eglot'.")
@@ -343,37 +223,6 @@
               (symbol-name guessed-mode) nil (symbol-name guessed-mode) nil)))
            (t guessed-mode)))
          (project (or (project-current) `(transient . ,default-directory)))
-<<<<<<< HEAD
-         (guessed-command (cdr (assoc managed-mode eglot-server-programs)))
-         (base-prompt "[eglot] Enter program to execute (or <host>:<port>): ")
-         (prompt
-          (cond (current-prefix-arg base-prompt)
-                ((null guessed-command)
-                 (concat (format "[eglot] Sorry, couldn't guess for `%s'!"
-                                 managed-mode)
-                         "\n" base-prompt))
-                ((and (listp guessed-command)
-                      (not (integerp (cadr guessed-command)))
-                      (not (executable-find (car guessed-command))))
-                 (concat (format "[eglot] I guess you want to run `%s'"
-                                 (combine-and-quote-strings guessed-command))
-                         (format ", but I can't find `%s' in PATH!"
-                                 (car guessed-command))
-                         "\n" base-prompt))))
-         (contact
-          (cond ((not prompt) guessed-command)
-                (t
-                 (let ((string (read-shell-command
-                                prompt
-                                (if (listp guessed-command)
-                                    (combine-and-quote-strings guessed-command))
-                                'eglot-command-history)))
-                   (if (and string (string-match
-                                    "^\\([^\s\t]+\\):\\([[:digit:]]+\\)$"
-                                    (string-trim string)))
-                       (list (match-string 1 string) (match-string 2 string))
-                     (split-string-and-unquote string)))))))
-=======
          (guessed (cdr (assoc managed-mode eglot-server-programs)))
          (program (and (listp guessed) (stringp (car guessed)) (car guessed)))
          (base-prompt "[eglot] Enter program to execute (or <host>:<port>): ")
@@ -398,7 +247,6 @@
                     (list (match-string 1 s) (string-to-number (match-string 2 s)))
                   (split-string-and-unquote s)))
             guessed)))
->>>>>>> 28b199c3
     (list managed-mode project contact t)))
 
 ;;;###autoload
@@ -464,48 +312,7 @@
                   (jsonrpc-contact process))
   (eglot--message "Reconnected!"))
 
-<<<<<<< HEAD
 (defalias 'eglot-events-buffer 'jsonrpc-events-buffer)
-=======
-(defun eglot--process-sentinel (proc change)
-  "Called when PROC undergoes CHANGE."
-  (eglot--log-event proc `(:message "Process state changed" :change ,change))
-  (when (not (process-live-p proc))
-    (with-current-buffer (eglot-events-buffer proc)
-      (let ((inhibit-read-only t))
-        (insert "\n----------b---y---e---b---y---e----------\n")))
-    ;; Cancel outstanding timers and file system watches
-    (maphash (lambda (_id triplet)
-               (cl-destructuring-bind (_success _error timeout) triplet
-                 (cancel-timer timeout)))
-             (eglot--pending-continuations proc))
-    (maphash (lambda (_id watches)
-               (mapcar #'file-notify-rm-watch watches))
-             (eglot--file-watches proc))
-    (unwind-protect
-        ;; Call all outstanding error handlers
-        (maphash (lambda (_id triplet)
-                   (cl-destructuring-bind (_success error _timeout) triplet
-                     (funcall error `(:code -1 :message "Server died"))))
-                 (eglot--pending-continuations proc))
-      ;; Turn off `eglot--managed-mode' where appropriate.
-      (dolist (buffer (eglot--managed-buffers proc))
-        (with-current-buffer buffer (eglot--managed-mode-onoff proc -1)))
-      ;; Forget about the process-project relationship
-      (setf (gethash (eglot--project proc) eglot--processes-by-project)
-            (delq proc
-                  (gethash (eglot--project proc) eglot--processes-by-project)))
-      ;; Say last words
-      (eglot--message "%s exited with status %s" proc (process-exit-status proc))
-      (delete-process proc)
-      ;; Consider autoreconnecting
-      (cond ((eglot--moribund proc))
-            ((not (eglot--inhibit-autoreconnect proc))
-             (eglot--warn "Reconnecting after unexpected server exit")
-             (eglot-reconnect proc))
-            ((timerp (eglot--inhibit-autoreconnect proc))
-             (eglot--warn "Not auto-reconnecting, last on didn't last long."))))))
->>>>>>> 28b199c3
 
 (defvar eglot-connect-hook nil "Hook run after connecting in `eglot--connect'.")
 
@@ -536,7 +343,8 @@
              (jsonrpc-obj :processId (unless (eq (process-type proc)
                                                  'network)
                                        (emacs-pid))
-                          :rootPath  (car (project-roots project))
+                          :rootPath  (expand-file-name
+                                      (car (project-roots project)))
                           :rootUri  (eglot--path-to-uri
                                      (car (project-roots project)))
                           :initializationOptions  []
@@ -549,7 +357,6 @@
           (jsonrpc-notify proc :initialized (jsonrpc-obj :__dummy__ t))
           (setf (eglot--inhibit-autoreconnect proc)
                 (cond
-<<<<<<< HEAD
                  ((booleanp eglot-autoreconnect) (not eglot-autoreconnect))
                  ((cl-plusp eglot-autoreconnect)
                   (run-with-timer eglot-autoreconnect nil
@@ -559,281 +366,11 @@
           (setq success proc))
       (unless (or success (not (process-live-p proc)) (eglot--moribund proc))
         (eglot-shutdown proc)))))
-=======
-                 ((not expected-bytes)
-                  ;; Starting a new message
-                  ;;
-                  (setq expected-bytes
-                        (and (search-forward-regexp
-                              "\\(?:.*: .*\r\n\\)*Content-Length: \
-*\\([[:digit:]]+\\)\r\n\\(?:.*: .*\r\n\\)*\r\n"
-                              (+ (point) 100)
-                              t)
-                             (string-to-number (match-string 1))))
-                  (unless expected-bytes
-                    (setq done :waiting-for-new-message)))
-                 (t
-                  ;; Attempt to complete a message body
-                  ;;
-                  (let ((available-bytes (- (position-bytes (process-mark proc))
-                                            (position-bytes (point)))))
-                    (cond
-                     ((>= available-bytes
-                          expected-bytes)
-                      (let* ((message-end (byte-to-position
-                                           (+ (position-bytes (point))
-                                              expected-bytes))))
-                        (unwind-protect
-                            (save-restriction
-                              (narrow-to-region (point) message-end)
-                              (let* ((json-object-type 'plist)
-                                     (json-message (json-read)))
-                                ;; Process content in another buffer,
-                                ;; shielding buffer from tamper
-                                ;;
-                                (with-temp-buffer
-                                  (eglot--process-receive proc json-message))))
-                          (goto-char message-end)
-                          (delete-region (point-min) (point))
-                          (setq expected-bytes nil))))
-                     (t
-                      ;; Message is still incomplete
-                      ;;
-                      (setq done :waiting-for-more-bytes-in-this-message))))))))
-          ;; Saved parsing state for next visit to this filter
-          ;;
-          (setf (eglot--expected-bytes proc) expected-bytes))))))
-
-(defun eglot-events-buffer (process &optional interactive)
-  "Display events buffer for current LSP connection PROCESS.
-INTERACTIVE is t if called interactively."
-  (interactive (list (eglot--current-process-or-lose) t))
-  (let* ((probe (eglot--events-buffer process))
-         (buffer (or (and (buffer-live-p probe)
-                          probe)
-                     (let ((buffer (get-buffer-create
-                                    (format "*%s events*"
-                                            (process-name process)))))
-                       (with-current-buffer buffer
-                         (buffer-disable-undo)
-                         (read-only-mode t)
-                         (setf (eglot--events-buffer process) buffer))
-                       buffer))))
-    (when interactive (display-buffer buffer))
-    buffer))
-
-(defun eglot--log-event (proc message &optional type)
-  "Log an eglot-related event.
-PROC is the current process.  MESSAGE is a JSON-like plist.  TYPE
-is a symbol saying if this is a client or server originated."
-  (with-current-buffer (eglot-events-buffer proc)
-    (cl-destructuring-bind (&key method id error &allow-other-keys) message
-      (let* ((inhibit-read-only t)
-             (subtype (cond ((and method id)       'request)
-                            (method                'notification)
-                            (id                    'reply)
-                            (t                     'message)))
-             (type
-              (format "%s-%s" (or type :internal) subtype)))
-        (goto-char (point-max))
-        (let ((msg (format "%s%s%s:\n%s\n"
-                           type
-                           (if id (format " (id:%s)" id) "")
-                           (if error " ERROR" "")
-                           (pp-to-string message))))
-          (when error
-            (setq msg (propertize msg 'face 'error)))
-          (insert-before-markers msg))))))
-
-(defun eglot--process-receive (proc message)
-  "Process MESSAGE from PROC."
-  (cl-destructuring-bind (&key method id params error result _jsonrpc) message
-    (let* ((continuations (and id
-                               (not method)
-                               (gethash id (eglot--pending-continuations proc)))))
-      (eglot--log-event proc message 'server)
-      (when error (setf (eglot--status proc) `(,error t)))
-      (cond (method
-             ;; a server notification or a server request
-             (let* ((handler-sym (intern (concat "eglot--server-" method))))
-               (if (functionp handler-sym)
-                   ;; FIXME: will fail if params is array instead of  not an object
-                   (apply handler-sym proc (append params (if id `(:id ,id))))
-                 (eglot--warn "No implementation of method %s yet" method)
-                 (when id
-                   (eglot--reply
-                    proc id
-                    :error `(:code -32601 :message "Method unimplemented"))))))
-            (continuations
-             (cancel-timer (cl-third continuations))
-             (remhash id (eglot--pending-continuations proc))
-             (if error
-                 (funcall (cl-second continuations) error)
-               (funcall (cl-first continuations) result)))
-            (id
-             (eglot--warn "Ooops no continuation for id %s" id)))
-      (eglot--call-deferred proc)
-      (force-mode-line-update t))))
-
-(defun eglot--process-send (proc message)
-  "Send MESSAGE to PROC (ID is optional)."
-  (let ((json (json-encode message)))
-    (process-send-string proc (format "Content-Length: %d\r\n\r\n%s"
-                                      (string-bytes json)
-                                      json))
-    (eglot--log-event proc message 'client)))
-
-(defvar eglot--next-request-id 0 "ID for next request.")
-
-(defun eglot--next-request-id ()
-  "Compute the next id for a client request."
-  (setq eglot--next-request-id (1+ eglot--next-request-id)))
-
-(defun eglot-forget-pending-continuations (process)
-  "Stop waiting for responses from the current LSP PROCESS."
-  (interactive (list (eglot--current-process-or-lose)))
-  (clrhash (eglot--pending-continuations process)))
-
-(defun eglot-clear-status (process)
-  "Clear most recent error message from PROCESS."
-  (interactive (list (eglot--current-process-or-lose)))
-  (setf (eglot--status process) nil)
-  (force-mode-line-update t))
-
-(defun eglot--call-deferred (proc)
-  "Call PROC's deferred actions, who may again defer themselves."
-  (when-let ((actions (hash-table-values (eglot--deferred-actions proc))))
-    (eglot--log-event proc `(:running-deferred ,(length actions)))
-    (mapc #'funcall (mapcar #'car actions))))
-
-(defvar eglot--ready-predicates '(eglot--server-ready-p)
-  "Special hook of predicates controlling deferred actions.
-If one of these returns nil, a deferrable `eglot--async-request'
-will be deferred.  Each predicate is passed the symbol for the
-request request and a process object.")
->>>>>>> 28b199c3
 
 (defun eglot--server-ready-p (_what _proc)
   "Tell if server of PROC ready for processing deferred WHAT."
   (not (eglot--outstanding-edits-p)))
 
-<<<<<<< HEAD
-=======
-(cl-defmacro eglot--lambda (cl-lambda-list &body body)
-  (declare (indent 1) (debug (sexp &rest form)))
-  (let ((e (gensym "eglot--lambda-elem")))
-    `(lambda (,e) (apply (cl-function (lambda ,cl-lambda-list ,@body)) ,e))))
-
-(cl-defun eglot--async-request (proc
-                                method
-                                params
-                                &rest args
-                                &key success-fn error-fn timeout-fn
-                                (timeout eglot-request-timeout)
-                                (deferred nil))
-  "Make a request to PROCESS, expecting a reply later on.
-SUCCESS-FN and ERROR-FN are passed `:result' and `:error'
-objects, respectively.  Wait TIMEOUT seconds for response or call
-nullary TIMEOUT-FN.  If DEFERRED, maybe defer request to the
-future, or to never at all, in case a new request with identical
-DEFERRED and for the same buffer overrides it (however, if that
-happens, the original timeout keeps counting). Return a list (ID
-TIMER)."
-  (let* ((id (eglot--next-request-id))
-         (timer nil)
-         (make-timer
-          (lambda ( )
-            (or timer
-                (run-with-timer
-                 timeout nil
-                 (lambda ()
-                   (remhash id (eglot--pending-continuations proc))
-                   (funcall (or timeout-fn
-                                (lambda ()
-                                  (eglot--log-event
-                                   proc `(:timed-out ,method :id ,id
-                                                     :params ,params)))))))))))
-    (when deferred
-      (let* ((buf (current-buffer))
-             (existing (gethash (list deferred buf) (eglot--deferred-actions proc))))
-        (when existing (setq existing (cadr existing)))
-        (if (run-hook-with-args-until-failure 'eglot--ready-predicates
-                                              deferred proc)
-            (remhash (list deferred buf) (eglot--deferred-actions proc))
-          (eglot--log-event proc `(:deferring ,method :id ,id :params ,params))
-          (let* ((buf (current-buffer)) (point (point))
-                 (later (lambda ()
-                          (when (buffer-live-p buf)
-                            (with-current-buffer buf
-                              (save-excursion (goto-char point)
-                                              (apply #'eglot--async-request proc
-                                                     method params args)))))))
-            (puthash (list deferred buf) (list later (setq timer (funcall make-timer)))
-                     (eglot--deferred-actions proc))
-            (cl-return-from eglot--async-request nil)))))
-    ;; Really run it
-    ;;
-    (eglot--process-send proc (eglot--obj :jsonrpc "2.0"
-                                          :id id
-                                          :method method
-                                          :params params))
-    (puthash id
-             (list (or success-fn
-                       (eglot--lambda (&rest _ignored)
-                         (eglot--log-event
-                          proc (eglot--obj :message "success ignored" :id id))))
-                   (or error-fn
-                       (eglot--lambda (&key code message &allow-other-keys)
-                         (setf (eglot--status proc) `(,message t))
-                         proc (eglot--obj :message "error ignored, status set"
-                                          :id id :error code)))
-                   (setq timer (funcall make-timer)))
-             (eglot--pending-continuations proc))
-    (list id timer)))
-
-(defun eglot--request (proc method params &optional deferred)
-  "Like `eglot--async-request' for PROC, METHOD and PARAMS, but synchronous.
-Meaning only return locally if successful, otherwise exit non-locally.
-DEFERRED is passed to `eglot--async-request', which see."
-  ;; Launching a deferred sync request with outstanding changes is a
-  ;; bad idea, since that might lead to the request never having a
-  ;; chance to run, because `eglot--ready-predicates'.
-  (when deferred (eglot--signal-textDocument/didChange))
-  (let* ((done (make-symbol "eglot-catch")) id-and-timer
-         (res
-          (unwind-protect
-              (catch done
-                (setq
-                 id-and-timer
-                 (eglot--async-request
-                  proc method params
-                  :success-fn (lambda (result) (throw done `(done ,result)))
-                  :timeout-fn (lambda () (throw done '(error "Timed out")))
-                  :error-fn (eglot--lambda (&key code message _data)
-                              (throw done `(error
-                                            ,(format "Ooops: %s: %s" code message))))
-                  :deferred deferred))
-                (while t (accept-process-output nil 30)))
-            (pcase-let ((`(,id ,timer) id-and-timer))
-              (when id (remhash id (eglot--pending-continuations proc)))
-              (when timer (cancel-timer timer))))))
-    (when (eq 'error (car res)) (eglot--error (cadr res)))
-    (cadr res)))
-
-(cl-defun eglot--notify (process method params)
-  "Notify PROCESS of something, don't expect a reply.e"
-  (eglot--process-send process (eglot--obj :jsonrpc  "2.0"
-                                           :method method
-                                           :params params)))
-
-(cl-defun eglot--reply (process id &key result error)
-  "Reply to PROCESS's request ID with MESSAGE."
-  (eglot--process-send
-   process `(:jsonrpc  "2.0" :id ,id
-                       ,@(when result `(:result ,result))
-                       ,@(when error `(:error ,error)))))
-
->>>>>>> 28b199c3
  
 ;;; Helpers
@@ -855,25 +392,13 @@
 (defun eglot--pos-to-lsp-position (&optional pos)
   "Convert point POS to LSP position."
   (save-excursion
-<<<<<<< HEAD
-    (jsonrpc-obj :line
-                 ;; F!@(#*&#$)CKING OFF-BY-ONE
-                 (1- (line-number-at-pos pos t))
-                 :character
-                 (- (goto-char (or pos (point)))
-                    (line-beginning-position)))))
-
-(defun eglot--lsp-position-to-point (pos-plist)
-  "Convert LSP position POS-PLIST to Emacs point."
-=======
-    (eglot--obj :line (1- (line-number-at-pos pos t)) ; F!@&#$CKING OFF-BY-ONE
-                :character (- (goto-char (or pos (point)))
-                              (line-beginning-position)))))
+    (jsonrpc-obj :line (1- (line-number-at-pos pos t)) ; F!@&#$CKING OFF-BY-ONE
+                 :character (- (goto-char (or pos (point)))
+                               (line-beginning-position)))))
 
 (defun eglot--lsp-position-to-point (pos-plist &optional marker)
   "Convert LSP position POS-PLIST to Emacs point.
 If optional MARKER, return a marker instead"
->>>>>>> 28b199c3
   (save-excursion (goto-char (point-min))
                   (forward-line (plist-get pos-plist :line))
                   (forward-char (min (plist-get pos-plist :character)
@@ -902,31 +427,6 @@
 
 (defun eglot--format-markup (markup)
   "Format MARKUP according to LSP's spec."
-<<<<<<< HEAD
-  (cond ((stringp markup)
-         (with-temp-buffer
-           (ignore-errors (funcall (intern "markdown-mode"))) ;escape bytecomp
-           (font-lock-ensure)
-           (insert markup)
-           (string-trim (buffer-string))))
-        (t
-         (with-temp-buffer
-           (ignore-errors (funcall (intern (concat
-                                            (plist-get markup :language)
-                                            "-mode" ))))
-           (insert (plist-get markup :value))
-           (font-lock-ensure)
-           (buffer-string)))))
-
-(defun eglot--server-capable (feat)
-  "Determine if current server is capable of FEAT."
-  (plist-get (eglot--capabilities (jsonrpc-current-process-or-lose)) feat))
-
-(defun eglot--range-region (range)
-  "Return region (BEG . END) that represents LSP RANGE."
-  (cons (eglot--lsp-position-to-point (plist-get range :start))
-        (eglot--lsp-position-to-point (plist-get range :end))))
-=======
   (pcase-let ((`(,string ,mode)
                (if (stringp markup) (list (string-trim markup)
                                           (intern "markdown-mode"))
@@ -937,22 +437,21 @@
       (insert string) (font-lock-ensure) (buffer-string))))
 
 (defun eglot--server-capable (&rest feats)
-"Determine if current server is capable of FEATS."
-(cl-loop for caps = (eglot--capabilities (eglot--current-process-or-lose))
-         then (cadr probe)
-         for feat in feats
-         for probe = (plist-member caps feat)
-         if (not probe) do (cl-return nil)
-         if (eq (cadr probe) t) do (cl-return t)
-         if (eq (cadr probe) :json-false) do (cl-return nil)
-         finally (cl-return (or probe t))))
+  "Determine if current server is capable of FEATS."
+  (cl-loop for caps = (eglot--capabilities (jsonrpc-current-process-or-lose))
+           then (cadr probe)
+           for feat in feats
+           for probe = (plist-member caps feat)
+           if (not probe) do (cl-return nil)
+           if (eq (cadr probe) t) do (cl-return t)
+           if (eq (cadr probe) :json-false) do (cl-return nil)
+           finally (cl-return (or probe t))))
 
 (defun eglot--range-region (range &optional markers)
   "Return region (BEG END) that represents LSP RANGE.
 If optional MARKERS, make markers."
   (list (eglot--lsp-position-to-point (plist-get range :start) markers)
         (eglot--lsp-position-to-point (plist-get range :end) markers)))
->>>>>>> 28b199c3
 
  
@@ -993,12 +492,6 @@
     (remove-hook 'completion-at-point-functions #'eglot-completion-at-point t)
     (remove-function (local 'eldoc-documentation-function)
                      #'eglot-eldoc-function)
-<<<<<<< HEAD
-    (remove-function (local imenu-create-index-function) #'eglot-imenu)
-    (let ((proc (eglot--find-current-process)))
-      (when (and (process-live-p proc) (y-or-n-p "[eglot] Kill server too? "))
-        (eglot-shutdown proc t))))))
-=======
     (remove-function (local imenu-create-index-function) #'eglot-imenu))))
 
 (defun eglot--managed-mode-onoff (proc arg)
@@ -1009,20 +502,10 @@
         (cl-pushnew buf (eglot--managed-buffers proc))
       (setf (eglot--managed-buffers proc)
             (delq buf (eglot--managed-buffers proc))))))
->>>>>>> 28b199c3
 
 (add-hook 'eglot--managed-mode-hook 'flymake-mode)
 (add-hook 'eglot--managed-mode-hook 'eldoc-mode)
 
-<<<<<<< HEAD
-(defun eglot--buffer-managed-p (&optional proc)
-  "Tell if current buffer can be managed by PROC."
-  (and buffer-file-name (let ((cur (eglot--find-current-process)))
-                          (or (and (null proc) cur)
-                              (and proc (eq proc cur))))))
-
-=======
->>>>>>> 28b199c3
 (defvar-local eglot--current-flymake-report-fn nil
   "Current flymake report function for this buffer")
 
@@ -1031,7 +514,7 @@
 If PROC is supplied, do it only if BUFFER is managed by it.  In
 that case, also signal textDocument/didOpen."
   ;; Called even when revert-buffer-in-progress-p
-  (let* ((cur (and buffer-file-name (eglot--current-process)))
+  (let* ((cur (and buffer-file-name (eglot--find-current-process)))
          (proc (or (and (null proc) cur) (and proc (eq proc cur) cur))))
     (when proc
       (eglot--managed-mode-onoff proc 1)
@@ -1054,7 +537,8 @@
   (lambda (event)
     (interactive "e")
     (with-selected-window (posn-window (event-start event))
-      (call-interactively what))))
+      (call-interactively what)
+      (force-mode-line-update t))))
 
 (defun eglot--mode-line-props (thing face defs &optional prepend)
   "Helper for function `eglot--mode-line-format'.
@@ -1089,7 +573,7 @@
              `("/" ,(eglot--mode-line-props
                      "error" 'compilation-mode-line-fail
                      '((mouse-1 eglot-events-buffer "go to events buffer")
-                       (mouse-3 eglot-clear-status  "clear this status"))
+                       (mouse-3 jrpc-clear-status  "clear this status"))
                      (format "An error occured: %s\n" status))))
          ,@(when (and doing (not done-p))
              `("/" ,(eglot--mode-line-props
@@ -1099,9 +583,10 @@
                      '((mouse-1 eglot-events-buffer "go to events buffer")))))
          ,@(when (cl-plusp pending)
              `("/" ,(eglot--mode-line-props
-                     (format "%d" pending) 'warning
+                     (format "%d oustanding requests" pending) 'warning
                      '((mouse-1 eglot-events-buffer "go to events buffer")
-                       (mouse-3 eglot-clear-status  "clear this status"))
+                       (mouse-3 jrpc-forget-pending-continuations
+                                "fahgettaboudit"))
                      (format "%d pending requests\n" pending)))))))))
 
 (add-to-list 'mode-line-misc-info
@@ -1111,28 +596,6 @@
 
 ;;; Protocol implementation (Requests, notifications, etc)
 ;;;
-<<<<<<< HEAD
-=======
-(defun eglot-shutdown (proc &optional _interactive)
-  "Politely ask the server PROC to quit.
-Forcefully quit it if it doesn't respond.  Don't leave this
-function with the server still running."
-  (interactive (list (eglot--current-process-or-lose) t))
-  (eglot--message "Asking %s politely to terminate" proc)
-  (unwind-protect
-      (let ((eglot-request-timeout 3))
-        (setf (eglot--moribund proc) t)
-        (eglot--request proc :shutdown nil)
-        ;; this one is supposed to always fail, hence ignore-errors
-        (ignore-errors (eglot--request proc :exit nil)))
-    ;; Turn off `eglot--managed-mode' where appropriate.
-    (dolist (buffer (eglot--managed-buffers proc))
-      (with-current-buffer buffer (eglot--managed-mode-onoff proc -1)))
-    (when (process-live-p proc)
-      (eglot--warn "Brutally deleting non-compliant existing process %s" proc)
-      (delete-process proc))))
-
->>>>>>> 28b199c3
 (cl-defun eglot--server-window/showMessage (_process &key type message)
   "Handle notification window/showMessage"
   (eglot--message (propertize "Server reports (type=%s): %s"
@@ -1224,24 +687,12 @@
     (proc &key id _label edit)
   "Handle server request workspace/applyEdit"
   (condition-case err
-<<<<<<< HEAD
-      (progn
-        (eglot--apply-workspace-edit edit 'confirm)
-        (jsonrpc-reply proc id :result `(:applied )))
-    (error
-     (jsonrpc-reply proc id
-                    :result `(:applied :json-false)
-                    :error
-                    (jsonrpc-obj :code -32001
-                                 :message (format "%s" err))))))
-=======
       (progn (eglot--apply-workspace-edit edit 'confirm)
-             (eglot--reply proc id :result `(:applied )))
-    (error (eglot--reply proc id
-                         :result `(:applied :json-false)
-                         :error (eglot--obj :code -32001
-                                            :message (format "%s" err))))))
->>>>>>> 28b199c3
+             (jsonrpc-reply proc id :result `(:applied )))
+    (error (jsonrpc-reply proc id
+                          :result `(:applied :json-false)
+                          :error (jsonrpc-obj :code -32001
+                                              :message (format "%s" err))))))
 
 (defun eglot--TextDocumentIdentifier ()
   "Compute TextDocumentIdentifier object for current buffer."
@@ -1306,7 +757,8 @@
 (advice-add #'jsonrpc-request :before
             (cl-function (lambda (_proc _method _params &key deferred)
                            (when (and eglot--managed-mode deferred)
-                             (eglot--signal-textDocument/didChange)))))
+                             (eglot--signal-textDocument/didChange))))
+            '((name . eglot--signal-textDocument/didChange)))
 
 (defun eglot--signal-textDocument/didChange ()
   "Send textDocument/didChange to server."
@@ -1499,14 +951,9 @@
                                         :deferred :textDocument/completion))
                  (items (if (vectorp resp) resp (plist-get resp :items))))
             (mapcar
-<<<<<<< HEAD
-             (jsonrpc-lambda (&rest all &key label &allow-other-keys)
-               (add-text-properties 0 1 all label) label)
-=======
-             (eglot--lambda (&rest all &key label insertText &allow-other-keys)
+             (jsonrpc-lambda (&rest all &key label insertText &allow-other-keys)
                (let ((insert (or insertText label)))
                  (add-text-properties 0 1 all insert) insert))
->>>>>>> 28b199c3
              items))))
        :annotation-function
        (lambda (obj)
@@ -1527,17 +974,11 @@
        (lambda (obj)
          (let ((documentation
                 (or (get-text-property 0 :documentation obj)
-<<<<<<< HEAD
-                    (plist-get (jsonrpc-request proc :completionItem/resolve
-                                                (text-properties-at 0 obj))
-                               :documentation))))
-=======
                     (and (eglot--server-capable :completionProvider
                                                 :resolveProvider)
-                         (plist-get (eglot--request proc :completionItem/resolve
-                                                    (text-properties-at 0 obj))
+                         (plist-get (jsonrpc-request proc :completionItem/resolve
+                                                     (text-properties-at 0 obj))
                                     :documentation)))))
->>>>>>> 28b199c3
            (when documentation
              (with-current-buffer (get-buffer-create " *eglot doc*")
                (insert (eglot--format-markup documentation))
@@ -1616,19 +1057,14 @@
          proc :textDocument/hover position-params
          :success-fn (jsonrpc-lambda (&key contents range)
                        (unless sig-showing
-<<<<<<< HEAD
-                         (when-buffer-window
-                          (eldoc-message
-                           (eglot--hover-info contents range)))))
-=======
-                         (setq eldoc-last-message (eglot--hover-info contents range))
+                         ;; for eglot-tests.el's sake, set this unconditionally
+                         (setq eldoc-last-message
+                               (eglot--hover-info contents range))
                          (when-buffer-window (eldoc-message eldoc-last-message))))
->>>>>>> 28b199c3
          :deferred :textDocument/hover))
       (when (eglot--server-capable :documentHighlightProvider)
         (jsonrpc-async-request
          proc :textDocument/documentHighlight position-params
-<<<<<<< HEAD
          :success-fn
          (lambda (highlights)
            (mapc #'delete-overlay eglot--highlights)
@@ -1636,27 +1072,13 @@
                  (when-buffer-window
                   (mapcar
                    (jsonrpc-lambda (&key range _kind)
-                     (pcase-let ((`(,beg . ,end)
+                     (pcase-let ((`(,beg ,end)
                                   (eglot--range-region range)))
                        (let ((ov (make-overlay beg end)))
                          (overlay-put ov 'face 'highlight)
                          (overlay-put ov 'evaporate t)
                          ov)))
                    highlights))))
-=======
-         :success-fn (lambda (highlights)
-                       (mapc #'delete-overlay eglot--highlights)
-                       (setq eglot--highlights
-                             (when-buffer-window
-                              (mapcar (eglot--lambda (&key range _kind)
-                                        (pcase-let ((`(,beg ,end)
-                                                     (eglot--range-region range)))
-                                          (let ((ov (make-overlay beg end)))
-                                            (overlay-put ov 'face 'highlight)
-                                            (overlay-put ov 'evaporate t)
-                                            ov)))
-                                      highlights))))
->>>>>>> 28b199c3
          :deferred :textDocument/documentHighlight))))
   nil)
 
@@ -1685,25 +1107,14 @@
   (unless (or (not version) (equal version eglot--versioned-identifier))
     (eglot--error "Edits on `%s' require version %d, you have %d"
                   (current-buffer) version eglot--versioned-identifier))
-<<<<<<< HEAD
-  (mapc (jsonrpc-lambda
-            (&key range newText)
-          (save-restriction
-            (widen)
-            (save-excursion
-              (pcase-let ((`(,beg . ,end) (eglot--range-region range)))
-                (goto-char beg) (delete-region beg end) (insert newText)))))
-        edits)
-=======
   (save-restriction
     (widen)
     (save-excursion
-      (mapc (eglot--lambda (newText beg end)
+      (mapc (jsonrpc-lambda (newText beg end)
               (goto-char beg) (delete-region beg end) (insert newText))
-            (mapcar (eglot--lambda (&key range newText)
+            (mapcar (jsonrpc-lambda (&key range newText)
                       (cons newText (eglot--range-region range 'markers)))
                     edits))))
->>>>>>> 28b199c3
   (eglot--message "%s: Performed %s edits" (current-buffer) (length edits)))
 
 (defun eglot--apply-workspace-edit (wedit &optional confirm)
