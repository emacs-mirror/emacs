--- conflicted
+++ resolved
@@ -1,14 +1,13 @@
-<<<<<<< HEAD
+2014-03-16  Bill Wohler  <wohler@newt.com>
+
+	* mh-folder.el (mh-regenerate-headers): Fix scan: bad message list
+	`unseen' error (closes SF #471).
+	* mh-e.el (mh-version): Add +bzr to version.
+
 2014-03-06  Glenn Morris  <rgm@gnu.org>
 
 	* mh-compat.el (mh-display-completion-list):
 	Replace use of obsolete argument of display-completion-list.
-=======
-2014-02-24  Bill Wohler  <wohler@newt.com>
-
-	* mh-folder.el (mh-regenerate-headers): Fix scan: bad message list
-	`unseen' error (closes SF #471).
->>>>>>> 910a51ab
 
 2013-11-05  Stefan Monnier  <monnier@iro.umontreal.ca>
 
@@ -37,10 +36,6 @@
 2013-05-08  Stefan Monnier  <monnier@iro.umontreal.ca>
 
 	* mh-comp.el (mh-regexp-in-field-p): Minor simplification.
-
-2013-03-03  Bill Wohler  <wohler@newt.com>
-
-	* mh-e.el (mh-version): Add +bzr to version.
 
 2013-03-02  Bill Wohler  <wohler@newt.com>
 
