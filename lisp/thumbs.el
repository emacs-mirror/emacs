--- conflicted
+++ resolved
@@ -96,12 +96,7 @@
       ;; FIXME is this necessary, or can a sane PATHEXE be assumed?
       ;; Eg find-program does not do this.
       "convert.exe"
-<<<<<<< HEAD
-    (or (executable-find "convert")
-        "/usr/bin/convert"))
-=======
     "convert")
->>>>>>> c6c7b30e
   "Name of conversion program for thumbnails generation.
 This must be the ImageMagick \"convert\" utility."
   :type 'string
