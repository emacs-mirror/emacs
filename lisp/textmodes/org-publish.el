--- conflicted
+++ resolved
@@ -6,11 +6,6 @@
 ;; Keywords: hypermedia, outlines
 ;; Version: 1.80
 
-<<<<<<< HEAD
-;; $Id: org-publish.el,v 1.6 2007/08/23 09:04:41 miles Exp $
-
-=======
->>>>>>> dc654256
 ;; This file is free software; you can redistribute it and/or modify
 ;; it under the terms of the GNU General Public License as published by
 ;; the Free Software Foundation; either version 2, or (at your option)
