--- conflicted
+++ resolved
@@ -2830,21 +2830,13 @@
 
 (defface help-key-binding
   '((((class color) (min-colors 88) (background light))
-<<<<<<< HEAD
-     :background "grey92" :foreground "DarkBlue"
-=======
      :background "grey96" :foreground "DarkBlue"
->>>>>>> 7ba816ee
      ;; We use negative thickness of the horizontal box border line to
      ;; avoid enlarging the height of the echo-area display, which
      ;; would then move the mode line a few pixels up.
      :box (:line-width (1 . -1) :color "grey80"))
     (((class color) (min-colors 88) (background dark))
-<<<<<<< HEAD
-     :background "grey23" :foreground "LightBlue"
-=======
      :background "grey19" :foreground "LightBlue"
->>>>>>> 7ba816ee
      :box (:line-width (1 . -1) :color "grey35"))
     (((class color grayscale) (background light)) :background "grey90")
     (((class color grayscale) (background dark)) :background "grey25")
