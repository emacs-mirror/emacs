--- conflicted
+++ resolved
@@ -1,15 +1,3 @@
-<<<<<<< HEAD
-2013-06-01  Glenn Morris  <rgm@gnu.org>
-
-	* semantic/grammar.el (semantic-grammar-complete):
-	Replace the obsolete function lisp-complete-symbol.
-
-	* semantic/analyze/fcn.el (semantic-tag-similar-p): Autoload.
-
-	* srecode/args.el, srecode/java.el: Require ede.
-
-	* semantic/lex.el (semantic-lex-make-type-table): Fix transposed args.
-=======
 2013-06-02  Eric Ludlam <zappo@gnu.org>
 
 	* semantic/edit.el (semantic-change-function): Use
@@ -91,7 +79,17 @@
 	* semantic/complete.el
 	(semantic-displayor-show-request): Fix which slot in obj is set to
 	the max tags.
->>>>>>> 54195701
+
+2013-06-01  Glenn Morris  <rgm@gnu.org>
+
+	* semantic/grammar.el (semantic-grammar-complete):
+	Replace the obsolete function lisp-complete-symbol.
+
+	* semantic/analyze/fcn.el (semantic-tag-similar-p): Autoload.
+
+	* srecode/args.el, srecode/java.el: Require ede.
+
+	* semantic/lex.el (semantic-lex-make-type-table): Fix transposed args.
 
 2013-05-24  Glenn Morris  <rgm@gnu.org>
 
