;;; ede/custom.el --- customization of EDE projects.  -*- lexical-binding: t; -*-

;; Copyright (C) 2010-2021 Free Software Foundation, Inc.

;; Author: Eric M. Ludlam <zappo@gnu.org>

;; This file is part of GNU Emacs.

;; GNU Emacs is free software: you can redistribute it and/or modify
;; it under the terms of the GNU General Public License as published by
;; the Free Software Foundation, either version 3 of the License, or
;; (at your option) any later version.

;; GNU Emacs is distributed in the hope that it will be useful,
;; but WITHOUT ANY WARRANTY; without even the implied warranty of
;; MERCHANTABILITY or FITNESS FOR A PARTICULAR PURPOSE.  See the
;; GNU General Public License for more details.

;; You should have received a copy of the GNU General Public License
;; along with GNU Emacs.  If not, see <https://www.gnu.org/licenses/>.

;;; Commentary:
;;
;; Customization commands/hooks for EDE.
;;
;; EIEIO supports customizing objects, and EDE uses this to allow
;; users to change basic settings in their projects.
;;

;;; Code:
;;; Customization
;;
;; Routines for customizing projects and targets.

(require 'ede)
(eval-when-compile (require 'eieio-custom))

(defvar eieio-ede-old-variables nil
  "The old variables for a project.")

;;; Customization Commands
;;
;; These commands initialize customization of EDE control objects.

;;;###autoload
(defun ede-customize-project ()
  "Edit fields of the current project through EIEIO & Custom."
  (interactive)
  (require 'eieio-custom)
  (let* ((ov (oref (ede-current-project) local-variables))
	 (cp (ede-current-project)))
    (ede-customize cp)
    (setq-local eieio-ede-old-variables ov)))

;;;###autoload
(defalias 'customize-project #'ede-customize-project)

;;;###autoload
(defun ede-customize-current-target()
  "Edit fields of the current target through EIEIO & Custom."
  (interactive)
  (require 'eieio-custom)
  (if (not (obj-of-class-p ede-object 'ede-target))
      (error "Current file is not part of a target"))
  (ede-customize-target ede-object))

;;;###autoload
(defalias 'customize-target #'ede-customize-current-target)

(defun ede-customize-target (obj)
  "Edit fields of the current target through EIEIO & Custom.
OBJ is the target object to customize."
  (require 'eieio-custom)
  (if (and obj (not (obj-of-class-p obj 'ede-target)))
      (error "No logical target to customize"))
  (ede-customize obj))

(cl-defmethod ede-customize ((proj ede-project))
  "Customize the EDE project PROJ."
  (eieio-customize-object proj 'default))

(cl-defmethod ede-customize ((target ede-target))
  "Customize the EDE TARGET."
  (eieio-customize-object target 'default))

;;; Target Sorting
;;
;; Target order can be important, but custom doesn't support a way
;; to resort items in a list.  This function by David Engster allows
;; targets to be re-arranged.

(defvar ede-project-sort-targets-order nil
  "Variable for tracking target order in `ede-project-sort-targets'.")

;;;###autoload
(defun ede-project-sort-targets ()
  "Create a custom-like buffer for sorting targets of current project."
  (interactive)
  (let ((proj (ede-current-project))
        ;; (count 1)
        ) ;; current order
    (switch-to-buffer (get-buffer-create "*EDE sort targets*"))
    (erase-buffer)
    (setq ede-object-project proj)
    (widget-create 'push-button
                   :notify (lambda (&rest _ignore)
                             (let ((targets (oref ede-object-project targets))
                                   cur newtargets)
                               (while (setq cur (pop ede-project-sort-targets-order))
                                 (setq newtargets (append newtargets
                                                          (list (nth cur targets)))))
                               (oset ede-object-project targets newtargets))
                             (ede-commit-project ede-object-project)
                             (kill-buffer))
                   " Accept ")
    (widget-insert "   ")
    (widget-create 'push-button
                   :notify (lambda (&rest _ignore)
			     (kill-buffer))
                   " Cancel ")
    (widget-insert "\n\n")
    (setq ede-project-sort-targets-order nil)
    (mapc (lambda (x)
            (add-to-ordered-list
             'ede-project-sort-targets-order
             x x))
          (number-sequence 0 (1- (length (oref proj targets)))))
    (ede-project-sort-targets-list)
    (use-local-map widget-keymap)
    (widget-setup)
    (goto-char (point-min))))

(defun ede-project-sort-targets-list ()
  "Sort the target list while using `ede-project-sort-targets'."
  (save-excursion
    (let ((targets (oref ede-object-project targets))
          (inhibit-read-only t)
          (inhibit-modification-hooks t))
      (goto-char (point-min))
      (forward-line 2)
      (delete-region (point) (point-max))
      (dotimes (count (length targets))
        (if (> count 0)
            (widget-create 'push-button
                           :notify (lambda (&rest _ignore)
                                     (let ((cur ede-project-sort-targets-order))
                                       (add-to-ordered-list
                                        'ede-project-sort-targets-order
                                        (nth count cur)
                                        (1- count))
                                       (add-to-ordered-list
                                        'ede-project-sort-targets-order
                                        (nth (1- count) cur) count))
                                     (ede-project-sort-targets-list))
                           " Up ")
          (widget-insert "      "))
        (if (< count (1- (length targets)))
            (widget-create 'push-button
                           :notify (lambda (&rest _ignore)
                                     (let ((cur ede-project-sort-targets-order))
                                       (add-to-ordered-list
                                        'ede-project-sort-targets-order
                                        (nth count cur) (1+ count))
                                       (add-to-ordered-list
                                        'ede-project-sort-targets-order
                                        (nth (1+ count) cur) count))
                                     (ede-project-sort-targets-list))
                           " Down ")
          (widget-insert "        "))
        (widget-insert (concat " " (number-to-string (1+ count)) ".:   "
                               (oref (nth (nth count ede-project-sort-targets-order)
                                          targets)
                                     name)
<<<<<<< HEAD
                               "\n"))
        (setq count (1+ count))))))
=======
                               "\n"))))))
>>>>>>> 7ba816ee

;;; Customization hooks
;;
;; These hooks are used when finishing up a customization.
(cl-defmethod eieio-done-customizing ((proj ede-project))
  "Call this when a user finishes customizing PROJ."
  (let ((ov eieio-ede-old-variables)
	(nv (oref proj local-variables)))
    (setq eieio-ede-old-variables nil)
    (while ov
      (if (not (assoc (car (car ov)) nv))
	  (save-excursion
	    (mapc (lambda (b)
		    (set-buffer b)
		    (kill-local-variable (car (car ov))))
		  (ede-project-buffers proj))))
      (setq ov (cdr ov)))
    (mapc (lambda (b) (ede-set-project-variables proj b))
	  (ede-project-buffers proj))))

;; These two methods should be implemented by subclasses of
;; project and targets in order to account for user specified
;; changes.
(cl-defmethod eieio-done-customizing ((_target ede-target))
  "Call this when a user finishes customizing TARGET."
  nil)

(cl-defmethod ede-commit-project ((_proj ede-project))
  "Commit any change to PROJ to its file."
  nil
  )

(provide 'ede/custom)

;; Local variables:
;; generated-autoload-file: "loaddefs.el"
;; generated-autoload-load-name: "ede/custom"
;; End:

;;; ede/custom.el ends here<|MERGE_RESOLUTION|>--- conflicted
+++ resolved
@@ -171,12 +171,7 @@
                                (oref (nth (nth count ede-project-sort-targets-order)
                                           targets)
                                      name)
-<<<<<<< HEAD
-                               "\n"))
-        (setq count (1+ count))))))
-=======
                                "\n"))))))
->>>>>>> 7ba816ee
 
 ;;; Customization hooks
 ;;
