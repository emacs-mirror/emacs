--- conflicted
+++ resolved
@@ -1,13 +1,9 @@
-<<<<<<< HEAD
-2011-05-27  Glenn Morris  <rgm@gnu.org>
-=======
 2011-05-27  Kenichi Handa  <handa@m17n.org>
 
 	* mail/sendmail.el (mail-encode-header): Avoid double encoding by
 	let-binding rfc2047-encode-encoded-words to nil.
 
-2011-05-23  Kenichi Handa  <handa@m17n.org>
->>>>>>> 6fefe94d
+2011-05-27  Glenn Morris  <rgm@gnu.org>
 
 	* mail/emacsbug.el: Don't require url-util.
 
