;;; tab-line.el --- window-local tabs with window buffers -*- lexical-binding: t; -*-

;; Copyright (C) 2019-2021 Free Software Foundation, Inc.

;; Author: Juri Linkov <juri@linkov.net>
;; Keywords: windows tabs
;; Maintainer: emacs-devel@gnu.org

;; This file is part of GNU Emacs.

;; GNU Emacs is free software: you can redistribute it and/or modify
;; it under the terms of the GNU General Public License as published by
;; the Free Software Foundation, either version 3 of the License, or
;; (at your option) any later version.

;; GNU Emacs is distributed in the hope that it will be useful,
;; but WITHOUT ANY WARRANTY; without even the implied warranty of
;; MERCHANTABILITY or FITNESS FOR A PARTICULAR PURPOSE.  See the
;; GNU General Public License for more details.

;; You should have received a copy of the GNU General Public License
;; along with GNU Emacs.  If not, see <https://www.gnu.org/licenses/>.

;;; Commentary:

;; To enable this mode, run `M-x global-tab-line-mode'.

;;; Code:

(require 'cl-lib)
(require 'seq) ; tab-line.el is not pre-loaded so it's safe to use it here


(defgroup tab-line nil
  "Window-local tabs."
  :group 'convenience
  :version "27.1")

(defcustom tab-line-tab-face-functions '(tab-line-tab-face-special)
  "Functions called to modify tab faces.
Each function is called with five arguments: the tab, a list of
all tabs, the face returned by the previously called modifier,
whether the tab is a buffer, and whether the tab is selected."
  :type '(repeat
          (choice (function-item tab-line-tab-face-special)
                  (function-item tab-line-tab-face-inactive-alternating)
                  (function-item tab-line-tab-face-group)
                  (function :tag "Custom function")))
  :group 'tab-line
  :version "28.1")

(defgroup tab-line-faces '((tab-line custom-face)) ; tab-line is defined in faces.el
  "Faces used in the tab line."
  :group 'tab-line
  :group 'faces
  :version "27.1")

(defface tab-line-tab
  '((default :inherit tab-line)
    (((class color) (min-colors 88))
     :box (:line-width 1 :style released-button))
    (t :inverse-video nil))
  "Tab line face for selected tab."
  :version "27.1"
  :group 'tab-line-faces)

(defface tab-line-tab-inactive
  '((default :inherit tab-line-tab)
    (((class color) (min-colors 88))
     :background "grey75")
    (t :inverse-video t))
  "Tab line face for non-selected tab."
  :version "27.1"
  :group 'tab-line-faces)

(defface tab-line-tab-inactive-alternate
  '((t :inherit tab-line-tab-inactive :background "grey65"))
  "Alternate face for inactive tab-line tabs.
Applied to alternating tabs when option
`tab-line-tab-face-functions' includes function
`tab-line-tab-face-inactive-alternating'."
  :version "28.1"
  :group 'tab-line-faces)

(defface tab-line-tab-special
  '((default :weight bold)
    (((supports :slant italic))
     :slant italic :weight normal))
  "Face for special (i.e. non-file-backed) tabs.
Applied when option `tab-line-tab-face-functions' includes
function `tab-line-tab-face-special'."
  :version "28.1"
  :group 'tab-line-faces)

(defface tab-line-tab-group
<<<<<<< HEAD
  '((default
      :inherit tab-line
      :box nil))
=======
  '((t :inherit tab-line :box nil))
>>>>>>> 7ba816ee
  "Face for group tabs.
Applied when option `tab-line-tab-face-functions' includes
function `tab-line-tab-face-group'."
  :version "28.1"
  :group 'tab-line-faces)

(defface tab-line-tab-current
  '((default :inherit tab-line-tab)
    (((class color) (min-colors 88))
     :background "grey85"))
  "Tab line face for tab with current buffer in selected window."
  :version "27.1"
  :group 'tab-line-faces)

(defface tab-line-highlight
  '((t :inherit tab-line-tab))
  "Tab line face for highlighting."
  :version "27.1"
  :group 'tab-line-faces)

(defface tab-line-close-highlight
  '((t :foreground "red"))
  "Tab line face for highlighting of the close button."
  :version "27.1"
  :group 'tab-line-faces)


(defvar tab-line-tab-map
  (let ((map (make-sparse-keymap)))
    (define-key map [tab-line mouse-1] 'tab-line-select-tab)
    (define-key map [tab-line mouse-2] 'tab-line-close-tab)
    (define-key map "\C-m" 'tab-line-select-tab)
    map)
  "Local keymap for `tab-line-mode' window tabs.")

(defvar tab-line-add-map
  (let ((map (make-sparse-keymap)))
    (define-key map [tab-line mouse-1] 'tab-line-new-tab)
    (define-key map [tab-line mouse-2] 'tab-line-new-tab)
    (define-key map "\C-m" 'tab-line-new-tab)
    map)
  "Local keymap to add `tab-line-mode' window tabs.")

(defvar tab-line-tab-close-map
  (let ((map (make-sparse-keymap)))
    (define-key map [tab-line mouse-1] 'tab-line-close-tab)
    (define-key map [tab-line mouse-2] 'tab-line-close-tab)
    map)
  "Local keymap to close `tab-line-mode' window tabs.")

(defvar tab-line-left-map
  (let ((map (make-sparse-keymap)))
    (define-key map [tab-line mouse-1] 'tab-line-hscroll-left)
    (define-key map [tab-line mouse-2] 'tab-line-hscroll-left)
    (define-key map "\C-m" 'tab-line-new-tab)
    map)
  "Local keymap to scroll `tab-line-mode' window tabs to the left.")

(defvar tab-line-right-map
  (let ((map (make-sparse-keymap)))
    (define-key map [tab-line mouse-1] 'tab-line-hscroll-right)
    (define-key map [tab-line mouse-2] 'tab-line-hscroll-right)
    (define-key map "\C-m" 'tab-line-new-tab)
    map)
  "Local keymap to scroll `tab-line-mode' window tabs to the right.")


(defcustom tab-line-new-tab-choice t
  "Defines what to show in a new tab.
If t, display a selection menu with all available buffers.
If the value is a function, call it with no arguments."
  :type '(choice (const     :tag "Buffer menu" t)
                 (function  :tag "Function"))
  :group 'tab-line
  :version "27.1")

(defcustom tab-line-new-button-show t
  "If non-nil, show the \"New tab\" button in the tab line."
  :type 'boolean
  :initialize 'custom-initialize-default
  :set (lambda (sym val)
         (set-default sym val)
         (force-mode-line-update))
  :group 'tab-line
  :version "27.1")

(defvar tab-line-new-button
  (propertize " + "
              'display '(image :type xpm
                               :file "tabs/new.xpm"
                               :margin (2 . 0)
                               :ascent center)
              'keymap tab-line-add-map
              'mouse-face 'tab-line-highlight
              'help-echo "Click to add tab")
  "Button for creating a new tab.")

(defcustom tab-line-close-button-show t
  "Defines where to show the close tab button.
If t, show the close tab button on all tabs.
If `selected', show it only on the selected tab.
If `non-selected', show it only on non-selected tab.
If nil, don't show it at all."
  :type '(choice (const :tag "On all tabs" t)
                 (const :tag "On selected tab" selected)
                 (const :tag "On non-selected tabs" non-selected)
                 (const :tag "None" nil))
  :initialize 'custom-initialize-default
  :set (lambda (sym val)
         (set-default sym val)
         (force-mode-line-update))
  :group 'tab-line
  :version "27.1")

(defvar tab-line-close-button
  (propertize " x"
              'display '(image :type xpm
                               :file "tabs/close.xpm"
                               :margin (2 . 0)
                               :ascent center)
              'keymap tab-line-tab-close-map
              'mouse-face 'tab-line-close-highlight
              'help-echo "Click to close tab")
  "Button for closing the clicked tab.")

(defvar tab-line-left-button
  (propertize " <"
              'display '(image :type xpm
                               :file "tabs/left-arrow.xpm"
                               :margin (2 . 0)
                               :ascent center)
              'keymap tab-line-left-map
              'mouse-face 'tab-line-highlight
              'help-echo "Click to scroll left")
  "Button for scrolling horizontally to the left.")

(defvar tab-line-right-button
  (propertize "> "
              'display '(image :type xpm
                               :file "tabs/right-arrow.xpm"
                               :margin (2 . 0)
                               :ascent center)
              'keymap tab-line-right-map
              'mouse-face 'tab-line-highlight
              'help-echo "Click to scroll right")
  "Button for scrolling horizontally to the right.")

(defvar tab-line-separator nil
  "String that delimits tabs.")


(defcustom tab-line-tab-name-function #'tab-line-tab-name-buffer
  "Function to get a tab name.
Function gets two arguments: tab to get name for and a list of tabs
to display.  By default, use function `tab-line-tab-name'."
  :type '(choice (const :tag "Buffer name"
                        tab-line-tab-name-buffer)
                 (const :tag "Truncated buffer name"
                        tab-line-tab-name-truncated-buffer)
                 (function  :tag "Function"))
  :initialize 'custom-initialize-default
  :set (lambda (sym val)
         (set-default sym val)
         (force-mode-line-update))
  :group 'tab-line
  :version "27.1")

(defun tab-line-tab-name-buffer (buffer &optional _buffers)
  "Generate tab name from BUFFER.
Reduce tab width proportionally to space taken by other tabs.
This function can be overridden by changing the default value of the
variable `tab-line-tab-name-function'."
  (buffer-name buffer))

(defcustom tab-line-tab-name-truncated-max 20
  "Maximum length of the tab name from the current buffer.
Effective when `tab-line-tab-name-function' is customized
to `tab-line-tab-name-truncated-buffer'."
  :type 'integer
  :group 'tab-line
  :version "27.1")

(defvar tab-line-tab-name-ellipsis t)

(defun tab-line-tab-name-truncated-buffer (buffer &optional _buffers)
  "Generate tab name from BUFFER.
Truncate it to the length specified by `tab-line-tab-name-truncated-max'.
Append ellipsis `tab-line-tab-name-ellipsis' in this case."
  (let ((tab-name (buffer-name buffer)))
    (if (< (length tab-name) tab-line-tab-name-truncated-max)
        tab-name
      (propertize (truncate-string-to-width
                   tab-name tab-line-tab-name-truncated-max nil nil
                   tab-line-tab-name-ellipsis)
                  'help-echo tab-name))))


(defcustom tab-line-tabs-function #'tab-line-tabs-window-buffers
  "Function to get a list of tabs to display in the tab line.
This function should return either a list of buffers whose names will
be displayed, or just a list of strings to display in the tab line.
By default, use function `tab-line-tabs-window-buffers' that
returns a list of buffers associated with the selected window.
When `tab-line-tabs-mode-buffers', return a list of buffers
with the same major mode as the current buffer.
When `tab-line-tabs-buffer-groups', return a list of buffers
grouped either by `tab-line-tabs-buffer-group-function', when set,
or by `tab-line-tabs-buffer-groups'."
  :type '(choice (const :tag "Window buffers"
                        tab-line-tabs-window-buffers)
                 (const :tag "Same mode buffers"
                        tab-line-tabs-mode-buffers)
                 (const :tag "Grouped buffers"
                        tab-line-tabs-buffer-groups)
                 (function :tag "Function"))
  :initialize 'custom-initialize-default
  :set (lambda (sym val)
         (set-default sym val)
         (force-mode-line-update))
  :group 'tab-line
  :version "27.1")

(defvar tab-line-tabs-buffer-list-function #'tab-line-tabs-buffer-list
  "Function to return a global list of buffers.
Used only for `tab-line-tabs-mode-buffers' and `tab-line-tabs-buffer-groups'.")

(defun tab-line-tabs-buffer-list ()
  (seq-filter (lambda (b) (and (buffer-live-p b)
                               (/= (aref (buffer-name b) 0) ?\s)))
              (seq-uniq (append (list (current-buffer))
                                (mapcar #'car (window-prev-buffers))
                                (buffer-list)))))

(defun tab-line-tabs-mode-buffers ()
  "Return a list of buffers with the same major mode with current buffer."
  (let ((mode major-mode))
    (seq-sort-by #'buffer-name #'string<
                 (seq-filter (lambda (b) (with-current-buffer b
                                           (derived-mode-p mode)))
                             (funcall tab-line-tabs-buffer-list-function)))))

(defvar tab-line-tabs-buffer-group-function nil
  "Function to put a buffer to the group.
Takes a buffer as arg and should return a group name as string.
When the return value is nil, filter out the buffer.")

(defvar tab-line-tabs-buffer-group-sort-function nil
  "Function to sort buffers in group.")

(defvar tab-line-tabs-buffer-groups-sort-function #'string<
  "Function to sort group names.")

(defvar tab-line-tabs-buffer-groups mouse-buffer-menu-mode-groups
  "How to group various major modes together in the tab line.
Each element has the form (REGEXP . GROUPNAME).
If the major mode's name string matches REGEXP, use GROUPNAME instead.")

(defun tab-line-tabs-buffer-group-name (&optional buffer)
  (if (functionp tab-line-tabs-buffer-group-function)
      (funcall tab-line-tabs-buffer-group-function buffer)
    (let ((mode (if buffer (with-current-buffer buffer
                             (format-mode-line mode-name))
                  (format-mode-line mode-name))))
      (or (cdr (seq-find (lambda (group)
                           (string-match-p (car group) mode))
                         tab-line-tabs-buffer-groups))
          mode))))

(defun tab-line-tabs-buffer-groups ()
  "Return a list of tabs that should be displayed in the tab line.
By default return a list of buffers grouped by major mode,
according to `tab-line-tabs-buffer-groups'.
If non-nil, `tab-line-tabs-buffer-group-function' is used to
generate the group name."
  (if (window-parameter nil 'tab-line-groups)
      (let* ((buffers (funcall tab-line-tabs-buffer-list-function))
             (groups
              (seq-sort tab-line-tabs-buffer-groups-sort-function
                        (delq nil (mapcar #'car (seq-group-by
                                                 (lambda (buffer)
                                                   (tab-line-tabs-buffer-group-name
                                                    buffer))
                                                 buffers)))))
             (selected-group (window-parameter nil 'tab-line-group))
             (tabs
              (mapcar (lambda (group)
                        `(tab
                          (name . ,group)
                          (selected . ,(equal group selected-group))
                          (select . ,(lambda ()
                                       (set-window-parameter nil 'tab-line-groups nil)
                                       (set-window-parameter nil 'tab-line-group group)
                                       (set-window-parameter nil 'tab-line-hscroll nil)))))
                      groups)))
        tabs)

    (let* ((window-parameter (window-parameter nil 'tab-line-group))
           (group-name (tab-line-tabs-buffer-group-name (current-buffer)))
           (group (prog1 (or window-parameter group-name "All")
                    (when (equal window-parameter group-name)
                      (set-window-parameter nil 'tab-line-group nil))))
           (group-tab `(tab
                        (name . ,group)
                        (group-tab . t)
                        (select . ,(lambda ()
                                     (set-window-parameter nil 'tab-line-groups t)
                                     (set-window-parameter nil 'tab-line-group group)
                                     (set-window-parameter nil 'tab-line-hscroll nil)))))
           (buffers
            (seq-filter (lambda (b)
                          (equal (tab-line-tabs-buffer-group-name b) group))
                        (funcall tab-line-tabs-buffer-list-function)))
           (sorted-buffers (if (functionp tab-line-tabs-buffer-group-sort-function)
                               (seq-sort tab-line-tabs-buffer-group-sort-function
                                         buffers)
                             buffers))
           (tabs (mapcar (lambda (buffer)
                           `(tab
                             (name . ,(funcall tab-line-tab-name-function buffer))
                             (selected . ,(eq buffer (current-buffer)))
                             (buffer . ,buffer)
                             (close . ,(lambda (&optional b)
                                         ;; kill-buffer because bury-buffer
                                         ;; won't remove the buffer from tab-line
                                         (kill-buffer (or b buffer))))))
                         sorted-buffers)))
      (cons group-tab tabs))))

(defun tab-line-tabs-window-buffers ()
  "Return a list of tabs that should be displayed in the tab line.
By default returns a list of window buffers, i.e. buffers previously
shown in the same window where the tab line is displayed.
This list can be overridden by changing the default value of the
variable `tab-line-tabs-function'."
  (let* ((window (selected-window))
         (buffer (window-buffer window))
         (next-buffers (seq-remove (lambda (b) (eq b buffer))
                                   (window-next-buffers window)))
         (next-buffers (seq-filter #'buffer-live-p next-buffers))
         (prev-buffers (seq-remove (lambda (b) (eq b buffer))
                                   (mapcar #'car (window-prev-buffers window))))
         (prev-buffers (seq-filter #'buffer-live-p prev-buffers))
         ;; Remove next-buffers from prev-buffers
         (prev-buffers (seq-difference prev-buffers next-buffers)))
    (append (reverse prev-buffers)
            (list buffer)
            next-buffers)))


(defcustom tab-line-tab-name-format-function #'tab-line-tab-name-format-default
  "Function to format a tab name.
Function gets two arguments: the tab and a list of all tabs, and
should return the formatted tab name to display in the tab line."
  :type 'function
  :initialize 'custom-initialize-default
  :set (lambda (sym val)
         (set-default sym val)
         (force-mode-line-update))
  :group 'tab-line
  :version "28.1")

(defun tab-line-tab-name-format-default (tab tabs)
  (let* ((buffer-p (bufferp tab))
         (selected-p (if buffer-p
                         (eq tab (window-buffer))
                       (cdr (assq 'selected tab))))
         (name (if buffer-p
                   (funcall tab-line-tab-name-function tab tabs)
                 (cdr (assq 'name tab))))
         (face (if selected-p
                   (if (eq (selected-window) (old-selected-window))
                       'tab-line-tab-current
                     'tab-line-tab)
                 'tab-line-tab-inactive)))
    (dolist (fn tab-line-tab-face-functions)
      (setf face (funcall fn tab tabs face buffer-p selected-p)))
    (apply 'propertize
           (concat (propertize name 'keymap tab-line-tab-map)
                   (or (and (or buffer-p (assq 'buffer tab) (assq 'close tab))
                            tab-line-close-button-show
                            (not (eq tab-line-close-button-show
                                     (if selected-p 'non-selected 'selected)))
                            tab-line-close-button)
                       ""))
           `(
             tab ,tab
             ,@(if selected-p '(selected t))
             face ,face
             mouse-face tab-line-highlight))))

(defun tab-line-format-template (tabs)
  "Template for displaying tab line for selected window."
  (let* ((separator (or tab-line-separator (if window-system " " "|")))
         (hscroll (window-parameter nil 'tab-line-hscroll))
         (strings
          (mapcar
           (lambda (tab)
             (concat separator
                     (funcall tab-line-tab-name-format-function tab tabs)))
           tabs))
         (hscroll-data (tab-line-auto-hscroll strings hscroll)))
    (setq hscroll (nth 1 hscroll-data))
    (append
     (if (null (nth 0 hscroll-data))
         (when hscroll
           (setq hscroll nil)
           (set-window-parameter nil 'tab-line-hscroll hscroll))
       (list separator
             (when (and (numberp hscroll) (not (zerop hscroll)))
               tab-line-left-button)
             (when (if (numberp hscroll)
                       (< (truncate hscroll) (1- (length strings)))
                     (> (length strings) 1))
               tab-line-right-button)))
     (if hscroll (nthcdr (truncate hscroll) strings) strings)
     (list separator)
     (when (and (eq tab-line-tabs-function #'tab-line-tabs-window-buffers)
                tab-line-new-button-show
                tab-line-new-button)
       (list tab-line-new-button)))))

(defun tab-line-tab-face-inactive-alternating (tab tabs face _buffer-p selected-p)
  "Return FACE for TAB in TABS with alternation.
When TAB is an inactive buffer and is even-numbered, make FACE
inherit from `tab-line-tab-inactive-alternate'.  For use in
`tab-line-tab-face-functions'."
  (when (and (not selected-p) (cl-evenp (cl-position tab tabs)))
    (setf face `(:inherit (tab-line-tab-inactive-alternate ,face))))
  face)

(defun tab-line-tab-face-special (tab _tabs face buffer-p _selected-p)
  "Return FACE for TAB according to whether it's special.
When TAB is a non-file-backed buffer, make FACE inherit from
`tab-line-tab-special'.  For use in
`tab-line-tab-face-functions'."
  (when (and buffer-p (not (buffer-file-name tab)))
    (setf face `(:inherit (tab-line-tab-special ,face))))
  face)

(defun tab-line-tab-face-group (tab _tabs face _buffer-p _selected-p)
  "Return FACE for TAB according to whether it's a group tab.
For use in `tab-line-tab-face-functions'."
  (when (alist-get 'group-tab tab)
    (setf face `(:inherit (tab-line-tab-group ,face))))
  face)

(defvar tab-line-auto-hscroll)

(defun tab-line-format ()
  "Template for displaying tab line for selected window."
  (let* ((tabs (funcall tab-line-tabs-function))
         (cache-key (list tabs
                          ;; handle buffer renames
                          (buffer-name (window-buffer))
                          ;; handle tab-line scrolling
                          (window-parameter nil 'tab-line-hscroll)
                          ;; for setting face 'tab-line-tab-current'
                          (eq (selected-window) (old-selected-window))))
         (cache (window-parameter nil 'tab-line-cache)))
    ;; Enable auto-hscroll again after it was disabled on manual scrolling.
    ;; The moment to enable it is when the window-buffer was updated.
    (when (and tab-line-auto-hscroll        ; if auto-hscroll was enabled
               (integerp (nth 2 cache-key)) ; integer on manual scroll
               cache                        ; window-buffer was updated
               (not (equal (nth 1 (car cache)) (nth 1 cache-key))))
      (set-window-parameter nil 'tab-line-hscroll (float (nth 2 cache-key))))
    (or (and cache (equal (car cache) cache-key) (cdr cache))
        (cdr (set-window-parameter
              nil 'tab-line-cache
              (cons cache-key (tab-line-format-template tabs)))))))


(defcustom tab-line-auto-hscroll t
  "Allow or disallow automatic horizontal scrolling of the tab line.
Non-nil means the tab line are automatically scrolled horizontally to make
the selected tab visible."
  :type 'boolean
  :group 'tab-line
  :version "27.1")

(defvar tab-line-auto-hscroll-buffer (generate-new-buffer " *tab-line-hscroll*"))

(defun tab-line-auto-hscroll (strings hscroll)
  (with-current-buffer tab-line-auto-hscroll-buffer
    (let ((truncate-partial-width-windows nil)
          (inhibit-modification-hooks t)
          show-arrows)
      (setq truncate-lines nil)
      (erase-buffer)
      (apply 'insert strings)
      (goto-char (point-min))
      (add-face-text-property (point-min) (point-max) 'tab-line)
      ;; Continuation means tab-line doesn't fit completely,
      ;; thus scroll arrows are needed for scrolling.
      (setq show-arrows (> (vertical-motion 1) 0))
      ;; Try to auto-hscroll only when scrolling is needed,
      ;; but no manual scrolling was performed before.
      (when (and tab-line-auto-hscroll
                 show-arrows
                 ;; Do nothing when scrolled manually
                 (not (integerp hscroll)))
        (let ((selected (seq-position strings 'selected
                                      (lambda (str prop)
                                        (get-pos-property 1 prop str)))))
          (cond
           ((null selected)
            ;; Do nothing if no tab is selected
            )
           ((or (not (numberp hscroll)) (< selected (truncate hscroll)))
            ;; Selected is scrolled to the left, or no scrolling yet
            (erase-buffer)
            (apply 'insert (reverse (seq-subseq strings 0 (1+ selected))))
            (goto-char (point-min))
            (add-face-text-property (point-min) (point-max) 'tab-line)
            (if (> (vertical-motion 1) 0)
                (let* ((point (previous-single-property-change (point) 'tab))
                       (tab-prop (when point
                                   (or (get-pos-property point 'tab)
                                       (and (setq point (previous-single-property-change point 'tab))
                                            (get-pos-property point 'tab)))))
                       (new-hscroll (when tab-prop
                                      (seq-position strings tab-prop
                                                    (lambda (str tab)
                                                      (eq (get-pos-property 1 'tab str) tab))))))
                  (when new-hscroll
                    (setq hscroll (float new-hscroll))
                    (set-window-parameter nil 'tab-line-hscroll hscroll)))
              (setq hscroll nil)
              (set-window-parameter nil 'tab-line-hscroll hscroll)))
           (t
            ;; Check if the selected tab is already visible
            (erase-buffer)
            (apply 'insert (seq-subseq strings (truncate hscroll) (1+ selected)))
            (goto-char (point-min))
            (add-face-text-property (point-min) (point-max) 'tab-line)
            (when (> (vertical-motion 1) 0)
              ;; Not visible already
              (erase-buffer)
              (apply 'insert (reverse (seq-subseq strings 0 (1+ selected))))
              (goto-char (point-min))
              (add-face-text-property (point-min) (point-max) 'tab-line)
              (when (> (vertical-motion 1) 0)
                (let* ((point (previous-single-property-change (point) 'tab))
                       (tab-prop (when point
                                   (or (get-pos-property point 'tab)
                                       (and (setq point (previous-single-property-change point 'tab))
                                            (get-pos-property point 'tab)))))
                       (new-hscroll (when tab-prop
                                      (seq-position strings tab-prop
                                                    (lambda (str tab)
                                                      (eq (get-pos-property 1 'tab str) tab))))))
                  (when new-hscroll
                    (setq hscroll (float new-hscroll))
                    (set-window-parameter nil 'tab-line-hscroll hscroll)))))))))
      (list show-arrows hscroll))))


(defun tab-line-hscroll (&optional arg window)
  (let* ((hscroll (window-parameter window 'tab-line-hscroll))
         (tabs (if window
                   (with-selected-window window (funcall tab-line-tabs-function))
                 (funcall tab-line-tabs-function))))
    (set-window-parameter
     window 'tab-line-hscroll
     (max 0 (min (+ (if (numberp hscroll) (truncate hscroll) 0) (or arg 1))
                 (1- (length tabs)))))
    (when window
      (force-mode-line-update t))))

(defun tab-line-hscroll-right (&optional arg mouse-event)
  (interactive (list current-prefix-arg last-nonmenu-event))
  (let ((window (and (listp mouse-event) (posn-window (event-start mouse-event)))))
    (tab-line-hscroll arg window)
    (force-mode-line-update window)))

(defun tab-line-hscroll-left (&optional arg mouse-event)
  (interactive (list current-prefix-arg last-nonmenu-event))
  (let ((window (and (listp mouse-event) (posn-window (event-start mouse-event)))))
    (tab-line-hscroll (- (or arg 1)) window)
    (force-mode-line-update window)))


(defun tab-line-new-tab (&optional mouse-event)
  "Add a new tab to the tab line.
Usually is invoked by clicking on the plus-shaped button.
But any switching to other buffer also adds a new tab
corresponding to the switched buffer."
  (interactive (list last-nonmenu-event))
  (if (functionp tab-line-new-tab-choice)
      (funcall tab-line-new-tab-choice)
    (let ((tab-line-tabs-buffer-groups mouse-buffer-menu-mode-groups))
      (if (and (listp mouse-event)
               (display-popup-menus-p)
               (not tty-menu-open-use-tmm))
          (mouse-buffer-menu mouse-event) ; like (buffer-menu-open)
        ;; tty menu doesn't support mouse clicks, so use tmm
        (tmm-prompt (mouse-buffer-menu-keymap))))))

(defun tab-line-select-tab (&optional e)
  "Switch to the selected tab.
This command maintains the original order of prev/next buffers.
So for example, switching to a previous tab is equivalent to
using the `previous-buffer' command."
  (interactive "e")
  (let* ((posnp (event-start e))
         (tab (get-pos-property 1 'tab (car (posn-string posnp))))
         (buffer (if (bufferp tab) tab (cdr (assq 'buffer tab)))))
    (if buffer
        (tab-line-select-tab-buffer buffer (posn-window posnp))
      (let ((select (cdr (assq 'select tab))))
        (when (functionp select)
          (with-selected-window (posn-window posnp)
            (funcall select)
            (force-mode-line-update)))))))

(defun tab-line-select-tab-buffer (buffer &optional window)
  (let* ((window-buffer (window-buffer window))
         (next-buffers (seq-remove (lambda (b) (eq b window-buffer))
                                   (window-next-buffers window)))
         (prev-buffers (seq-remove (lambda (b) (eq b window-buffer))
                                   (mapcar #'car (window-prev-buffers window))))
         ;; Remove next-buffers from prev-buffers
         (prev-buffers (seq-difference prev-buffers next-buffers)))
    (cond
     ((and (eq tab-line-tabs-function #'tab-line-tabs-window-buffers)
           (memq buffer next-buffers))
      (dotimes (_ (1+ (seq-position next-buffers buffer)))
        (switch-to-next-buffer window)))
     ((and (eq tab-line-tabs-function #'tab-line-tabs-window-buffers)
           (memq buffer prev-buffers))
      (dotimes (_ (1+ (seq-position prev-buffers buffer)))
        (switch-to-prev-buffer window)))
     (t
      (with-selected-window window
        (switch-to-buffer buffer))))))

(defcustom tab-line-switch-cycling nil
  "Enable cycling tab switch.
If non-nil, `tab-line-switch-to-prev-tab' in the first tab
switches to the last tab and `tab-line-switch-to-next-tab' in the
last tab switches to the first tab.  This variable is not consulted
when `tab-line-tabs-function' is `tab-line-tabs-window-buffers'."
  :type 'boolean
  :group 'tab-line
  :version "28.1")

(defun tab-line-switch-to-prev-tab (&optional mouse-event)
  "Switch to the previous tab.
Its effect is the same as using the `previous-buffer' command
(\\[previous-buffer])."
  (interactive (list last-nonmenu-event))
  (let ((window (and (listp mouse-event) (posn-window (event-start mouse-event)))))
    (if (eq tab-line-tabs-function #'tab-line-tabs-window-buffers)
        (switch-to-prev-buffer window)
      (with-selected-window (or window (selected-window))
        (let* ((tabs (funcall tab-line-tabs-function))
               (pos (seq-position
                     tabs (current-buffer)
                     (lambda (tab buffer)
                       (if (bufferp tab)
                           (eq buffer tab)
                         (eq buffer (cdr (assq 'buffer tab)))))))
               (tab (if pos
                        (if (and tab-line-switch-cycling (<= pos 0))
                            (nth (1- (length tabs)) tabs)
                          (nth (1- pos) tabs))))
               (buffer (if (bufferp tab) tab (cdr (assq 'buffer tab)))))
          (when (bufferp buffer)
            (switch-to-buffer buffer)))))))

(defun tab-line-switch-to-next-tab (&optional mouse-event)
  "Switch to the next tab.
Its effect is the same as using the `next-buffer' command
(\\[next-buffer])."
  (interactive (list last-nonmenu-event))
  (let ((window (and (listp mouse-event) (posn-window (event-start mouse-event)))))
    (if (eq tab-line-tabs-function #'tab-line-tabs-window-buffers)
        (switch-to-next-buffer window)
      (with-selected-window (or window (selected-window))
        (let* ((tabs (funcall tab-line-tabs-function))
               (pos (seq-position
                     tabs (current-buffer)
                     (lambda (tab buffer)
                       (if (bufferp tab)
                           (eq buffer tab)
                         (eq buffer (cdr (assq 'buffer tab)))))))
               (tab (if pos
                        (if (and tab-line-switch-cycling (<= (length tabs) (1+ pos)))
                            (car tabs)
                          (nth (1+ pos) tabs))))
               (buffer (if (bufferp tab) tab (cdr (assq 'buffer tab)))))
          (when (bufferp buffer)
            (switch-to-buffer buffer)))))))


(defcustom tab-line-close-tab-function 'bury-buffer
  "Defines what to do on closing the tab.
If `bury-buffer', put the tab's buffer at the end of the list of all
buffers that effectively hides the buffer's tab from the tab line.
If `kill-buffer', kills the tab's buffer.
When a function, it is called with the tab as its argument.
This option is useful when `tab-line-tabs-function' has the value
`tab-line-tabs-window-buffers'."
  :type '(choice (const :tag "Bury buffer" bury-buffer)
                 (const :tag "Kill buffer" kill-buffer)
                 (function :tag "Function"))
  :group 'tab-line
  :version "27.1")

(defun tab-line-close-tab (&optional mouse-event)
  "Close the selected tab.
Usually is invoked by clicking on the close button on the right side
of the tab.  This command buries the buffer, so it goes out of sight
from the tab line."
  (interactive (list last-nonmenu-event))
  (let* ((posnp (and (listp mouse-event) (event-start mouse-event)))
         (window (and posnp (posn-window posnp)))
         (tab (get-pos-property 1 'tab (car (posn-string posnp))))
         (buffer (if (bufferp tab) tab (cdr (assq 'buffer tab))))
         (close-function (unless (bufferp tab) (cdr (assq 'close tab)))))
    (with-selected-window (or window (selected-window))
      (cond
       ((functionp close-function)
        (funcall close-function))
       ((eq tab-line-close-tab-function 'kill-buffer)
        (kill-buffer buffer))
       ((eq tab-line-close-tab-function 'bury-buffer)
        (if (eq buffer (current-buffer))
            (bury-buffer)
          (set-window-prev-buffers nil (assq-delete-all buffer (window-prev-buffers)))
          (set-window-next-buffers nil (delq buffer (window-next-buffers)))))
       ((functionp tab-line-close-tab-function)
        (funcall tab-line-close-tab-function tab)))
      (force-mode-line-update))))


;;;###autoload
(define-minor-mode tab-line-mode
  "Toggle display of window tab line in the buffer."
  :lighter nil
  (setq tab-line-format (when tab-line-mode '(:eval (tab-line-format)))))

(defcustom tab-line-exclude-modes
  '(completion-list-mode)
  "List of major modes in which the tab line is not enabled."
  :type '(repeat symbol)
  :group 'tab-line
  :version "27.1")

;;;###autoload
(defvar-local tab-line-exclude nil)

(defun tab-line-mode--turn-on ()
  "Turn on `tab-line-mode'."
  (unless (or (minibufferp)
              (string-match-p "\\` " (buffer-name))
              (memq major-mode tab-line-exclude-modes)
              (get major-mode 'tab-line-exclude)
              (buffer-local-value 'tab-line-exclude (current-buffer)))
    (tab-line-mode 1)))

;;;###autoload
(define-globalized-minor-mode global-tab-line-mode
  tab-line-mode tab-line-mode--turn-on
  :group 'tab-line
  :version "27.1")


(global-set-key [tab-line mouse-4]    'tab-line-hscroll-left)
(global-set-key [tab-line mouse-5]    'tab-line-hscroll-right)
(global-set-key [tab-line wheel-up]   'tab-line-hscroll-left)
(global-set-key [tab-line wheel-down] 'tab-line-hscroll-right)
(global-set-key [tab-line wheel-left] 'tab-line-hscroll-left)
(global-set-key [tab-line wheel-right] 'tab-line-hscroll-right)

(global-set-key [tab-line S-mouse-4]    'tab-line-switch-to-prev-tab)
(global-set-key [tab-line S-mouse-5]    'tab-line-switch-to-next-tab)
(global-set-key [tab-line S-wheel-up]   'tab-line-switch-to-prev-tab)
(global-set-key [tab-line S-wheel-down] 'tab-line-switch-to-next-tab)
(global-set-key [tab-line S-wheel-left] 'tab-line-switch-to-prev-tab)
(global-set-key [tab-line S-wheel-right] 'tab-line-switch-to-next-tab)


(provide 'tab-line)
;;; tab-line.el ends here<|MERGE_RESOLUTION|>--- conflicted
+++ resolved
@@ -94,13 +94,7 @@
   :group 'tab-line-faces)
 
 (defface tab-line-tab-group
-<<<<<<< HEAD
-  '((default
-      :inherit tab-line
-      :box nil))
-=======
   '((t :inherit tab-line :box nil))
->>>>>>> 7ba816ee
   "Face for group tabs.
 Applied when option `tab-line-tab-face-functions' includes
 function `tab-line-tab-face-group'."
