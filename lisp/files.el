--- conflicted
+++ resolved
@@ -7697,11 +7697,7 @@
     num-rights))
 
 (defun file-modes-number-to-symbolic (mode &optional filetype)
-<<<<<<< HEAD
-  "Return a string describing a a file's MODE.
-=======
   "Return a string describing a file's MODE.
->>>>>>> de46c779
 For instance, if MODE is #o700, then it produces `-rwx------'.
 FILETYPE if provided should be a character denoting the type of file,
 such as `?d' for a directory, or `?l' for a symbolic link and will override
