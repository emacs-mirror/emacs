--- conflicted
+++ resolved
@@ -341,12 +341,7 @@
 
 (defcustom calc-embedded-open-close-new-formula-alist
   nil
-<<<<<<< HEAD
-  "Alist of major modes with pairs of new formula delimiters used by
-`calc-embedded'."
-=======
   "Alist of major modes with pairs of new formula delimiters used by calc-embedded."
->>>>>>> 671ad830
   :type '(alist :key-type (symbol :tag "Major mode")
                 :value-type (list (string :tag "Opening new formula delimiter")
                                   (string :tag "Closing new formula delimiter"))))
