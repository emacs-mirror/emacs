--- conflicted
+++ resolved
@@ -647,8 +647,6 @@
        (tab-bar--format-tab tab i))
      (funcall tab-bar-tabs-function))))
 
-<<<<<<< HEAD
-=======
 (defcustom tab-bar-tab-group-function #'tab-bar-tab-group-default
   "Function to get a tab group name.
 Function gets one argument: a tab."
@@ -663,7 +661,6 @@
 (defun tab-bar-tab-group-default (tab)
   (alist-get 'group tab))
 
->>>>>>> 7ba816ee
 (defcustom tab-bar-tab-group-format-function #'tab-bar-tab-group-format-default
   "Function to format a tab group name.
 Function gets two arguments, a tab with a group name and its number,
@@ -679,12 +676,6 @@
 (defun tab-bar-tab-group-format-default (tab i)
   (propertize
    (concat (if tab-bar-tab-hints (format "%d " i) "")
-<<<<<<< HEAD
-           (alist-get 'group tab))
-   'face 'tab-bar-tab-inactive))
-
-(defun tab-bar--format-tab-group (tab i)
-=======
            (funcall tab-bar-tab-group-function tab))
    'face 'tab-bar-tab-group-inactive))
 
@@ -702,19 +693,10 @@
     (tab-bar-tab-face-default tab)))
 
 (defun tab-bar--format-tab-group (tab i &optional current-p)
->>>>>>> 7ba816ee
   (append
    `((,(intern (format "sep-%i" i)) menu-item ,(tab-bar-separator) ignore))
    `((,(intern (format "group-%i" i))
       menu-item
-<<<<<<< HEAD
-      ,(funcall tab-bar-tab-group-format-function tab i)
-      ,(or
-        (alist-get 'binding tab)
-        `(lambda ()
-           (interactive)
-           (tab-bar-select-tab ,i)))
-=======
       ,(if current-p
            (propertize (funcall tab-bar-tab-group-function tab)
                        'face 'tab-bar-tab-group-current)
@@ -725,32 +707,16 @@
           `(lambda ()
              (interactive)
              (tab-bar-select-tab ,i))))
->>>>>>> 7ba816ee
       :help "Click to visit group"))))
 
 (defun tab-bar-format-tabs-groups ()
   (let* ((tabs (funcall tab-bar-tabs-function))
-<<<<<<< HEAD
-         (current-group (alist-get 'group (tab-bar--current-tab-find tabs)))
-=======
          (current-group (funcall tab-bar-tab-group-function
                                  (tab-bar--current-tab-find tabs)))
->>>>>>> 7ba816ee
          (previous-group nil)
          (i 0))
     (mapcan
      (lambda (tab)
-<<<<<<< HEAD
-       (let ((tab-group (alist-get 'group tab)))
-         (setq i (1+ i))
-         (prog1 (if (or (not tab-group) (equal tab-group current-group))
-                    ;; Show current group and ungrouped tabs
-                    (tab-bar--format-tab tab i)
-                  ;; Otherwise, show first group tab with a group name,
-                  ;; but hide other group tabs
-                  (unless (equal previous-group tab-group)
-                    (tab-bar--format-tab-group tab i)))
-=======
        (let ((tab-group (funcall tab-bar-tab-group-function tab)))
          (setq i (1+ i))
          (prog1 (cond
@@ -768,7 +734,6 @@
                   (tab-bar--format-tab-group tab i))
                  ;; Hide other group tabs
                  (t nil))
->>>>>>> 7ba816ee
            (setq previous-group tab-group))))
      tabs)))
 
