--- conflicted
+++ resolved
@@ -1,3 +1,28 @@
+2012-12-27  Glenn Morris  <rgm@gnu.org>
+
+	* viper.texi (Rudimentary Changes, Key Bindings, Key Bindings):
+	Avoid some overfull lines.
+
+	* widget.texi (Programming Example): Break some long lines.
+
+	* wisent.texi (Wisent Overview): Fix xref.
+	(Grammar format, Understanding the automaton): Avoid overfill.
+
+	* bovine.texi (Optional Lambda Expression): Allow line break.
+
+	* auth.texi (Help for users): Break long lines.
+
+	* ada-mode.texi (Project file variables):
+	Reword to reduce underfull hbox.
+	(No project files, Use GNAT project file):
+	Use smallexample to make some overfull lines less terrible.
+
+	* autotype.texi, bovine.texi, ede.texi, eieio.texi, pcl-cvs.texi:
+	Fix cross-references to separate manuals.
+
+	* Makefile.in (gfdl): New variable.  Use throughout where
+	appropriate so that targets depend on doclicense.texi.
+
 2012-12-25  Lars Ingebrigtsen  <larsi@gnus.org>
 
 	* gnus.texi (Customizing the IMAP Connection): Mention the other
@@ -10,32 +35,10 @@
 
 2012-12-22  Glenn Morris  <rgm@gnu.org>
 
-<<<<<<< HEAD
 	* ada-mode.texi, ebrowse.texi, ediff.texi, ert.texi, eshell.texi:
 	* eudc.texi, idlwave.texi, pcl-cvs.texi, rcirc.texi, reftex.texi:
 	* remember.texi, ses.texi, speedbar.texi, vip.texi, viper.texi:
 	* widget.texi, wisent.texi: Nuke hand-written node pointers.
-=======
-	* viper.texi (Rudimentary Changes, Key Bindings, Key Bindings):
-	Avoid some overfull lines.
-
-	* widget.texi (Programming Example): Break some long lines.
-
-	* wisent.texi (Wisent Overview): Fix xref.
-	(Grammar format, Understanding the automaton): Avoid overfill.
-
-	* bovine.texi (Optional Lambda Expression): Allow line break.
-
-	* auth.texi (Help for users): Break long lines.
-
-	* ada-mode.texi (Project file variables):
-	Reword to reduce underfull hbox.
-	(No project files, Use GNAT project file):
-	Use smallexample to make some overfull lines less terrible.
-
-	* autotype.texi, bovine.texi, ede.texi, eieio.texi, pcl-cvs.texi:
-	Fix cross-references to separate manuals.
->>>>>>> e1da7403
 
 	* Makefile.in (gfdl): New variable.  Use throughout where
 	appropriate so that targets depend on doclicense.texi.
