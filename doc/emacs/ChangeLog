--- conflicted
+++ resolved
@@ -1,19 +1,15 @@
-<<<<<<< HEAD
+2013-01-19  Glenn Morris  <rgm@gnu.org>
+
+	* custom.texi (Directory Variables): Fix paren typo.
+
+	* trouble.texi (Crashing): Not all addr2line have -p.  (Bug#13445)
+
+	* custom.texi (Custom Themes): Fix typo.
+
 2013-01-07  Bastien Guerry  <bzg@gnu.org>
 
 	* help.texi (Apropos): Document `apropos-user-option' and update
 	the doc for `apropos-variable'.
-=======
-2013-01-18  Glenn Morris  <rgm@gnu.org>
-
-	* custom.texi (Directory Variables): Fix paren typo.
-
-2013-01-16  Glenn Morris  <rgm@gnu.org>
-
-	* trouble.texi (Crashing): Not all addr2line have -p.  (Bug#13445)
-
-	* custom.texi (Custom Themes): Fix typo.
->>>>>>> 5e2bf5a2
 
 2013-01-05  Glenn Morris  <rgm@gnu.org>
 
